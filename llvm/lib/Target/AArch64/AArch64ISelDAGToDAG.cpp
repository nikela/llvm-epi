//===-- AArch64ISelDAGToDAG.cpp - A dag to dag inst selector for AArch64 --===//
//
// Part of the LLVM Project, under the Apache License v2.0 with LLVM Exceptions.
// See https://llvm.org/LICENSE.txt for license information.
// SPDX-License-Identifier: Apache-2.0 WITH LLVM-exception
//
//===----------------------------------------------------------------------===//
//
// This file defines an instruction selector for the AArch64 target.
//
//===----------------------------------------------------------------------===//

#include "AArch64MachineFunctionInfo.h"
#include "AArch64TargetMachine.h"
#include "MCTargetDesc/AArch64AddressingModes.h"
#include "llvm/ADT/APSInt.h"
#include "llvm/CodeGen/ISDOpcodes.h"
#include "llvm/CodeGen/SelectionDAGISel.h"
#include "llvm/IR/Function.h" // To access function attributes.
#include "llvm/IR/GlobalValue.h"
#include "llvm/IR/Intrinsics.h"
#include "llvm/IR/IntrinsicsAArch64.h"
#include "llvm/Support/Debug.h"
#include "llvm/Support/ErrorHandling.h"
#include "llvm/Support/KnownBits.h"
#include "llvm/Support/MathExtras.h"
#include "llvm/Support/raw_ostream.h"

using namespace llvm;

#define DEBUG_TYPE "aarch64-isel"
#define PASS_NAME "AArch64 Instruction Selection"

//===--------------------------------------------------------------------===//
/// AArch64DAGToDAGISel - AArch64 specific code to select AArch64 machine
/// instructions for SelectionDAG operations.
///
namespace {

class AArch64DAGToDAGISel : public SelectionDAGISel {

  /// Subtarget - Keep a pointer to the AArch64Subtarget around so that we can
  /// make the right decision when generating code for different targets.
  const AArch64Subtarget *Subtarget;

public:
  static char ID;

  AArch64DAGToDAGISel() = delete;

  explicit AArch64DAGToDAGISel(AArch64TargetMachine &tm,
                               CodeGenOpt::Level OptLevel)
      : SelectionDAGISel(ID, tm, OptLevel), Subtarget(nullptr) {}

  bool runOnMachineFunction(MachineFunction &MF) override {
    Subtarget = &MF.getSubtarget<AArch64Subtarget>();
    return SelectionDAGISel::runOnMachineFunction(MF);
  }

  void Select(SDNode *Node) override;

  /// SelectInlineAsmMemoryOperand - Implement addressing mode selection for
  /// inline asm expressions.
  bool SelectInlineAsmMemoryOperand(const SDValue &Op,
                                    unsigned ConstraintID,
                                    std::vector<SDValue> &OutOps) override;

  template <signed Low, signed High, signed Scale>
  bool SelectRDVLImm(SDValue N, SDValue &Imm);

  bool tryMLAV64LaneV128(SDNode *N);
  bool tryMULLV64LaneV128(unsigned IntNo, SDNode *N);
  bool SelectArithExtendedRegister(SDValue N, SDValue &Reg, SDValue &Shift);
  bool SelectArithUXTXRegister(SDValue N, SDValue &Reg, SDValue &Shift);
  bool SelectArithImmed(SDValue N, SDValue &Val, SDValue &Shift);
  bool SelectNegArithImmed(SDValue N, SDValue &Val, SDValue &Shift);
  bool SelectArithShiftedRegister(SDValue N, SDValue &Reg, SDValue &Shift) {
    return SelectShiftedRegister(N, false, Reg, Shift);
  }
  bool SelectLogicalShiftedRegister(SDValue N, SDValue &Reg, SDValue &Shift) {
    return SelectShiftedRegister(N, true, Reg, Shift);
  }
  bool SelectAddrModeIndexed7S8(SDValue N, SDValue &Base, SDValue &OffImm) {
    return SelectAddrModeIndexed7S(N, 1, Base, OffImm);
  }
  bool SelectAddrModeIndexed7S16(SDValue N, SDValue &Base, SDValue &OffImm) {
    return SelectAddrModeIndexed7S(N, 2, Base, OffImm);
  }
  bool SelectAddrModeIndexed7S32(SDValue N, SDValue &Base, SDValue &OffImm) {
    return SelectAddrModeIndexed7S(N, 4, Base, OffImm);
  }
  bool SelectAddrModeIndexed7S64(SDValue N, SDValue &Base, SDValue &OffImm) {
    return SelectAddrModeIndexed7S(N, 8, Base, OffImm);
  }
  bool SelectAddrModeIndexed7S128(SDValue N, SDValue &Base, SDValue &OffImm) {
    return SelectAddrModeIndexed7S(N, 16, Base, OffImm);
  }
  bool SelectAddrModeIndexedS9S128(SDValue N, SDValue &Base, SDValue &OffImm) {
    return SelectAddrModeIndexedBitWidth(N, true, 9, 16, Base, OffImm);
  }
  bool SelectAddrModeIndexedU6S128(SDValue N, SDValue &Base, SDValue &OffImm) {
    return SelectAddrModeIndexedBitWidth(N, false, 6, 16, Base, OffImm);
  }
  bool SelectAddrModeIndexed8(SDValue N, SDValue &Base, SDValue &OffImm) {
    return SelectAddrModeIndexed(N, 1, Base, OffImm);
  }
  bool SelectAddrModeIndexed16(SDValue N, SDValue &Base, SDValue &OffImm) {
    return SelectAddrModeIndexed(N, 2, Base, OffImm);
  }
  bool SelectAddrModeIndexed32(SDValue N, SDValue &Base, SDValue &OffImm) {
    return SelectAddrModeIndexed(N, 4, Base, OffImm);
  }
  bool SelectAddrModeIndexed64(SDValue N, SDValue &Base, SDValue &OffImm) {
    return SelectAddrModeIndexed(N, 8, Base, OffImm);
  }
  bool SelectAddrModeIndexed128(SDValue N, SDValue &Base, SDValue &OffImm) {
    return SelectAddrModeIndexed(N, 16, Base, OffImm);
  }
  bool SelectAddrModeUnscaled8(SDValue N, SDValue &Base, SDValue &OffImm) {
    return SelectAddrModeUnscaled(N, 1, Base, OffImm);
  }
  bool SelectAddrModeUnscaled16(SDValue N, SDValue &Base, SDValue &OffImm) {
    return SelectAddrModeUnscaled(N, 2, Base, OffImm);
  }
  bool SelectAddrModeUnscaled32(SDValue N, SDValue &Base, SDValue &OffImm) {
    return SelectAddrModeUnscaled(N, 4, Base, OffImm);
  }
  bool SelectAddrModeUnscaled64(SDValue N, SDValue &Base, SDValue &OffImm) {
    return SelectAddrModeUnscaled(N, 8, Base, OffImm);
  }
  bool SelectAddrModeUnscaled128(SDValue N, SDValue &Base, SDValue &OffImm) {
    return SelectAddrModeUnscaled(N, 16, Base, OffImm);
  }
  template <unsigned Size, unsigned Max>
  bool SelectAddrModeIndexedUImm(SDValue N, SDValue &Base, SDValue &OffImm) {
    // Test if there is an appropriate addressing mode and check if the
    // immediate fits.
    bool Found = SelectAddrModeIndexed(N, Size, Base, OffImm);
    if (Found) {
      if (auto *CI = dyn_cast<ConstantSDNode>(OffImm)) {
        int64_t C = CI->getSExtValue();
        if (C <= Max)
          return true;
      }
    }

    // Otherwise, base only, materialize address in register.
    Base = N;
    OffImm = CurDAG->getTargetConstant(0, SDLoc(N), MVT::i64);
    return true;
  }

  template<int Width>
  bool SelectAddrModeWRO(SDValue N, SDValue &Base, SDValue &Offset,
                         SDValue &SignExtend, SDValue &DoShift) {
    return SelectAddrModeWRO(N, Width / 8, Base, Offset, SignExtend, DoShift);
  }

  template<int Width>
  bool SelectAddrModeXRO(SDValue N, SDValue &Base, SDValue &Offset,
                         SDValue &SignExtend, SDValue &DoShift) {
    return SelectAddrModeXRO(N, Width / 8, Base, Offset, SignExtend, DoShift);
  }

  bool SelectExtractHigh(SDValue N, SDValue &Res) {
    if (Subtarget->isLittleEndian() && N->getOpcode() == ISD::BITCAST)
      N = N->getOperand(0);
    if (N->getOpcode() != ISD::EXTRACT_SUBVECTOR ||
        !isa<ConstantSDNode>(N->getOperand(1)))
      return false;
    EVT VT = N->getValueType(0);
    EVT LVT = N->getOperand(0).getValueType();
    unsigned Index = N->getConstantOperandVal(1);
    if (!VT.is64BitVector() || !LVT.is128BitVector() ||
        Index != VT.getVectorNumElements())
      return false;
    Res = N->getOperand(0);
    return true;
  }

  bool SelectRoundingVLShr(SDValue N, SDValue &Res1, SDValue &Res2) {
    if (N.getOpcode() != AArch64ISD::VLSHR)
      return false;
    SDValue Op = N->getOperand(0);
    EVT VT = Op.getValueType();
    unsigned ShtAmt = N->getConstantOperandVal(1);
    if (ShtAmt > VT.getScalarSizeInBits() / 2 || Op.getOpcode() != ISD::ADD)
      return false;

    APInt Imm;
    if (Op.getOperand(1).getOpcode() == AArch64ISD::MOVIshift)
      Imm = APInt(VT.getScalarSizeInBits(),
                  Op.getOperand(1).getConstantOperandVal(0)
                      << Op.getOperand(1).getConstantOperandVal(1));
    else if (Op.getOperand(1).getOpcode() == AArch64ISD::DUP &&
             isa<ConstantSDNode>(Op.getOperand(1).getOperand(0)))
      Imm = APInt(VT.getScalarSizeInBits(),
                  Op.getOperand(1).getConstantOperandVal(0));
    else
      return false;

    if (Imm != 1ULL << (ShtAmt - 1))
      return false;

    Res1 = Op.getOperand(0);
    Res2 = CurDAG->getTargetConstant(ShtAmt, SDLoc(N), MVT::i32);
    return true;
  }

  bool SelectDupZeroOrUndef(SDValue N) {
    switch(N->getOpcode()) {
    case ISD::UNDEF:
      return true;
    case AArch64ISD::DUP:
    case ISD::SPLAT_VECTOR: {
      auto Opnd0 = N->getOperand(0);
      if (isNullConstant(Opnd0))
        return true;
      if (isNullFPConstant(Opnd0))
        return true;
      break;
    }
    default:
      break;
    }

    return false;
  }

  bool SelectDupZero(SDValue N) {
    switch(N->getOpcode()) {
    case AArch64ISD::DUP:
    case ISD::SPLAT_VECTOR: {
      auto Opnd0 = N->getOperand(0);
      if (isNullConstant(Opnd0))
        return true;
      if (isNullFPConstant(Opnd0))
        return true;
      break;
    }
    }

    return false;
  }

  template<MVT::SimpleValueType VT>
  bool SelectSVEAddSubImm(SDValue N, SDValue &Imm, SDValue &Shift) {
    return SelectSVEAddSubImm(N, VT, Imm, Shift);
  }

  template <MVT::SimpleValueType VT>
  bool SelectSVECpyDupImm(SDValue N, SDValue &Imm, SDValue &Shift) {
    return SelectSVECpyDupImm(N, VT, Imm, Shift);
  }

  template <MVT::SimpleValueType VT, bool Invert = false>
  bool SelectSVELogicalImm(SDValue N, SDValue &Imm) {
    return SelectSVELogicalImm(N, VT, Imm, Invert);
  }

  template <MVT::SimpleValueType VT>
  bool SelectSVEArithImm(SDValue N, SDValue &Imm) {
    return SelectSVEArithImm(N, VT, Imm);
  }

  template <unsigned Low, unsigned High, bool AllowSaturation = false>
  bool SelectSVEShiftImm(SDValue N, SDValue &Imm) {
    return SelectSVEShiftImm(N, Low, High, AllowSaturation, Imm);
  }

  bool SelectSVEShiftSplatImmR(SDValue N, SDValue &Imm) {
    if (N->getOpcode() != ISD::SPLAT_VECTOR)
      return false;

    EVT EltVT = N->getValueType(0).getVectorElementType();
    return SelectSVEShiftImm(N->getOperand(0), /* Low */ 1,
                             /* High */ EltVT.getFixedSizeInBits(),
                             /* AllowSaturation */ true, Imm);
  }

  // Returns a suitable CNT/INC/DEC/RDVL multiplier to calculate VSCALE*N.
  template<signed Min, signed Max, signed Scale, bool Shift>
  bool SelectCntImm(SDValue N, SDValue &Imm) {
    if (!isa<ConstantSDNode>(N))
      return false;

    int64_t MulImm = cast<ConstantSDNode>(N)->getSExtValue();
    if (Shift)
      MulImm = 1LL << MulImm;

    if ((MulImm % std::abs(Scale)) != 0)
      return false;

    MulImm /= Scale;
    if ((MulImm >= Min) && (MulImm <= Max)) {
      Imm = CurDAG->getTargetConstant(MulImm, SDLoc(N), MVT::i32);
      return true;
    }

    return false;
  }

  template <signed Max, signed Scale>
  bool SelectEXTImm(SDValue N, SDValue &Imm) {
    if (!isa<ConstantSDNode>(N))
      return false;

    int64_t MulImm = cast<ConstantSDNode>(N)->getSExtValue();

    if (MulImm >= 0 && MulImm <= Max) {
      MulImm *= Scale;
      Imm = CurDAG->getTargetConstant(MulImm, SDLoc(N), MVT::i32);
      return true;
    }

    return false;
  }

  template <unsigned BaseReg> bool ImmToTile(SDValue N, SDValue &Imm) {
    if (auto *CI = dyn_cast<ConstantSDNode>(N)) {
      uint64_t C = CI->getZExtValue();
      Imm = CurDAG->getRegister(BaseReg + C, MVT::Other);
      return true;
    }
    return false;
  }

  /// Form sequences of consecutive 64/128-bit registers for use in NEON
  /// instructions making use of a vector-list (e.g. ldN, tbl). Vecs must have
  /// between 1 and 4 elements. If it contains a single element that is returned
  /// unchanged; otherwise a REG_SEQUENCE value is returned.
  SDValue createDTuple(ArrayRef<SDValue> Vecs);
  SDValue createQTuple(ArrayRef<SDValue> Vecs);
  // Form a sequence of SVE registers for instructions using list of vectors,
  // e.g. structured loads and stores (ldN, stN).
  SDValue createZTuple(ArrayRef<SDValue> Vecs);

  // Similar to above, except the register must start at a multiple of the
  // tuple, e.g. z2 for a 2-tuple, or z8 for a 4-tuple.
  SDValue createZMulTuple(ArrayRef<SDValue> Regs);

  /// Generic helper for the createDTuple/createQTuple
  /// functions. Those should almost always be called instead.
  SDValue createTuple(ArrayRef<SDValue> Vecs, const unsigned RegClassIDs[],
                      const unsigned SubRegs[]);

  void SelectTable(SDNode *N, unsigned NumVecs, unsigned Opc, bool isExt);

  bool tryIndexedLoad(SDNode *N);

  bool trySelectStackSlotTagP(SDNode *N);
  void SelectTagP(SDNode *N);

  void SelectLoad(SDNode *N, unsigned NumVecs, unsigned Opc,
                     unsigned SubRegIdx);
  void SelectPostLoad(SDNode *N, unsigned NumVecs, unsigned Opc,
                         unsigned SubRegIdx);
  void SelectLoadLane(SDNode *N, unsigned NumVecs, unsigned Opc);
  void SelectPostLoadLane(SDNode *N, unsigned NumVecs, unsigned Opc);
  void SelectPredicatedLoad(SDNode *N, unsigned NumVecs, unsigned Scale,
                            unsigned Opc_rr, unsigned Opc_ri,
                            bool IsIntr = false);
  void SelectDestructiveMultiIntrinsic(SDNode *N, unsigned NumVecs,
                                       bool IsZmMulti, unsigned Opcode);
  void SelectWhilePair(SDNode *N, unsigned Opc);
  void SelectCVTIntrinsic(SDNode *N, unsigned NumVecs, unsigned Opcode);
  void SelectClamp(SDNode *N, unsigned NumVecs, unsigned Opcode);
  void SelectUnaryMultiIntrinsic(SDNode *N, unsigned NumOutVecs,
                                 bool IsTupleInput, unsigned Opc);
<<<<<<< HEAD
=======
  void SelectFrintFromVT(SDNode *N, unsigned NumVecs, unsigned Opcode);
>>>>>>> 95263fc1

  template <unsigned MaxIdx, unsigned Scale>
  void SelectMultiVectorMove(SDNode *N, unsigned NumVecs, unsigned BaseReg,
                             unsigned Op);

  bool SelectAddrModeFrameIndexSVE(SDValue N, SDValue &Base, SDValue &OffImm);
  /// SVE Reg+Imm addressing mode.
  template <int64_t Min, int64_t Max>
  bool SelectAddrModeIndexedSVE(SDNode *Root, SDValue N, SDValue &Base,
                                SDValue &OffImm);
  /// SVE Reg+Reg address mode.
  template <unsigned Scale>
  bool SelectSVERegRegAddrMode(SDValue N, SDValue &Base, SDValue &Offset) {
    return SelectSVERegRegAddrMode(N, Scale, Base, Offset);
  }

  template <unsigned MaxIdx, unsigned Scale>
  bool SelectSMETileSlice(SDValue N, SDValue &Vector, SDValue &Offset) {
    return SelectSMETileSlice(N, MaxIdx, Vector, Offset, Scale);
  }

  void SelectStore(SDNode *N, unsigned NumVecs, unsigned Opc);
  void SelectPostStore(SDNode *N, unsigned NumVecs, unsigned Opc);
  void SelectStoreLane(SDNode *N, unsigned NumVecs, unsigned Opc);
  void SelectPostStoreLane(SDNode *N, unsigned NumVecs, unsigned Opc);
  void SelectPredicatedStore(SDNode *N, unsigned NumVecs, unsigned Scale,
                             unsigned Opc_rr, unsigned Opc_ri);
  std::tuple<unsigned, SDValue, SDValue>
  findAddrModeSVELoadStore(SDNode *N, unsigned Opc_rr, unsigned Opc_ri,
                           const SDValue &OldBase, const SDValue &OldOffset,
                           unsigned Scale);

  bool tryBitfieldExtractOp(SDNode *N);
  bool tryBitfieldExtractOpFromSExt(SDNode *N);
  bool tryBitfieldInsertOp(SDNode *N);
  bool tryBitfieldInsertInZeroOp(SDNode *N);
  bool tryShiftAmountMod(SDNode *N);
  bool tryHighFPExt(SDNode *N);

  bool tryReadRegister(SDNode *N);
  bool tryWriteRegister(SDNode *N);

  bool trySelectCastFixedLengthToScalableVector(SDNode *N);
  bool trySelectCastScalableToFixedLengthVector(SDNode *N);

// Include the pieces autogenerated from the target description.
#include "AArch64GenDAGISel.inc"

private:
  bool SelectShiftedRegister(SDValue N, bool AllowROR, SDValue &Reg,
                             SDValue &Shift);
  bool SelectShiftedRegisterFromAnd(SDValue N, SDValue &Reg, SDValue &Shift);
  bool SelectAddrModeIndexed7S(SDValue N, unsigned Size, SDValue &Base,
                               SDValue &OffImm) {
    return SelectAddrModeIndexedBitWidth(N, true, 7, Size, Base, OffImm);
  }
  bool SelectAddrModeIndexedBitWidth(SDValue N, bool IsSignedImm, unsigned BW,
                                     unsigned Size, SDValue &Base,
                                     SDValue &OffImm);
  bool SelectAddrModeIndexed(SDValue N, unsigned Size, SDValue &Base,
                             SDValue &OffImm);
  bool SelectAddrModeUnscaled(SDValue N, unsigned Size, SDValue &Base,
                              SDValue &OffImm);
  bool SelectAddrModeWRO(SDValue N, unsigned Size, SDValue &Base,
                         SDValue &Offset, SDValue &SignExtend,
                         SDValue &DoShift);
  bool SelectAddrModeXRO(SDValue N, unsigned Size, SDValue &Base,
                         SDValue &Offset, SDValue &SignExtend,
                         SDValue &DoShift);
  bool isWorthFolding(SDValue V) const;
  bool SelectExtendedSHL(SDValue N, unsigned Size, bool WantExtend,
                         SDValue &Offset, SDValue &SignExtend);

  template<unsigned RegWidth>
  bool SelectCVTFixedPosOperand(SDValue N, SDValue &FixedPos) {
    return SelectCVTFixedPosOperand(N, FixedPos, RegWidth);
  }

  bool SelectCVTFixedPosOperand(SDValue N, SDValue &FixedPos, unsigned Width);

  bool SelectCMP_SWAP(SDNode *N);

  bool SelectSVEAddSubImm(SDValue N, MVT VT, SDValue &Imm, SDValue &Shift);
  bool SelectSVECpyDupImm(SDValue N, MVT VT, SDValue &Imm, SDValue &Shift);
  bool SelectSVELogicalImm(SDValue N, MVT VT, SDValue &Imm, bool Invert);

  bool SelectSVESignedArithImm(SDValue N, SDValue &Imm);
  bool SelectSVEShiftImm(SDValue N, uint64_t Low, uint64_t High,
                         bool AllowSaturation, SDValue &Imm);

  bool SelectSVEArithImm(SDValue N, MVT VT, SDValue &Imm);
  bool SelectSVERegRegAddrMode(SDValue N, unsigned Scale, SDValue &Base,
                               SDValue &Offset);
  bool SelectSMETileSlice(SDValue N, unsigned MaxSize, SDValue &Vector,
                          SDValue &Offset, unsigned Scale = 1);

  bool SelectAllActivePredicate(SDValue N);
  bool SelectAnyPredicate(SDValue N);
};
} // end anonymous namespace

char AArch64DAGToDAGISel::ID = 0;

INITIALIZE_PASS(AArch64DAGToDAGISel, DEBUG_TYPE, PASS_NAME, false, false)

/// isIntImmediate - This method tests to see if the node is a constant
/// operand. If so Imm will receive the 32-bit value.
static bool isIntImmediate(const SDNode *N, uint64_t &Imm) {
  if (const ConstantSDNode *C = dyn_cast<const ConstantSDNode>(N)) {
    Imm = C->getZExtValue();
    return true;
  }
  return false;
}

// isIntImmediate - This method tests to see if a constant operand.
// If so Imm will receive the value.
static bool isIntImmediate(SDValue N, uint64_t &Imm) {
  return isIntImmediate(N.getNode(), Imm);
}

// isOpcWithIntImmediate - This method tests to see if the node is a specific
// opcode and that it has a immediate integer right operand.
// If so Imm will receive the 32 bit value.
static bool isOpcWithIntImmediate(const SDNode *N, unsigned Opc,
                                  uint64_t &Imm) {
  return N->getOpcode() == Opc &&
         isIntImmediate(N->getOperand(1).getNode(), Imm);
}

// isIntImmediateEq - This method tests to see if N is a constant operand that
// is equivalent to 'ImmExpected'.
#ifndef NDEBUG
static bool isIntImmediateEq(SDValue N, const uint64_t ImmExpected) {
  uint64_t Imm;
  if (!isIntImmediate(N.getNode(), Imm))
    return false;
  return Imm == ImmExpected;
}
#endif

bool AArch64DAGToDAGISel::SelectInlineAsmMemoryOperand(
    const SDValue &Op, unsigned ConstraintID, std::vector<SDValue> &OutOps) {
  switch(ConstraintID) {
  default:
    llvm_unreachable("Unexpected asm memory constraint");
  case InlineAsm::Constraint_m:
  case InlineAsm::Constraint_o:
  case InlineAsm::Constraint_Q:
    // We need to make sure that this one operand does not end up in XZR, thus
    // require the address to be in a PointerRegClass register.
    const TargetRegisterInfo *TRI = Subtarget->getRegisterInfo();
    const TargetRegisterClass *TRC = TRI->getPointerRegClass(*MF);
    SDLoc dl(Op);
    SDValue RC = CurDAG->getTargetConstant(TRC->getID(), dl, MVT::i64);
    SDValue NewOp =
        SDValue(CurDAG->getMachineNode(TargetOpcode::COPY_TO_REGCLASS,
                                       dl, Op.getValueType(),
                                       Op, RC), 0);
    OutOps.push_back(NewOp);
    return false;
  }
  return true;
}

/// SelectArithImmed - Select an immediate value that can be represented as
/// a 12-bit value shifted left by either 0 or 12.  If so, return true with
/// Val set to the 12-bit value and Shift set to the shifter operand.
bool AArch64DAGToDAGISel::SelectArithImmed(SDValue N, SDValue &Val,
                                           SDValue &Shift) {
  // This function is called from the addsub_shifted_imm ComplexPattern,
  // which lists [imm] as the list of opcode it's interested in, however
  // we still need to check whether the operand is actually an immediate
  // here because the ComplexPattern opcode list is only used in
  // root-level opcode matching.
  if (!isa<ConstantSDNode>(N.getNode()))
    return false;

  uint64_t Immed = cast<ConstantSDNode>(N.getNode())->getZExtValue();
  unsigned ShiftAmt;

  if (Immed >> 12 == 0) {
    ShiftAmt = 0;
  } else if ((Immed & 0xfff) == 0 && Immed >> 24 == 0) {
    ShiftAmt = 12;
    Immed = Immed >> 12;
  } else
    return false;

  unsigned ShVal = AArch64_AM::getShifterImm(AArch64_AM::LSL, ShiftAmt);
  SDLoc dl(N);
  Val = CurDAG->getTargetConstant(Immed, dl, MVT::i32);
  Shift = CurDAG->getTargetConstant(ShVal, dl, MVT::i32);
  return true;
}

/// SelectNegArithImmed - As above, but negates the value before trying to
/// select it.
bool AArch64DAGToDAGISel::SelectNegArithImmed(SDValue N, SDValue &Val,
                                              SDValue &Shift) {
  // This function is called from the addsub_shifted_imm ComplexPattern,
  // which lists [imm] as the list of opcode it's interested in, however
  // we still need to check whether the operand is actually an immediate
  // here because the ComplexPattern opcode list is only used in
  // root-level opcode matching.
  if (!isa<ConstantSDNode>(N.getNode()))
    return false;

  // The immediate operand must be a 24-bit zero-extended immediate.
  uint64_t Immed = cast<ConstantSDNode>(N.getNode())->getZExtValue();

  // This negation is almost always valid, but "cmp wN, #0" and "cmn wN, #0"
  // have the opposite effect on the C flag, so this pattern mustn't match under
  // those circumstances.
  if (Immed == 0)
    return false;

  if (N.getValueType() == MVT::i32)
    Immed = ~((uint32_t)Immed) + 1;
  else
    Immed = ~Immed + 1ULL;
  if (Immed & 0xFFFFFFFFFF000000ULL)
    return false;

  Immed &= 0xFFFFFFULL;
  return SelectArithImmed(CurDAG->getConstant(Immed, SDLoc(N), MVT::i32), Val,
                          Shift);
}

/// getShiftTypeForNode - Translate a shift node to the corresponding
/// ShiftType value.
static AArch64_AM::ShiftExtendType getShiftTypeForNode(SDValue N) {
  switch (N.getOpcode()) {
  default:
    return AArch64_AM::InvalidShiftExtend;
  case ISD::SHL:
    return AArch64_AM::LSL;
  case ISD::SRL:
    return AArch64_AM::LSR;
  case ISD::SRA:
    return AArch64_AM::ASR;
  case ISD::ROTR:
    return AArch64_AM::ROR;
  }
}

/// Determine whether it is worth it to fold SHL into the addressing
/// mode.
static bool isWorthFoldingSHL(SDValue V) {
  assert(V.getOpcode() == ISD::SHL && "invalid opcode");
  // It is worth folding logical shift of up to three places.
  auto *CSD = dyn_cast<ConstantSDNode>(V.getOperand(1));
  if (!CSD)
    return false;
  unsigned ShiftVal = CSD->getZExtValue();
  if (ShiftVal > 3)
    return false;

  // Check if this particular node is reused in any non-memory related
  // operation.  If yes, do not try to fold this node into the address
  // computation, since the computation will be kept.
  const SDNode *Node = V.getNode();
  for (SDNode *UI : Node->uses())
    if (!isa<MemSDNode>(*UI))
      for (SDNode *UII : UI->uses())
        if (!isa<MemSDNode>(*UII))
          return false;
  return true;
}

/// Determine whether it is worth to fold V into an extended register.
bool AArch64DAGToDAGISel::isWorthFolding(SDValue V) const {
  // Trivial if we are optimizing for code size or if there is only
  // one use of the value.
  if (CurDAG->shouldOptForSize() || V.hasOneUse())
    return true;
  // If a subtarget has a fastpath LSL we can fold a logical shift into
  // the addressing mode and save a cycle.
  if (Subtarget->hasLSLFast() && V.getOpcode() == ISD::SHL &&
      isWorthFoldingSHL(V))
    return true;
  if (Subtarget->hasLSLFast() && V.getOpcode() == ISD::ADD) {
    const SDValue LHS = V.getOperand(0);
    const SDValue RHS = V.getOperand(1);
    if (LHS.getOpcode() == ISD::SHL && isWorthFoldingSHL(LHS))
      return true;
    if (RHS.getOpcode() == ISD::SHL && isWorthFoldingSHL(RHS))
      return true;
  }

  // It hurts otherwise, since the value will be reused.
  return false;
}

/// and (shl/srl/sra, x, c), mask --> shl (srl/sra, x, c1), c2
/// to select more shifted register
bool AArch64DAGToDAGISel::SelectShiftedRegisterFromAnd(SDValue N, SDValue &Reg,
                                                       SDValue &Shift) {
  EVT VT = N.getValueType();
  if (VT != MVT::i32 && VT != MVT::i64)
    return false;

  if (N->getOpcode() != ISD::AND || !N->hasOneUse())
    return false;
  SDValue LHS = N.getOperand(0);
  if (!LHS->hasOneUse())
    return false;

  unsigned LHSOpcode = LHS->getOpcode();
  if (LHSOpcode != ISD::SHL && LHSOpcode != ISD::SRL && LHSOpcode != ISD::SRA)
    return false;

  ConstantSDNode *ShiftAmtNode = dyn_cast<ConstantSDNode>(LHS.getOperand(1));
  if (!ShiftAmtNode)
    return false;

  uint64_t ShiftAmtC = ShiftAmtNode->getZExtValue();
  ConstantSDNode *RHSC = dyn_cast<ConstantSDNode>(N.getOperand(1));
  if (!RHSC)
    return false;

  APInt AndMask = RHSC->getAPIntValue();
  unsigned LowZBits, MaskLen;
  if (!AndMask.isShiftedMask(LowZBits, MaskLen))
    return false;

  unsigned BitWidth = N.getValueSizeInBits();
  SDLoc DL(LHS);
  uint64_t NewShiftC;
  unsigned NewShiftOp;
  if (LHSOpcode == ISD::SHL) {
    // LowZBits <= ShiftAmtC will fall into isBitfieldPositioningOp
    // BitWidth != LowZBits + MaskLen doesn't match the pattern
    if (LowZBits <= ShiftAmtC || (BitWidth != LowZBits + MaskLen))
      return false;

    NewShiftC = LowZBits - ShiftAmtC;
    NewShiftOp = VT == MVT::i64 ? AArch64::UBFMXri : AArch64::UBFMWri;
  } else {
    if (LowZBits == 0)
      return false;

    // NewShiftC >= BitWidth will fall into isBitfieldExtractOp
    NewShiftC = LowZBits + ShiftAmtC;
    if (NewShiftC >= BitWidth)
      return false;

    // SRA need all high bits
    if (LHSOpcode == ISD::SRA && (BitWidth != (LowZBits + MaskLen)))
      return false;

    // SRL high bits can be 0 or 1
    if (LHSOpcode == ISD::SRL && (BitWidth > (NewShiftC + MaskLen)))
      return false;

    if (LHSOpcode == ISD::SRL)
      NewShiftOp = VT == MVT::i64 ? AArch64::UBFMXri : AArch64::UBFMWri;
    else
      NewShiftOp = VT == MVT::i64 ? AArch64::SBFMXri : AArch64::SBFMWri;
  }

  assert(NewShiftC < BitWidth && "Invalid shift amount");
  SDValue NewShiftAmt = CurDAG->getTargetConstant(NewShiftC, DL, VT);
  SDValue BitWidthMinus1 = CurDAG->getTargetConstant(BitWidth - 1, DL, VT);
  Reg = SDValue(CurDAG->getMachineNode(NewShiftOp, DL, VT, LHS->getOperand(0),
                                       NewShiftAmt, BitWidthMinus1),
                0);
  unsigned ShVal = AArch64_AM::getShifterImm(AArch64_AM::LSL, LowZBits);
  Shift = CurDAG->getTargetConstant(ShVal, DL, MVT::i32);
  return true;
}

/// SelectShiftedRegister - Select a "shifted register" operand.  If the value
/// is not shifted, set the Shift operand to default of "LSL 0".  The logical
/// instructions allow the shifted register to be rotated, but the arithmetic
/// instructions do not.  The AllowROR parameter specifies whether ROR is
/// supported.
bool AArch64DAGToDAGISel::SelectShiftedRegister(SDValue N, bool AllowROR,
                                                SDValue &Reg, SDValue &Shift) {
  if (SelectShiftedRegisterFromAnd(N, Reg, Shift))
    return true;

  AArch64_AM::ShiftExtendType ShType = getShiftTypeForNode(N);
  if (ShType == AArch64_AM::InvalidShiftExtend)
    return false;
  if (!AllowROR && ShType == AArch64_AM::ROR)
    return false;

  if (ConstantSDNode *RHS = dyn_cast<ConstantSDNode>(N.getOperand(1))) {
    unsigned BitSize = N.getValueSizeInBits();
    unsigned Val = RHS->getZExtValue() & (BitSize - 1);
    unsigned ShVal = AArch64_AM::getShifterImm(ShType, Val);

    Reg = N.getOperand(0);
    Shift = CurDAG->getTargetConstant(ShVal, SDLoc(N), MVT::i32);
    return isWorthFolding(N);
  }

  return false;
}

/// getExtendTypeForNode - Translate an extend node to the corresponding
/// ExtendType value.
static AArch64_AM::ShiftExtendType
getExtendTypeForNode(SDValue N, bool IsLoadStore = false) {
  if (N.getOpcode() == ISD::SIGN_EXTEND ||
      N.getOpcode() == ISD::SIGN_EXTEND_INREG) {
    EVT SrcVT;
    if (N.getOpcode() == ISD::SIGN_EXTEND_INREG)
      SrcVT = cast<VTSDNode>(N.getOperand(1))->getVT();
    else
      SrcVT = N.getOperand(0).getValueType();

    if (!IsLoadStore && SrcVT == MVT::i8)
      return AArch64_AM::SXTB;
    else if (!IsLoadStore && SrcVT == MVT::i16)
      return AArch64_AM::SXTH;
    else if (SrcVT == MVT::i32)
      return AArch64_AM::SXTW;
    assert(SrcVT != MVT::i64 && "extend from 64-bits?");

    return AArch64_AM::InvalidShiftExtend;
  } else if (N.getOpcode() == ISD::ZERO_EXTEND ||
             N.getOpcode() == ISD::ANY_EXTEND) {
    EVT SrcVT = N.getOperand(0).getValueType();
    if (!IsLoadStore && SrcVT == MVT::i8)
      return AArch64_AM::UXTB;
    else if (!IsLoadStore && SrcVT == MVT::i16)
      return AArch64_AM::UXTH;
    else if (SrcVT == MVT::i32)
      return AArch64_AM::UXTW;
    assert(SrcVT != MVT::i64 && "extend from 64-bits?");

    return AArch64_AM::InvalidShiftExtend;
  } else if (N.getOpcode() == ISD::AND) {
    ConstantSDNode *CSD = dyn_cast<ConstantSDNode>(N.getOperand(1));
    if (!CSD)
      return AArch64_AM::InvalidShiftExtend;
    uint64_t AndMask = CSD->getZExtValue();

    switch (AndMask) {
    default:
      return AArch64_AM::InvalidShiftExtend;
    case 0xFF:
      return !IsLoadStore ? AArch64_AM::UXTB : AArch64_AM::InvalidShiftExtend;
    case 0xFFFF:
      return !IsLoadStore ? AArch64_AM::UXTH : AArch64_AM::InvalidShiftExtend;
    case 0xFFFFFFFF:
      return AArch64_AM::UXTW;
    }
  }

  return AArch64_AM::InvalidShiftExtend;
}

// Helper for SelectMLAV64LaneV128 - Recognize high lane extracts.
static bool checkHighLaneIndex(SDNode *DL, SDValue &LaneOp, int &LaneIdx) {
  if (DL->getOpcode() != AArch64ISD::DUPLANE16 &&
      DL->getOpcode() != AArch64ISD::DUPLANE32)
    return false;

  SDValue SV = DL->getOperand(0);
  if (SV.getOpcode() != ISD::INSERT_SUBVECTOR)
    return false;

  SDValue EV = SV.getOperand(1);
  if (EV.getOpcode() != ISD::EXTRACT_SUBVECTOR)
    return false;

  ConstantSDNode *DLidx = cast<ConstantSDNode>(DL->getOperand(1).getNode());
  ConstantSDNode *EVidx = cast<ConstantSDNode>(EV.getOperand(1).getNode());
  LaneIdx = DLidx->getSExtValue() + EVidx->getSExtValue();
  LaneOp = EV.getOperand(0);

  return true;
}

// Helper for SelectOpcV64LaneV128 - Recognize operations where one operand is a
// high lane extract.
static bool checkV64LaneV128(SDValue Op0, SDValue Op1, SDValue &StdOp,
                             SDValue &LaneOp, int &LaneIdx) {

  if (!checkHighLaneIndex(Op0.getNode(), LaneOp, LaneIdx)) {
    std::swap(Op0, Op1);
    if (!checkHighLaneIndex(Op0.getNode(), LaneOp, LaneIdx))
      return false;
  }
  StdOp = Op1;
  return true;
}

/// SelectMLAV64LaneV128 - AArch64 supports vector MLAs where one multiplicand
/// is a lane in the upper half of a 128-bit vector.  Recognize and select this
/// so that we don't emit unnecessary lane extracts.
bool AArch64DAGToDAGISel::tryMLAV64LaneV128(SDNode *N) {
  SDLoc dl(N);
  SDValue Op0 = N->getOperand(0);
  SDValue Op1 = N->getOperand(1);
  SDValue MLAOp1;   // Will hold ordinary multiplicand for MLA.
  SDValue MLAOp2;   // Will hold lane-accessed multiplicand for MLA.
  int LaneIdx = -1; // Will hold the lane index.

  if (Op1.getOpcode() != ISD::MUL ||
      !checkV64LaneV128(Op1.getOperand(0), Op1.getOperand(1), MLAOp1, MLAOp2,
                        LaneIdx)) {
    std::swap(Op0, Op1);
    if (Op1.getOpcode() != ISD::MUL ||
        !checkV64LaneV128(Op1.getOperand(0), Op1.getOperand(1), MLAOp1, MLAOp2,
                          LaneIdx))
      return false;
  }

  SDValue LaneIdxVal = CurDAG->getTargetConstant(LaneIdx, dl, MVT::i64);

  SDValue Ops[] = { Op0, MLAOp1, MLAOp2, LaneIdxVal };

  unsigned MLAOpc = ~0U;

  switch (N->getSimpleValueType(0).SimpleTy) {
  default:
    llvm_unreachable("Unrecognized MLA.");
  case MVT::v4i16:
    MLAOpc = AArch64::MLAv4i16_indexed;
    break;
  case MVT::v8i16:
    MLAOpc = AArch64::MLAv8i16_indexed;
    break;
  case MVT::v2i32:
    MLAOpc = AArch64::MLAv2i32_indexed;
    break;
  case MVT::v4i32:
    MLAOpc = AArch64::MLAv4i32_indexed;
    break;
  }

  ReplaceNode(N, CurDAG->getMachineNode(MLAOpc, dl, N->getValueType(0), Ops));
  return true;
}

bool AArch64DAGToDAGISel::tryMULLV64LaneV128(unsigned IntNo, SDNode *N) {
  SDLoc dl(N);
  SDValue SMULLOp0;
  SDValue SMULLOp1;
  int LaneIdx;

  if (!checkV64LaneV128(N->getOperand(1), N->getOperand(2), SMULLOp0, SMULLOp1,
                        LaneIdx))
    return false;

  SDValue LaneIdxVal = CurDAG->getTargetConstant(LaneIdx, dl, MVT::i64);

  SDValue Ops[] = { SMULLOp0, SMULLOp1, LaneIdxVal };

  unsigned SMULLOpc = ~0U;

  if (IntNo == Intrinsic::aarch64_neon_smull) {
    switch (N->getSimpleValueType(0).SimpleTy) {
    default:
      llvm_unreachable("Unrecognized SMULL.");
    case MVT::v4i32:
      SMULLOpc = AArch64::SMULLv4i16_indexed;
      break;
    case MVT::v2i64:
      SMULLOpc = AArch64::SMULLv2i32_indexed;
      break;
    }
  } else if (IntNo == Intrinsic::aarch64_neon_umull) {
    switch (N->getSimpleValueType(0).SimpleTy) {
    default:
      llvm_unreachable("Unrecognized SMULL.");
    case MVT::v4i32:
      SMULLOpc = AArch64::UMULLv4i16_indexed;
      break;
    case MVT::v2i64:
      SMULLOpc = AArch64::UMULLv2i32_indexed;
      break;
    }
  } else
    llvm_unreachable("Unrecognized intrinsic.");

  ReplaceNode(N, CurDAG->getMachineNode(SMULLOpc, dl, N->getValueType(0), Ops));
  return true;
}

/// Instructions that accept extend modifiers like UXTW expect the register
/// being extended to be a GPR32, but the incoming DAG might be acting on a
/// GPR64 (either via SEXT_INREG or AND). Extract the appropriate low bits if
/// this is the case.
static SDValue narrowIfNeeded(SelectionDAG *CurDAG, SDValue N) {
  if (N.getValueType() == MVT::i32)
    return N;

  SDLoc dl(N);
  SDValue SubReg = CurDAG->getTargetConstant(AArch64::sub_32, dl, MVT::i32);
  MachineSDNode *Node = CurDAG->getMachineNode(TargetOpcode::EXTRACT_SUBREG,
                                               dl, MVT::i32, N, SubReg);
  return SDValue(Node, 0);
}

// Returns a suitable CNT/INC/DEC/RDVL multiplier to calculate VSCALE*N.
template<signed Low, signed High, signed Scale>
bool AArch64DAGToDAGISel::SelectRDVLImm(SDValue N, SDValue &Imm) {
  if (!isa<ConstantSDNode>(N))
    return false;

  int64_t MulImm = cast<ConstantSDNode>(N)->getSExtValue();
  if ((MulImm % std::abs(Scale)) == 0) {
    int64_t RDVLImm = MulImm / Scale;
    if ((RDVLImm >= Low) && (RDVLImm <= High)) {
      Imm = CurDAG->getTargetConstant(RDVLImm, SDLoc(N), MVT::i32);
      return true;
    }
  }

  return false;
}

/// SelectArithExtendedRegister - Select a "extended register" operand.  This
/// operand folds in an extend followed by an optional left shift.
bool AArch64DAGToDAGISel::SelectArithExtendedRegister(SDValue N, SDValue &Reg,
                                                      SDValue &Shift) {
  unsigned ShiftVal = 0;
  AArch64_AM::ShiftExtendType Ext;

  if (N.getOpcode() == ISD::SHL) {
    ConstantSDNode *CSD = dyn_cast<ConstantSDNode>(N.getOperand(1));
    if (!CSD)
      return false;
    ShiftVal = CSD->getZExtValue();
    if (ShiftVal > 4)
      return false;

    Ext = getExtendTypeForNode(N.getOperand(0));
    if (Ext == AArch64_AM::InvalidShiftExtend)
      return false;

    Reg = N.getOperand(0).getOperand(0);
  } else {
    Ext = getExtendTypeForNode(N);
    if (Ext == AArch64_AM::InvalidShiftExtend)
      return false;

    Reg = N.getOperand(0);

    // Don't match if free 32-bit -> 64-bit zext can be used instead. Use the
    // isDef32 as a heuristic for when the operand is likely to be a 32bit def.
    auto isDef32 = [](SDValue N) {
      unsigned Opc = N.getOpcode();
      return Opc != ISD::TRUNCATE && Opc != TargetOpcode::EXTRACT_SUBREG &&
             Opc != ISD::CopyFromReg && Opc != ISD::AssertSext &&
             Opc != ISD::AssertZext && Opc != ISD::AssertAlign &&
             Opc != ISD::FREEZE;
    };
    if (Ext == AArch64_AM::UXTW && Reg->getValueType(0).getSizeInBits() == 32 &&
        isDef32(Reg))
      return false;
  }

  // AArch64 mandates that the RHS of the operation must use the smallest
  // register class that could contain the size being extended from.  Thus,
  // if we're folding a (sext i8), we need the RHS to be a GPR32, even though
  // there might not be an actual 32-bit value in the program.  We can
  // (harmlessly) synthesize one by injected an EXTRACT_SUBREG here.
  assert(Ext != AArch64_AM::UXTX && Ext != AArch64_AM::SXTX);
  Reg = narrowIfNeeded(CurDAG, Reg);
  Shift = CurDAG->getTargetConstant(getArithExtendImm(Ext, ShiftVal), SDLoc(N),
                                    MVT::i32);
  return isWorthFolding(N);
}

/// SelectArithUXTXRegister - Select a "UXTX register" operand. This
/// operand is refered by the instructions have SP operand
bool AArch64DAGToDAGISel::SelectArithUXTXRegister(SDValue N, SDValue &Reg,
                                                  SDValue &Shift) {
  unsigned ShiftVal = 0;
  AArch64_AM::ShiftExtendType Ext;

  if (N.getOpcode() != ISD::SHL)
    return false;

  ConstantSDNode *CSD = dyn_cast<ConstantSDNode>(N.getOperand(1));
  if (!CSD)
    return false;
  ShiftVal = CSD->getZExtValue();
  if (ShiftVal > 4)
    return false;

  Ext = AArch64_AM::UXTX;
  Reg = N.getOperand(0);
  Shift = CurDAG->getTargetConstant(getArithExtendImm(Ext, ShiftVal), SDLoc(N),
                                    MVT::i32);
  return isWorthFolding(N);
}

/// If there's a use of this ADDlow that's not itself a load/store then we'll
/// need to create a real ADD instruction from it anyway and there's no point in
/// folding it into the mem op. Theoretically, it shouldn't matter, but there's
/// a single pseudo-instruction for an ADRP/ADD pair so over-aggressive folding
/// leads to duplicated ADRP instructions.
static bool isWorthFoldingADDlow(SDValue N) {
  for (auto *Use : N->uses()) {
    if (Use->getOpcode() != ISD::LOAD && Use->getOpcode() != ISD::STORE &&
        Use->getOpcode() != ISD::ATOMIC_LOAD &&
        Use->getOpcode() != ISD::ATOMIC_STORE)
      return false;

    // ldar and stlr have much more restrictive addressing modes (just a
    // register).
    if (isStrongerThanMonotonic(cast<MemSDNode>(Use)->getSuccessOrdering()))
      return false;
  }

  return true;
}

/// SelectAddrModeIndexedBitWidth - Select a "register plus scaled (un)signed BW-bit
/// immediate" address.  The "Size" argument is the size in bytes of the memory
/// reference, which determines the scale.
bool AArch64DAGToDAGISel::SelectAddrModeIndexedBitWidth(SDValue N, bool IsSignedImm,
                                                        unsigned BW, unsigned Size,
                                                        SDValue &Base,
                                                        SDValue &OffImm) {
  SDLoc dl(N);
  const DataLayout &DL = CurDAG->getDataLayout();
  const TargetLowering *TLI = getTargetLowering();
  if (N.getOpcode() == ISD::FrameIndex) {
    int FI = cast<FrameIndexSDNode>(N)->getIndex();
    Base = CurDAG->getTargetFrameIndex(FI, TLI->getPointerTy(DL));
    OffImm = CurDAG->getTargetConstant(0, dl, MVT::i64);
    return true;
  }

  // As opposed to the (12-bit) Indexed addressing mode below, the 7/9-bit signed
  // selected here doesn't support labels/immediates, only base+offset.
  if (CurDAG->isBaseWithConstantOffset(N)) {
    if (ConstantSDNode *RHS = dyn_cast<ConstantSDNode>(N.getOperand(1))) {
      if (IsSignedImm) {
        int64_t RHSC = RHS->getSExtValue();
        unsigned Scale = Log2_32(Size);
        int64_t Range = 0x1LL << (BW - 1);

        if ((RHSC & (Size - 1)) == 0 && RHSC >= -(Range << Scale) &&
            RHSC < (Range << Scale)) {
          Base = N.getOperand(0);
          if (Base.getOpcode() == ISD::FrameIndex) {
            int FI = cast<FrameIndexSDNode>(Base)->getIndex();
            Base = CurDAG->getTargetFrameIndex(FI, TLI->getPointerTy(DL));
          }
          OffImm = CurDAG->getTargetConstant(RHSC >> Scale, dl, MVT::i64);
          return true;
        }
      } else {
        // unsigned Immediate
        uint64_t RHSC = RHS->getZExtValue();
        unsigned Scale = Log2_32(Size);
        uint64_t Range = 0x1ULL << BW;

        if ((RHSC & (Size - 1)) == 0 && RHSC < (Range << Scale)) {
          Base = N.getOperand(0);
          if (Base.getOpcode() == ISD::FrameIndex) {
            int FI = cast<FrameIndexSDNode>(Base)->getIndex();
            Base = CurDAG->getTargetFrameIndex(FI, TLI->getPointerTy(DL));
          }
          OffImm = CurDAG->getTargetConstant(RHSC >> Scale, dl, MVT::i64);
          return true;
        }
      }
    }
  }
  // Base only. The address will be materialized into a register before
  // the memory is accessed.
  //    add x0, Xbase, #offset
  //    stp x1, x2, [x0]
  Base = N;
  OffImm = CurDAG->getTargetConstant(0, dl, MVT::i64);
  return true;
}

/// SelectAddrModeIndexed - Select a "register plus scaled unsigned 12-bit
/// immediate" address.  The "Size" argument is the size in bytes of the memory
/// reference, which determines the scale.
bool AArch64DAGToDAGISel::SelectAddrModeIndexed(SDValue N, unsigned Size,
                                              SDValue &Base, SDValue &OffImm) {
  SDLoc dl(N);
  const DataLayout &DL = CurDAG->getDataLayout();
  const TargetLowering *TLI = getTargetLowering();
  if (N.getOpcode() == ISD::FrameIndex) {
    int FI = cast<FrameIndexSDNode>(N)->getIndex();
    Base = CurDAG->getTargetFrameIndex(FI, TLI->getPointerTy(DL));
    OffImm = CurDAG->getTargetConstant(0, dl, MVT::i64);
    return true;
  }

  if (N.getOpcode() == AArch64ISD::ADDlow && isWorthFoldingADDlow(N)) {
    GlobalAddressSDNode *GAN =
        dyn_cast<GlobalAddressSDNode>(N.getOperand(1).getNode());
    Base = N.getOperand(0);
    OffImm = N.getOperand(1);
    if (!GAN)
      return true;

    if (GAN->getOffset() % Size == 0 &&
        GAN->getGlobal()->getPointerAlignment(DL) >= Size)
      return true;
  }

  if (CurDAG->isBaseWithConstantOffset(N)) {
    if (ConstantSDNode *RHS = dyn_cast<ConstantSDNode>(N.getOperand(1))) {
      int64_t RHSC = (int64_t)RHS->getZExtValue();
      unsigned Scale = Log2_32(Size);
      if ((RHSC & (Size - 1)) == 0 && RHSC >= 0 && RHSC < (0x1000 << Scale)) {
        Base = N.getOperand(0);
        if (Base.getOpcode() == ISD::FrameIndex) {
          int FI = cast<FrameIndexSDNode>(Base)->getIndex();
          Base = CurDAG->getTargetFrameIndex(FI, TLI->getPointerTy(DL));
        }
        OffImm = CurDAG->getTargetConstant(RHSC >> Scale, dl, MVT::i64);
        return true;
      }
    }
  }

  // Before falling back to our general case, check if the unscaled
  // instructions can handle this. If so, that's preferable.
  if (SelectAddrModeUnscaled(N, Size, Base, OffImm))
    return false;

  // Base only. The address will be materialized into a register before
  // the memory is accessed.
  //    add x0, Xbase, #offset
  //    ldr x0, [x0]
  Base = N;
  OffImm = CurDAG->getTargetConstant(0, dl, MVT::i64);
  return true;
}

/// SelectAddrModeUnscaled - Select a "register plus unscaled signed 9-bit
/// immediate" address.  This should only match when there is an offset that
/// is not valid for a scaled immediate addressing mode.  The "Size" argument
/// is the size in bytes of the memory reference, which is needed here to know
/// what is valid for a scaled immediate.
bool AArch64DAGToDAGISel::SelectAddrModeUnscaled(SDValue N, unsigned Size,
                                                 SDValue &Base,
                                                 SDValue &OffImm) {
  if (!CurDAG->isBaseWithConstantOffset(N))
    return false;
  if (ConstantSDNode *RHS = dyn_cast<ConstantSDNode>(N.getOperand(1))) {
    int64_t RHSC = RHS->getSExtValue();
    // If the offset is valid as a scaled immediate, don't match here.
    if ((RHSC & (Size - 1)) == 0 && RHSC >= 0 &&
        RHSC < (0x1000 << Log2_32(Size)))
      return false;
    if (RHSC >= -256 && RHSC < 256) {
      Base = N.getOperand(0);
      if (Base.getOpcode() == ISD::FrameIndex) {
        int FI = cast<FrameIndexSDNode>(Base)->getIndex();
        const TargetLowering *TLI = getTargetLowering();
        Base = CurDAG->getTargetFrameIndex(
            FI, TLI->getPointerTy(CurDAG->getDataLayout()));
      }
      OffImm = CurDAG->getTargetConstant(RHSC, SDLoc(N), MVT::i64);
      return true;
    }
  }
  return false;
}

static SDValue Widen(SelectionDAG *CurDAG, SDValue N) {
  SDLoc dl(N);
  SDValue SubReg = CurDAG->getTargetConstant(AArch64::sub_32, dl, MVT::i32);
  SDValue ImpDef = SDValue(
      CurDAG->getMachineNode(TargetOpcode::IMPLICIT_DEF, dl, MVT::i64), 0);
  MachineSDNode *Node = CurDAG->getMachineNode(
      TargetOpcode::INSERT_SUBREG, dl, MVT::i64, ImpDef, N, SubReg);
  return SDValue(Node, 0);
}

/// Check if the given SHL node (\p N), can be used to form an
/// extended register for an addressing mode.
bool AArch64DAGToDAGISel::SelectExtendedSHL(SDValue N, unsigned Size,
                                            bool WantExtend, SDValue &Offset,
                                            SDValue &SignExtend) {
  assert(N.getOpcode() == ISD::SHL && "Invalid opcode.");
  ConstantSDNode *CSD = dyn_cast<ConstantSDNode>(N.getOperand(1));
  if (!CSD || (CSD->getZExtValue() & 0x7) != CSD->getZExtValue())
    return false;

  SDLoc dl(N);
  if (WantExtend) {
    AArch64_AM::ShiftExtendType Ext =
        getExtendTypeForNode(N.getOperand(0), true);
    if (Ext == AArch64_AM::InvalidShiftExtend)
      return false;

    Offset = narrowIfNeeded(CurDAG, N.getOperand(0).getOperand(0));
    SignExtend = CurDAG->getTargetConstant(Ext == AArch64_AM::SXTW, dl,
                                           MVT::i32);
  } else {
    Offset = N.getOperand(0);
    SignExtend = CurDAG->getTargetConstant(0, dl, MVT::i32);
  }

  unsigned LegalShiftVal = Log2_32(Size);
  unsigned ShiftVal = CSD->getZExtValue();

  if (ShiftVal != 0 && ShiftVal != LegalShiftVal)
    return false;

  return isWorthFolding(N);
}

bool AArch64DAGToDAGISel::SelectAddrModeWRO(SDValue N, unsigned Size,
                                            SDValue &Base, SDValue &Offset,
                                            SDValue &SignExtend,
                                            SDValue &DoShift) {
  if (N.getOpcode() != ISD::ADD)
    return false;
  SDValue LHS = N.getOperand(0);
  SDValue RHS = N.getOperand(1);
  SDLoc dl(N);

  // We don't want to match immediate adds here, because they are better lowered
  // to the register-immediate addressing modes.
  if (isa<ConstantSDNode>(LHS) || isa<ConstantSDNode>(RHS))
    return false;

  // Check if this particular node is reused in any non-memory related
  // operation.  If yes, do not try to fold this node into the address
  // computation, since the computation will be kept.
  const SDNode *Node = N.getNode();
  for (SDNode *UI : Node->uses()) {
    if (!isa<MemSDNode>(*UI))
      return false;
  }

  // Remember if it is worth folding N when it produces extended register.
  bool IsExtendedRegisterWorthFolding = isWorthFolding(N);

  // Try to match a shifted extend on the RHS.
  if (IsExtendedRegisterWorthFolding && RHS.getOpcode() == ISD::SHL &&
      SelectExtendedSHL(RHS, Size, true, Offset, SignExtend)) {
    Base = LHS;
    DoShift = CurDAG->getTargetConstant(true, dl, MVT::i32);
    return true;
  }

  // Try to match a shifted extend on the LHS.
  if (IsExtendedRegisterWorthFolding && LHS.getOpcode() == ISD::SHL &&
      SelectExtendedSHL(LHS, Size, true, Offset, SignExtend)) {
    Base = RHS;
    DoShift = CurDAG->getTargetConstant(true, dl, MVT::i32);
    return true;
  }

  // There was no shift, whatever else we find.
  DoShift = CurDAG->getTargetConstant(false, dl, MVT::i32);

  AArch64_AM::ShiftExtendType Ext = AArch64_AM::InvalidShiftExtend;
  // Try to match an unshifted extend on the LHS.
  if (IsExtendedRegisterWorthFolding &&
      (Ext = getExtendTypeForNode(LHS, true)) !=
          AArch64_AM::InvalidShiftExtend) {
    Base = RHS;
    Offset = narrowIfNeeded(CurDAG, LHS.getOperand(0));
    SignExtend = CurDAG->getTargetConstant(Ext == AArch64_AM::SXTW, dl,
                                           MVT::i32);
    if (isWorthFolding(LHS))
      return true;
  }

  // Try to match an unshifted extend on the RHS.
  if (IsExtendedRegisterWorthFolding &&
      (Ext = getExtendTypeForNode(RHS, true)) !=
          AArch64_AM::InvalidShiftExtend) {
    Base = LHS;
    Offset = narrowIfNeeded(CurDAG, RHS.getOperand(0));
    SignExtend = CurDAG->getTargetConstant(Ext == AArch64_AM::SXTW, dl,
                                           MVT::i32);
    if (isWorthFolding(RHS))
      return true;
  }

  return false;
}

// Check if the given immediate is preferred by ADD. If an immediate can be
// encoded in an ADD, or it can be encoded in an "ADD LSL #12" and can not be
// encoded by one MOVZ, return true.
static bool isPreferredADD(int64_t ImmOff) {
  // Constant in [0x0, 0xfff] can be encoded in ADD.
  if ((ImmOff & 0xfffffffffffff000LL) == 0x0LL)
    return true;
  // Check if it can be encoded in an "ADD LSL #12".
  if ((ImmOff & 0xffffffffff000fffLL) == 0x0LL)
    // As a single MOVZ is faster than a "ADD of LSL #12", ignore such constant.
    return (ImmOff & 0xffffffffff00ffffLL) != 0x0LL &&
           (ImmOff & 0xffffffffffff0fffLL) != 0x0LL;
  return false;
}

bool AArch64DAGToDAGISel::SelectAddrModeXRO(SDValue N, unsigned Size,
                                            SDValue &Base, SDValue &Offset,
                                            SDValue &SignExtend,
                                            SDValue &DoShift) {
  if (N.getOpcode() != ISD::ADD)
    return false;
  SDValue LHS = N.getOperand(0);
  SDValue RHS = N.getOperand(1);
  SDLoc DL(N);

  // Check if this particular node is reused in any non-memory related
  // operation.  If yes, do not try to fold this node into the address
  // computation, since the computation will be kept.
  const SDNode *Node = N.getNode();
  for (SDNode *UI : Node->uses()) {
    if (!isa<MemSDNode>(*UI))
      return false;
  }

  // Watch out if RHS is a wide immediate, it can not be selected into
  // [BaseReg+Imm] addressing mode. Also it may not be able to be encoded into
  // ADD/SUB. Instead it will use [BaseReg + 0] address mode and generate
  // instructions like:
  //     MOV  X0, WideImmediate
  //     ADD  X1, BaseReg, X0
  //     LDR  X2, [X1, 0]
  // For such situation, using [BaseReg, XReg] addressing mode can save one
  // ADD/SUB:
  //     MOV  X0, WideImmediate
  //     LDR  X2, [BaseReg, X0]
  if (isa<ConstantSDNode>(RHS)) {
    int64_t ImmOff = (int64_t)cast<ConstantSDNode>(RHS)->getZExtValue();
    unsigned Scale = Log2_32(Size);
    // Skip the immediate can be selected by load/store addressing mode.
    // Also skip the immediate can be encoded by a single ADD (SUB is also
    // checked by using -ImmOff).
    if ((ImmOff % Size == 0 && ImmOff >= 0 && ImmOff < (0x1000 << Scale)) ||
        isPreferredADD(ImmOff) || isPreferredADD(-ImmOff))
      return false;

    SDValue Ops[] = { RHS };
    SDNode *MOVI =
        CurDAG->getMachineNode(AArch64::MOVi64imm, DL, MVT::i64, Ops);
    SDValue MOVIV = SDValue(MOVI, 0);
    // This ADD of two X register will be selected into [Reg+Reg] mode.
    N = CurDAG->getNode(ISD::ADD, DL, MVT::i64, LHS, MOVIV);
  }

  // Remember if it is worth folding N when it produces extended register.
  bool IsExtendedRegisterWorthFolding = isWorthFolding(N);

  // Try to match a shifted extend on the RHS.
  if (IsExtendedRegisterWorthFolding && RHS.getOpcode() == ISD::SHL &&
      SelectExtendedSHL(RHS, Size, false, Offset, SignExtend)) {
    Base = LHS;
    DoShift = CurDAG->getTargetConstant(true, DL, MVT::i32);
    return true;
  }

  // Try to match a shifted extend on the LHS.
  if (IsExtendedRegisterWorthFolding && LHS.getOpcode() == ISD::SHL &&
      SelectExtendedSHL(LHS, Size, false, Offset, SignExtend)) {
    Base = RHS;
    DoShift = CurDAG->getTargetConstant(true, DL, MVT::i32);
    return true;
  }

  // Match any non-shifted, non-extend, non-immediate add expression.
  Base = LHS;
  Offset = RHS;
  SignExtend = CurDAG->getTargetConstant(false, DL, MVT::i32);
  DoShift = CurDAG->getTargetConstant(false, DL, MVT::i32);
  // Reg1 + Reg2 is free: no check needed.
  return true;
}

SDValue AArch64DAGToDAGISel::createDTuple(ArrayRef<SDValue> Regs) {
  static const unsigned RegClassIDs[] = {
      AArch64::DDRegClassID, AArch64::DDDRegClassID, AArch64::DDDDRegClassID};
  static const unsigned SubRegs[] = {AArch64::dsub0, AArch64::dsub1,
                                     AArch64::dsub2, AArch64::dsub3};

  return createTuple(Regs, RegClassIDs, SubRegs);
}

SDValue AArch64DAGToDAGISel::createQTuple(ArrayRef<SDValue> Regs) {
  static const unsigned RegClassIDs[] = {
      AArch64::QQRegClassID, AArch64::QQQRegClassID, AArch64::QQQQRegClassID};
  static const unsigned SubRegs[] = {AArch64::qsub0, AArch64::qsub1,
                                     AArch64::qsub2, AArch64::qsub3};

  return createTuple(Regs, RegClassIDs, SubRegs);
}

SDValue AArch64DAGToDAGISel::createZTuple(ArrayRef<SDValue> Regs) {
  static const unsigned RegClassIDs[] = {AArch64::ZPR2RegClassID,
                                         AArch64::ZPR3RegClassID,
                                         AArch64::ZPR4RegClassID};
  static const unsigned SubRegs[] = {AArch64::zsub0, AArch64::zsub1,
                                     AArch64::zsub2, AArch64::zsub3};

  return createTuple(Regs, RegClassIDs, SubRegs);
}

SDValue AArch64DAGToDAGISel::createZMulTuple(ArrayRef<SDValue> Regs) {
  assert(Regs.size() == 2 || Regs.size() == 4);

  // The createTuple interface requires 3 RegClassIDs for each possible
  // tuple type even though we only have them for ZPR2 and ZPR4.
  static const unsigned RegClassIDs[] = {AArch64::ZPR2Mul2RegClassID, 0,
                                         AArch64::ZPR4Mul4RegClassID};
  static const unsigned SubRegs[] = {AArch64::zsub0, AArch64::zsub1,
                                     AArch64::zsub2, AArch64::zsub3};
  return createTuple(Regs, RegClassIDs, SubRegs);
}

SDValue AArch64DAGToDAGISel::createTuple(ArrayRef<SDValue> Regs,
                                         const unsigned RegClassIDs[],
                                         const unsigned SubRegs[]) {
  // There's no special register-class for a vector-list of 1 element: it's just
  // a vector.
  if (Regs.size() == 1)
    return Regs[0];

  assert(Regs.size() >= 2 && Regs.size() <= 4);

  SDLoc DL(Regs[0]);

  SmallVector<SDValue, 4> Ops;

  // First operand of REG_SEQUENCE is the desired RegClass.
  Ops.push_back(
      CurDAG->getTargetConstant(RegClassIDs[Regs.size() - 2], DL, MVT::i32));

  // Then we get pairs of source & subregister-position for the components.
  for (unsigned i = 0; i < Regs.size(); ++i) {
    Ops.push_back(Regs[i]);
    Ops.push_back(CurDAG->getTargetConstant(SubRegs[i], DL, MVT::i32));
  }

  SDNode *N =
      CurDAG->getMachineNode(TargetOpcode::REG_SEQUENCE, DL, MVT::Untyped, Ops);
  return SDValue(N, 0);
}

void AArch64DAGToDAGISel::SelectTable(SDNode *N, unsigned NumVecs, unsigned Opc,
                                      bool isExt) {
  SDLoc dl(N);
  EVT VT = N->getValueType(0);

  unsigned ExtOff = isExt;

  // Form a REG_SEQUENCE to force register allocation.
  unsigned Vec0Off = ExtOff + 1;
  SmallVector<SDValue, 4> Regs(N->op_begin() + Vec0Off,
                               N->op_begin() + Vec0Off + NumVecs);
  SDValue RegSeq = createQTuple(Regs);

  SmallVector<SDValue, 6> Ops;
  if (isExt)
    Ops.push_back(N->getOperand(1));
  Ops.push_back(RegSeq);
  Ops.push_back(N->getOperand(NumVecs + ExtOff + 1));
  ReplaceNode(N, CurDAG->getMachineNode(Opc, dl, VT, Ops));
}

bool AArch64DAGToDAGISel::tryIndexedLoad(SDNode *N) {
  LoadSDNode *LD = cast<LoadSDNode>(N);
  if (LD->isUnindexed())
    return false;
  EVT VT = LD->getMemoryVT();
  EVT DstVT = N->getValueType(0);
  ISD::MemIndexedMode AM = LD->getAddressingMode();
  bool IsPre = AM == ISD::PRE_INC || AM == ISD::PRE_DEC;

  // We're not doing validity checking here. That was done when checking
  // if we should mark the load as indexed or not. We're just selecting
  // the right instruction.
  unsigned Opcode = 0;

  ISD::LoadExtType ExtType = LD->getExtensionType();
  bool InsertTo64 = false;
  if (VT == MVT::i64)
    Opcode = IsPre ? AArch64::LDRXpre : AArch64::LDRXpost;
  else if (VT == MVT::i32) {
    if (ExtType == ISD::NON_EXTLOAD)
      Opcode = IsPre ? AArch64::LDRWpre : AArch64::LDRWpost;
    else if (ExtType == ISD::SEXTLOAD)
      Opcode = IsPre ? AArch64::LDRSWpre : AArch64::LDRSWpost;
    else {
      Opcode = IsPre ? AArch64::LDRWpre : AArch64::LDRWpost;
      InsertTo64 = true;
      // The result of the load is only i32. It's the subreg_to_reg that makes
      // it into an i64.
      DstVT = MVT::i32;
    }
  } else if (VT == MVT::i16) {
    if (ExtType == ISD::SEXTLOAD) {
      if (DstVT == MVT::i64)
        Opcode = IsPre ? AArch64::LDRSHXpre : AArch64::LDRSHXpost;
      else
        Opcode = IsPre ? AArch64::LDRSHWpre : AArch64::LDRSHWpost;
    } else {
      Opcode = IsPre ? AArch64::LDRHHpre : AArch64::LDRHHpost;
      InsertTo64 = DstVT == MVT::i64;
      // The result of the load is only i32. It's the subreg_to_reg that makes
      // it into an i64.
      DstVT = MVT::i32;
    }
  } else if (VT == MVT::i8) {
    if (ExtType == ISD::SEXTLOAD) {
      if (DstVT == MVT::i64)
        Opcode = IsPre ? AArch64::LDRSBXpre : AArch64::LDRSBXpost;
      else
        Opcode = IsPre ? AArch64::LDRSBWpre : AArch64::LDRSBWpost;
    } else {
      Opcode = IsPre ? AArch64::LDRBBpre : AArch64::LDRBBpost;
      InsertTo64 = DstVT == MVT::i64;
      // The result of the load is only i32. It's the subreg_to_reg that makes
      // it into an i64.
      DstVT = MVT::i32;
    }
  } else if (VT == MVT::f16) {
    Opcode = IsPre ? AArch64::LDRHpre : AArch64::LDRHpost;
  } else if (VT == MVT::bf16) {
    Opcode = IsPre ? AArch64::LDRHpre : AArch64::LDRHpost;
  } else if (VT == MVT::f32) {
    Opcode = IsPre ? AArch64::LDRSpre : AArch64::LDRSpost;
  } else if (VT == MVT::f64 || VT.is64BitVector()) {
    Opcode = IsPre ? AArch64::LDRDpre : AArch64::LDRDpost;
  } else if (VT.is128BitVector()) {
    Opcode = IsPre ? AArch64::LDRQpre : AArch64::LDRQpost;
  } else
    return false;
  SDValue Chain = LD->getChain();
  SDValue Base = LD->getBasePtr();
  ConstantSDNode *OffsetOp = cast<ConstantSDNode>(LD->getOffset());
  int OffsetVal = (int)OffsetOp->getZExtValue();
  SDLoc dl(N);
  SDValue Offset = CurDAG->getTargetConstant(OffsetVal, dl, MVT::i64);
  SDValue Ops[] = { Base, Offset, Chain };
  SDNode *Res = CurDAG->getMachineNode(Opcode, dl, MVT::i64, DstVT,
                                       MVT::Other, Ops);

  // Transfer memoperands.
  MachineMemOperand *MemOp = cast<MemSDNode>(N)->getMemOperand();
  CurDAG->setNodeMemRefs(cast<MachineSDNode>(Res), {MemOp});

  // Either way, we're replacing the node, so tell the caller that.
  SDValue LoadedVal = SDValue(Res, 1);
  if (InsertTo64) {
    SDValue SubReg = CurDAG->getTargetConstant(AArch64::sub_32, dl, MVT::i32);
    LoadedVal =
        SDValue(CurDAG->getMachineNode(
                    AArch64::SUBREG_TO_REG, dl, MVT::i64,
                    CurDAG->getTargetConstant(0, dl, MVT::i64), LoadedVal,
                    SubReg),
                0);
  }

  ReplaceUses(SDValue(N, 0), LoadedVal);
  ReplaceUses(SDValue(N, 1), SDValue(Res, 0));
  ReplaceUses(SDValue(N, 2), SDValue(Res, 2));
  CurDAG->RemoveDeadNode(N);
  return true;
}

void AArch64DAGToDAGISel::SelectLoad(SDNode *N, unsigned NumVecs, unsigned Opc,
                                     unsigned SubRegIdx) {
  SDLoc dl(N);
  EVT VT = N->getValueType(0);
  SDValue Chain = N->getOperand(0);

  SDValue Ops[] = {N->getOperand(2), // Mem operand;
                   Chain};

  const EVT ResTys[] = {MVT::Untyped, MVT::Other};

  SDNode *Ld = CurDAG->getMachineNode(Opc, dl, ResTys, Ops);
  SDValue SuperReg = SDValue(Ld, 0);
  for (unsigned i = 0; i < NumVecs; ++i)
    ReplaceUses(SDValue(N, i),
        CurDAG->getTargetExtractSubreg(SubRegIdx + i, dl, VT, SuperReg));

  ReplaceUses(SDValue(N, NumVecs), SDValue(Ld, 1));

  // Transfer memoperands. In the case of AArch64::LD64B, there won't be one,
  // because it's too simple to have needed special treatment during lowering.
  if (auto *MemIntr = dyn_cast<MemIntrinsicSDNode>(N)) {
    MachineMemOperand *MemOp = MemIntr->getMemOperand();
    CurDAG->setNodeMemRefs(cast<MachineSDNode>(Ld), {MemOp});
  }

  CurDAG->RemoveDeadNode(N);
}

void AArch64DAGToDAGISel::SelectPostLoad(SDNode *N, unsigned NumVecs,
                                         unsigned Opc, unsigned SubRegIdx) {
  SDLoc dl(N);
  EVT VT = N->getValueType(0);
  SDValue Chain = N->getOperand(0);

  SDValue Ops[] = {N->getOperand(1), // Mem operand
                   N->getOperand(2), // Incremental
                   Chain};

  const EVT ResTys[] = {MVT::i64, // Type of the write back register
                        MVT::Untyped, MVT::Other};

  SDNode *Ld = CurDAG->getMachineNode(Opc, dl, ResTys, Ops);

  // Update uses of write back register
  ReplaceUses(SDValue(N, NumVecs), SDValue(Ld, 0));

  // Update uses of vector list
  SDValue SuperReg = SDValue(Ld, 1);
  if (NumVecs == 1)
    ReplaceUses(SDValue(N, 0), SuperReg);
  else
    for (unsigned i = 0; i < NumVecs; ++i)
      ReplaceUses(SDValue(N, i),
          CurDAG->getTargetExtractSubreg(SubRegIdx + i, dl, VT, SuperReg));

  // Update the chain
  ReplaceUses(SDValue(N, NumVecs + 1), SDValue(Ld, 2));
  CurDAG->RemoveDeadNode(N);
}

/// Optimize \param OldBase and \param OldOffset selecting the best addressing
/// mode. Returns a tuple consisting of an Opcode, an SDValue representing the
/// new Base and an SDValue representing the new offset.
std::tuple<unsigned, SDValue, SDValue>
AArch64DAGToDAGISel::findAddrModeSVELoadStore(SDNode *N, unsigned Opc_rr,
                                              unsigned Opc_ri,
                                              const SDValue &OldBase,
                                              const SDValue &OldOffset,
                                              unsigned Scale) {
  SDValue NewBase = OldBase;
  SDValue NewOffset = OldOffset;
  // Detect a possible Reg+Imm addressing mode.
  const bool IsRegImm = SelectAddrModeIndexedSVE</*Min=*/-8, /*Max=*/7>(
      N, OldBase, NewBase, NewOffset);

  // Detect a possible reg+reg addressing mode, but only if we haven't already
  // detected a Reg+Imm one.
  const bool IsRegReg =
      !IsRegImm && SelectSVERegRegAddrMode(OldBase, Scale, NewBase, NewOffset);

  // Select the instruction.
  return std::make_tuple(IsRegReg ? Opc_rr : Opc_ri, NewBase, NewOffset);
}

enum class SelectTypeKind {
  Int1 = 0,
  Int = 1,
  FP = 2,
  AnyType = 3,
};

/// This function selects an opcode from a list of opcodes, which is
/// expected to be the opcode for { 8-bit, 16-bit, 32-bit, 64-bit }
/// element types, in this order.
template <SelectTypeKind Kind>
static unsigned SelectOpcodeFromVT(EVT VT, ArrayRef<unsigned> Opcodes) {
  // Only match scalable vector VTs
  if (!VT.isScalableVector())
    return 0;

  EVT EltVT = VT.getVectorElementType();
  switch (Kind) {
  case SelectTypeKind::AnyType:
    break;
  case SelectTypeKind::Int:
    if (EltVT != MVT::i8 && EltVT != MVT::i16 && EltVT != MVT::i32 &&
        EltVT != MVT::i64)
      return 0;
    break;
  case SelectTypeKind::Int1:
    if (EltVT != MVT::i1)
      return 0;
    break;
  case SelectTypeKind::FP:
    if (EltVT != MVT::f16 && EltVT != MVT::f32 && EltVT != MVT::f64)
      return 0;
    break;
  }

  unsigned Offset;
  switch (VT.getVectorMinNumElements()) {
  case 16: // 8-bit
    Offset = 0;
    break;
  case 8: // 16-bit
    Offset = 1;
    break;
  case 4: // 32-bit
    Offset = 2;
    break;
  case 2: // 64-bit
    Offset = 3;
    break;
  default:
    return 0;
  }

  return (Opcodes.size() <= Offset) ? 0 : Opcodes[Offset];
}

void AArch64DAGToDAGISel::SelectWhilePair(SDNode *N, unsigned Opc) {
  SDLoc DL(N);
  EVT VT = N->getValueType(0);

  SDValue Ops[] = {N->getOperand(1), N->getOperand(2)};

  SDNode *WhilePair = CurDAG->getMachineNode(Opc, DL, MVT::Untyped, Ops);
  SDValue SuperReg = SDValue(WhilePair, 0);

  for (unsigned I = 0; I < 2; ++I)
    ReplaceUses(SDValue(N, I), CurDAG->getTargetExtractSubreg(
                                   AArch64::psub0 + I, DL, VT, SuperReg));

  CurDAG->RemoveDeadNode(N);
}

void AArch64DAGToDAGISel::SelectCVTIntrinsic(SDNode *N, unsigned NumVecs,
                                             unsigned Opcode) {
  EVT VT = N->getValueType(0);
  SmallVector<SDValue, 4> Regs(N->op_begin() + 1, N->op_begin() + 1 + NumVecs);
  SDValue Ops = createZTuple(Regs);
  SDLoc DL(N);
  SDNode *Intrinsic = CurDAG->getMachineNode(Opcode, DL, MVT::Untyped, Ops);
  SDValue SuperReg = SDValue(Intrinsic, 0);
  for (unsigned i = 0; i < NumVecs; ++i)
    ReplaceUses(SDValue(N, i), CurDAG->getTargetExtractSubreg(
                                   AArch64::zsub0 + i, DL, VT, SuperReg));

  CurDAG->RemoveDeadNode(N);
  return;
}

void AArch64DAGToDAGISel::SelectDestructiveMultiIntrinsic(SDNode *N,
                                                          unsigned NumVecs,
                                                          bool IsZmMulti,
                                                          unsigned Opcode) {
  assert(Opcode != 0 && "Unexpected opcode");

  SDLoc DL(N);
  EVT VT = N->getValueType(0);

  auto GetMultiVecOperand = [=](unsigned StartIdx) {
    SmallVector<SDValue, 4> Regs(N->op_begin() + StartIdx,
                                 N->op_begin() + StartIdx + NumVecs);
    return createZMulTuple(Regs);
  };

  SDValue Zdn = GetMultiVecOperand(1);

  SDValue Zm;
  if (IsZmMulti)
    Zm = GetMultiVecOperand(NumVecs + 1);
  else
    Zm = N->getOperand(NumVecs + 1);

  SDNode *Intrinsic = CurDAG->getMachineNode(Opcode, DL, MVT::Untyped, Zdn, Zm);

  SDValue SuperReg = SDValue(Intrinsic, 0);
  for (unsigned i = 0; i < NumVecs; ++i)
    ReplaceUses(SDValue(N, i), CurDAG->getTargetExtractSubreg(
                                   AArch64::zsub0 + i, DL, VT, SuperReg));

  CurDAG->RemoveDeadNode(N);
  return;
}

void AArch64DAGToDAGISel::SelectPredicatedLoad(SDNode *N, unsigned NumVecs,
                                               unsigned Scale, unsigned Opc_ri,
                                               unsigned Opc_rr, bool IsIntr) {
  assert(Scale < 4 && "Invalid scaling value.");
  SDLoc DL(N);
  EVT VT = N->getValueType(0);
  SDValue Chain = N->getOperand(0);

  // Optimize addressing mode.
  SDValue Base, Offset;
  unsigned Opc;
  std::tie(Opc, Base, Offset) = findAddrModeSVELoadStore(
      N, Opc_rr, Opc_ri, N->getOperand(IsIntr ? 3 : 2),
      CurDAG->getTargetConstant(0, DL, MVT::i64), Scale);

  SDValue Ops[] = {N->getOperand(IsIntr ? 2 : 1), // Predicate
                   Base,                          // Memory operand
                   Offset, Chain};

  const EVT ResTys[] = {MVT::Untyped, MVT::Other};

  SDNode *Load = CurDAG->getMachineNode(Opc, DL, ResTys, Ops);
  SDValue SuperReg = SDValue(Load, 0);
  for (unsigned i = 0; i < NumVecs; ++i)
    ReplaceUses(SDValue(N, i), CurDAG->getTargetExtractSubreg(
                                   AArch64::zsub0 + i, DL, VT, SuperReg));

  // Copy chain
  unsigned ChainIdx = NumVecs;
  ReplaceUses(SDValue(N, ChainIdx), SDValue(Load, 1));
  CurDAG->RemoveDeadNode(N);
}

void AArch64DAGToDAGISel::SelectFrintFromVT(SDNode *N, unsigned NumVecs,
                                            unsigned Opcode) {
  if (N->getValueType(0) != MVT::nxv4f32)
    return;
  SelectUnaryMultiIntrinsic(N, NumVecs, true, Opcode);
}

void AArch64DAGToDAGISel::SelectClamp(SDNode *N, unsigned NumVecs,
                                      unsigned Op) {
  SDLoc DL(N);
  EVT VT = N->getValueType(0);

  SmallVector<SDValue, 4> Regs(N->op_begin() + 1, N->op_begin() + 1 + NumVecs);
  SDValue Zd = createZMulTuple(Regs);
  SDValue Zn = N->getOperand(1 + NumVecs);
  SDValue Zm = N->getOperand(2 + NumVecs);

  SDValue Ops[] = {Zd, Zn, Zm};

  SDNode *Intrinsic = CurDAG->getMachineNode(Op, DL, MVT::Untyped, Ops);
  SDValue SuperReg = SDValue(Intrinsic, 0);
  for (unsigned i = 0; i < NumVecs; ++i)
    ReplaceUses(SDValue(N, i), CurDAG->getTargetExtractSubreg(
                                   AArch64::zsub0 + i, DL, VT, SuperReg));

  CurDAG->RemoveDeadNode(N);
  return;
}

bool SelectSMETile(unsigned &BaseReg, unsigned TileNum) {
  switch (BaseReg) {
  default:
    return false;
  case AArch64::ZA:
  case AArch64::ZAB0:
    if (TileNum == 0)
      break;
    return false;
  case AArch64::ZAH0:
    if (TileNum <= 1)
      break;
    return false;
  case AArch64::ZAS0:
    if (TileNum <= 3)
      break;
    return false;
  case AArch64::ZAD0:
    if (TileNum <= 7)
      break;
    return false;
  }

  BaseReg += TileNum;
  return true;
}

template <unsigned MaxIdx, unsigned Scale>
void AArch64DAGToDAGISel::SelectMultiVectorMove(SDNode *N, unsigned NumVecs,
                                                unsigned BaseReg, unsigned Op) {
  unsigned TileNum = 0;
  if (BaseReg != AArch64::ZA)
    TileNum = cast<ConstantSDNode>(N->getOperand(2))->getZExtValue();

  if (!SelectSMETile(BaseReg, TileNum))
    return;

  SDValue SliceBase, Base, Offset;
  if (BaseReg == AArch64::ZA)
    SliceBase = N->getOperand(2);
  else
    SliceBase = N->getOperand(3);

  if (!SelectSMETileSlice(SliceBase, MaxIdx, Base, Offset, Scale))
    return;

  SDLoc DL(N);
  SDValue SubReg = CurDAG->getRegister(BaseReg, MVT::Other);
  SDValue Ops[] = {SubReg, Base, Offset, /*Chain*/ N->getOperand(0)};
  SDNode *Mov = CurDAG->getMachineNode(Op, DL, {MVT::Untyped, MVT::Other}, Ops);

  EVT VT = N->getValueType(0);
  for (unsigned I = 0; I < NumVecs; ++I)
    ReplaceUses(SDValue(N, I),
                CurDAG->getTargetExtractSubreg(AArch64::zsub0 + I, DL, VT,
                                               SDValue(Mov, 0)));
  // Copy chain
  unsigned ChainIdx = NumVecs;
  ReplaceUses(SDValue(N, ChainIdx), SDValue(Mov, 1));
  CurDAG->RemoveDeadNode(N);
}

void AArch64DAGToDAGISel::SelectUnaryMultiIntrinsic(SDNode *N,
                                                    unsigned NumOutVecs,
                                                    bool IsTupleInput,
                                                    unsigned Opc) {
  SDLoc DL(N);
  EVT VT = N->getValueType(0);
  unsigned NumInVecs = N->getNumOperands() - 1;

  SmallVector<SDValue, 6> Ops;
  if (IsTupleInput) {
    assert((NumInVecs == 2 || NumInVecs == 4) &&
           "Don't know how to handle multi-register input!");
    SmallVector<SDValue, 4> Regs(N->op_begin() + 1,
                                 N->op_begin() + 1 + NumInVecs);
    Ops.push_back(createZMulTuple(Regs));
  } else {
    // All intrinsic nodes have the ID as the first operand, hence the "1 + I".
    for (unsigned I = 0; I < NumInVecs; I++)
      Ops.push_back(N->getOperand(1 + I));
  }

  SDNode *Res = CurDAG->getMachineNode(Opc, DL, MVT::Untyped, Ops);
  SDValue SuperReg = SDValue(Res, 0);

  for (unsigned I = 0; I < NumOutVecs; I++)
    ReplaceUses(SDValue(N, I), CurDAG->getTargetExtractSubreg(
                                   AArch64::zsub0 + I, DL, VT, SuperReg));
  CurDAG->RemoveDeadNode(N);
}

void AArch64DAGToDAGISel::SelectStore(SDNode *N, unsigned NumVecs,
                                      unsigned Opc) {
  SDLoc dl(N);
  EVT VT = N->getOperand(2)->getValueType(0);

  // Form a REG_SEQUENCE to force register allocation.
  bool Is128Bit = VT.getSizeInBits() == 128;
  SmallVector<SDValue, 4> Regs(N->op_begin() + 2, N->op_begin() + 2 + NumVecs);
  SDValue RegSeq = Is128Bit ? createQTuple(Regs) : createDTuple(Regs);

  SDValue Ops[] = {RegSeq, N->getOperand(NumVecs + 2), N->getOperand(0)};
  SDNode *St = CurDAG->getMachineNode(Opc, dl, N->getValueType(0), Ops);

  // Transfer memoperands.
  MachineMemOperand *MemOp = cast<MemIntrinsicSDNode>(N)->getMemOperand();
  CurDAG->setNodeMemRefs(cast<MachineSDNode>(St), {MemOp});

  ReplaceNode(N, St);
}

void AArch64DAGToDAGISel::SelectPredicatedStore(SDNode *N, unsigned NumVecs,
                                                unsigned Scale, unsigned Opc_rr,
                                                unsigned Opc_ri) {
  SDLoc dl(N);

  // Form a REG_SEQUENCE to force register allocation.
  SmallVector<SDValue, 4> Regs(N->op_begin() + 2, N->op_begin() + 2 + NumVecs);
  SDValue RegSeq = createZTuple(Regs);

  // Optimize addressing mode.
  unsigned Opc;
  SDValue Offset, Base;
  std::tie(Opc, Base, Offset) = findAddrModeSVELoadStore(
      N, Opc_rr, Opc_ri, N->getOperand(NumVecs + 3),
      CurDAG->getTargetConstant(0, dl, MVT::i64), Scale);

  SDValue Ops[] = {RegSeq, N->getOperand(NumVecs + 2), // predicate
                   Base,                               // address
                   Offset,                             // offset
                   N->getOperand(0)};                  // chain
  SDNode *St = CurDAG->getMachineNode(Opc, dl, N->getValueType(0), Ops);

  ReplaceNode(N, St);
}

bool AArch64DAGToDAGISel::SelectAddrModeFrameIndexSVE(SDValue N, SDValue &Base,
                                                      SDValue &OffImm) {
  SDLoc dl(N);
  const DataLayout &DL = CurDAG->getDataLayout();
  const TargetLowering *TLI = getTargetLowering();

  // Try to match it for the frame address
  if (auto FINode = dyn_cast<FrameIndexSDNode>(N)) {
    int FI = FINode->getIndex();
    Base = CurDAG->getTargetFrameIndex(FI, TLI->getPointerTy(DL));
    OffImm = CurDAG->getTargetConstant(0, dl, MVT::i64);
    return true;
  }

  return false;
}

void AArch64DAGToDAGISel::SelectPostStore(SDNode *N, unsigned NumVecs,
                                          unsigned Opc) {
  SDLoc dl(N);
  EVT VT = N->getOperand(2)->getValueType(0);
  const EVT ResTys[] = {MVT::i64,    // Type of the write back register
                        MVT::Other}; // Type for the Chain

  // Form a REG_SEQUENCE to force register allocation.
  bool Is128Bit = VT.getSizeInBits() == 128;
  SmallVector<SDValue, 4> Regs(N->op_begin() + 1, N->op_begin() + 1 + NumVecs);
  SDValue RegSeq = Is128Bit ? createQTuple(Regs) : createDTuple(Regs);

  SDValue Ops[] = {RegSeq,
                   N->getOperand(NumVecs + 1), // base register
                   N->getOperand(NumVecs + 2), // Incremental
                   N->getOperand(0)};          // Chain
  SDNode *St = CurDAG->getMachineNode(Opc, dl, ResTys, Ops);

  ReplaceNode(N, St);
}

namespace {
/// WidenVector - Given a value in the V64 register class, produce the
/// equivalent value in the V128 register class.
class WidenVector {
  SelectionDAG &DAG;

public:
  WidenVector(SelectionDAG &DAG) : DAG(DAG) {}

  SDValue operator()(SDValue V64Reg) {
    EVT VT = V64Reg.getValueType();
    unsigned NarrowSize = VT.getVectorNumElements();
    MVT EltTy = VT.getVectorElementType().getSimpleVT();
    MVT WideTy = MVT::getVectorVT(EltTy, 2 * NarrowSize);
    SDLoc DL(V64Reg);

    SDValue Undef =
        SDValue(DAG.getMachineNode(TargetOpcode::IMPLICIT_DEF, DL, WideTy), 0);
    return DAG.getTargetInsertSubreg(AArch64::dsub, DL, WideTy, Undef, V64Reg);
  }
};
} // namespace

/// NarrowVector - Given a value in the V128 register class, produce the
/// equivalent value in the V64 register class.
static SDValue NarrowVector(SDValue V128Reg, SelectionDAG &DAG) {
  EVT VT = V128Reg.getValueType();
  unsigned WideSize = VT.getVectorNumElements();
  MVT EltTy = VT.getVectorElementType().getSimpleVT();
  MVT NarrowTy = MVT::getVectorVT(EltTy, WideSize / 2);

  return DAG.getTargetExtractSubreg(AArch64::dsub, SDLoc(V128Reg), NarrowTy,
                                    V128Reg);
}

void AArch64DAGToDAGISel::SelectLoadLane(SDNode *N, unsigned NumVecs,
                                         unsigned Opc) {
  SDLoc dl(N);
  EVT VT = N->getValueType(0);
  bool Narrow = VT.getSizeInBits() == 64;

  // Form a REG_SEQUENCE to force register allocation.
  SmallVector<SDValue, 4> Regs(N->op_begin() + 2, N->op_begin() + 2 + NumVecs);

  if (Narrow)
    transform(Regs, Regs.begin(),
                   WidenVector(*CurDAG));

  SDValue RegSeq = createQTuple(Regs);

  const EVT ResTys[] = {MVT::Untyped, MVT::Other};

  unsigned LaneNo =
      cast<ConstantSDNode>(N->getOperand(NumVecs + 2))->getZExtValue();

  SDValue Ops[] = {RegSeq, CurDAG->getTargetConstant(LaneNo, dl, MVT::i64),
                   N->getOperand(NumVecs + 3), N->getOperand(0)};
  SDNode *Ld = CurDAG->getMachineNode(Opc, dl, ResTys, Ops);
  SDValue SuperReg = SDValue(Ld, 0);

  EVT WideVT = RegSeq.getOperand(1)->getValueType(0);
  static const unsigned QSubs[] = { AArch64::qsub0, AArch64::qsub1,
                                    AArch64::qsub2, AArch64::qsub3 };
  for (unsigned i = 0; i < NumVecs; ++i) {
    SDValue NV = CurDAG->getTargetExtractSubreg(QSubs[i], dl, WideVT, SuperReg);
    if (Narrow)
      NV = NarrowVector(NV, *CurDAG);
    ReplaceUses(SDValue(N, i), NV);
  }

  ReplaceUses(SDValue(N, NumVecs), SDValue(Ld, 1));
  CurDAG->RemoveDeadNode(N);
}

void AArch64DAGToDAGISel::SelectPostLoadLane(SDNode *N, unsigned NumVecs,
                                             unsigned Opc) {
  SDLoc dl(N);
  EVT VT = N->getValueType(0);
  bool Narrow = VT.getSizeInBits() == 64;

  // Form a REG_SEQUENCE to force register allocation.
  SmallVector<SDValue, 4> Regs(N->op_begin() + 1, N->op_begin() + 1 + NumVecs);

  if (Narrow)
    transform(Regs, Regs.begin(),
                   WidenVector(*CurDAG));

  SDValue RegSeq = createQTuple(Regs);

  const EVT ResTys[] = {MVT::i64, // Type of the write back register
                        RegSeq->getValueType(0), MVT::Other};

  unsigned LaneNo =
      cast<ConstantSDNode>(N->getOperand(NumVecs + 1))->getZExtValue();

  SDValue Ops[] = {RegSeq,
                   CurDAG->getTargetConstant(LaneNo, dl,
                                             MVT::i64),         // Lane Number
                   N->getOperand(NumVecs + 2),                  // Base register
                   N->getOperand(NumVecs + 3),                  // Incremental
                   N->getOperand(0)};
  SDNode *Ld = CurDAG->getMachineNode(Opc, dl, ResTys, Ops);

  // Update uses of the write back register
  ReplaceUses(SDValue(N, NumVecs), SDValue(Ld, 0));

  // Update uses of the vector list
  SDValue SuperReg = SDValue(Ld, 1);
  if (NumVecs == 1) {
    ReplaceUses(SDValue(N, 0),
                Narrow ? NarrowVector(SuperReg, *CurDAG) : SuperReg);
  } else {
    EVT WideVT = RegSeq.getOperand(1)->getValueType(0);
    static const unsigned QSubs[] = { AArch64::qsub0, AArch64::qsub1,
                                      AArch64::qsub2, AArch64::qsub3 };
    for (unsigned i = 0; i < NumVecs; ++i) {
      SDValue NV = CurDAG->getTargetExtractSubreg(QSubs[i], dl, WideVT,
                                                  SuperReg);
      if (Narrow)
        NV = NarrowVector(NV, *CurDAG);
      ReplaceUses(SDValue(N, i), NV);
    }
  }

  // Update the Chain
  ReplaceUses(SDValue(N, NumVecs + 1), SDValue(Ld, 2));
  CurDAG->RemoveDeadNode(N);
}

void AArch64DAGToDAGISel::SelectStoreLane(SDNode *N, unsigned NumVecs,
                                          unsigned Opc) {
  SDLoc dl(N);
  EVT VT = N->getOperand(2)->getValueType(0);
  bool Narrow = VT.getSizeInBits() == 64;

  // Form a REG_SEQUENCE to force register allocation.
  SmallVector<SDValue, 4> Regs(N->op_begin() + 2, N->op_begin() + 2 + NumVecs);

  if (Narrow)
    transform(Regs, Regs.begin(),
                   WidenVector(*CurDAG));

  SDValue RegSeq = createQTuple(Regs);

  unsigned LaneNo =
      cast<ConstantSDNode>(N->getOperand(NumVecs + 2))->getZExtValue();

  SDValue Ops[] = {RegSeq, CurDAG->getTargetConstant(LaneNo, dl, MVT::i64),
                   N->getOperand(NumVecs + 3), N->getOperand(0)};
  SDNode *St = CurDAG->getMachineNode(Opc, dl, MVT::Other, Ops);

  // Transfer memoperands.
  MachineMemOperand *MemOp = cast<MemIntrinsicSDNode>(N)->getMemOperand();
  CurDAG->setNodeMemRefs(cast<MachineSDNode>(St), {MemOp});

  ReplaceNode(N, St);
}

void AArch64DAGToDAGISel::SelectPostStoreLane(SDNode *N, unsigned NumVecs,
                                              unsigned Opc) {
  SDLoc dl(N);
  EVT VT = N->getOperand(2)->getValueType(0);
  bool Narrow = VT.getSizeInBits() == 64;

  // Form a REG_SEQUENCE to force register allocation.
  SmallVector<SDValue, 4> Regs(N->op_begin() + 1, N->op_begin() + 1 + NumVecs);

  if (Narrow)
    transform(Regs, Regs.begin(),
                   WidenVector(*CurDAG));

  SDValue RegSeq = createQTuple(Regs);

  const EVT ResTys[] = {MVT::i64, // Type of the write back register
                        MVT::Other};

  unsigned LaneNo =
      cast<ConstantSDNode>(N->getOperand(NumVecs + 1))->getZExtValue();

  SDValue Ops[] = {RegSeq, CurDAG->getTargetConstant(LaneNo, dl, MVT::i64),
                   N->getOperand(NumVecs + 2), // Base Register
                   N->getOperand(NumVecs + 3), // Incremental
                   N->getOperand(0)};
  SDNode *St = CurDAG->getMachineNode(Opc, dl, ResTys, Ops);

  // Transfer memoperands.
  MachineMemOperand *MemOp = cast<MemIntrinsicSDNode>(N)->getMemOperand();
  CurDAG->setNodeMemRefs(cast<MachineSDNode>(St), {MemOp});

  ReplaceNode(N, St);
}

static bool isBitfieldExtractOpFromAnd(SelectionDAG *CurDAG, SDNode *N,
                                       unsigned &Opc, SDValue &Opd0,
                                       unsigned &LSB, unsigned &MSB,
                                       unsigned NumberOfIgnoredLowBits,
                                       bool BiggerPattern) {
  assert(N->getOpcode() == ISD::AND &&
         "N must be a AND operation to call this function");

  EVT VT = N->getValueType(0);

  // Here we can test the type of VT and return false when the type does not
  // match, but since it is done prior to that call in the current context
  // we turned that into an assert to avoid redundant code.
  assert((VT == MVT::i32 || VT == MVT::i64) &&
         "Type checking must have been done before calling this function");

  // FIXME: simplify-demanded-bits in DAGCombine will probably have
  // changed the AND node to a 32-bit mask operation. We'll have to
  // undo that as part of the transform here if we want to catch all
  // the opportunities.
  // Currently the NumberOfIgnoredLowBits argument helps to recover
  // from these situations when matching bigger pattern (bitfield insert).

  // For unsigned extracts, check for a shift right and mask
  uint64_t AndImm = 0;
  if (!isOpcWithIntImmediate(N, ISD::AND, AndImm))
    return false;

  const SDNode *Op0 = N->getOperand(0).getNode();

  // Because of simplify-demanded-bits in DAGCombine, the mask may have been
  // simplified. Try to undo that
  AndImm |= maskTrailingOnes<uint64_t>(NumberOfIgnoredLowBits);

  // The immediate is a mask of the low bits iff imm & (imm+1) == 0
  if (AndImm & (AndImm + 1))
    return false;

  bool ClampMSB = false;
  uint64_t SrlImm = 0;
  // Handle the SRL + ANY_EXTEND case.
  if (VT == MVT::i64 && Op0->getOpcode() == ISD::ANY_EXTEND &&
      isOpcWithIntImmediate(Op0->getOperand(0).getNode(), ISD::SRL, SrlImm)) {
    // Extend the incoming operand of the SRL to 64-bit.
    Opd0 = Widen(CurDAG, Op0->getOperand(0).getOperand(0));
    // Make sure to clamp the MSB so that we preserve the semantics of the
    // original operations.
    ClampMSB = true;
  } else if (VT == MVT::i32 && Op0->getOpcode() == ISD::TRUNCATE &&
             isOpcWithIntImmediate(Op0->getOperand(0).getNode(), ISD::SRL,
                                   SrlImm)) {
    // If the shift result was truncated, we can still combine them.
    Opd0 = Op0->getOperand(0).getOperand(0);

    // Use the type of SRL node.
    VT = Opd0->getValueType(0);
  } else if (isOpcWithIntImmediate(Op0, ISD::SRL, SrlImm)) {
    Opd0 = Op0->getOperand(0);
    ClampMSB = (VT == MVT::i32);
  } else if (BiggerPattern) {
    // Let's pretend a 0 shift right has been performed.
    // The resulting code will be at least as good as the original one
    // plus it may expose more opportunities for bitfield insert pattern.
    // FIXME: Currently we limit this to the bigger pattern, because
    // some optimizations expect AND and not UBFM.
    Opd0 = N->getOperand(0);
  } else
    return false;

  // Bail out on large immediates. This happens when no proper
  // combining/constant folding was performed.
  if (!BiggerPattern && (SrlImm <= 0 || SrlImm >= VT.getSizeInBits())) {
    LLVM_DEBUG(
        (dbgs() << N
                << ": Found large shift immediate, this should not happen\n"));
    return false;
  }

  LSB = SrlImm;
  MSB = SrlImm +
        (VT == MVT::i32 ? llvm::countr_one<uint32_t>(AndImm)
                        : llvm::countr_one<uint64_t>(AndImm)) -
        1;
  if (ClampMSB)
    // Since we're moving the extend before the right shift operation, we need
    // to clamp the MSB to make sure we don't shift in undefined bits instead of
    // the zeros which would get shifted in with the original right shift
    // operation.
    MSB = MSB > 31 ? 31 : MSB;

  Opc = VT == MVT::i32 ? AArch64::UBFMWri : AArch64::UBFMXri;
  return true;
}

static bool isBitfieldExtractOpFromSExtInReg(SDNode *N, unsigned &Opc,
                                             SDValue &Opd0, unsigned &Immr,
                                             unsigned &Imms) {
  assert(N->getOpcode() == ISD::SIGN_EXTEND_INREG);

  EVT VT = N->getValueType(0);
  unsigned BitWidth = VT.getSizeInBits();
  assert((VT == MVT::i32 || VT == MVT::i64) &&
         "Type checking must have been done before calling this function");

  SDValue Op = N->getOperand(0);
  if (Op->getOpcode() == ISD::TRUNCATE) {
    Op = Op->getOperand(0);
    VT = Op->getValueType(0);
    BitWidth = VT.getSizeInBits();
  }

  uint64_t ShiftImm;
  if (!isOpcWithIntImmediate(Op.getNode(), ISD::SRL, ShiftImm) &&
      !isOpcWithIntImmediate(Op.getNode(), ISD::SRA, ShiftImm))
    return false;

  unsigned Width = cast<VTSDNode>(N->getOperand(1))->getVT().getSizeInBits();
  if (ShiftImm + Width > BitWidth)
    return false;

  Opc = (VT == MVT::i32) ? AArch64::SBFMWri : AArch64::SBFMXri;
  Opd0 = Op.getOperand(0);
  Immr = ShiftImm;
  Imms = ShiftImm + Width - 1;
  return true;
}

static bool isSeveralBitsExtractOpFromShr(SDNode *N, unsigned &Opc,
                                          SDValue &Opd0, unsigned &LSB,
                                          unsigned &MSB) {
  // We are looking for the following pattern which basically extracts several
  // continuous bits from the source value and places it from the LSB of the
  // destination value, all other bits of the destination value or set to zero:
  //
  // Value2 = AND Value, MaskImm
  // SRL Value2, ShiftImm
  //
  // with MaskImm >> ShiftImm to search for the bit width.
  //
  // This gets selected into a single UBFM:
  //
  // UBFM Value, ShiftImm, Log2_64(MaskImm)
  //

  if (N->getOpcode() != ISD::SRL)
    return false;

  uint64_t AndMask = 0;
  if (!isOpcWithIntImmediate(N->getOperand(0).getNode(), ISD::AND, AndMask))
    return false;

  Opd0 = N->getOperand(0).getOperand(0);

  uint64_t SrlImm = 0;
  if (!isIntImmediate(N->getOperand(1), SrlImm))
    return false;

  // Check whether we really have several bits extract here.
  if (!isMask_64(AndMask >> SrlImm))
    return false;

  Opc = N->getValueType(0) == MVT::i32 ? AArch64::UBFMWri : AArch64::UBFMXri;
  LSB = SrlImm;
  MSB = llvm::Log2_64(AndMask);
  return true;
}

static bool isBitfieldExtractOpFromShr(SDNode *N, unsigned &Opc, SDValue &Opd0,
                                       unsigned &Immr, unsigned &Imms,
                                       bool BiggerPattern) {
  assert((N->getOpcode() == ISD::SRA || N->getOpcode() == ISD::SRL) &&
         "N must be a SHR/SRA operation to call this function");

  EVT VT = N->getValueType(0);

  // Here we can test the type of VT and return false when the type does not
  // match, but since it is done prior to that call in the current context
  // we turned that into an assert to avoid redundant code.
  assert((VT == MVT::i32 || VT == MVT::i64) &&
         "Type checking must have been done before calling this function");

  // Check for AND + SRL doing several bits extract.
  if (isSeveralBitsExtractOpFromShr(N, Opc, Opd0, Immr, Imms))
    return true;

  // We're looking for a shift of a shift.
  uint64_t ShlImm = 0;
  uint64_t TruncBits = 0;
  if (isOpcWithIntImmediate(N->getOperand(0).getNode(), ISD::SHL, ShlImm)) {
    Opd0 = N->getOperand(0).getOperand(0);
  } else if (VT == MVT::i32 && N->getOpcode() == ISD::SRL &&
             N->getOperand(0).getNode()->getOpcode() == ISD::TRUNCATE) {
    // We are looking for a shift of truncate. Truncate from i64 to i32 could
    // be considered as setting high 32 bits as zero. Our strategy here is to
    // always generate 64bit UBFM. This consistency will help the CSE pass
    // later find more redundancy.
    Opd0 = N->getOperand(0).getOperand(0);
    TruncBits = Opd0->getValueType(0).getSizeInBits() - VT.getSizeInBits();
    VT = Opd0.getValueType();
    assert(VT == MVT::i64 && "the promoted type should be i64");
  } else if (BiggerPattern) {
    // Let's pretend a 0 shift left has been performed.
    // FIXME: Currently we limit this to the bigger pattern case,
    // because some optimizations expect AND and not UBFM
    Opd0 = N->getOperand(0);
  } else
    return false;

  // Missing combines/constant folding may have left us with strange
  // constants.
  if (ShlImm >= VT.getSizeInBits()) {
    LLVM_DEBUG(
        (dbgs() << N
                << ": Found large shift immediate, this should not happen\n"));
    return false;
  }

  uint64_t SrlImm = 0;
  if (!isIntImmediate(N->getOperand(1), SrlImm))
    return false;

  assert(SrlImm > 0 && SrlImm < VT.getSizeInBits() &&
         "bad amount in shift node!");
  int immr = SrlImm - ShlImm;
  Immr = immr < 0 ? immr + VT.getSizeInBits() : immr;
  Imms = VT.getSizeInBits() - ShlImm - TruncBits - 1;
  // SRA requires a signed extraction
  if (VT == MVT::i32)
    Opc = N->getOpcode() == ISD::SRA ? AArch64::SBFMWri : AArch64::UBFMWri;
  else
    Opc = N->getOpcode() == ISD::SRA ? AArch64::SBFMXri : AArch64::UBFMXri;
  return true;
}

bool AArch64DAGToDAGISel::tryBitfieldExtractOpFromSExt(SDNode *N) {
  assert(N->getOpcode() == ISD::SIGN_EXTEND);

  EVT VT = N->getValueType(0);
  EVT NarrowVT = N->getOperand(0)->getValueType(0);
  if (VT != MVT::i64 || NarrowVT != MVT::i32)
    return false;

  uint64_t ShiftImm;
  SDValue Op = N->getOperand(0);
  if (!isOpcWithIntImmediate(Op.getNode(), ISD::SRA, ShiftImm))
    return false;

  SDLoc dl(N);
  // Extend the incoming operand of the shift to 64-bits.
  SDValue Opd0 = Widen(CurDAG, Op.getOperand(0));
  unsigned Immr = ShiftImm;
  unsigned Imms = NarrowVT.getSizeInBits() - 1;
  SDValue Ops[] = {Opd0, CurDAG->getTargetConstant(Immr, dl, VT),
                   CurDAG->getTargetConstant(Imms, dl, VT)};
  CurDAG->SelectNodeTo(N, AArch64::SBFMXri, VT, Ops);
  return true;
}

/// Try to form fcvtl2 instructions from a floating-point extend of a high-half
/// extract of a subvector.
bool AArch64DAGToDAGISel::tryHighFPExt(SDNode *N) {
  assert(N->getOpcode() == ISD::FP_EXTEND);

  // There are 2 forms of fcvtl2 - extend to double or extend to float.
  SDValue Extract = N->getOperand(0);
  EVT VT = N->getValueType(0);
  EVT NarrowVT = Extract.getValueType();
  if ((VT != MVT::v2f64 || NarrowVT != MVT::v2f32) &&
      (VT != MVT::v4f32 || NarrowVT != MVT::v4f16))
    return false;

  // Optionally look past a bitcast.
  Extract = peekThroughBitcasts(Extract);
  if (Extract.getOpcode() != ISD::EXTRACT_SUBVECTOR)
    return false;

  // Match extract from start of high half index.
  // Example: v8i16 -> v4i16 means the extract must begin at index 4.
  unsigned ExtractIndex = Extract.getConstantOperandVal(1);
  if (ExtractIndex != Extract.getValueType().getVectorNumElements())
    return false;

  auto Opcode = VT == MVT::v2f64 ? AArch64::FCVTLv4i32 : AArch64::FCVTLv8i16;
  CurDAG->SelectNodeTo(N, Opcode, VT, Extract.getOperand(0));
  return true;
}

static bool isBitfieldExtractOp(SelectionDAG *CurDAG, SDNode *N, unsigned &Opc,
                                SDValue &Opd0, unsigned &Immr, unsigned &Imms,
                                unsigned NumberOfIgnoredLowBits = 0,
                                bool BiggerPattern = false) {
  if (N->getValueType(0) != MVT::i32 && N->getValueType(0) != MVT::i64)
    return false;

  switch (N->getOpcode()) {
  default:
    if (!N->isMachineOpcode())
      return false;
    break;
  case ISD::AND:
    return isBitfieldExtractOpFromAnd(CurDAG, N, Opc, Opd0, Immr, Imms,
                                      NumberOfIgnoredLowBits, BiggerPattern);
  case ISD::SRL:
  case ISD::SRA:
    return isBitfieldExtractOpFromShr(N, Opc, Opd0, Immr, Imms, BiggerPattern);

  case ISD::SIGN_EXTEND_INREG:
    return isBitfieldExtractOpFromSExtInReg(N, Opc, Opd0, Immr, Imms);
  }

  unsigned NOpc = N->getMachineOpcode();
  switch (NOpc) {
  default:
    return false;
  case AArch64::SBFMWri:
  case AArch64::UBFMWri:
  case AArch64::SBFMXri:
  case AArch64::UBFMXri:
    Opc = NOpc;
    Opd0 = N->getOperand(0);
    Immr = cast<ConstantSDNode>(N->getOperand(1).getNode())->getZExtValue();
    Imms = cast<ConstantSDNode>(N->getOperand(2).getNode())->getZExtValue();
    return true;
  }
  // Unreachable
  return false;
}

bool AArch64DAGToDAGISel::tryBitfieldExtractOp(SDNode *N) {
  unsigned Opc, Immr, Imms;
  SDValue Opd0;
  if (!isBitfieldExtractOp(CurDAG, N, Opc, Opd0, Immr, Imms))
    return false;

  EVT VT = N->getValueType(0);
  SDLoc dl(N);

  // If the bit extract operation is 64bit but the original type is 32bit, we
  // need to add one EXTRACT_SUBREG.
  if ((Opc == AArch64::SBFMXri || Opc == AArch64::UBFMXri) && VT == MVT::i32) {
    SDValue Ops64[] = {Opd0, CurDAG->getTargetConstant(Immr, dl, MVT::i64),
                       CurDAG->getTargetConstant(Imms, dl, MVT::i64)};

    SDNode *BFM = CurDAG->getMachineNode(Opc, dl, MVT::i64, Ops64);
    SDValue SubReg = CurDAG->getTargetConstant(AArch64::sub_32, dl, MVT::i32);
    ReplaceNode(N, CurDAG->getMachineNode(TargetOpcode::EXTRACT_SUBREG, dl,
                                          MVT::i32, SDValue(BFM, 0), SubReg));
    return true;
  }

  SDValue Ops[] = {Opd0, CurDAG->getTargetConstant(Immr, dl, VT),
                   CurDAG->getTargetConstant(Imms, dl, VT)};
  CurDAG->SelectNodeTo(N, Opc, VT, Ops);
  return true;
}

/// Does DstMask form a complementary pair with the mask provided by
/// BitsToBeInserted, suitable for use in a BFI instruction. Roughly speaking,
/// this asks whether DstMask zeroes precisely those bits that will be set by
/// the other half.
static bool isBitfieldDstMask(uint64_t DstMask, const APInt &BitsToBeInserted,
                              unsigned NumberOfIgnoredHighBits, EVT VT) {
  assert((VT == MVT::i32 || VT == MVT::i64) &&
         "i32 or i64 mask type expected!");
  unsigned BitWidth = VT.getSizeInBits() - NumberOfIgnoredHighBits;

  APInt SignificantDstMask = APInt(BitWidth, DstMask);
  APInt SignificantBitsToBeInserted = BitsToBeInserted.zextOrTrunc(BitWidth);

  return (SignificantDstMask & SignificantBitsToBeInserted) == 0 &&
         (SignificantDstMask | SignificantBitsToBeInserted).isAllOnes();
}

// Look for bits that will be useful for later uses.
// A bit is consider useless as soon as it is dropped and never used
// before it as been dropped.
// E.g., looking for useful bit of x
// 1. y = x & 0x7
// 2. z = y >> 2
// After #1, x useful bits are 0x7, then the useful bits of x, live through
// y.
// After #2, the useful bits of x are 0x4.
// However, if x is used on an unpredicatable instruction, then all its bits
// are useful.
// E.g.
// 1. y = x & 0x7
// 2. z = y >> 2
// 3. str x, [@x]
static void getUsefulBits(SDValue Op, APInt &UsefulBits, unsigned Depth = 0);

static void getUsefulBitsFromAndWithImmediate(SDValue Op, APInt &UsefulBits,
                                              unsigned Depth) {
  uint64_t Imm =
      cast<const ConstantSDNode>(Op.getOperand(1).getNode())->getZExtValue();
  Imm = AArch64_AM::decodeLogicalImmediate(Imm, UsefulBits.getBitWidth());
  UsefulBits &= APInt(UsefulBits.getBitWidth(), Imm);
  getUsefulBits(Op, UsefulBits, Depth + 1);
}

static void getUsefulBitsFromBitfieldMoveOpd(SDValue Op, APInt &UsefulBits,
                                             uint64_t Imm, uint64_t MSB,
                                             unsigned Depth) {
  // inherit the bitwidth value
  APInt OpUsefulBits(UsefulBits);
  OpUsefulBits = 1;

  if (MSB >= Imm) {
    OpUsefulBits <<= MSB - Imm + 1;
    --OpUsefulBits;
    // The interesting part will be in the lower part of the result
    getUsefulBits(Op, OpUsefulBits, Depth + 1);
    // The interesting part was starting at Imm in the argument
    OpUsefulBits <<= Imm;
  } else {
    OpUsefulBits <<= MSB + 1;
    --OpUsefulBits;
    // The interesting part will be shifted in the result
    OpUsefulBits <<= OpUsefulBits.getBitWidth() - Imm;
    getUsefulBits(Op, OpUsefulBits, Depth + 1);
    // The interesting part was at zero in the argument
    OpUsefulBits.lshrInPlace(OpUsefulBits.getBitWidth() - Imm);
  }

  UsefulBits &= OpUsefulBits;
}

static void getUsefulBitsFromUBFM(SDValue Op, APInt &UsefulBits,
                                  unsigned Depth) {
  uint64_t Imm =
      cast<const ConstantSDNode>(Op.getOperand(1).getNode())->getZExtValue();
  uint64_t MSB =
      cast<const ConstantSDNode>(Op.getOperand(2).getNode())->getZExtValue();

  getUsefulBitsFromBitfieldMoveOpd(Op, UsefulBits, Imm, MSB, Depth);
}

static void getUsefulBitsFromOrWithShiftedReg(SDValue Op, APInt &UsefulBits,
                                              unsigned Depth) {
  uint64_t ShiftTypeAndValue =
      cast<const ConstantSDNode>(Op.getOperand(2).getNode())->getZExtValue();
  APInt Mask(UsefulBits);
  Mask.clearAllBits();
  Mask.flipAllBits();

  if (AArch64_AM::getShiftType(ShiftTypeAndValue) == AArch64_AM::LSL) {
    // Shift Left
    uint64_t ShiftAmt = AArch64_AM::getShiftValue(ShiftTypeAndValue);
    Mask <<= ShiftAmt;
    getUsefulBits(Op, Mask, Depth + 1);
    Mask.lshrInPlace(ShiftAmt);
  } else if (AArch64_AM::getShiftType(ShiftTypeAndValue) == AArch64_AM::LSR) {
    // Shift Right
    // We do not handle AArch64_AM::ASR, because the sign will change the
    // number of useful bits
    uint64_t ShiftAmt = AArch64_AM::getShiftValue(ShiftTypeAndValue);
    Mask.lshrInPlace(ShiftAmt);
    getUsefulBits(Op, Mask, Depth + 1);
    Mask <<= ShiftAmt;
  } else
    return;

  UsefulBits &= Mask;
}

static void getUsefulBitsFromBFM(SDValue Op, SDValue Orig, APInt &UsefulBits,
                                 unsigned Depth) {
  uint64_t Imm =
      cast<const ConstantSDNode>(Op.getOperand(2).getNode())->getZExtValue();
  uint64_t MSB =
      cast<const ConstantSDNode>(Op.getOperand(3).getNode())->getZExtValue();

  APInt OpUsefulBits(UsefulBits);
  OpUsefulBits = 1;

  APInt ResultUsefulBits(UsefulBits.getBitWidth(), 0);
  ResultUsefulBits.flipAllBits();
  APInt Mask(UsefulBits.getBitWidth(), 0);

  getUsefulBits(Op, ResultUsefulBits, Depth + 1);

  if (MSB >= Imm) {
    // The instruction is a BFXIL.
    uint64_t Width = MSB - Imm + 1;
    uint64_t LSB = Imm;

    OpUsefulBits <<= Width;
    --OpUsefulBits;

    if (Op.getOperand(1) == Orig) {
      // Copy the low bits from the result to bits starting from LSB.
      Mask = ResultUsefulBits & OpUsefulBits;
      Mask <<= LSB;
    }

    if (Op.getOperand(0) == Orig)
      // Bits starting from LSB in the input contribute to the result.
      Mask |= (ResultUsefulBits & ~OpUsefulBits);
  } else {
    // The instruction is a BFI.
    uint64_t Width = MSB + 1;
    uint64_t LSB = UsefulBits.getBitWidth() - Imm;

    OpUsefulBits <<= Width;
    --OpUsefulBits;
    OpUsefulBits <<= LSB;

    if (Op.getOperand(1) == Orig) {
      // Copy the bits from the result to the zero bits.
      Mask = ResultUsefulBits & OpUsefulBits;
      Mask.lshrInPlace(LSB);
    }

    if (Op.getOperand(0) == Orig)
      Mask |= (ResultUsefulBits & ~OpUsefulBits);
  }

  UsefulBits &= Mask;
}

static void getUsefulBitsForUse(SDNode *UserNode, APInt &UsefulBits,
                                SDValue Orig, unsigned Depth) {

  // Users of this node should have already been instruction selected
  // FIXME: Can we turn that into an assert?
  if (!UserNode->isMachineOpcode())
    return;

  switch (UserNode->getMachineOpcode()) {
  default:
    return;
  case AArch64::ANDSWri:
  case AArch64::ANDSXri:
  case AArch64::ANDWri:
  case AArch64::ANDXri:
    // We increment Depth only when we call the getUsefulBits
    return getUsefulBitsFromAndWithImmediate(SDValue(UserNode, 0), UsefulBits,
                                             Depth);
  case AArch64::UBFMWri:
  case AArch64::UBFMXri:
    return getUsefulBitsFromUBFM(SDValue(UserNode, 0), UsefulBits, Depth);

  case AArch64::ORRWrs:
  case AArch64::ORRXrs:
    if (UserNode->getOperand(0) != Orig && UserNode->getOperand(1) == Orig)
      getUsefulBitsFromOrWithShiftedReg(SDValue(UserNode, 0), UsefulBits,
                                        Depth);
    return;
  case AArch64::BFMWri:
  case AArch64::BFMXri:
    return getUsefulBitsFromBFM(SDValue(UserNode, 0), Orig, UsefulBits, Depth);

  case AArch64::STRBBui:
  case AArch64::STURBBi:
    if (UserNode->getOperand(0) != Orig)
      return;
    UsefulBits &= APInt(UsefulBits.getBitWidth(), 0xff);
    return;

  case AArch64::STRHHui:
  case AArch64::STURHHi:
    if (UserNode->getOperand(0) != Orig)
      return;
    UsefulBits &= APInt(UsefulBits.getBitWidth(), 0xffff);
    return;
  }
}

static void getUsefulBits(SDValue Op, APInt &UsefulBits, unsigned Depth) {
  if (Depth >= SelectionDAG::MaxRecursionDepth)
    return;
  // Initialize UsefulBits
  if (!Depth) {
    unsigned Bitwidth = Op.getScalarValueSizeInBits();
    // At the beginning, assume every produced bits is useful
    UsefulBits = APInt(Bitwidth, 0);
    UsefulBits.flipAllBits();
  }
  APInt UsersUsefulBits(UsefulBits.getBitWidth(), 0);

  for (SDNode *Node : Op.getNode()->uses()) {
    // A use cannot produce useful bits
    APInt UsefulBitsForUse = APInt(UsefulBits);
    getUsefulBitsForUse(Node, UsefulBitsForUse, Op, Depth);
    UsersUsefulBits |= UsefulBitsForUse;
  }
  // UsefulBits contains the produced bits that are meaningful for the
  // current definition, thus a user cannot make a bit meaningful at
  // this point
  UsefulBits &= UsersUsefulBits;
}

/// Create a machine node performing a notional SHL of Op by ShlAmount. If
/// ShlAmount is negative, do a (logical) right-shift instead. If ShlAmount is
/// 0, return Op unchanged.
static SDValue getLeftShift(SelectionDAG *CurDAG, SDValue Op, int ShlAmount) {
  if (ShlAmount == 0)
    return Op;

  EVT VT = Op.getValueType();
  SDLoc dl(Op);
  unsigned BitWidth = VT.getSizeInBits();
  unsigned UBFMOpc = BitWidth == 32 ? AArch64::UBFMWri : AArch64::UBFMXri;

  SDNode *ShiftNode;
  if (ShlAmount > 0) {
    // LSL wD, wN, #Amt == UBFM wD, wN, #32-Amt, #31-Amt
    ShiftNode = CurDAG->getMachineNode(
        UBFMOpc, dl, VT, Op,
        CurDAG->getTargetConstant(BitWidth - ShlAmount, dl, VT),
        CurDAG->getTargetConstant(BitWidth - 1 - ShlAmount, dl, VT));
  } else {
    // LSR wD, wN, #Amt == UBFM wD, wN, #Amt, #32-1
    assert(ShlAmount < 0 && "expected right shift");
    int ShrAmount = -ShlAmount;
    ShiftNode = CurDAG->getMachineNode(
        UBFMOpc, dl, VT, Op, CurDAG->getTargetConstant(ShrAmount, dl, VT),
        CurDAG->getTargetConstant(BitWidth - 1, dl, VT));
  }

  return SDValue(ShiftNode, 0);
}

// For bit-field-positioning pattern "(and (shl VAL, N), ShiftedMask)".
static bool isBitfieldPositioningOpFromAnd(SelectionDAG *CurDAG, SDValue Op,
                                           bool BiggerPattern,
                                           const uint64_t NonZeroBits,
                                           SDValue &Src, int &DstLSB,
                                           int &Width);

// For bit-field-positioning pattern "shl VAL, N)".
static bool isBitfieldPositioningOpFromShl(SelectionDAG *CurDAG, SDValue Op,
                                           bool BiggerPattern,
                                           const uint64_t NonZeroBits,
                                           SDValue &Src, int &DstLSB,
                                           int &Width);

/// Does this tree qualify as an attempt to move a bitfield into position,
/// essentially "(and (shl VAL, N), Mask)" or (shl VAL, N).
static bool isBitfieldPositioningOp(SelectionDAG *CurDAG, SDValue Op,
                                    bool BiggerPattern, SDValue &Src,
                                    int &DstLSB, int &Width) {
  EVT VT = Op.getValueType();
  unsigned BitWidth = VT.getSizeInBits();
  (void)BitWidth;
  assert(BitWidth == 32 || BitWidth == 64);

  KnownBits Known = CurDAG->computeKnownBits(Op);

  // Non-zero in the sense that they're not provably zero, which is the key
  // point if we want to use this value
  const uint64_t NonZeroBits = (~Known.Zero).getZExtValue();
  if (!isShiftedMask_64(NonZeroBits))
    return false;

  switch (Op.getOpcode()) {
  default:
    break;
  case ISD::AND:
    return isBitfieldPositioningOpFromAnd(CurDAG, Op, BiggerPattern,
                                          NonZeroBits, Src, DstLSB, Width);
  case ISD::SHL:
    return isBitfieldPositioningOpFromShl(CurDAG, Op, BiggerPattern,
                                          NonZeroBits, Src, DstLSB, Width);
  }

  return false;
}

static bool isBitfieldPositioningOpFromAnd(SelectionDAG *CurDAG, SDValue Op,
                                           bool BiggerPattern,
                                           const uint64_t NonZeroBits,
                                           SDValue &Src, int &DstLSB,
                                           int &Width) {
  assert(isShiftedMask_64(NonZeroBits) && "Caller guaranteed");

  EVT VT = Op.getValueType();
  assert((VT == MVT::i32 || VT == MVT::i64) &&
         "Caller guarantees VT is one of i32 or i64");
  (void)VT;

  uint64_t AndImm;
  if (!isOpcWithIntImmediate(Op.getNode(), ISD::AND, AndImm))
    return false;

  // If (~AndImm & NonZeroBits) is not zero at POS, we know that
  //   1) (AndImm & (1 << POS) == 0)
  //   2) the result of AND is not zero at POS bit (according to NonZeroBits)
  //
  // 1) and 2) don't agree so something must be wrong (e.g., in
  // 'SelectionDAG::computeKnownBits')
  assert((~AndImm & NonZeroBits) == 0 &&
         "Something must be wrong (e.g., in SelectionDAG::computeKnownBits)");

  SDValue AndOp0 = Op.getOperand(0);

  uint64_t ShlImm;
  SDValue ShlOp0;
  if (isOpcWithIntImmediate(AndOp0.getNode(), ISD::SHL, ShlImm)) {
    // For pattern "and(shl(val, N), shifted-mask)", 'ShlOp0' is set to 'val'.
    ShlOp0 = AndOp0.getOperand(0);
  } else if (VT == MVT::i64 && AndOp0.getOpcode() == ISD::ANY_EXTEND &&
             isOpcWithIntImmediate(AndOp0.getOperand(0).getNode(), ISD::SHL,
                                   ShlImm)) {
    // For pattern "and(any_extend(shl(val, N)), shifted-mask)"

    // ShlVal == shl(val, N), which is a left shift on a smaller type.
    SDValue ShlVal = AndOp0.getOperand(0);

    // Since this is after type legalization and ShlVal is extended to MVT::i64,
    // expect VT to be MVT::i32.
    assert((ShlVal.getValueType() == MVT::i32) && "Expect VT to be MVT::i32.");

    // Widens 'val' to MVT::i64 as the source of bit field positioning.
    ShlOp0 = Widen(CurDAG, ShlVal.getOperand(0));
  } else
    return false;

  // For !BiggerPattern, bail out if the AndOp0 has more than one use, since
  // then we'll end up generating AndOp0+UBFIZ instead of just keeping
  // AndOp0+AND.
  if (!BiggerPattern && !AndOp0.hasOneUse())
    return false;

  DstLSB = llvm::countr_zero(NonZeroBits);
  Width = llvm::countr_one(NonZeroBits >> DstLSB);

  // Bail out on large Width. This happens when no proper combining / constant
  // folding was performed.
  if (Width >= (int)VT.getSizeInBits()) {
    // If VT is i64, Width > 64 is insensible since NonZeroBits is uint64_t, and
    // Width == 64 indicates a missed dag-combine from "(and val, AllOnes)" to
    // "val".
    // If VT is i32, what Width >= 32 means:
    // - For "(and (any_extend(shl val, N)), shifted-mask)", the`and` Op
    //   demands at least 'Width' bits (after dag-combiner). This together with
    //   `any_extend` Op (undefined higher bits) indicates missed combination
    //   when lowering the 'and' IR instruction to an machine IR instruction.
    LLVM_DEBUG(
        dbgs()
        << "Found large Width in bit-field-positioning -- this indicates no "
           "proper combining / constant folding was performed\n");
    return false;
  }

  // BFI encompasses sufficiently many nodes that it's worth inserting an extra
  // LSL/LSR if the mask in NonZeroBits doesn't quite match up with the ISD::SHL
  // amount.  BiggerPattern is true when this pattern is being matched for BFI,
  // BiggerPattern is false when this pattern is being matched for UBFIZ, in
  // which case it is not profitable to insert an extra shift.
  if (ShlImm != uint64_t(DstLSB) && !BiggerPattern)
    return false;

  Src = getLeftShift(CurDAG, ShlOp0, ShlImm - DstLSB);
  return true;
}

// For node (shl (and val, mask), N)), returns true if the node is equivalent to
// UBFIZ.
static bool isSeveralBitsPositioningOpFromShl(const uint64_t ShlImm, SDValue Op,
                                              SDValue &Src, int &DstLSB,
                                              int &Width) {
  // Caller should have verified that N is a left shift with constant shift
  // amount; asserts that.
  assert(Op.getOpcode() == ISD::SHL &&
         "Op.getNode() should be a SHL node to call this function");
  assert(isIntImmediateEq(Op.getOperand(1), ShlImm) &&
         "Op.getNode() should shift ShlImm to call this function");

  uint64_t AndImm = 0;
  SDValue Op0 = Op.getOperand(0);
  if (!isOpcWithIntImmediate(Op0.getNode(), ISD::AND, AndImm))
    return false;

  const uint64_t ShiftedAndImm = ((AndImm << ShlImm) >> ShlImm);
  if (isMask_64(ShiftedAndImm)) {
    // AndImm is a superset of (AllOnes >> ShlImm); in other words, AndImm
    // should end with Mask, and could be prefixed with random bits if those
    // bits are shifted out.
    //
    // For example, xyz11111 (with {x,y,z} being 0 or 1) is fine if ShlImm >= 3;
    // the AND result corresponding to those bits are shifted out, so it's fine
    // to not extract them.
    Width = llvm::countr_one(ShiftedAndImm);
    DstLSB = ShlImm;
    Src = Op0.getOperand(0);
    return true;
  }
  return false;
}

static bool isBitfieldPositioningOpFromShl(SelectionDAG *CurDAG, SDValue Op,
                                           bool BiggerPattern,
                                           const uint64_t NonZeroBits,
                                           SDValue &Src, int &DstLSB,
                                           int &Width) {
  assert(isShiftedMask_64(NonZeroBits) && "Caller guaranteed");

  EVT VT = Op.getValueType();
  assert((VT == MVT::i32 || VT == MVT::i64) &&
         "Caller guarantees that type is i32 or i64");
  (void)VT;

  uint64_t ShlImm;
  if (!isOpcWithIntImmediate(Op.getNode(), ISD::SHL, ShlImm))
    return false;

  if (!BiggerPattern && !Op.hasOneUse())
    return false;

  if (isSeveralBitsPositioningOpFromShl(ShlImm, Op, Src, DstLSB, Width))
    return true;

  DstLSB = llvm::countr_zero(NonZeroBits);
  Width = llvm::countr_one(NonZeroBits >> DstLSB);

  if (ShlImm != uint64_t(DstLSB) && !BiggerPattern)
    return false;

  Src = getLeftShift(CurDAG, Op.getOperand(0), ShlImm - DstLSB);
  return true;
}

static bool isShiftedMask(uint64_t Mask, EVT VT) {
  assert(VT == MVT::i32 || VT == MVT::i64);
  if (VT == MVT::i32)
    return isShiftedMask_32(Mask);
  return isShiftedMask_64(Mask);
}

// Generate a BFI/BFXIL from 'or (and X, MaskImm), OrImm' iff the value being
// inserted only sets known zero bits.
static bool tryBitfieldInsertOpFromOrAndImm(SDNode *N, SelectionDAG *CurDAG) {
  assert(N->getOpcode() == ISD::OR && "Expect a OR operation");

  EVT VT = N->getValueType(0);
  if (VT != MVT::i32 && VT != MVT::i64)
    return false;

  unsigned BitWidth = VT.getSizeInBits();

  uint64_t OrImm;
  if (!isOpcWithIntImmediate(N, ISD::OR, OrImm))
    return false;

  // Skip this transformation if the ORR immediate can be encoded in the ORR.
  // Otherwise, we'll trade an AND+ORR for ORR+BFI/BFXIL, which is most likely
  // performance neutral.
  if (AArch64_AM::isLogicalImmediate(OrImm, BitWidth))
    return false;

  uint64_t MaskImm;
  SDValue And = N->getOperand(0);
  // Must be a single use AND with an immediate operand.
  if (!And.hasOneUse() ||
      !isOpcWithIntImmediate(And.getNode(), ISD::AND, MaskImm))
    return false;

  // Compute the Known Zero for the AND as this allows us to catch more general
  // cases than just looking for AND with imm.
  KnownBits Known = CurDAG->computeKnownBits(And);

  // Non-zero in the sense that they're not provably zero, which is the key
  // point if we want to use this value.
  uint64_t NotKnownZero = (~Known.Zero).getZExtValue();

  // The KnownZero mask must be a shifted mask (e.g., 1110..011, 11100..00).
  if (!isShiftedMask(Known.Zero.getZExtValue(), VT))
    return false;

  // The bits being inserted must only set those bits that are known to be zero.
  if ((OrImm & NotKnownZero) != 0) {
    // FIXME:  It's okay if the OrImm sets NotKnownZero bits to 1, but we don't
    // currently handle this case.
    return false;
  }

  // BFI/BFXIL dst, src, #lsb, #width.
  int LSB = llvm::countr_one(NotKnownZero);
  int Width = BitWidth - APInt(BitWidth, NotKnownZero).countPopulation();

  // BFI/BFXIL is an alias of BFM, so translate to BFM operands.
  unsigned ImmR = (BitWidth - LSB) % BitWidth;
  unsigned ImmS = Width - 1;

  // If we're creating a BFI instruction avoid cases where we need more
  // instructions to materialize the BFI constant as compared to the original
  // ORR.  A BFXIL will use the same constant as the original ORR, so the code
  // should be no worse in this case.
  bool IsBFI = LSB != 0;
  uint64_t BFIImm = OrImm >> LSB;
  if (IsBFI && !AArch64_AM::isLogicalImmediate(BFIImm, BitWidth)) {
    // We have a BFI instruction and we know the constant can't be materialized
    // with a ORR-immediate with the zero register.
    unsigned OrChunks = 0, BFIChunks = 0;
    for (unsigned Shift = 0; Shift < BitWidth; Shift += 16) {
      if (((OrImm >> Shift) & 0xFFFF) != 0)
        ++OrChunks;
      if (((BFIImm >> Shift) & 0xFFFF) != 0)
        ++BFIChunks;
    }
    if (BFIChunks > OrChunks)
      return false;
  }

  // Materialize the constant to be inserted.
  SDLoc DL(N);
  unsigned MOVIOpc = VT == MVT::i32 ? AArch64::MOVi32imm : AArch64::MOVi64imm;
  SDNode *MOVI = CurDAG->getMachineNode(
      MOVIOpc, DL, VT, CurDAG->getTargetConstant(BFIImm, DL, VT));

  // Create the BFI/BFXIL instruction.
  SDValue Ops[] = {And.getOperand(0), SDValue(MOVI, 0),
                   CurDAG->getTargetConstant(ImmR, DL, VT),
                   CurDAG->getTargetConstant(ImmS, DL, VT)};
  unsigned Opc = (VT == MVT::i32) ? AArch64::BFMWri : AArch64::BFMXri;
  CurDAG->SelectNodeTo(N, Opc, VT, Ops);
  return true;
}

static bool isWorthFoldingIntoOrrWithShift(SDValue Dst, SelectionDAG *CurDAG,
                                           SDValue &ShiftedOperand,
                                           uint64_t &EncodedShiftImm) {
  // Avoid folding Dst into ORR-with-shift if Dst has other uses than ORR.
  if (!Dst.hasOneUse())
    return false;

  EVT VT = Dst.getValueType();
  assert((VT == MVT::i32 || VT == MVT::i64) &&
         "Caller should guarantee that VT is one of i32 or i64");
  const unsigned SizeInBits = VT.getSizeInBits();

  SDLoc DL(Dst.getNode());
  uint64_t AndImm, ShlImm;
  if (isOpcWithIntImmediate(Dst.getNode(), ISD::AND, AndImm) &&
      isShiftedMask_64(AndImm)) {
    // Avoid transforming 'DstOp0' if it has other uses than the AND node.
    SDValue DstOp0 = Dst.getOperand(0);
    if (!DstOp0.hasOneUse())
      return false;

    // An example to illustrate the transformation
    // From:
    //    lsr     x8, x1, #1
    //    and     x8, x8, #0x3f80
    //    bfxil   x8, x1, #0, #7
    // To:
    //    and    x8, x23, #0x7f
    //    ubfx   x9, x23, #8, #7
    //    orr    x23, x8, x9, lsl #7
    //
    // The number of instructions remains the same, but ORR is faster than BFXIL
    // on many AArch64 processors (or as good as BFXIL if not faster). Besides,
    // the dependency chain is improved after the transformation.
    uint64_t SrlImm;
    if (isOpcWithIntImmediate(DstOp0.getNode(), ISD::SRL, SrlImm)) {
      uint64_t NumTrailingZeroInShiftedMask = llvm::countr_zero(AndImm);
      if ((SrlImm + NumTrailingZeroInShiftedMask) < SizeInBits) {
        unsigned MaskWidth =
            llvm::countr_one(AndImm >> NumTrailingZeroInShiftedMask);
        unsigned UBFMOpc =
            (VT == MVT::i32) ? AArch64::UBFMWri : AArch64::UBFMXri;
        SDNode *UBFMNode = CurDAG->getMachineNode(
            UBFMOpc, DL, VT, DstOp0.getOperand(0),
            CurDAG->getTargetConstant(SrlImm + NumTrailingZeroInShiftedMask, DL,
                                      VT),
            CurDAG->getTargetConstant(
                SrlImm + NumTrailingZeroInShiftedMask + MaskWidth - 1, DL, VT));
        ShiftedOperand = SDValue(UBFMNode, 0);
        EncodedShiftImm = AArch64_AM::getShifterImm(
            AArch64_AM::LSL, NumTrailingZeroInShiftedMask);
        return true;
      }
    }
    return false;
  }

  if (isOpcWithIntImmediate(Dst.getNode(), ISD::SHL, ShlImm)) {
    ShiftedOperand = Dst.getOperand(0);
    EncodedShiftImm = AArch64_AM::getShifterImm(AArch64_AM::LSL, ShlImm);
    return true;
  }

  uint64_t SrlImm;
  if (isOpcWithIntImmediate(Dst.getNode(), ISD::SRL, SrlImm)) {
    ShiftedOperand = Dst.getOperand(0);
    EncodedShiftImm = AArch64_AM::getShifterImm(AArch64_AM::LSR, SrlImm);
    return true;
  }
  return false;
}

// Given an 'ISD::OR' node that is going to be selected as BFM, analyze
// the operands and select it to AArch64::ORR with shifted registers if
// that's more efficient. Returns true iff selection to AArch64::ORR happens.
static bool tryOrrWithShift(SDNode *N, SDValue OrOpd0, SDValue OrOpd1,
                            SDValue Src, SDValue Dst, SelectionDAG *CurDAG,
                            const bool BiggerPattern) {
  EVT VT = N->getValueType(0);
  assert(N->getOpcode() == ISD::OR && "Expect N to be an OR node");
  assert(((N->getOperand(0) == OrOpd0 && N->getOperand(1) == OrOpd1) ||
          (N->getOperand(1) == OrOpd0 && N->getOperand(0) == OrOpd1)) &&
         "Expect OrOpd0 and OrOpd1 to be operands of ISD::OR");
  assert((VT == MVT::i32 || VT == MVT::i64) &&
         "Expect result type to be i32 or i64 since N is combinable to BFM");
  SDLoc DL(N);

  // Bail out if BFM simplifies away one node in BFM Dst.
  if (OrOpd1 != Dst)
    return false;

  const unsigned OrrOpc = (VT == MVT::i32) ? AArch64::ORRWrs : AArch64::ORRXrs;
  // For "BFM Rd, Rn, #immr, #imms", it's known that BFM simplifies away fewer
  // nodes from Rn (or inserts additional shift node) if BiggerPattern is true.
  if (BiggerPattern) {
    uint64_t SrcAndImm;
    if (isOpcWithIntImmediate(OrOpd0.getNode(), ISD::AND, SrcAndImm) &&
        isMask_64(SrcAndImm) && OrOpd0.getOperand(0) == Src) {
      // OrOpd0 = AND Src, #Mask
      // So BFM simplifies away one AND node from Src and doesn't simplify away
      // nodes from Dst. If ORR with left-shifted operand also simplifies away
      // one node (from Rd), ORR is better since it has higher throughput and
      // smaller latency than BFM on many AArch64 processors (and for the rest
      // ORR is at least as good as BFM).
      SDValue ShiftedOperand;
      uint64_t EncodedShiftImm;
      if (isWorthFoldingIntoOrrWithShift(Dst, CurDAG, ShiftedOperand,
                                         EncodedShiftImm)) {
        SDValue Ops[] = {OrOpd0, ShiftedOperand,
                         CurDAG->getTargetConstant(EncodedShiftImm, DL, VT)};
        CurDAG->SelectNodeTo(N, OrrOpc, VT, Ops);
        return true;
      }
    }
    return false;
  }

  assert((!BiggerPattern) && "BiggerPattern should be handled above");

  uint64_t ShlImm;
  if (isOpcWithIntImmediate(OrOpd0.getNode(), ISD::SHL, ShlImm)) {
    if (OrOpd0.getOperand(0) == Src && OrOpd0.hasOneUse()) {
      SDValue Ops[] = {
          Dst, Src,
          CurDAG->getTargetConstant(
              AArch64_AM::getShifterImm(AArch64_AM::LSL, ShlImm), DL, VT)};
      CurDAG->SelectNodeTo(N, OrrOpc, VT, Ops);
      return true;
    }

    // Select the following pattern to left-shifted operand rather than BFI.
    // %val1 = op ..
    // %val2 = shl %val1, #imm
    // %res = or %val1, %val2
    //
    // If N is selected to be BFI, we know that
    // 1) OrOpd0 would be the operand from which extract bits (i.e., folded into
    // BFI) 2) OrOpd1 would be the destination operand (i.e., preserved)
    //
    // Instead of selecting N to BFI, fold OrOpd0 as a left shift directly.
    if (OrOpd0.getOperand(0) == OrOpd1) {
      SDValue Ops[] = {
          OrOpd1, OrOpd1,
          CurDAG->getTargetConstant(
              AArch64_AM::getShifterImm(AArch64_AM::LSL, ShlImm), DL, VT)};
      CurDAG->SelectNodeTo(N, OrrOpc, VT, Ops);
      return true;
    }
  }

  uint64_t SrlImm;
  if (isOpcWithIntImmediate(OrOpd0.getNode(), ISD::SRL, SrlImm)) {
    // Select the following pattern to right-shifted operand rather than BFXIL.
    // %val1 = op ..
    // %val2 = lshr %val1, #imm
    // %res = or %val1, %val2
    //
    // If N is selected to be BFXIL, we know that
    // 1) OrOpd0 would be the operand from which extract bits (i.e., folded into
    // BFXIL) 2) OrOpd1 would be the destination operand (i.e., preserved)
    //
    // Instead of selecting N to BFXIL, fold OrOpd0 as a right shift directly.
    if (OrOpd0.getOperand(0) == OrOpd1) {
      SDValue Ops[] = {
          OrOpd1, OrOpd1,
          CurDAG->getTargetConstant(
              AArch64_AM::getShifterImm(AArch64_AM::LSR, SrlImm), DL, VT)};
      CurDAG->SelectNodeTo(N, OrrOpc, VT, Ops);
      return true;
    }
  }

  return false;
}

static bool tryBitfieldInsertOpFromOr(SDNode *N, const APInt &UsefulBits,
                                      SelectionDAG *CurDAG) {
  assert(N->getOpcode() == ISD::OR && "Expect a OR operation");

  EVT VT = N->getValueType(0);
  if (VT != MVT::i32 && VT != MVT::i64)
    return false;

  unsigned BitWidth = VT.getSizeInBits();

  // Because of simplify-demanded-bits in DAGCombine, involved masks may not
  // have the expected shape. Try to undo that.

  unsigned NumberOfIgnoredLowBits = UsefulBits.countTrailingZeros();
  unsigned NumberOfIgnoredHighBits = UsefulBits.countLeadingZeros();

  // Given a OR operation, check if we have the following pattern
  // ubfm c, b, imm, imm2 (or something that does the same jobs, see
  //                       isBitfieldExtractOp)
  // d = e & mask2 ; where mask is a binary sequence of 1..10..0 and
  //                 countTrailingZeros(mask2) == imm2 - imm + 1
  // f = d | c
  // if yes, replace the OR instruction with:
  // f = BFM Opd0, Opd1, LSB, MSB ; where LSB = imm, and MSB = imm2

  // OR is commutative, check all combinations of operand order and values of
  // BiggerPattern, i.e.
  //     Opd0, Opd1, BiggerPattern=false
  //     Opd1, Opd0, BiggerPattern=false
  //     Opd0, Opd1, BiggerPattern=true
  //     Opd1, Opd0, BiggerPattern=true
  // Several of these combinations may match, so check with BiggerPattern=false
  // first since that will produce better results by matching more instructions
  // and/or inserting fewer extra instructions.
  for (int I = 0; I < 4; ++I) {

    SDValue Dst, Src;
    unsigned ImmR, ImmS;
    bool BiggerPattern = I / 2;
    SDValue OrOpd0Val = N->getOperand(I % 2);
    SDNode *OrOpd0 = OrOpd0Val.getNode();
    SDValue OrOpd1Val = N->getOperand((I + 1) % 2);
    SDNode *OrOpd1 = OrOpd1Val.getNode();

    unsigned BFXOpc;
    int DstLSB, Width;
    if (isBitfieldExtractOp(CurDAG, OrOpd0, BFXOpc, Src, ImmR, ImmS,
                            NumberOfIgnoredLowBits, BiggerPattern)) {
      // Check that the returned opcode is compatible with the pattern,
      // i.e., same type and zero extended (U and not S)
      if ((BFXOpc != AArch64::UBFMXri && VT == MVT::i64) ||
          (BFXOpc != AArch64::UBFMWri && VT == MVT::i32))
        continue;

      // Compute the width of the bitfield insertion
      DstLSB = 0;
      Width = ImmS - ImmR + 1;
      // FIXME: This constraint is to catch bitfield insertion we may
      // want to widen the pattern if we want to grab general bitfied
      // move case
      if (Width <= 0)
        continue;

      // If the mask on the insertee is correct, we have a BFXIL operation. We
      // can share the ImmR and ImmS values from the already-computed UBFM.
    } else if (isBitfieldPositioningOp(CurDAG, OrOpd0Val,
                                       BiggerPattern,
                                       Src, DstLSB, Width)) {
      ImmR = (BitWidth - DstLSB) % BitWidth;
      ImmS = Width - 1;
    } else
      continue;

    // Check the second part of the pattern
    EVT VT = OrOpd1Val.getValueType();
    assert((VT == MVT::i32 || VT == MVT::i64) && "unexpected OR operand");

    // Compute the Known Zero for the candidate of the first operand.
    // This allows to catch more general case than just looking for
    // AND with imm. Indeed, simplify-demanded-bits may have removed
    // the AND instruction because it proves it was useless.
    KnownBits Known = CurDAG->computeKnownBits(OrOpd1Val);

    // Check if there is enough room for the second operand to appear
    // in the first one
    APInt BitsToBeInserted =
        APInt::getBitsSet(Known.getBitWidth(), DstLSB, DstLSB + Width);

    if ((BitsToBeInserted & ~Known.Zero) != 0)
      continue;

    // Set the first operand
    uint64_t Imm;
    if (isOpcWithIntImmediate(OrOpd1, ISD::AND, Imm) &&
        isBitfieldDstMask(Imm, BitsToBeInserted, NumberOfIgnoredHighBits, VT))
      // In that case, we can eliminate the AND
      Dst = OrOpd1->getOperand(0);
    else
      // Maybe the AND has been removed by simplify-demanded-bits
      // or is useful because it discards more bits
      Dst = OrOpd1Val;

    // Before selecting ISD::OR node to AArch64::BFM, see if an AArch64::ORR
    // with shifted operand is more efficient.
    if (tryOrrWithShift(N, OrOpd0Val, OrOpd1Val, Src, Dst, CurDAG,
                        BiggerPattern))
      return true;

    // both parts match
    SDLoc DL(N);
    SDValue Ops[] = {Dst, Src, CurDAG->getTargetConstant(ImmR, DL, VT),
                     CurDAG->getTargetConstant(ImmS, DL, VT)};
    unsigned Opc = (VT == MVT::i32) ? AArch64::BFMWri : AArch64::BFMXri;
    CurDAG->SelectNodeTo(N, Opc, VT, Ops);
    return true;
  }

  // Generate a BFXIL from 'or (and X, Mask0Imm), (and Y, Mask1Imm)' iff
  // Mask0Imm and ~Mask1Imm are equivalent and one of the MaskImms is a shifted
  // mask (e.g., 0x000ffff0).
  uint64_t Mask0Imm, Mask1Imm;
  SDValue And0 = N->getOperand(0);
  SDValue And1 = N->getOperand(1);
  if (And0.hasOneUse() && And1.hasOneUse() &&
      isOpcWithIntImmediate(And0.getNode(), ISD::AND, Mask0Imm) &&
      isOpcWithIntImmediate(And1.getNode(), ISD::AND, Mask1Imm) &&
      APInt(BitWidth, Mask0Imm) == ~APInt(BitWidth, Mask1Imm) &&
      (isShiftedMask(Mask0Imm, VT) || isShiftedMask(Mask1Imm, VT))) {

    // ORR is commutative, so canonicalize to the form 'or (and X, Mask0Imm),
    // (and Y, Mask1Imm)' where Mask1Imm is the shifted mask masking off the
    // bits to be inserted.
    if (isShiftedMask(Mask0Imm, VT)) {
      std::swap(And0, And1);
      std::swap(Mask0Imm, Mask1Imm);
    }

    SDValue Src = And1->getOperand(0);
    SDValue Dst = And0->getOperand(0);
    unsigned LSB = llvm::countr_zero(Mask1Imm);
    int Width = BitWidth - APInt(BitWidth, Mask0Imm).countPopulation();

    // The BFXIL inserts the low-order bits from a source register, so right
    // shift the needed bits into place.
    SDLoc DL(N);
    unsigned ShiftOpc = (VT == MVT::i32) ? AArch64::UBFMWri : AArch64::UBFMXri;
    uint64_t LsrImm = LSB;
    if (Src->hasOneUse() &&
        isOpcWithIntImmediate(Src.getNode(), ISD::SRL, LsrImm) &&
        (LsrImm + LSB) < BitWidth) {
      Src = Src->getOperand(0);
      LsrImm += LSB;
    }

    SDNode *LSR = CurDAG->getMachineNode(
        ShiftOpc, DL, VT, Src, CurDAG->getTargetConstant(LsrImm, DL, VT),
        CurDAG->getTargetConstant(BitWidth - 1, DL, VT));

    // BFXIL is an alias of BFM, so translate to BFM operands.
    unsigned ImmR = (BitWidth - LSB) % BitWidth;
    unsigned ImmS = Width - 1;

    // Create the BFXIL instruction.
    SDValue Ops[] = {Dst, SDValue(LSR, 0),
                     CurDAG->getTargetConstant(ImmR, DL, VT),
                     CurDAG->getTargetConstant(ImmS, DL, VT)};
    unsigned Opc = (VT == MVT::i32) ? AArch64::BFMWri : AArch64::BFMXri;
    CurDAG->SelectNodeTo(N, Opc, VT, Ops);
    return true;
  }

  return false;
}

bool AArch64DAGToDAGISel::tryBitfieldInsertOp(SDNode *N) {
  if (N->getOpcode() != ISD::OR)
    return false;

  APInt NUsefulBits;
  getUsefulBits(SDValue(N, 0), NUsefulBits);

  // If all bits are not useful, just return UNDEF.
  if (!NUsefulBits) {
    CurDAG->SelectNodeTo(N, TargetOpcode::IMPLICIT_DEF, N->getValueType(0));
    return true;
  }

  if (tryBitfieldInsertOpFromOr(N, NUsefulBits, CurDAG))
    return true;

  return tryBitfieldInsertOpFromOrAndImm(N, CurDAG);
}

/// SelectBitfieldInsertInZeroOp - Match a UBFIZ instruction that is the
/// equivalent of a left shift by a constant amount followed by an and masking
/// out a contiguous set of bits.
bool AArch64DAGToDAGISel::tryBitfieldInsertInZeroOp(SDNode *N) {
  if (N->getOpcode() != ISD::AND)
    return false;

  EVT VT = N->getValueType(0);
  if (VT != MVT::i32 && VT != MVT::i64)
    return false;

  SDValue Op0;
  int DstLSB, Width;
  if (!isBitfieldPositioningOp(CurDAG, SDValue(N, 0), /*BiggerPattern=*/false,
                               Op0, DstLSB, Width))
    return false;

  // ImmR is the rotate right amount.
  unsigned ImmR = (VT.getSizeInBits() - DstLSB) % VT.getSizeInBits();
  // ImmS is the most significant bit of the source to be moved.
  unsigned ImmS = Width - 1;

  SDLoc DL(N);
  SDValue Ops[] = {Op0, CurDAG->getTargetConstant(ImmR, DL, VT),
                   CurDAG->getTargetConstant(ImmS, DL, VT)};
  unsigned Opc = (VT == MVT::i32) ? AArch64::UBFMWri : AArch64::UBFMXri;
  CurDAG->SelectNodeTo(N, Opc, VT, Ops);
  return true;
}

/// tryShiftAmountMod - Take advantage of built-in mod of shift amount in
/// variable shift/rotate instructions.
bool AArch64DAGToDAGISel::tryShiftAmountMod(SDNode *N) {
  EVT VT = N->getValueType(0);

  unsigned Opc;
  switch (N->getOpcode()) {
  case ISD::ROTR:
    Opc = (VT == MVT::i32) ? AArch64::RORVWr : AArch64::RORVXr;
    break;
  case ISD::SHL:
    Opc = (VT == MVT::i32) ? AArch64::LSLVWr : AArch64::LSLVXr;
    break;
  case ISD::SRL:
    Opc = (VT == MVT::i32) ? AArch64::LSRVWr : AArch64::LSRVXr;
    break;
  case ISD::SRA:
    Opc = (VT == MVT::i32) ? AArch64::ASRVWr : AArch64::ASRVXr;
    break;
  default:
    return false;
  }

  uint64_t Size;
  uint64_t Bits;
  if (VT == MVT::i32) {
    Bits = 5;
    Size = 32;
  } else if (VT == MVT::i64) {
    Bits = 6;
    Size = 64;
  } else
    return false;

  SDValue ShiftAmt = N->getOperand(1);
  SDLoc DL(N);
  SDValue NewShiftAmt;

  // Skip over an extend of the shift amount.
  if (ShiftAmt->getOpcode() == ISD::ZERO_EXTEND ||
      ShiftAmt->getOpcode() == ISD::ANY_EXTEND)
    ShiftAmt = ShiftAmt->getOperand(0);

  if (ShiftAmt->getOpcode() == ISD::ADD || ShiftAmt->getOpcode() == ISD::SUB) {
    SDValue Add0 = ShiftAmt->getOperand(0);
    SDValue Add1 = ShiftAmt->getOperand(1);
    uint64_t Add0Imm;
    uint64_t Add1Imm;
    if (isIntImmediate(Add1, Add1Imm) && (Add1Imm % Size == 0)) {
      // If we are shifting by X+/-N where N == 0 mod Size, then just shift by X
      // to avoid the ADD/SUB.
      NewShiftAmt = Add0;
    } else if (ShiftAmt->getOpcode() == ISD::SUB &&
               isIntImmediate(Add0, Add0Imm) && Add0Imm != 0 &&
               (Add0Imm % Size == 0)) {
      // If we are shifting by N-X where N == 0 mod Size, then just shift by -X
      // to generate a NEG instead of a SUB from a constant.
      unsigned NegOpc;
      unsigned ZeroReg;
      EVT SubVT = ShiftAmt->getValueType(0);
      if (SubVT == MVT::i32) {
        NegOpc = AArch64::SUBWrr;
        ZeroReg = AArch64::WZR;
      } else {
        assert(SubVT == MVT::i64);
        NegOpc = AArch64::SUBXrr;
        ZeroReg = AArch64::XZR;
      }
      SDValue Zero =
          CurDAG->getCopyFromReg(CurDAG->getEntryNode(), DL, ZeroReg, SubVT);
      MachineSDNode *Neg =
          CurDAG->getMachineNode(NegOpc, DL, SubVT, Zero, Add1);
      NewShiftAmt = SDValue(Neg, 0);
    } else if (ShiftAmt->getOpcode() == ISD::SUB &&
               isIntImmediate(Add0, Add0Imm) && (Add0Imm % Size == Size - 1)) {
      // If we are shifting by N-X where N == -1 mod Size, then just shift by ~X
      // to generate a NOT instead of a SUB from a constant.
      unsigned NotOpc;
      unsigned ZeroReg;
      EVT SubVT = ShiftAmt->getValueType(0);
      if (SubVT == MVT::i32) {
        NotOpc = AArch64::ORNWrr;
        ZeroReg = AArch64::WZR;
      } else {
        assert(SubVT == MVT::i64);
        NotOpc = AArch64::ORNXrr;
        ZeroReg = AArch64::XZR;
      }
      SDValue Zero =
          CurDAG->getCopyFromReg(CurDAG->getEntryNode(), DL, ZeroReg, SubVT);
      MachineSDNode *Not =
          CurDAG->getMachineNode(NotOpc, DL, SubVT, Zero, Add1);
      NewShiftAmt = SDValue(Not, 0);
    } else
      return false;
  } else {
    // If the shift amount is masked with an AND, check that the mask covers the
    // bits that are implicitly ANDed off by the above opcodes and if so, skip
    // the AND.
    uint64_t MaskImm;
    if (!isOpcWithIntImmediate(ShiftAmt.getNode(), ISD::AND, MaskImm) &&
        !isOpcWithIntImmediate(ShiftAmt.getNode(), AArch64ISD::ANDS, MaskImm))
      return false;

    if ((unsigned)llvm::countr_one(MaskImm) < Bits)
      return false;

    NewShiftAmt = ShiftAmt->getOperand(0);
  }

  // Narrow/widen the shift amount to match the size of the shift operation.
  if (VT == MVT::i32)
    NewShiftAmt = narrowIfNeeded(CurDAG, NewShiftAmt);
  else if (VT == MVT::i64 && NewShiftAmt->getValueType(0) == MVT::i32) {
    SDValue SubReg = CurDAG->getTargetConstant(AArch64::sub_32, DL, MVT::i32);
    MachineSDNode *Ext = CurDAG->getMachineNode(
        AArch64::SUBREG_TO_REG, DL, VT,
        CurDAG->getTargetConstant(0, DL, MVT::i64), NewShiftAmt, SubReg);
    NewShiftAmt = SDValue(Ext, 0);
  }

  SDValue Ops[] = {N->getOperand(0), NewShiftAmt};
  CurDAG->SelectNodeTo(N, Opc, VT, Ops);
  return true;
}

bool
AArch64DAGToDAGISel::SelectCVTFixedPosOperand(SDValue N, SDValue &FixedPos,
                                              unsigned RegWidth) {
  APFloat FVal(0.0);
  if (ConstantFPSDNode *CN = dyn_cast<ConstantFPSDNode>(N))
    FVal = CN->getValueAPF();
  else if (LoadSDNode *LN = dyn_cast<LoadSDNode>(N)) {
    // Some otherwise illegal constants are allowed in this case.
    if (LN->getOperand(1).getOpcode() != AArch64ISD::ADDlow ||
        !isa<ConstantPoolSDNode>(LN->getOperand(1)->getOperand(1)))
      return false;

    ConstantPoolSDNode *CN =
        dyn_cast<ConstantPoolSDNode>(LN->getOperand(1)->getOperand(1));
    FVal = cast<ConstantFP>(CN->getConstVal())->getValueAPF();
  } else
    return false;

  // An FCVT[SU] instruction performs: convertToInt(Val * 2^fbits) where fbits
  // is between 1 and 32 for a destination w-register, or 1 and 64 for an
  // x-register.
  //
  // By this stage, we've detected (fp_to_[su]int (fmul Val, THIS_NODE)) so we
  // want THIS_NODE to be 2^fbits. This is much easier to deal with using
  // integers.
  bool IsExact;

  // fbits is between 1 and 64 in the worst-case, which means the fmul
  // could have 2^64 as an actual operand. Need 65 bits of precision.
  APSInt IntVal(65, true);
  FVal.convertToInteger(IntVal, APFloat::rmTowardZero, &IsExact);

  // N.b. isPowerOf2 also checks for > 0.
  if (!IsExact || !IntVal.isPowerOf2()) return false;
  unsigned FBits = IntVal.logBase2();

  // Checks above should have guaranteed that we haven't lost information in
  // finding FBits, but it must still be in range.
  if (FBits == 0 || FBits > RegWidth) return false;

  FixedPos = CurDAG->getTargetConstant(FBits, SDLoc(N), MVT::i32);
  return true;
}

// Inspects a register string of the form o0:op1:CRn:CRm:op2 gets the fields
// of the string and obtains the integer values from them and combines these
// into a single value to be used in the MRS/MSR instruction.
static int getIntOperandFromRegisterString(StringRef RegString) {
  SmallVector<StringRef, 5> Fields;
  RegString.split(Fields, ':');

  if (Fields.size() == 1)
    return -1;

  assert(Fields.size() == 5
            && "Invalid number of fields in read register string");

  SmallVector<int, 5> Ops;
  bool AllIntFields = true;

  for (StringRef Field : Fields) {
    unsigned IntField;
    AllIntFields &= !Field.getAsInteger(10, IntField);
    Ops.push_back(IntField);
  }

  assert(AllIntFields &&
          "Unexpected non-integer value in special register string.");
  (void)AllIntFields;

  // Need to combine the integer fields of the string into a single value
  // based on the bit encoding of MRS/MSR instruction.
  return (Ops[0] << 14) | (Ops[1] << 11) | (Ops[2] << 7) |
         (Ops[3] << 3) | (Ops[4]);
}

// Lower the read_register intrinsic to an MRS instruction node if the special
// register string argument is either of the form detailed in the ALCE (the
// form described in getIntOperandsFromRegsterString) or is a named register
// known by the MRS SysReg mapper.
bool AArch64DAGToDAGISel::tryReadRegister(SDNode *N) {
  const auto *MD = cast<MDNodeSDNode>(N->getOperand(1));
  const auto *RegString = cast<MDString>(MD->getMD()->getOperand(0));
  SDLoc DL(N);

  bool ReadIs128Bit = N->getOpcode() == AArch64ISD::MRRS;

  unsigned Opcode64Bit = AArch64::MRS;
  int Imm = getIntOperandFromRegisterString(RegString->getString());
  if (Imm == -1) {
    // No match, Use the sysreg mapper to map the remaining possible strings to
    // the value for the register to be used for the instruction operand.
    const auto *TheReg =
        AArch64SysReg::lookupSysRegByName(RegString->getString());
    if (TheReg && TheReg->Readable &&
        TheReg->haveFeatures(Subtarget->getFeatureBits()))
      Imm = TheReg->Encoding;
    else
      Imm = AArch64SysReg::parseGenericRegister(RegString->getString());

    if (Imm == -1) {
      // Still no match, see if this is "pc" or give up.
      if (!ReadIs128Bit && RegString->getString() == "pc") {
        Opcode64Bit = AArch64::ADR;
        Imm = 0;
      } else {
        return false;
      }
    }
  }

  SDValue InChain = N->getOperand(0);
  SDValue SysRegImm = CurDAG->getTargetConstant(Imm, DL, MVT::i32);
  if (!ReadIs128Bit) {
    CurDAG->SelectNodeTo(N, Opcode64Bit, MVT::i64, MVT::Other /* Chain */,
                         {SysRegImm, InChain});
  } else {
    SDNode *MRRS = CurDAG->getMachineNode(
        AArch64::MRRS, DL,
        {MVT::Untyped /* XSeqPair */, MVT::Other /* Chain */},
        {SysRegImm, InChain});

    // Sysregs are not endian. The even register always contains the low half
    // of the register.
    SDValue Lo = CurDAG->getTargetExtractSubreg(AArch64::sube64, DL, MVT::i64,
                                                SDValue(MRRS, 0));
    SDValue Hi = CurDAG->getTargetExtractSubreg(AArch64::subo64, DL, MVT::i64,
                                                SDValue(MRRS, 0));
    SDValue OutChain = SDValue(MRRS, 1);

    ReplaceUses(SDValue(N, 0), Lo);
    ReplaceUses(SDValue(N, 1), Hi);
    ReplaceUses(SDValue(N, 2), OutChain);
  };
  return true;
}

// Lower the write_register intrinsic to an MSR instruction node if the special
// register string argument is either of the form detailed in the ALCE (the
// form described in getIntOperandsFromRegsterString) or is a named register
// known by the MSR SysReg mapper.
bool AArch64DAGToDAGISel::tryWriteRegister(SDNode *N) {
  const auto *MD = cast<MDNodeSDNode>(N->getOperand(1));
  const auto *RegString = cast<MDString>(MD->getMD()->getOperand(0));
  SDLoc DL(N);

  bool WriteIs128Bit = N->getOpcode() == AArch64ISD::MSRR;

  if (!WriteIs128Bit) {
    // Check if the register was one of those allowed as the pstatefield value
    // in the MSR (immediate) instruction. To accept the values allowed in the
    // pstatefield for the MSR (immediate) instruction, we also require that an
    // immediate value has been provided as an argument, we know that this is
    // the case as it has been ensured by semantic checking.
    auto trySelectPState = [&](auto PMapper, unsigned State) {
      if (PMapper) {
        assert(isa<ConstantSDNode>(N->getOperand(2)) &&
               "Expected a constant integer expression.");
        unsigned Reg = PMapper->Encoding;
        uint64_t Immed = cast<ConstantSDNode>(N->getOperand(2))->getZExtValue();
        CurDAG->SelectNodeTo(
            N, State, MVT::Other, CurDAG->getTargetConstant(Reg, DL, MVT::i32),
            CurDAG->getTargetConstant(Immed, DL, MVT::i16), N->getOperand(0));
        return true;
      }
      return false;
    };

    if (trySelectPState(
            AArch64PState::lookupPStateImm0_15ByName(RegString->getString()),
            AArch64::MSRpstateImm4))
      return true;
    if (trySelectPState(
            AArch64PState::lookupPStateImm0_1ByName(RegString->getString()),
            AArch64::MSRpstateImm1))
      return true;
  }

  int Imm = getIntOperandFromRegisterString(RegString->getString());
  if (Imm == -1) {
    // Use the sysreg mapper to attempt to map the remaining possible strings
    // to the value for the register to be used for the MSR (register)
    // instruction operand.
    auto TheReg = AArch64SysReg::lookupSysRegByName(RegString->getString());
    if (TheReg && TheReg->Writeable &&
        TheReg->haveFeatures(Subtarget->getFeatureBits()))
      Imm = TheReg->Encoding;
    else
      Imm = AArch64SysReg::parseGenericRegister(RegString->getString());

    if (Imm == -1)
      return false;
  }

  SDValue InChain = N->getOperand(0);
  if (!WriteIs128Bit) {
    CurDAG->SelectNodeTo(N, AArch64::MSR, MVT::Other,
                         CurDAG->getTargetConstant(Imm, DL, MVT::i32),
                         N->getOperand(2), InChain);
  } else {
    // No endian swap. The lower half always goes into the even subreg, and the
    // higher half always into the odd supreg.
    SDNode *Pair = CurDAG->getMachineNode(
        TargetOpcode::REG_SEQUENCE, DL, MVT::Untyped /* XSeqPair */,
        {CurDAG->getTargetConstant(AArch64::XSeqPairsClassRegClass.getID(), DL,
                                   MVT::i32),
         N->getOperand(2),
         CurDAG->getTargetConstant(AArch64::sube64, DL, MVT::i32),
         N->getOperand(3),
         CurDAG->getTargetConstant(AArch64::subo64, DL, MVT::i32)});

    CurDAG->SelectNodeTo(N, AArch64::MSRR, MVT::Other,
                         CurDAG->getTargetConstant(Imm, DL, MVT::i32),
                         SDValue(Pair, 0), InChain);
  }

  return true;
}

/// We've got special pseudo-instructions for these
bool AArch64DAGToDAGISel::SelectCMP_SWAP(SDNode *N) {
  unsigned Opcode;
  EVT MemTy = cast<MemSDNode>(N)->getMemoryVT();

  // Leave IR for LSE if subtarget supports it.
  if (Subtarget->hasLSE()) return false;

  if (MemTy == MVT::i8)
    Opcode = AArch64::CMP_SWAP_8;
  else if (MemTy == MVT::i16)
    Opcode = AArch64::CMP_SWAP_16;
  else if (MemTy == MVT::i32)
    Opcode = AArch64::CMP_SWAP_32;
  else if (MemTy == MVT::i64)
    Opcode = AArch64::CMP_SWAP_64;
  else
    llvm_unreachable("Unknown AtomicCmpSwap type");

  MVT RegTy = MemTy == MVT::i64 ? MVT::i64 : MVT::i32;
  SDValue Ops[] = {N->getOperand(1), N->getOperand(2), N->getOperand(3),
                   N->getOperand(0)};
  SDNode *CmpSwap = CurDAG->getMachineNode(
      Opcode, SDLoc(N),
      CurDAG->getVTList(RegTy, MVT::i32, MVT::Other), Ops);

  MachineMemOperand *MemOp = cast<MemSDNode>(N)->getMemOperand();
  CurDAG->setNodeMemRefs(cast<MachineSDNode>(CmpSwap), {MemOp});

  ReplaceUses(SDValue(N, 0), SDValue(CmpSwap, 0));
  ReplaceUses(SDValue(N, 1), SDValue(CmpSwap, 2));
  CurDAG->RemoveDeadNode(N);

  return true;
}

bool AArch64DAGToDAGISel::SelectSVEAddSubImm(SDValue N, MVT VT, SDValue &Imm,
                                             SDValue &Shift) {
  if (!isa<ConstantSDNode>(N))
    return false;

  SDLoc DL(N);
  uint64_t Val = cast<ConstantSDNode>(N)
                     ->getAPIntValue()
                     .trunc(VT.getFixedSizeInBits())
                     .getZExtValue();

  switch (VT.SimpleTy) {
  case MVT::i8:
    // All immediates are supported.
    Shift = CurDAG->getTargetConstant(0, DL, MVT::i32);
    Imm = CurDAG->getTargetConstant(Val, DL, MVT::i32);
    return true;
  case MVT::i16:
  case MVT::i32:
  case MVT::i64:
    // Support 8bit unsigned immediates.
    if (Val <= 255) {
      Shift = CurDAG->getTargetConstant(0, DL, MVT::i32);
      Imm = CurDAG->getTargetConstant(Val, DL, MVT::i32);
      return true;
    }
    // Support 16bit unsigned immediates that are a multiple of 256.
    if (Val <= 65280 && Val % 256 == 0) {
      Shift = CurDAG->getTargetConstant(8, DL, MVT::i32);
      Imm = CurDAG->getTargetConstant(Val >> 8, DL, MVT::i32);
      return true;
    }
    break;
  default:
    break;
  }

  return false;
}

bool AArch64DAGToDAGISel::SelectSVECpyDupImm(SDValue N, MVT VT, SDValue &Imm,
                                             SDValue &Shift) {
  if (!isa<ConstantSDNode>(N))
    return false;

  SDLoc DL(N);
  int64_t Val = cast<ConstantSDNode>(N)
                    ->getAPIntValue()
                    .trunc(VT.getFixedSizeInBits())
                    .getSExtValue();

  switch (VT.SimpleTy) {
  case MVT::i8:
    // All immediates are supported.
    Shift = CurDAG->getTargetConstant(0, DL, MVT::i32);
    Imm = CurDAG->getTargetConstant(Val & 0xFF, DL, MVT::i32);
    return true;
  case MVT::i16:
  case MVT::i32:
  case MVT::i64:
    // Support 8bit signed immediates.
    if (Val >= -128 && Val <= 127) {
      Shift = CurDAG->getTargetConstant(0, DL, MVT::i32);
      Imm = CurDAG->getTargetConstant(Val & 0xFF, DL, MVT::i32);
      return true;
    }
    // Support 16bit signed immediates that are a multiple of 256.
    if (Val >= -32768 && Val <= 32512 && Val % 256 == 0) {
      Shift = CurDAG->getTargetConstant(8, DL, MVT::i32);
      Imm = CurDAG->getTargetConstant((Val >> 8) & 0xFF, DL, MVT::i32);
      return true;
    }
    break;
  default:
    break;
  }

  return false;
}

bool AArch64DAGToDAGISel::SelectSVESignedArithImm(SDValue N, SDValue &Imm) {
  if (auto CNode = dyn_cast<ConstantSDNode>(N)) {
    int64_t ImmVal = CNode->getSExtValue();
    SDLoc DL(N);
    if (ImmVal >= -128 && ImmVal < 128) {
      Imm = CurDAG->getTargetConstant(ImmVal, DL, MVT::i32);
      return true;
    }
  }
  return false;
}

bool AArch64DAGToDAGISel::SelectSVEArithImm(SDValue N, MVT VT, SDValue &Imm) {
  if (auto CNode = dyn_cast<ConstantSDNode>(N)) {
    uint64_t ImmVal = CNode->getZExtValue();

    switch (VT.SimpleTy) {
    case MVT::i8:
      ImmVal &= 0xFF;
      break;
    case MVT::i16:
      ImmVal &= 0xFFFF;
      break;
    case MVT::i32:
      ImmVal &= 0xFFFFFFFF;
      break;
    case MVT::i64:
      break;
    default:
      llvm_unreachable("Unexpected type");
    }

    if (ImmVal < 256) {
      Imm = CurDAG->getTargetConstant(ImmVal, SDLoc(N), MVT::i32);
      return true;
    }
  }
  return false;
}

bool AArch64DAGToDAGISel::SelectSVELogicalImm(SDValue N, MVT VT, SDValue &Imm,
                                              bool Invert) {
  if (auto CNode = dyn_cast<ConstantSDNode>(N)) {
    uint64_t ImmVal = CNode->getZExtValue();
    SDLoc DL(N);

    if (Invert)
      ImmVal = ~ImmVal;

    // Shift mask depending on type size.
    switch (VT.SimpleTy) {
    case MVT::i8:
      ImmVal &= 0xFF;
      ImmVal |= ImmVal << 8;
      ImmVal |= ImmVal << 16;
      ImmVal |= ImmVal << 32;
      break;
    case MVT::i16:
      ImmVal &= 0xFFFF;
      ImmVal |= ImmVal << 16;
      ImmVal |= ImmVal << 32;
      break;
    case MVT::i32:
      ImmVal &= 0xFFFFFFFF;
      ImmVal |= ImmVal << 32;
      break;
    case MVT::i64:
      break;
    default:
      llvm_unreachable("Unexpected type");
    }

    uint64_t encoding;
    if (AArch64_AM::processLogicalImmediate(ImmVal, 64, encoding)) {
      Imm = CurDAG->getTargetConstant(encoding, DL, MVT::i64);
      return true;
    }
  }
  return false;
}

// SVE shift intrinsics allow shift amounts larger than the element's bitwidth.
// Rather than attempt to normalise everything we can sometimes saturate the
// shift amount during selection. This function also allows for consistent
// isel patterns by ensuring the resulting "Imm" node is of the i32 type
// required by the instructions.
bool AArch64DAGToDAGISel::SelectSVEShiftImm(SDValue N, uint64_t Low,
                                            uint64_t High, bool AllowSaturation,
                                            SDValue &Imm) {
  if (auto *CN = dyn_cast<ConstantSDNode>(N)) {
    uint64_t ImmVal = CN->getZExtValue();

    // Reject shift amounts that are too small.
    if (ImmVal < Low)
      return false;

    // Reject or saturate shift amounts that are too big.
    if (ImmVal > High) {
      if (!AllowSaturation)
        return false;
      ImmVal = High;
    }

    Imm = CurDAG->getTargetConstant(ImmVal, SDLoc(N), MVT::i32);
    return true;
  }

  return false;
}

bool AArch64DAGToDAGISel::trySelectStackSlotTagP(SDNode *N) {
  // tagp(FrameIndex, IRGstack, tag_offset):
  // since the offset between FrameIndex and IRGstack is a compile-time
  // constant, this can be lowered to a single ADDG instruction.
  if (!(isa<FrameIndexSDNode>(N->getOperand(1)))) {
    return false;
  }

  SDValue IRG_SP = N->getOperand(2);
  if (IRG_SP->getOpcode() != ISD::INTRINSIC_W_CHAIN ||
      cast<ConstantSDNode>(IRG_SP->getOperand(1))->getZExtValue() !=
          Intrinsic::aarch64_irg_sp) {
    return false;
  }

  const TargetLowering *TLI = getTargetLowering();
  SDLoc DL(N);
  int FI = cast<FrameIndexSDNode>(N->getOperand(1))->getIndex();
  SDValue FiOp = CurDAG->getTargetFrameIndex(
      FI, TLI->getPointerTy(CurDAG->getDataLayout()));
  int TagOffset = cast<ConstantSDNode>(N->getOperand(3))->getZExtValue();

  SDNode *Out = CurDAG->getMachineNode(
      AArch64::TAGPstack, DL, MVT::i64,
      {FiOp, CurDAG->getTargetConstant(0, DL, MVT::i64), N->getOperand(2),
       CurDAG->getTargetConstant(TagOffset, DL, MVT::i64)});
  ReplaceNode(N, Out);
  return true;
}

void AArch64DAGToDAGISel::SelectTagP(SDNode *N) {
  assert(isa<ConstantSDNode>(N->getOperand(3)) &&
         "llvm.aarch64.tagp third argument must be an immediate");
  if (trySelectStackSlotTagP(N))
    return;
  // FIXME: above applies in any case when offset between Op1 and Op2 is a
  // compile-time constant, not just for stack allocations.

  // General case for unrelated pointers in Op1 and Op2.
  SDLoc DL(N);
  int TagOffset = cast<ConstantSDNode>(N->getOperand(3))->getZExtValue();
  SDNode *N1 = CurDAG->getMachineNode(AArch64::SUBP, DL, MVT::i64,
                                      {N->getOperand(1), N->getOperand(2)});
  SDNode *N2 = CurDAG->getMachineNode(AArch64::ADDXrr, DL, MVT::i64,
                                      {SDValue(N1, 0), N->getOperand(2)});
  SDNode *N3 = CurDAG->getMachineNode(
      AArch64::ADDG, DL, MVT::i64,
      {SDValue(N2, 0), CurDAG->getTargetConstant(0, DL, MVT::i64),
       CurDAG->getTargetConstant(TagOffset, DL, MVT::i64)});
  ReplaceNode(N, N3);
}

bool AArch64DAGToDAGISel::trySelectCastFixedLengthToScalableVector(SDNode *N) {
  assert(N->getOpcode() == ISD::INSERT_SUBVECTOR && "Invalid Node!");

  // Bail when not a "cast" like insert_subvector.
  if (cast<ConstantSDNode>(N->getOperand(2))->getZExtValue() != 0)
    return false;
  if (!N->getOperand(0).isUndef())
    return false;

  // Bail when normal isel should do the job.
  EVT VT = N->getValueType(0);
  EVT InVT = N->getOperand(1).getValueType();
  if (VT.isFixedLengthVector() || InVT.isScalableVector())
    return false;
  if (InVT.getSizeInBits() <= 128)
    return false;

  // NOTE: We can only get here when doing fixed length SVE code generation.
  // We do manual selection because the types involved are not linked to real
  // registers (despite being legal) and must be coerced into SVE registers.

  assert(VT.getSizeInBits().getKnownMinValue() == AArch64::SVEBitsPerBlock &&
         "Expected to insert into a packed scalable vector!");

  SDLoc DL(N);
  auto RC = CurDAG->getTargetConstant(AArch64::ZPRRegClassID, DL, MVT::i64);
  ReplaceNode(N, CurDAG->getMachineNode(TargetOpcode::COPY_TO_REGCLASS, DL, VT,
                                        N->getOperand(1), RC));
  return true;
}

bool AArch64DAGToDAGISel::trySelectCastScalableToFixedLengthVector(SDNode *N) {
  assert(N->getOpcode() == ISD::EXTRACT_SUBVECTOR && "Invalid Node!");

  // Bail when not a "cast" like extract_subvector.
  if (cast<ConstantSDNode>(N->getOperand(1))->getZExtValue() != 0)
    return false;

  // Bail when normal isel can do the job.
  EVT VT = N->getValueType(0);
  EVT InVT = N->getOperand(0).getValueType();
  if (VT.isScalableVector() || InVT.isFixedLengthVector())
    return false;
  if (VT.getSizeInBits() <= 128)
    return false;

  // NOTE: We can only get here when doing fixed length SVE code generation.
  // We do manual selection because the types involved are not linked to real
  // registers (despite being legal) and must be coerced into SVE registers.

  assert(InVT.getSizeInBits().getKnownMinValue() == AArch64::SVEBitsPerBlock &&
         "Expected to extract from a packed scalable vector!");

  SDLoc DL(N);
  auto RC = CurDAG->getTargetConstant(AArch64::ZPRRegClassID, DL, MVT::i64);
  ReplaceNode(N, CurDAG->getMachineNode(TargetOpcode::COPY_TO_REGCLASS, DL, VT,
                                        N->getOperand(0), RC));
  return true;
}

void AArch64DAGToDAGISel::Select(SDNode *Node) {
  // If we have a custom node, we already have selected!
  if (Node->isMachineOpcode()) {
    LLVM_DEBUG(errs() << "== "; Node->dump(CurDAG); errs() << "\n");
    Node->setNodeId(-1);
    return;
  }

  // Few custom selection stuff.
  EVT VT = Node->getValueType(0);

  switch (Node->getOpcode()) {
  default:
    break;

  case ISD::ATOMIC_CMP_SWAP:
    if (SelectCMP_SWAP(Node))
      return;
    break;

  case ISD::READ_REGISTER:
  case AArch64ISD::MRRS:
    if (tryReadRegister(Node))
      return;
    break;

  case ISD::WRITE_REGISTER:
  case AArch64ISD::MSRR:
    if (tryWriteRegister(Node))
      return;
    break;

  case ISD::ADD:
    if (tryMLAV64LaneV128(Node))
      return;
    break;

  case ISD::LOAD: {
    // Try to select as an indexed load. Fall through to normal processing
    // if we can't.
    if (tryIndexedLoad(Node))
      return;
    break;
  }

  case ISD::SRL:
  case ISD::AND:
  case ISD::SRA:
  case ISD::SIGN_EXTEND_INREG:
    if (tryBitfieldExtractOp(Node))
      return;
    if (tryBitfieldInsertInZeroOp(Node))
      return;
    [[fallthrough]];
  case ISD::ROTR:
  case ISD::SHL:
    if (tryShiftAmountMod(Node))
      return;
    break;

  case ISD::SIGN_EXTEND:
    if (tryBitfieldExtractOpFromSExt(Node))
      return;
    break;

  case ISD::FP_EXTEND:
    if (tryHighFPExt(Node))
      return;
    break;

  case ISD::OR:
    if (tryBitfieldInsertOp(Node))
      return;
    break;

  case ISD::EXTRACT_SUBVECTOR: {
    if (trySelectCastScalableToFixedLengthVector(Node))
      return;
    break;
  }

  case ISD::INSERT_SUBVECTOR: {
    if (trySelectCastFixedLengthToScalableVector(Node))
      return;
    break;
  }

  case ISD::Constant: {
    // Materialize zero constants as copies from WZR/XZR.  This allows
    // the coalescer to propagate these into other instructions.
    ConstantSDNode *ConstNode = cast<ConstantSDNode>(Node);
    if (ConstNode->isZero()) {
      if (VT == MVT::i32) {
        SDValue New = CurDAG->getCopyFromReg(
            CurDAG->getEntryNode(), SDLoc(Node), AArch64::WZR, MVT::i32);
        ReplaceNode(Node, New.getNode());
        return;
      } else if (VT == MVT::i64) {
        SDValue New = CurDAG->getCopyFromReg(
            CurDAG->getEntryNode(), SDLoc(Node), AArch64::XZR, MVT::i64);
        ReplaceNode(Node, New.getNode());
        return;
      }
    }
    break;
  }

  case ISD::FrameIndex: {
    // Selects to ADDXri FI, 0 which in turn will become ADDXri SP, imm.
    int FI = cast<FrameIndexSDNode>(Node)->getIndex();
    unsigned Shifter = AArch64_AM::getShifterImm(AArch64_AM::LSL, 0);
    const TargetLowering *TLI = getTargetLowering();
    SDValue TFI = CurDAG->getTargetFrameIndex(
        FI, TLI->getPointerTy(CurDAG->getDataLayout()));
    SDLoc DL(Node);
    SDValue Ops[] = { TFI, CurDAG->getTargetConstant(0, DL, MVT::i32),
                      CurDAG->getTargetConstant(Shifter, DL, MVT::i32) };
    CurDAG->SelectNodeTo(Node, AArch64::ADDXri, MVT::i64, Ops);
    return;
  }
  case ISD::INTRINSIC_W_CHAIN: {
    unsigned IntNo = cast<ConstantSDNode>(Node->getOperand(1))->getZExtValue();
    switch (IntNo) {
    default:
      break;
    case Intrinsic::aarch64_ldaxp:
    case Intrinsic::aarch64_ldxp: {
      unsigned Op =
          IntNo == Intrinsic::aarch64_ldaxp ? AArch64::LDAXPX : AArch64::LDXPX;
      SDValue MemAddr = Node->getOperand(2);
      SDLoc DL(Node);
      SDValue Chain = Node->getOperand(0);

      SDNode *Ld = CurDAG->getMachineNode(Op, DL, MVT::i64, MVT::i64,
                                          MVT::Other, MemAddr, Chain);

      // Transfer memoperands.
      MachineMemOperand *MemOp =
          cast<MemIntrinsicSDNode>(Node)->getMemOperand();
      CurDAG->setNodeMemRefs(cast<MachineSDNode>(Ld), {MemOp});
      ReplaceNode(Node, Ld);
      return;
    }
    case Intrinsic::aarch64_stlxp:
    case Intrinsic::aarch64_stxp: {
      unsigned Op =
          IntNo == Intrinsic::aarch64_stlxp ? AArch64::STLXPX : AArch64::STXPX;
      SDLoc DL(Node);
      SDValue Chain = Node->getOperand(0);
      SDValue ValLo = Node->getOperand(2);
      SDValue ValHi = Node->getOperand(3);
      SDValue MemAddr = Node->getOperand(4);

      // Place arguments in the right order.
      SDValue Ops[] = {ValLo, ValHi, MemAddr, Chain};

      SDNode *St = CurDAG->getMachineNode(Op, DL, MVT::i32, MVT::Other, Ops);
      // Transfer memoperands.
      MachineMemOperand *MemOp =
          cast<MemIntrinsicSDNode>(Node)->getMemOperand();
      CurDAG->setNodeMemRefs(cast<MachineSDNode>(St), {MemOp});

      ReplaceNode(Node, St);
      return;
    }
    case Intrinsic::aarch64_neon_ld1x2:
      if (VT == MVT::v8i8) {
        SelectLoad(Node, 2, AArch64::LD1Twov8b, AArch64::dsub0);
        return;
      } else if (VT == MVT::v16i8) {
        SelectLoad(Node, 2, AArch64::LD1Twov16b, AArch64::qsub0);
        return;
      } else if (VT == MVT::v4i16 || VT == MVT::v4f16 || VT == MVT::v4bf16) {
        SelectLoad(Node, 2, AArch64::LD1Twov4h, AArch64::dsub0);
        return;
      } else if (VT == MVT::v8i16 || VT == MVT::v8f16 || VT == MVT::v8bf16) {
        SelectLoad(Node, 2, AArch64::LD1Twov8h, AArch64::qsub0);
        return;
      } else if (VT == MVT::v2i32 || VT == MVT::v2f32) {
        SelectLoad(Node, 2, AArch64::LD1Twov2s, AArch64::dsub0);
        return;
      } else if (VT == MVT::v4i32 || VT == MVT::v4f32) {
        SelectLoad(Node, 2, AArch64::LD1Twov4s, AArch64::qsub0);
        return;
      } else if (VT == MVT::v1i64 || VT == MVT::v1f64) {
        SelectLoad(Node, 2, AArch64::LD1Twov1d, AArch64::dsub0);
        return;
      } else if (VT == MVT::v2i64 || VT == MVT::v2f64) {
        SelectLoad(Node, 2, AArch64::LD1Twov2d, AArch64::qsub0);
        return;
      }
      break;
    case Intrinsic::aarch64_neon_ld1x3:
      if (VT == MVT::v8i8) {
        SelectLoad(Node, 3, AArch64::LD1Threev8b, AArch64::dsub0);
        return;
      } else if (VT == MVT::v16i8) {
        SelectLoad(Node, 3, AArch64::LD1Threev16b, AArch64::qsub0);
        return;
      } else if (VT == MVT::v4i16 || VT == MVT::v4f16 || VT == MVT::v4bf16) {
        SelectLoad(Node, 3, AArch64::LD1Threev4h, AArch64::dsub0);
        return;
      } else if (VT == MVT::v8i16 || VT == MVT::v8f16 || VT == MVT::v8bf16) {
        SelectLoad(Node, 3, AArch64::LD1Threev8h, AArch64::qsub0);
        return;
      } else if (VT == MVT::v2i32 || VT == MVT::v2f32) {
        SelectLoad(Node, 3, AArch64::LD1Threev2s, AArch64::dsub0);
        return;
      } else if (VT == MVT::v4i32 || VT == MVT::v4f32) {
        SelectLoad(Node, 3, AArch64::LD1Threev4s, AArch64::qsub0);
        return;
      } else if (VT == MVT::v1i64 || VT == MVT::v1f64) {
        SelectLoad(Node, 3, AArch64::LD1Threev1d, AArch64::dsub0);
        return;
      } else if (VT == MVT::v2i64 || VT == MVT::v2f64) {
        SelectLoad(Node, 3, AArch64::LD1Threev2d, AArch64::qsub0);
        return;
      }
      break;
    case Intrinsic::aarch64_neon_ld1x4:
      if (VT == MVT::v8i8) {
        SelectLoad(Node, 4, AArch64::LD1Fourv8b, AArch64::dsub0);
        return;
      } else if (VT == MVT::v16i8) {
        SelectLoad(Node, 4, AArch64::LD1Fourv16b, AArch64::qsub0);
        return;
      } else if (VT == MVT::v4i16 || VT == MVT::v4f16 || VT == MVT::v4bf16) {
        SelectLoad(Node, 4, AArch64::LD1Fourv4h, AArch64::dsub0);
        return;
      } else if (VT == MVT::v8i16 || VT == MVT::v8f16 || VT == MVT::v8bf16) {
        SelectLoad(Node, 4, AArch64::LD1Fourv8h, AArch64::qsub0);
        return;
      } else if (VT == MVT::v2i32 || VT == MVT::v2f32) {
        SelectLoad(Node, 4, AArch64::LD1Fourv2s, AArch64::dsub0);
        return;
      } else if (VT == MVT::v4i32 || VT == MVT::v4f32) {
        SelectLoad(Node, 4, AArch64::LD1Fourv4s, AArch64::qsub0);
        return;
      } else if (VT == MVT::v1i64 || VT == MVT::v1f64) {
        SelectLoad(Node, 4, AArch64::LD1Fourv1d, AArch64::dsub0);
        return;
      } else if (VT == MVT::v2i64 || VT == MVT::v2f64) {
        SelectLoad(Node, 4, AArch64::LD1Fourv2d, AArch64::qsub0);
        return;
      }
      break;
    case Intrinsic::aarch64_neon_ld2:
      if (VT == MVT::v8i8) {
        SelectLoad(Node, 2, AArch64::LD2Twov8b, AArch64::dsub0);
        return;
      } else if (VT == MVT::v16i8) {
        SelectLoad(Node, 2, AArch64::LD2Twov16b, AArch64::qsub0);
        return;
      } else if (VT == MVT::v4i16 || VT == MVT::v4f16 || VT == MVT::v4bf16) {
        SelectLoad(Node, 2, AArch64::LD2Twov4h, AArch64::dsub0);
        return;
      } else if (VT == MVT::v8i16 || VT == MVT::v8f16 || VT == MVT::v8bf16) {
        SelectLoad(Node, 2, AArch64::LD2Twov8h, AArch64::qsub0);
        return;
      } else if (VT == MVT::v2i32 || VT == MVT::v2f32) {
        SelectLoad(Node, 2, AArch64::LD2Twov2s, AArch64::dsub0);
        return;
      } else if (VT == MVT::v4i32 || VT == MVT::v4f32) {
        SelectLoad(Node, 2, AArch64::LD2Twov4s, AArch64::qsub0);
        return;
      } else if (VT == MVT::v1i64 || VT == MVT::v1f64) {
        SelectLoad(Node, 2, AArch64::LD1Twov1d, AArch64::dsub0);
        return;
      } else if (VT == MVT::v2i64 || VT == MVT::v2f64) {
        SelectLoad(Node, 2, AArch64::LD2Twov2d, AArch64::qsub0);
        return;
      }
      break;
    case Intrinsic::aarch64_neon_ld3:
      if (VT == MVT::v8i8) {
        SelectLoad(Node, 3, AArch64::LD3Threev8b, AArch64::dsub0);
        return;
      } else if (VT == MVT::v16i8) {
        SelectLoad(Node, 3, AArch64::LD3Threev16b, AArch64::qsub0);
        return;
      } else if (VT == MVT::v4i16 || VT == MVT::v4f16 || VT == MVT::v4bf16) {
        SelectLoad(Node, 3, AArch64::LD3Threev4h, AArch64::dsub0);
        return;
      } else if (VT == MVT::v8i16 || VT == MVT::v8f16 || VT == MVT::v8bf16) {
        SelectLoad(Node, 3, AArch64::LD3Threev8h, AArch64::qsub0);
        return;
      } else if (VT == MVT::v2i32 || VT == MVT::v2f32) {
        SelectLoad(Node, 3, AArch64::LD3Threev2s, AArch64::dsub0);
        return;
      } else if (VT == MVT::v4i32 || VT == MVT::v4f32) {
        SelectLoad(Node, 3, AArch64::LD3Threev4s, AArch64::qsub0);
        return;
      } else if (VT == MVT::v1i64 || VT == MVT::v1f64) {
        SelectLoad(Node, 3, AArch64::LD1Threev1d, AArch64::dsub0);
        return;
      } else if (VT == MVT::v2i64 || VT == MVT::v2f64) {
        SelectLoad(Node, 3, AArch64::LD3Threev2d, AArch64::qsub0);
        return;
      }
      break;
    case Intrinsic::aarch64_neon_ld4:
      if (VT == MVT::v8i8) {
        SelectLoad(Node, 4, AArch64::LD4Fourv8b, AArch64::dsub0);
        return;
      } else if (VT == MVT::v16i8) {
        SelectLoad(Node, 4, AArch64::LD4Fourv16b, AArch64::qsub0);
        return;
      } else if (VT == MVT::v4i16 || VT == MVT::v4f16 || VT == MVT::v4bf16) {
        SelectLoad(Node, 4, AArch64::LD4Fourv4h, AArch64::dsub0);
        return;
      } else if (VT == MVT::v8i16 || VT == MVT::v8f16 || VT == MVT::v8bf16) {
        SelectLoad(Node, 4, AArch64::LD4Fourv8h, AArch64::qsub0);
        return;
      } else if (VT == MVT::v2i32 || VT == MVT::v2f32) {
        SelectLoad(Node, 4, AArch64::LD4Fourv2s, AArch64::dsub0);
        return;
      } else if (VT == MVT::v4i32 || VT == MVT::v4f32) {
        SelectLoad(Node, 4, AArch64::LD4Fourv4s, AArch64::qsub0);
        return;
      } else if (VT == MVT::v1i64 || VT == MVT::v1f64) {
        SelectLoad(Node, 4, AArch64::LD1Fourv1d, AArch64::dsub0);
        return;
      } else if (VT == MVT::v2i64 || VT == MVT::v2f64) {
        SelectLoad(Node, 4, AArch64::LD4Fourv2d, AArch64::qsub0);
        return;
      }
      break;
    case Intrinsic::aarch64_neon_ld2r:
      if (VT == MVT::v8i8) {
        SelectLoad(Node, 2, AArch64::LD2Rv8b, AArch64::dsub0);
        return;
      } else if (VT == MVT::v16i8) {
        SelectLoad(Node, 2, AArch64::LD2Rv16b, AArch64::qsub0);
        return;
      } else if (VT == MVT::v4i16 || VT == MVT::v4f16 || VT == MVT::v4bf16) {
        SelectLoad(Node, 2, AArch64::LD2Rv4h, AArch64::dsub0);
        return;
      } else if (VT == MVT::v8i16 || VT == MVT::v8f16 || VT == MVT::v8bf16) {
        SelectLoad(Node, 2, AArch64::LD2Rv8h, AArch64::qsub0);
        return;
      } else if (VT == MVT::v2i32 || VT == MVT::v2f32) {
        SelectLoad(Node, 2, AArch64::LD2Rv2s, AArch64::dsub0);
        return;
      } else if (VT == MVT::v4i32 || VT == MVT::v4f32) {
        SelectLoad(Node, 2, AArch64::LD2Rv4s, AArch64::qsub0);
        return;
      } else if (VT == MVT::v1i64 || VT == MVT::v1f64) {
        SelectLoad(Node, 2, AArch64::LD2Rv1d, AArch64::dsub0);
        return;
      } else if (VT == MVT::v2i64 || VT == MVT::v2f64) {
        SelectLoad(Node, 2, AArch64::LD2Rv2d, AArch64::qsub0);
        return;
      }
      break;
    case Intrinsic::aarch64_neon_ld3r:
      if (VT == MVT::v8i8) {
        SelectLoad(Node, 3, AArch64::LD3Rv8b, AArch64::dsub0);
        return;
      } else if (VT == MVT::v16i8) {
        SelectLoad(Node, 3, AArch64::LD3Rv16b, AArch64::qsub0);
        return;
      } else if (VT == MVT::v4i16 || VT == MVT::v4f16 || VT == MVT::v4bf16) {
        SelectLoad(Node, 3, AArch64::LD3Rv4h, AArch64::dsub0);
        return;
      } else if (VT == MVT::v8i16 || VT == MVT::v8f16 || VT == MVT::v8bf16) {
        SelectLoad(Node, 3, AArch64::LD3Rv8h, AArch64::qsub0);
        return;
      } else if (VT == MVT::v2i32 || VT == MVT::v2f32) {
        SelectLoad(Node, 3, AArch64::LD3Rv2s, AArch64::dsub0);
        return;
      } else if (VT == MVT::v4i32 || VT == MVT::v4f32) {
        SelectLoad(Node, 3, AArch64::LD3Rv4s, AArch64::qsub0);
        return;
      } else if (VT == MVT::v1i64 || VT == MVT::v1f64) {
        SelectLoad(Node, 3, AArch64::LD3Rv1d, AArch64::dsub0);
        return;
      } else if (VT == MVT::v2i64 || VT == MVT::v2f64) {
        SelectLoad(Node, 3, AArch64::LD3Rv2d, AArch64::qsub0);
        return;
      }
      break;
    case Intrinsic::aarch64_neon_ld4r:
      if (VT == MVT::v8i8) {
        SelectLoad(Node, 4, AArch64::LD4Rv8b, AArch64::dsub0);
        return;
      } else if (VT == MVT::v16i8) {
        SelectLoad(Node, 4, AArch64::LD4Rv16b, AArch64::qsub0);
        return;
      } else if (VT == MVT::v4i16 || VT == MVT::v4f16 || VT == MVT::v4bf16) {
        SelectLoad(Node, 4, AArch64::LD4Rv4h, AArch64::dsub0);
        return;
      } else if (VT == MVT::v8i16 || VT == MVT::v8f16 || VT == MVT::v8bf16) {
        SelectLoad(Node, 4, AArch64::LD4Rv8h, AArch64::qsub0);
        return;
      } else if (VT == MVT::v2i32 || VT == MVT::v2f32) {
        SelectLoad(Node, 4, AArch64::LD4Rv2s, AArch64::dsub0);
        return;
      } else if (VT == MVT::v4i32 || VT == MVT::v4f32) {
        SelectLoad(Node, 4, AArch64::LD4Rv4s, AArch64::qsub0);
        return;
      } else if (VT == MVT::v1i64 || VT == MVT::v1f64) {
        SelectLoad(Node, 4, AArch64::LD4Rv1d, AArch64::dsub0);
        return;
      } else if (VT == MVT::v2i64 || VT == MVT::v2f64) {
        SelectLoad(Node, 4, AArch64::LD4Rv2d, AArch64::qsub0);
        return;
      }
      break;
    case Intrinsic::aarch64_neon_ld2lane:
      if (VT == MVT::v16i8 || VT == MVT::v8i8) {
        SelectLoadLane(Node, 2, AArch64::LD2i8);
        return;
      } else if (VT == MVT::v8i16 || VT == MVT::v4i16 || VT == MVT::v4f16 ||
                 VT == MVT::v8f16 || VT == MVT::v4bf16 || VT == MVT::v8bf16) {
        SelectLoadLane(Node, 2, AArch64::LD2i16);
        return;
      } else if (VT == MVT::v4i32 || VT == MVT::v2i32 || VT == MVT::v4f32 ||
                 VT == MVT::v2f32) {
        SelectLoadLane(Node, 2, AArch64::LD2i32);
        return;
      } else if (VT == MVT::v2i64 || VT == MVT::v1i64 || VT == MVT::v2f64 ||
                 VT == MVT::v1f64) {
        SelectLoadLane(Node, 2, AArch64::LD2i64);
        return;
      }
      break;
    case Intrinsic::aarch64_neon_ld3lane:
      if (VT == MVT::v16i8 || VT == MVT::v8i8) {
        SelectLoadLane(Node, 3, AArch64::LD3i8);
        return;
      } else if (VT == MVT::v8i16 || VT == MVT::v4i16 || VT == MVT::v4f16 ||
                 VT == MVT::v8f16 || VT == MVT::v4bf16 || VT == MVT::v8bf16) {
        SelectLoadLane(Node, 3, AArch64::LD3i16);
        return;
      } else if (VT == MVT::v4i32 || VT == MVT::v2i32 || VT == MVT::v4f32 ||
                 VT == MVT::v2f32) {
        SelectLoadLane(Node, 3, AArch64::LD3i32);
        return;
      } else if (VT == MVT::v2i64 || VT == MVT::v1i64 || VT == MVT::v2f64 ||
                 VT == MVT::v1f64) {
        SelectLoadLane(Node, 3, AArch64::LD3i64);
        return;
      }
      break;
    case Intrinsic::aarch64_neon_ld4lane:
      if (VT == MVT::v16i8 || VT == MVT::v8i8) {
        SelectLoadLane(Node, 4, AArch64::LD4i8);
        return;
      } else if (VT == MVT::v8i16 || VT == MVT::v4i16 || VT == MVT::v4f16 ||
                 VT == MVT::v8f16 || VT == MVT::v4bf16 || VT == MVT::v8bf16) {
        SelectLoadLane(Node, 4, AArch64::LD4i16);
        return;
      } else if (VT == MVT::v4i32 || VT == MVT::v2i32 || VT == MVT::v4f32 ||
                 VT == MVT::v2f32) {
        SelectLoadLane(Node, 4, AArch64::LD4i32);
        return;
      } else if (VT == MVT::v2i64 || VT == MVT::v1i64 || VT == MVT::v2f64 ||
                 VT == MVT::v1f64) {
        SelectLoadLane(Node, 4, AArch64::LD4i64);
        return;
      }
      break;
    case Intrinsic::aarch64_ld64b:
      SelectLoad(Node, 8, AArch64::LD64B, AArch64::x8sub_0);
      return;
    case Intrinsic::aarch64_sve_ld2_sret: {
      if (VT == MVT::nxv16i8) {
        SelectPredicatedLoad(Node, 2, 0, AArch64::LD2B_IMM, AArch64::LD2B,
                             true);
        return;
      } else if (VT == MVT::nxv8i16 || VT == MVT::nxv8f16 ||
                 VT == MVT::nxv8bf16) {
        SelectPredicatedLoad(Node, 2, 1, AArch64::LD2H_IMM, AArch64::LD2H,
                             true);
        return;
      } else if (VT == MVT::nxv4i32 || VT == MVT::nxv4f32) {
        SelectPredicatedLoad(Node, 2, 2, AArch64::LD2W_IMM, AArch64::LD2W,
                             true);
        return;
      } else if (VT == MVT::nxv2i64 || VT == MVT::nxv2f64) {
        SelectPredicatedLoad(Node, 2, 3, AArch64::LD2D_IMM, AArch64::LD2D,
                             true);
        return;
      }
      break;
    }
    case Intrinsic::aarch64_sve_ld3_sret: {
      if (VT == MVT::nxv16i8) {
        SelectPredicatedLoad(Node, 3, 0, AArch64::LD3B_IMM, AArch64::LD3B,
                             true);
        return;
      } else if (VT == MVT::nxv8i16 || VT == MVT::nxv8f16 ||
                 VT == MVT::nxv8bf16) {
        SelectPredicatedLoad(Node, 3, 1, AArch64::LD3H_IMM, AArch64::LD3H,
                             true);
        return;
      } else if (VT == MVT::nxv4i32 || VT == MVT::nxv4f32) {
        SelectPredicatedLoad(Node, 3, 2, AArch64::LD3W_IMM, AArch64::LD3W,
                             true);
        return;
      } else if (VT == MVT::nxv2i64 || VT == MVT::nxv2f64) {
        SelectPredicatedLoad(Node, 3, 3, AArch64::LD3D_IMM, AArch64::LD3D,
                             true);
        return;
      }
      break;
    }
    case Intrinsic::aarch64_sve_ld4_sret: {
      if (VT == MVT::nxv16i8) {
        SelectPredicatedLoad(Node, 4, 0, AArch64::LD4B_IMM, AArch64::LD4B,
                             true);
        return;
      } else if (VT == MVT::nxv8i16 || VT == MVT::nxv8f16 ||
                 VT == MVT::nxv8bf16) {
        SelectPredicatedLoad(Node, 4, 1, AArch64::LD4H_IMM, AArch64::LD4H,
                             true);
        return;
      } else if (VT == MVT::nxv4i32 || VT == MVT::nxv4f32) {
        SelectPredicatedLoad(Node, 4, 2, AArch64::LD4W_IMM, AArch64::LD4W,
                             true);
        return;
      } else if (VT == MVT::nxv2i64 || VT == MVT::nxv2f64) {
        SelectPredicatedLoad(Node, 4, 3, AArch64::LD4D_IMM, AArch64::LD4D,
                             true);
        return;
      }
      break;
    }
    case Intrinsic::aarch64_sme_read_hor_vg2: {
      if (VT == MVT::nxv16i8) {
        SelectMultiVectorMove<14, 2>(Node, 2, AArch64::ZAB0,
                                     AArch64::MOVA_2ZMXI_H_B);
        return;
      } else if (VT == MVT::nxv8i16 || VT == MVT::nxv8f16 ||
                 VT == MVT::nxv8bf16) {
        SelectMultiVectorMove<6, 2>(Node, 2, AArch64::ZAH0,
                                    AArch64::MOVA_2ZMXI_H_H);
        return;
      } else if (VT == MVT::nxv4i32 || VT == MVT::nxv4f32) {
        SelectMultiVectorMove<2, 2>(Node, 2, AArch64::ZAS0,
                                    AArch64::MOVA_2ZMXI_H_S);
        return;
      } else if (VT == MVT::nxv2i64 || VT == MVT::nxv2f64) {
        SelectMultiVectorMove<0, 2>(Node, 2, AArch64::ZAD0,
                                    AArch64::MOVA_2ZMXI_H_D);
        return;
      }
      break;
    }
    case Intrinsic::aarch64_sme_read_ver_vg2: {
      if (VT == MVT::nxv16i8) {
        SelectMultiVectorMove<14, 2>(Node, 2, AArch64::ZAB0,
                                     AArch64::MOVA_2ZMXI_V_B);
        return;
      } else if (VT == MVT::nxv8i16 || VT == MVT::nxv8f16 ||
                 VT == MVT::nxv8bf16) {
        SelectMultiVectorMove<6, 2>(Node, 2, AArch64::ZAH0,
                                    AArch64::MOVA_2ZMXI_V_H);
        return;
      } else if (VT == MVT::nxv4i32 || VT == MVT::nxv4f32) {
        SelectMultiVectorMove<2, 2>(Node, 2, AArch64::ZAS0,
                                    AArch64::MOVA_2ZMXI_V_S);
        return;
      } else if (VT == MVT::nxv2i64 || VT == MVT::nxv2f64) {
        SelectMultiVectorMove<0, 2>(Node, 2, AArch64::ZAD0,
                                    AArch64::MOVA_2ZMXI_V_D);
        return;
      }
      break;
    }
    case Intrinsic::aarch64_sme_read_hor_vg4: {
      if (VT == MVT::nxv16i8) {
        SelectMultiVectorMove<12, 4>(Node, 4, AArch64::ZAB0,
                                     AArch64::MOVA_4ZMXI_H_B);
        return;
      } else if (VT == MVT::nxv8i16 || VT == MVT::nxv8f16 ||
                 VT == MVT::nxv8bf16) {
        SelectMultiVectorMove<4, 4>(Node, 4, AArch64::ZAH0,
                                    AArch64::MOVA_4ZMXI_H_H);
        return;
      } else if (VT == MVT::nxv4i32 || VT == MVT::nxv4f32) {
        SelectMultiVectorMove<0, 2>(Node, 4, AArch64::ZAS0,
                                    AArch64::MOVA_4ZMXI_H_S);
        return;
      } else if (VT == MVT::nxv2i64 || VT == MVT::nxv2f64) {
        SelectMultiVectorMove<0, 2>(Node, 4, AArch64::ZAD0,
                                    AArch64::MOVA_4ZMXI_H_D);
        return;
      }
      break;
    }
    case Intrinsic::aarch64_sme_read_ver_vg4: {
      if (VT == MVT::nxv16i8) {
        SelectMultiVectorMove<12, 4>(Node, 4, AArch64::ZAB0,
                                     AArch64::MOVA_4ZMXI_V_B);
        return;
      } else if (VT == MVT::nxv8i16 || VT == MVT::nxv8f16 ||
                 VT == MVT::nxv8bf16) {
        SelectMultiVectorMove<4, 4>(Node, 4, AArch64::ZAH0,
                                    AArch64::MOVA_4ZMXI_V_H);
        return;
      } else if (VT == MVT::nxv4i32 || VT == MVT::nxv4f32) {
        SelectMultiVectorMove<0, 4>(Node, 4, AArch64::ZAS0,
                                    AArch64::MOVA_4ZMXI_V_S);
        return;
      } else if (VT == MVT::nxv2i64 || VT == MVT::nxv2f64) {
        SelectMultiVectorMove<0, 4>(Node, 4, AArch64::ZAD0,
                                    AArch64::MOVA_4ZMXI_V_D);
        return;
      }
      break;
    }
    case Intrinsic::aarch64_sme_read_vg1x2: {
      SelectMultiVectorMove<7, 1>(Node, 2, AArch64::ZA,
                                  AArch64::MOVA_VG2_2ZMXI);
      return;
    }
    case Intrinsic::aarch64_sme_read_vg1x4: {
      SelectMultiVectorMove<7, 1>(Node, 4, AArch64::ZA,
                                  AArch64::MOVA_VG4_4ZMXI);
      return;
    }
    case Intrinsic::swift_async_context_addr: {
      SDLoc DL(Node);
      SDValue Chain = Node->getOperand(0);
      SDValue CopyFP = CurDAG->getCopyFromReg(Chain, DL, AArch64::FP, MVT::i64);
      SDValue Res = SDValue(
          CurDAG->getMachineNode(AArch64::SUBXri, DL, MVT::i64, CopyFP,
                                 CurDAG->getTargetConstant(8, DL, MVT::i32),
                                 CurDAG->getTargetConstant(0, DL, MVT::i32)),
          0);
      ReplaceUses(SDValue(Node, 0), Res);
      ReplaceUses(SDValue(Node, 1), CopyFP.getValue(1));
      CurDAG->RemoveDeadNode(Node);

      auto &MF = CurDAG->getMachineFunction();
      MF.getFrameInfo().setFrameAddressIsTaken(true);
      MF.getInfo<AArch64FunctionInfo>()->setHasSwiftAsyncContext(true);
      return;
    }
    }
  } break;
  case ISD::INTRINSIC_WO_CHAIN: {
    unsigned IntNo = cast<ConstantSDNode>(Node->getOperand(0))->getZExtValue();
    switch (IntNo) {
    default:
      break;
    case Intrinsic::aarch64_tagp:
      SelectTagP(Node);
      return;
    case Intrinsic::aarch64_neon_tbl2:
      SelectTable(Node, 2,
                  VT == MVT::v8i8 ? AArch64::TBLv8i8Two : AArch64::TBLv16i8Two,
                  false);
      return;
    case Intrinsic::aarch64_neon_tbl3:
      SelectTable(Node, 3, VT == MVT::v8i8 ? AArch64::TBLv8i8Three
                                           : AArch64::TBLv16i8Three,
                  false);
      return;
    case Intrinsic::aarch64_neon_tbl4:
      SelectTable(Node, 4, VT == MVT::v8i8 ? AArch64::TBLv8i8Four
                                           : AArch64::TBLv16i8Four,
                  false);
      return;
    case Intrinsic::aarch64_neon_tbx2:
      SelectTable(Node, 2,
                  VT == MVT::v8i8 ? AArch64::TBXv8i8Two : AArch64::TBXv16i8Two,
                  true);
      return;
    case Intrinsic::aarch64_neon_tbx3:
      SelectTable(Node, 3, VT == MVT::v8i8 ? AArch64::TBXv8i8Three
                                           : AArch64::TBXv16i8Three,
                  true);
      return;
    case Intrinsic::aarch64_neon_tbx4:
      SelectTable(Node, 4, VT == MVT::v8i8 ? AArch64::TBXv8i8Four
                                           : AArch64::TBXv16i8Four,
                  true);
      return;
    case Intrinsic::aarch64_neon_smull:
    case Intrinsic::aarch64_neon_umull:
      if (tryMULLV64LaneV128(IntNo, Node))
        return;
      break;
    case Intrinsic::aarch64_sve_sqdmulh_single_vgx2:
      if (auto Op = SelectOpcodeFromVT<SelectTypeKind::Int>(
              Node->getValueType(0),
              {AArch64::SQDMULH_VG2_2ZZ_B, AArch64::SQDMULH_VG2_2ZZ_H,
               AArch64::SQDMULH_VG2_2ZZ_S, AArch64::SQDMULH_VG2_2ZZ_D}))
        SelectDestructiveMultiIntrinsic(Node, 2, false, Op);
      return;
    case Intrinsic::aarch64_sve_sqdmulh_single_vgx4:
      if (auto Op = SelectOpcodeFromVT<SelectTypeKind::Int>(
              Node->getValueType(0),
              {AArch64::SQDMULH_VG4_4ZZ_B, AArch64::SQDMULH_VG4_4ZZ_H,
               AArch64::SQDMULH_VG4_4ZZ_S, AArch64::SQDMULH_VG4_4ZZ_D}))
        SelectDestructiveMultiIntrinsic(Node, 4, false, Op);
      return;
    case Intrinsic::aarch64_sve_sqdmulh_vgx2:
      if (auto Op = SelectOpcodeFromVT<SelectTypeKind::Int>(
              Node->getValueType(0),
              {AArch64::SQDMULH_VG2_2Z2Z_B, AArch64::SQDMULH_VG2_2Z2Z_H,
               AArch64::SQDMULH_VG2_2Z2Z_S, AArch64::SQDMULH_VG2_2Z2Z_D}))
        SelectDestructiveMultiIntrinsic(Node, 2, true, Op);
      return;
    case Intrinsic::aarch64_sve_sqdmulh_vgx4:
      if (auto Op = SelectOpcodeFromVT<SelectTypeKind::Int>(
              Node->getValueType(0),
              {AArch64::SQDMULH_VG4_4Z4Z_B, AArch64::SQDMULH_VG4_4Z4Z_H,
               AArch64::SQDMULH_VG4_4Z4Z_S, AArch64::SQDMULH_VG4_4Z4Z_D}))
        SelectDestructiveMultiIntrinsic(Node, 4, true, Op);
      return;
    case Intrinsic::aarch64_sve_whilege_x2:
      if (auto Op = SelectOpcodeFromVT<SelectTypeKind::Int1>(
              Node->getValueType(0),
              {AArch64::WHILEGE_2PXX_B, AArch64::WHILEGE_2PXX_H,
               AArch64::WHILEGE_2PXX_S, AArch64::WHILEGE_2PXX_D}))
        SelectWhilePair(Node, Op);
      return;
    case Intrinsic::aarch64_sve_whilegt_x2:
      if (auto Op = SelectOpcodeFromVT<SelectTypeKind::Int1>(
              Node->getValueType(0),
              {AArch64::WHILEGT_2PXX_B, AArch64::WHILEGT_2PXX_H,
               AArch64::WHILEGT_2PXX_S, AArch64::WHILEGT_2PXX_D}))
        SelectWhilePair(Node, Op);
      return;
    case Intrinsic::aarch64_sve_whilehi_x2:
      if (auto Op = SelectOpcodeFromVT<SelectTypeKind::Int1>(
              Node->getValueType(0),
              {AArch64::WHILEHI_2PXX_B, AArch64::WHILEHI_2PXX_H,
               AArch64::WHILEHI_2PXX_S, AArch64::WHILEHI_2PXX_D}))
        SelectWhilePair(Node, Op);
      return;
    case Intrinsic::aarch64_sve_whilehs_x2:
      if (auto Op = SelectOpcodeFromVT<SelectTypeKind::Int1>(
              Node->getValueType(0),
              {AArch64::WHILEHS_2PXX_B, AArch64::WHILEHS_2PXX_H,
               AArch64::WHILEHS_2PXX_S, AArch64::WHILEHS_2PXX_D}))
        SelectWhilePair(Node, Op);
      return;
    case Intrinsic::aarch64_sve_whilele_x2:
      if (auto Op = SelectOpcodeFromVT<SelectTypeKind::Int1>(
              Node->getValueType(0),
              {AArch64::WHILELE_2PXX_B, AArch64::WHILELE_2PXX_H,
               AArch64::WHILELE_2PXX_S, AArch64::WHILELE_2PXX_D}))
      SelectWhilePair(Node, Op);
      return;
    case Intrinsic::aarch64_sve_whilelo_x2:
      if (auto Op = SelectOpcodeFromVT<SelectTypeKind::Int1>(
              Node->getValueType(0),
              {AArch64::WHILELO_2PXX_B, AArch64::WHILELO_2PXX_H,
               AArch64::WHILELO_2PXX_S, AArch64::WHILELO_2PXX_D}))
      SelectWhilePair(Node, Op);
      return;
    case Intrinsic::aarch64_sve_whilels_x2:
      if (auto Op = SelectOpcodeFromVT<SelectTypeKind::Int1>(
              Node->getValueType(0),
              {AArch64::WHILELS_2PXX_B, AArch64::WHILELS_2PXX_H,
               AArch64::WHILELS_2PXX_S, AArch64::WHILELS_2PXX_D}))
        SelectWhilePair(Node, Op);
      return;
    case Intrinsic::aarch64_sve_whilelt_x2:
      if (auto Op = SelectOpcodeFromVT<SelectTypeKind::Int1>(
              Node->getValueType(0),
              {AArch64::WHILELT_2PXX_B, AArch64::WHILELT_2PXX_H,
               AArch64::WHILELT_2PXX_S, AArch64::WHILELT_2PXX_D}))
        SelectWhilePair(Node, Op);
      return;
    case Intrinsic::aarch64_sve_smax_single_x2:
      if (auto Op = SelectOpcodeFromVT<SelectTypeKind::Int>(
              Node->getValueType(0),
              {AArch64::SMAX_VG2_2ZZ_B, AArch64::SMAX_VG2_2ZZ_H,
               AArch64::SMAX_VG2_2ZZ_S, AArch64::SMAX_VG2_2ZZ_D}))
        SelectDestructiveMultiIntrinsic(Node, 2, false, Op);
      return;
    case Intrinsic::aarch64_sve_umax_single_x2:
      if (auto Op = SelectOpcodeFromVT<SelectTypeKind::Int>(
              Node->getValueType(0),
              {AArch64::UMAX_VG2_2ZZ_B, AArch64::UMAX_VG2_2ZZ_H,
               AArch64::UMAX_VG2_2ZZ_S, AArch64::UMAX_VG2_2ZZ_D}))
        SelectDestructiveMultiIntrinsic(Node, 2, false, Op);
      return;
    case Intrinsic::aarch64_sve_fmax_single_x2:
      if (auto Op = SelectOpcodeFromVT<SelectTypeKind::FP>(
              Node->getValueType(0),
              {0, AArch64::FMAX_VG2_2ZZ_H, AArch64::FMAX_VG2_2ZZ_S,
               AArch64::FMAX_VG2_2ZZ_D}))
        SelectDestructiveMultiIntrinsic(Node, 2, false, Op);
      return;
    case Intrinsic::aarch64_sve_smax_single_x4:
      if (auto Op = SelectOpcodeFromVT<SelectTypeKind::Int>(
              Node->getValueType(0),
              {AArch64::SMAX_VG4_4ZZ_B, AArch64::SMAX_VG4_4ZZ_H,
               AArch64::SMAX_VG4_4ZZ_S, AArch64::SMAX_VG4_4ZZ_D}))
        SelectDestructiveMultiIntrinsic(Node, 4, false, Op);
      return;
    case Intrinsic::aarch64_sve_umax_single_x4:
      if (auto Op = SelectOpcodeFromVT<SelectTypeKind::Int>(
              Node->getValueType(0),
              {AArch64::UMAX_VG4_4ZZ_B, AArch64::UMAX_VG4_4ZZ_H,
               AArch64::UMAX_VG4_4ZZ_S, AArch64::UMAX_VG4_4ZZ_D}))
        SelectDestructiveMultiIntrinsic(Node, 4, false, Op);
      return;
    case Intrinsic::aarch64_sve_fmax_single_x4:
      if (auto Op = SelectOpcodeFromVT<SelectTypeKind::FP>(
              Node->getValueType(0),
              {0, AArch64::FMAX_VG4_4ZZ_H, AArch64::FMAX_VG4_4ZZ_S,
               AArch64::FMAX_VG4_4ZZ_D}))
        SelectDestructiveMultiIntrinsic(Node, 4, false, Op);
      return;
    case Intrinsic::aarch64_sve_smin_single_x2:
      if (auto Op = SelectOpcodeFromVT<SelectTypeKind::Int>(
              Node->getValueType(0),
              {AArch64::SMIN_VG2_2ZZ_B, AArch64::SMIN_VG2_2ZZ_H,
               AArch64::SMIN_VG2_2ZZ_S, AArch64::SMIN_VG2_2ZZ_D}))
        SelectDestructiveMultiIntrinsic(Node, 2, false, Op);
      return;
    case Intrinsic::aarch64_sve_umin_single_x2:
      if (auto Op = SelectOpcodeFromVT<SelectTypeKind::Int>(
              Node->getValueType(0),
              {AArch64::UMIN_VG2_2ZZ_B, AArch64::UMIN_VG2_2ZZ_H,
               AArch64::UMIN_VG2_2ZZ_S, AArch64::UMIN_VG2_2ZZ_D}))
        SelectDestructiveMultiIntrinsic(Node, 2, false, Op);
      return;
    case Intrinsic::aarch64_sve_fmin_single_x2:
      if (auto Op = SelectOpcodeFromVT<SelectTypeKind::FP>(
              Node->getValueType(0),
              {0, AArch64::FMIN_VG2_2ZZ_H, AArch64::FMIN_VG2_2ZZ_S,
               AArch64::FMIN_VG2_2ZZ_D}))
        SelectDestructiveMultiIntrinsic(Node, 2, false, Op);
      return;
    case Intrinsic::aarch64_sve_smin_single_x4:
      if (auto Op = SelectOpcodeFromVT<SelectTypeKind::Int>(
              Node->getValueType(0),
              {AArch64::SMIN_VG4_4ZZ_B, AArch64::SMIN_VG4_4ZZ_H,
               AArch64::SMIN_VG4_4ZZ_S, AArch64::SMIN_VG4_4ZZ_D}))
        SelectDestructiveMultiIntrinsic(Node, 4, false, Op);
      return;
    case Intrinsic::aarch64_sve_umin_single_x4:
      if (auto Op = SelectOpcodeFromVT<SelectTypeKind::Int>(
              Node->getValueType(0),
              {AArch64::UMIN_VG4_4ZZ_B, AArch64::UMIN_VG4_4ZZ_H,
               AArch64::UMIN_VG4_4ZZ_S, AArch64::UMIN_VG4_4ZZ_D}))
        SelectDestructiveMultiIntrinsic(Node, 4, false, Op);
      return;
    case Intrinsic::aarch64_sve_fmin_single_x4:
      if (auto Op = SelectOpcodeFromVT<SelectTypeKind::FP>(
              Node->getValueType(0),
              {0, AArch64::FMIN_VG4_4ZZ_H, AArch64::FMIN_VG4_4ZZ_S,
               AArch64::FMIN_VG4_4ZZ_D}))
        SelectDestructiveMultiIntrinsic(Node, 4, false, Op);
      return;
    case Intrinsic::aarch64_sve_smax_x2:
      if (auto Op = SelectOpcodeFromVT<SelectTypeKind::Int>(
              Node->getValueType(0),
              {AArch64::SMAX_VG2_2Z2Z_B, AArch64::SMAX_VG2_2Z2Z_H,
               AArch64::SMAX_VG2_2Z2Z_S, AArch64::SMAX_VG2_2Z2Z_D}))
        SelectDestructiveMultiIntrinsic(Node, 2, true, Op);
      return;
    case Intrinsic::aarch64_sve_umax_x2:
      if (auto Op = SelectOpcodeFromVT<SelectTypeKind::Int>(
              Node->getValueType(0),
              {AArch64::UMAX_VG2_2Z2Z_B, AArch64::UMAX_VG2_2Z2Z_H,
               AArch64::UMAX_VG2_2Z2Z_S, AArch64::UMAX_VG2_2Z2Z_D}))
        SelectDestructiveMultiIntrinsic(Node, 2, true, Op);
      return;
    case Intrinsic::aarch64_sve_fmax_x2:
      if (auto Op = SelectOpcodeFromVT<SelectTypeKind::FP>(
              Node->getValueType(0),
              {0, AArch64::FMAX_VG2_2Z2Z_H, AArch64::FMAX_VG2_2Z2Z_S,
               AArch64::FMAX_VG2_2Z2Z_D}))
        SelectDestructiveMultiIntrinsic(Node, 2, true, Op);
      return;
    case Intrinsic::aarch64_sve_smax_x4:
      if (auto Op = SelectOpcodeFromVT<SelectTypeKind::Int>(
              Node->getValueType(0),
              {AArch64::SMAX_VG4_4Z4Z_B, AArch64::SMAX_VG4_4Z4Z_H,
               AArch64::SMAX_VG4_4Z4Z_S, AArch64::SMAX_VG4_4Z4Z_D}))
        SelectDestructiveMultiIntrinsic(Node, 4, true, Op);
      return;
    case Intrinsic::aarch64_sve_umax_x4:
      if (auto Op = SelectOpcodeFromVT<SelectTypeKind::Int>(
              Node->getValueType(0),
              {AArch64::UMAX_VG4_4Z4Z_B, AArch64::UMAX_VG4_4Z4Z_H,
               AArch64::UMAX_VG4_4Z4Z_S, AArch64::UMAX_VG4_4Z4Z_D}))
        SelectDestructiveMultiIntrinsic(Node, 4, true, Op);
      return;
    case Intrinsic::aarch64_sve_fmax_x4:
      if (auto Op = SelectOpcodeFromVT<SelectTypeKind::FP>(
              Node->getValueType(0),
              {0, AArch64::FMAX_VG4_4Z4Z_H, AArch64::FMAX_VG4_4Z4Z_S,
               AArch64::FMAX_VG4_4Z4Z_D}))
        SelectDestructiveMultiIntrinsic(Node, 4, true, Op);
      return;
    case Intrinsic::aarch64_sve_smin_x2:
      if (auto Op = SelectOpcodeFromVT<SelectTypeKind::Int>(
              Node->getValueType(0),
              {AArch64::SMIN_VG2_2Z2Z_B, AArch64::SMIN_VG2_2Z2Z_H,
               AArch64::SMIN_VG2_2Z2Z_S, AArch64::SMIN_VG2_2Z2Z_D}))
        SelectDestructiveMultiIntrinsic(Node, 2, true, Op);
      return;
    case Intrinsic::aarch64_sve_umin_x2:
      if (auto Op = SelectOpcodeFromVT<SelectTypeKind::Int>(
              Node->getValueType(0),
              {AArch64::UMIN_VG2_2Z2Z_B, AArch64::UMIN_VG2_2Z2Z_H,
               AArch64::UMIN_VG2_2Z2Z_S, AArch64::UMIN_VG2_2Z2Z_D}))
        SelectDestructiveMultiIntrinsic(Node, 2, true, Op);
      return;
    case Intrinsic::aarch64_sve_fmin_x2:
      if (auto Op = SelectOpcodeFromVT<SelectTypeKind::FP>(
              Node->getValueType(0),
              {0, AArch64::FMIN_VG2_2Z2Z_H, AArch64::FMIN_VG2_2Z2Z_S,
               AArch64::FMIN_VG2_2Z2Z_D}))
        SelectDestructiveMultiIntrinsic(Node, 2, true, Op);
      return;
    case Intrinsic::aarch64_sve_smin_x4:
      if (auto Op = SelectOpcodeFromVT<SelectTypeKind::Int>(
              Node->getValueType(0),
              {AArch64::SMIN_VG4_4Z4Z_B, AArch64::SMIN_VG4_4Z4Z_H,
               AArch64::SMIN_VG4_4Z4Z_S, AArch64::SMIN_VG4_4Z4Z_D}))
        SelectDestructiveMultiIntrinsic(Node, 4, true, Op);
      return;
    case Intrinsic::aarch64_sve_umin_x4:
      if (auto Op = SelectOpcodeFromVT<SelectTypeKind::Int>(
              Node->getValueType(0),
              {AArch64::UMIN_VG4_4Z4Z_B, AArch64::UMIN_VG4_4Z4Z_H,
               AArch64::UMIN_VG4_4Z4Z_S, AArch64::UMIN_VG4_4Z4Z_D}))
        SelectDestructiveMultiIntrinsic(Node, 4, true, Op);
      return;
    case Intrinsic::aarch64_sve_fmin_x4:
      if (auto Op = SelectOpcodeFromVT<SelectTypeKind::FP>(
              Node->getValueType(0),
              {0, AArch64::FMIN_VG4_4Z4Z_H, AArch64::FMIN_VG4_4Z4Z_S,
               AArch64::FMIN_VG4_4Z4Z_D}))
        SelectDestructiveMultiIntrinsic(Node, 4, true, Op);
      return;
<<<<<<< HEAD
=======
    case Intrinsic::aarch64_sve_fmaxnm_single_x2 :
      if (auto Op = SelectOpcodeFromVT<SelectTypeKind::FP>(
              Node->getValueType(0),
              {0, AArch64::FMAXNM_VG2_2ZZ_H, AArch64::FMAXNM_VG2_2ZZ_S,
               AArch64::FMAXNM_VG2_2ZZ_D}))
        SelectDestructiveMultiIntrinsic(Node, 2, false, Op);
      return;
    case Intrinsic::aarch64_sve_fmaxnm_single_x4 :
      if (auto Op = SelectOpcodeFromVT<SelectTypeKind::FP>(
              Node->getValueType(0),
              {0, AArch64::FMAXNM_VG4_4ZZ_H, AArch64::FMAXNM_VG4_4ZZ_S,
               AArch64::FMAXNM_VG4_4ZZ_D}))
        SelectDestructiveMultiIntrinsic(Node, 4, false, Op);
      return;
    case Intrinsic::aarch64_sve_fminnm_single_x2:
      if (auto Op = SelectOpcodeFromVT<SelectTypeKind::FP>(
              Node->getValueType(0),
              {0, AArch64::FMINNM_VG2_2ZZ_H, AArch64::FMINNM_VG2_2ZZ_S,
               AArch64::FMINNM_VG2_2ZZ_D}))
        SelectDestructiveMultiIntrinsic(Node, 2, false, Op);
      return;
    case Intrinsic::aarch64_sve_fminnm_single_x4:
      if (auto Op = SelectOpcodeFromVT<SelectTypeKind::FP>(
              Node->getValueType(0),
              {0, AArch64::FMINNM_VG4_4ZZ_H, AArch64::FMINNM_VG4_4ZZ_S,
               AArch64::FMINNM_VG4_4ZZ_D}))
        SelectDestructiveMultiIntrinsic(Node, 4, false, Op);
      return;
    case Intrinsic::aarch64_sve_fmaxnm_x2:
      if (auto Op = SelectOpcodeFromVT<SelectTypeKind::FP>(
              Node->getValueType(0),
              {0, AArch64::FMAXNM_VG2_2Z2Z_H, AArch64::FMAXNM_VG2_2Z2Z_S,
               AArch64::FMAXNM_VG2_2Z2Z_D}))
        SelectDestructiveMultiIntrinsic(Node, 2, true, Op);
      return;
    case Intrinsic::aarch64_sve_fmaxnm_x4:
      if (auto Op = SelectOpcodeFromVT<SelectTypeKind::FP>(
              Node->getValueType(0),
              {0, AArch64::FMAXNM_VG4_4Z4Z_H, AArch64::FMAXNM_VG4_4Z4Z_S,
               AArch64::FMAXNM_VG4_4Z4Z_D}))
        SelectDestructiveMultiIntrinsic(Node, 4, true, Op);
      return;
    case Intrinsic::aarch64_sve_fminnm_x2:
      if (auto Op = SelectOpcodeFromVT<SelectTypeKind::FP>(
              Node->getValueType(0),
              {0, AArch64::FMINNM_VG2_2Z2Z_H, AArch64::FMINNM_VG2_2Z2Z_S,
               AArch64::FMINNM_VG2_2Z2Z_D}))
        SelectDestructiveMultiIntrinsic(Node, 2, true, Op);
      return;
    case Intrinsic::aarch64_sve_fminnm_x4:
      if (auto Op = SelectOpcodeFromVT<SelectTypeKind::FP>(
              Node->getValueType(0),
              {0, AArch64::FMINNM_VG4_4Z4Z_H, AArch64::FMINNM_VG4_4Z4Z_S,
               AArch64::FMINNM_VG4_4Z4Z_D}))
        SelectDestructiveMultiIntrinsic(Node, 4, true, Op);
      return;
>>>>>>> 95263fc1
    case Intrinsic::aarch64_sve_fcvts_x2:
      SelectCVTIntrinsic(Node, 2, AArch64::FCVTZS_2Z2Z_StoS);
      return;
    case Intrinsic::aarch64_sve_scvtf_x2:
      SelectCVTIntrinsic(Node, 2, AArch64::SCVTF_2Z2Z_StoS);
      return;
    case Intrinsic::aarch64_sve_fcvtu_x2:
      SelectCVTIntrinsic(Node, 2, AArch64::FCVTZU_2Z2Z_StoS);
      return;
    case Intrinsic::aarch64_sve_ucvtf_x2:
      SelectCVTIntrinsic(Node, 2, AArch64::UCVTF_2Z2Z_StoS);
      return;
    case Intrinsic::aarch64_sve_fcvts_x4:
      SelectCVTIntrinsic(Node, 4, AArch64::FCVTZS_4Z4Z_StoS);
      return;
    case Intrinsic::aarch64_sve_scvtf_x4:
      SelectCVTIntrinsic(Node, 4, AArch64::SCVTF_4Z4Z_StoS);
      return;
    case Intrinsic::aarch64_sve_fcvtu_x4:
      SelectCVTIntrinsic(Node, 4, AArch64::FCVTZU_4Z4Z_StoS);
      return;
    case Intrinsic::aarch64_sve_ucvtf_x4:
      SelectCVTIntrinsic(Node, 4, AArch64::UCVTF_4Z4Z_StoS);
      return;
    case Intrinsic::aarch64_sve_sclamp_single_x2:
      if (auto Op = SelectOpcodeFromVT<SelectTypeKind::Int>(
              Node->getValueType(0),
              {AArch64::SCLAMP_VG2_2Z2Z_B, AArch64::SCLAMP_VG2_2Z2Z_H,
               AArch64::SCLAMP_VG2_2Z2Z_S, AArch64::SCLAMP_VG2_2Z2Z_D}))
        SelectClamp(Node, 2, Op);
      return;
    case Intrinsic::aarch64_sve_uclamp_single_x2:
      if (auto Op = SelectOpcodeFromVT<SelectTypeKind::Int>(
              Node->getValueType(0),
              {AArch64::UCLAMP_VG2_2Z2Z_B, AArch64::UCLAMP_VG2_2Z2Z_H,
               AArch64::UCLAMP_VG2_2Z2Z_S, AArch64::UCLAMP_VG2_2Z2Z_D}))
        SelectClamp(Node, 2, Op);
      return;
    case Intrinsic::aarch64_sve_fclamp_single_x2:
      if (auto Op = SelectOpcodeFromVT<SelectTypeKind::FP>(
              Node->getValueType(0),
              {0, AArch64::FCLAMP_VG2_2Z2Z_H, AArch64::FCLAMP_VG2_2Z2Z_S,
               AArch64::FCLAMP_VG2_2Z2Z_D}))
        SelectClamp(Node, 2, Op);
      return;
    case Intrinsic::aarch64_sve_sclamp_single_x4:
      if (auto Op = SelectOpcodeFromVT<SelectTypeKind::Int>(
              Node->getValueType(0),
              {AArch64::SCLAMP_VG4_4Z4Z_B, AArch64::SCLAMP_VG4_4Z4Z_H,
               AArch64::SCLAMP_VG4_4Z4Z_S, AArch64::SCLAMP_VG4_4Z4Z_D}))
        SelectClamp(Node, 4, Op);
      return;
    case Intrinsic::aarch64_sve_uclamp_single_x4:
      if (auto Op = SelectOpcodeFromVT<SelectTypeKind::Int>(
              Node->getValueType(0),
              {AArch64::UCLAMP_VG4_4Z4Z_B, AArch64::UCLAMP_VG4_4Z4Z_H,
               AArch64::UCLAMP_VG4_4Z4Z_S, AArch64::UCLAMP_VG4_4Z4Z_D}))
        SelectClamp(Node, 4, Op);
      return;
    case Intrinsic::aarch64_sve_fclamp_single_x4:
      if (auto Op = SelectOpcodeFromVT<SelectTypeKind::FP>(
              Node->getValueType(0),
              {0, AArch64::FCLAMP_VG4_4Z4Z_H, AArch64::FCLAMP_VG4_4Z4Z_S,
               AArch64::FCLAMP_VG4_4Z4Z_D}))
        SelectClamp(Node, 4, Op);
      return;
    case Intrinsic::aarch64_sve_add_single_x2:
      if (auto Op = SelectOpcodeFromVT<SelectTypeKind::Int>(
              Node->getValueType(0),
              {AArch64::ADD_VG2_2ZZ_B, AArch64::ADD_VG2_2ZZ_H,
               AArch64::ADD_VG2_2ZZ_S, AArch64::ADD_VG2_2ZZ_D}))
        SelectDestructiveMultiIntrinsic(Node, 2, false, Op);
      return;
    case Intrinsic::aarch64_sve_add_single_x4:
      if (auto Op = SelectOpcodeFromVT<SelectTypeKind::Int>(
              Node->getValueType(0),
              {AArch64::ADD_VG4_4ZZ_B, AArch64::ADD_VG4_4ZZ_H,
               AArch64::ADD_VG4_4ZZ_S, AArch64::ADD_VG4_4ZZ_D}))
        SelectDestructiveMultiIntrinsic(Node, 4, false, Op);
      return;
    case Intrinsic::aarch64_sve_zip_x2:
      if (auto Op = SelectOpcodeFromVT<SelectTypeKind::AnyType>(
              Node->getValueType(0),
              {AArch64::ZIP_VG2_2ZZZ_B, AArch64::ZIP_VG2_2ZZZ_H,
               AArch64::ZIP_VG2_2ZZZ_S, AArch64::ZIP_VG2_2ZZZ_D}))
        SelectUnaryMultiIntrinsic(Node, 2, /*IsTupleInput=*/false, Op);
      return;
    case Intrinsic::aarch64_sve_zipq_x2:
      SelectUnaryMultiIntrinsic(Node, 2, /*IsTupleInput=*/false,
                                AArch64::ZIP_VG2_2ZZZ_Q);
      return;
    case Intrinsic::aarch64_sve_zip_x4:
      if (auto Op = SelectOpcodeFromVT<SelectTypeKind::AnyType>(
              Node->getValueType(0),
              {AArch64::ZIP_VG4_4Z4Z_B, AArch64::ZIP_VG4_4Z4Z_H,
               AArch64::ZIP_VG4_4Z4Z_S, AArch64::ZIP_VG4_4Z4Z_D}))
        SelectUnaryMultiIntrinsic(Node, 4, /*IsTupleInput=*/true, Op);
      return;
    case Intrinsic::aarch64_sve_zipq_x4:
      SelectUnaryMultiIntrinsic(Node, 4, /*IsTupleInput=*/true,
                                AArch64::ZIP_VG4_4Z4Z_Q);
      return;
    case Intrinsic::aarch64_sve_uzp_x2:
      if (auto Op = SelectOpcodeFromVT<SelectTypeKind::AnyType>(
              Node->getValueType(0),
              {AArch64::UZP_VG2_2ZZZ_B, AArch64::UZP_VG2_2ZZZ_H,
               AArch64::UZP_VG2_2ZZZ_S, AArch64::UZP_VG2_2ZZZ_D}))
        SelectUnaryMultiIntrinsic(Node, 2, /*IsTupleInput=*/false, Op);
      return;
    case Intrinsic::aarch64_sve_uzpq_x2:
      SelectUnaryMultiIntrinsic(Node, 2, /*IsTupleInput=*/false,
                                AArch64::UZP_VG2_2ZZZ_Q);
      return;
    case Intrinsic::aarch64_sve_uzp_x4:
      if (auto Op = SelectOpcodeFromVT<SelectTypeKind::AnyType>(
              Node->getValueType(0),
              {AArch64::UZP_VG4_4Z4Z_B, AArch64::UZP_VG4_4Z4Z_H,
               AArch64::UZP_VG4_4Z4Z_S, AArch64::UZP_VG4_4Z4Z_D}))
        SelectUnaryMultiIntrinsic(Node, 4, /*IsTupleInput=*/true, Op);
      return;
    case Intrinsic::aarch64_sve_uzpq_x4:
      SelectUnaryMultiIntrinsic(Node, 4, /*IsTupleInput=*/true,
                                AArch64::UZP_VG4_4Z4Z_Q);
      return;
<<<<<<< HEAD
=======
    case Intrinsic::aarch64_sve_frinta_x2:
      SelectFrintFromVT(Node, 2, AArch64::FRINTA_2Z2Z_S);
      return;
    case Intrinsic::aarch64_sve_frinta_x4:
      SelectFrintFromVT(Node, 4, AArch64::FRINTA_4Z4Z_S);
      return;
    case Intrinsic::aarch64_sve_frintm_x2:
      SelectFrintFromVT(Node, 2, AArch64::FRINTM_2Z2Z_S);
      return;
    case Intrinsic::aarch64_sve_frintm_x4:
      SelectFrintFromVT(Node, 4, AArch64::FRINTM_4Z4Z_S);
      return;
    case Intrinsic::aarch64_sve_frintn_x2:
      SelectFrintFromVT(Node, 2, AArch64::FRINTN_2Z2Z_S);
      return;
    case Intrinsic::aarch64_sve_frintn_x4:
      SelectFrintFromVT(Node, 4, AArch64::FRINTN_4Z4Z_S);
      return;
    case Intrinsic::aarch64_sve_frintp_x2:
      SelectFrintFromVT(Node, 2, AArch64::FRINTP_2Z2Z_S);
      return;
    case Intrinsic::aarch64_sve_frintp_x4:
      SelectFrintFromVT(Node, 4, AArch64::FRINTP_4Z4Z_S);
      return;
>>>>>>> 95263fc1
    }
    break;
  }
  case ISD::INTRINSIC_VOID: {
    unsigned IntNo = cast<ConstantSDNode>(Node->getOperand(1))->getZExtValue();
    if (Node->getNumOperands() >= 3)
      VT = Node->getOperand(2)->getValueType(0);
    switch (IntNo) {
    default:
      break;
    case Intrinsic::aarch64_neon_st1x2: {
      if (VT == MVT::v8i8) {
        SelectStore(Node, 2, AArch64::ST1Twov8b);
        return;
      } else if (VT == MVT::v16i8) {
        SelectStore(Node, 2, AArch64::ST1Twov16b);
        return;
      } else if (VT == MVT::v4i16 || VT == MVT::v4f16 ||
                 VT == MVT::v4bf16) {
        SelectStore(Node, 2, AArch64::ST1Twov4h);
        return;
      } else if (VT == MVT::v8i16 || VT == MVT::v8f16 ||
                 VT == MVT::v8bf16) {
        SelectStore(Node, 2, AArch64::ST1Twov8h);
        return;
      } else if (VT == MVT::v2i32 || VT == MVT::v2f32) {
        SelectStore(Node, 2, AArch64::ST1Twov2s);
        return;
      } else if (VT == MVT::v4i32 || VT == MVT::v4f32) {
        SelectStore(Node, 2, AArch64::ST1Twov4s);
        return;
      } else if (VT == MVT::v2i64 || VT == MVT::v2f64) {
        SelectStore(Node, 2, AArch64::ST1Twov2d);
        return;
      } else if (VT == MVT::v1i64 || VT == MVT::v1f64) {
        SelectStore(Node, 2, AArch64::ST1Twov1d);
        return;
      }
      break;
    }
    case Intrinsic::aarch64_neon_st1x3: {
      if (VT == MVT::v8i8) {
        SelectStore(Node, 3, AArch64::ST1Threev8b);
        return;
      } else if (VT == MVT::v16i8) {
        SelectStore(Node, 3, AArch64::ST1Threev16b);
        return;
      } else if (VT == MVT::v4i16 || VT == MVT::v4f16 ||
                 VT == MVT::v4bf16) {
        SelectStore(Node, 3, AArch64::ST1Threev4h);
        return;
      } else if (VT == MVT::v8i16 || VT == MVT::v8f16 ||
                 VT == MVT::v8bf16) {
        SelectStore(Node, 3, AArch64::ST1Threev8h);
        return;
      } else if (VT == MVT::v2i32 || VT == MVT::v2f32) {
        SelectStore(Node, 3, AArch64::ST1Threev2s);
        return;
      } else if (VT == MVT::v4i32 || VT == MVT::v4f32) {
        SelectStore(Node, 3, AArch64::ST1Threev4s);
        return;
      } else if (VT == MVT::v2i64 || VT == MVT::v2f64) {
        SelectStore(Node, 3, AArch64::ST1Threev2d);
        return;
      } else if (VT == MVT::v1i64 || VT == MVT::v1f64) {
        SelectStore(Node, 3, AArch64::ST1Threev1d);
        return;
      }
      break;
    }
    case Intrinsic::aarch64_neon_st1x4: {
      if (VT == MVT::v8i8) {
        SelectStore(Node, 4, AArch64::ST1Fourv8b);
        return;
      } else if (VT == MVT::v16i8) {
        SelectStore(Node, 4, AArch64::ST1Fourv16b);
        return;
      } else if (VT == MVT::v4i16 || VT == MVT::v4f16 ||
                 VT == MVT::v4bf16) {
        SelectStore(Node, 4, AArch64::ST1Fourv4h);
        return;
      } else if (VT == MVT::v8i16 || VT == MVT::v8f16 ||
                 VT == MVT::v8bf16) {
        SelectStore(Node, 4, AArch64::ST1Fourv8h);
        return;
      } else if (VT == MVT::v2i32 || VT == MVT::v2f32) {
        SelectStore(Node, 4, AArch64::ST1Fourv2s);
        return;
      } else if (VT == MVT::v4i32 || VT == MVT::v4f32) {
        SelectStore(Node, 4, AArch64::ST1Fourv4s);
        return;
      } else if (VT == MVT::v2i64 || VT == MVT::v2f64) {
        SelectStore(Node, 4, AArch64::ST1Fourv2d);
        return;
      } else if (VT == MVT::v1i64 || VT == MVT::v1f64) {
        SelectStore(Node, 4, AArch64::ST1Fourv1d);
        return;
      }
      break;
    }
    case Intrinsic::aarch64_neon_st2: {
      if (VT == MVT::v8i8) {
        SelectStore(Node, 2, AArch64::ST2Twov8b);
        return;
      } else if (VT == MVT::v16i8) {
        SelectStore(Node, 2, AArch64::ST2Twov16b);
        return;
      } else if (VT == MVT::v4i16 || VT == MVT::v4f16 ||
                 VT == MVT::v4bf16) {
        SelectStore(Node, 2, AArch64::ST2Twov4h);
        return;
      } else if (VT == MVT::v8i16 || VT == MVT::v8f16 ||
                 VT == MVT::v8bf16) {
        SelectStore(Node, 2, AArch64::ST2Twov8h);
        return;
      } else if (VT == MVT::v2i32 || VT == MVT::v2f32) {
        SelectStore(Node, 2, AArch64::ST2Twov2s);
        return;
      } else if (VT == MVT::v4i32 || VT == MVT::v4f32) {
        SelectStore(Node, 2, AArch64::ST2Twov4s);
        return;
      } else if (VT == MVT::v2i64 || VT == MVT::v2f64) {
        SelectStore(Node, 2, AArch64::ST2Twov2d);
        return;
      } else if (VT == MVT::v1i64 || VT == MVT::v1f64) {
        SelectStore(Node, 2, AArch64::ST1Twov1d);
        return;
      }
      break;
    }
    case Intrinsic::aarch64_neon_st3: {
      if (VT == MVT::v8i8) {
        SelectStore(Node, 3, AArch64::ST3Threev8b);
        return;
      } else if (VT == MVT::v16i8) {
        SelectStore(Node, 3, AArch64::ST3Threev16b);
        return;
      } else if (VT == MVT::v4i16 || VT == MVT::v4f16 ||
                 VT == MVT::v4bf16) {
        SelectStore(Node, 3, AArch64::ST3Threev4h);
        return;
      } else if (VT == MVT::v8i16 || VT == MVT::v8f16 ||
                 VT == MVT::v8bf16) {
        SelectStore(Node, 3, AArch64::ST3Threev8h);
        return;
      } else if (VT == MVT::v2i32 || VT == MVT::v2f32) {
        SelectStore(Node, 3, AArch64::ST3Threev2s);
        return;
      } else if (VT == MVT::v4i32 || VT == MVT::v4f32) {
        SelectStore(Node, 3, AArch64::ST3Threev4s);
        return;
      } else if (VT == MVT::v2i64 || VT == MVT::v2f64) {
        SelectStore(Node, 3, AArch64::ST3Threev2d);
        return;
      } else if (VT == MVT::v1i64 || VT == MVT::v1f64) {
        SelectStore(Node, 3, AArch64::ST1Threev1d);
        return;
      }
      break;
    }
    case Intrinsic::aarch64_neon_st4: {
      if (VT == MVT::v8i8) {
        SelectStore(Node, 4, AArch64::ST4Fourv8b);
        return;
      } else if (VT == MVT::v16i8) {
        SelectStore(Node, 4, AArch64::ST4Fourv16b);
        return;
      } else if (VT == MVT::v4i16 || VT == MVT::v4f16 ||
                 VT == MVT::v4bf16) {
        SelectStore(Node, 4, AArch64::ST4Fourv4h);
        return;
      } else if (VT == MVT::v8i16 || VT == MVT::v8f16 ||
                 VT == MVT::v8bf16) {
        SelectStore(Node, 4, AArch64::ST4Fourv8h);
        return;
      } else if (VT == MVT::v2i32 || VT == MVT::v2f32) {
        SelectStore(Node, 4, AArch64::ST4Fourv2s);
        return;
      } else if (VT == MVT::v4i32 || VT == MVT::v4f32) {
        SelectStore(Node, 4, AArch64::ST4Fourv4s);
        return;
      } else if (VT == MVT::v2i64 || VT == MVT::v2f64) {
        SelectStore(Node, 4, AArch64::ST4Fourv2d);
        return;
      } else if (VT == MVT::v1i64 || VT == MVT::v1f64) {
        SelectStore(Node, 4, AArch64::ST1Fourv1d);
        return;
      }
      break;
    }
    case Intrinsic::aarch64_neon_st2lane: {
      if (VT == MVT::v16i8 || VT == MVT::v8i8) {
        SelectStoreLane(Node, 2, AArch64::ST2i8);
        return;
      } else if (VT == MVT::v8i16 || VT == MVT::v4i16 || VT == MVT::v4f16 ||
                 VT == MVT::v8f16 || VT == MVT::v4bf16 || VT == MVT::v8bf16) {
        SelectStoreLane(Node, 2, AArch64::ST2i16);
        return;
      } else if (VT == MVT::v4i32 || VT == MVT::v2i32 || VT == MVT::v4f32 ||
                 VT == MVT::v2f32) {
        SelectStoreLane(Node, 2, AArch64::ST2i32);
        return;
      } else if (VT == MVT::v2i64 || VT == MVT::v1i64 || VT == MVT::v2f64 ||
                 VT == MVT::v1f64) {
        SelectStoreLane(Node, 2, AArch64::ST2i64);
        return;
      }
      break;
    }
    case Intrinsic::aarch64_neon_st3lane: {
      if (VT == MVT::v16i8 || VT == MVT::v8i8) {
        SelectStoreLane(Node, 3, AArch64::ST3i8);
        return;
      } else if (VT == MVT::v8i16 || VT == MVT::v4i16 || VT == MVT::v4f16 ||
                 VT == MVT::v8f16 || VT == MVT::v4bf16 || VT == MVT::v8bf16) {
        SelectStoreLane(Node, 3, AArch64::ST3i16);
        return;
      } else if (VT == MVT::v4i32 || VT == MVT::v2i32 || VT == MVT::v4f32 ||
                 VT == MVT::v2f32) {
        SelectStoreLane(Node, 3, AArch64::ST3i32);
        return;
      } else if (VT == MVT::v2i64 || VT == MVT::v1i64 || VT == MVT::v2f64 ||
                 VT == MVT::v1f64) {
        SelectStoreLane(Node, 3, AArch64::ST3i64);
        return;
      }
      break;
    }
    case Intrinsic::aarch64_neon_st4lane: {
      if (VT == MVT::v16i8 || VT == MVT::v8i8) {
        SelectStoreLane(Node, 4, AArch64::ST4i8);
        return;
      } else if (VT == MVT::v8i16 || VT == MVT::v4i16 || VT == MVT::v4f16 ||
                 VT == MVT::v8f16 || VT == MVT::v4bf16 || VT == MVT::v8bf16) {
        SelectStoreLane(Node, 4, AArch64::ST4i16);
        return;
      } else if (VT == MVT::v4i32 || VT == MVT::v2i32 || VT == MVT::v4f32 ||
                 VT == MVT::v2f32) {
        SelectStoreLane(Node, 4, AArch64::ST4i32);
        return;
      } else if (VT == MVT::v2i64 || VT == MVT::v1i64 || VT == MVT::v2f64 ||
                 VT == MVT::v1f64) {
        SelectStoreLane(Node, 4, AArch64::ST4i64);
        return;
      }
      break;
    }
    case Intrinsic::aarch64_sve_st2: {
      if (VT == MVT::nxv16i8) {
        SelectPredicatedStore(Node, 2, 0, AArch64::ST2B, AArch64::ST2B_IMM);
        return;
      } else if (VT == MVT::nxv8i16 || VT == MVT::nxv8f16 ||
                 VT == MVT::nxv8bf16) {
        SelectPredicatedStore(Node, 2, 1, AArch64::ST2H, AArch64::ST2H_IMM);
        return;
      } else if (VT == MVT::nxv4i32 || VT == MVT::nxv4f32) {
        SelectPredicatedStore(Node, 2, 2, AArch64::ST2W, AArch64::ST2W_IMM);
        return;
      } else if (VT == MVT::nxv2i64 || VT == MVT::nxv2f64) {
        SelectPredicatedStore(Node, 2, 3, AArch64::ST2D, AArch64::ST2D_IMM);
        return;
      }
      break;
    }
    case Intrinsic::aarch64_sve_st3: {
      if (VT == MVT::nxv16i8) {
        SelectPredicatedStore(Node, 3, 0, AArch64::ST3B, AArch64::ST3B_IMM);
        return;
      } else if (VT == MVT::nxv8i16 || VT == MVT::nxv8f16 ||
                 VT == MVT::nxv8bf16) {
        SelectPredicatedStore(Node, 3, 1, AArch64::ST3H, AArch64::ST3H_IMM);
        return;
      } else if (VT == MVT::nxv4i32 || VT == MVT::nxv4f32) {
        SelectPredicatedStore(Node, 3, 2, AArch64::ST3W, AArch64::ST3W_IMM);
        return;
      } else if (VT == MVT::nxv2i64 || VT == MVT::nxv2f64) {
        SelectPredicatedStore(Node, 3, 3, AArch64::ST3D, AArch64::ST3D_IMM);
        return;
      }
      break;
    }
    case Intrinsic::aarch64_sve_st4: {
      if (VT == MVT::nxv16i8) {
        SelectPredicatedStore(Node, 4, 0, AArch64::ST4B, AArch64::ST4B_IMM);
        return;
      } else if (VT == MVT::nxv8i16 || VT == MVT::nxv8f16 ||
                 VT == MVT::nxv8bf16) {
        SelectPredicatedStore(Node, 4, 1, AArch64::ST4H, AArch64::ST4H_IMM);
        return;
      } else if (VT == MVT::nxv4i32 || VT == MVT::nxv4f32) {
        SelectPredicatedStore(Node, 4, 2, AArch64::ST4W, AArch64::ST4W_IMM);
        return;
      } else if (VT == MVT::nxv2i64 || VT == MVT::nxv2f64) {
        SelectPredicatedStore(Node, 4, 3, AArch64::ST4D, AArch64::ST4D_IMM);
        return;
      }
      break;
    }
    }
    break;
  }
  case AArch64ISD::LD2post: {
    if (VT == MVT::v8i8) {
      SelectPostLoad(Node, 2, AArch64::LD2Twov8b_POST, AArch64::dsub0);
      return;
    } else if (VT == MVT::v16i8) {
      SelectPostLoad(Node, 2, AArch64::LD2Twov16b_POST, AArch64::qsub0);
      return;
    } else if (VT == MVT::v4i16 || VT == MVT::v4f16 || VT == MVT::v4bf16) {
      SelectPostLoad(Node, 2, AArch64::LD2Twov4h_POST, AArch64::dsub0);
      return;
    } else if (VT == MVT::v8i16 || VT == MVT::v8f16  || VT == MVT::v8bf16) {
      SelectPostLoad(Node, 2, AArch64::LD2Twov8h_POST, AArch64::qsub0);
      return;
    } else if (VT == MVT::v2i32 || VT == MVT::v2f32) {
      SelectPostLoad(Node, 2, AArch64::LD2Twov2s_POST, AArch64::dsub0);
      return;
    } else if (VT == MVT::v4i32 || VT == MVT::v4f32) {
      SelectPostLoad(Node, 2, AArch64::LD2Twov4s_POST, AArch64::qsub0);
      return;
    } else if (VT == MVT::v1i64 || VT == MVT::v1f64) {
      SelectPostLoad(Node, 2, AArch64::LD1Twov1d_POST, AArch64::dsub0);
      return;
    } else if (VT == MVT::v2i64 || VT == MVT::v2f64) {
      SelectPostLoad(Node, 2, AArch64::LD2Twov2d_POST, AArch64::qsub0);
      return;
    }
    break;
  }
  case AArch64ISD::LD3post: {
    if (VT == MVT::v8i8) {
      SelectPostLoad(Node, 3, AArch64::LD3Threev8b_POST, AArch64::dsub0);
      return;
    } else if (VT == MVT::v16i8) {
      SelectPostLoad(Node, 3, AArch64::LD3Threev16b_POST, AArch64::qsub0);
      return;
    } else if (VT == MVT::v4i16 || VT == MVT::v4f16 || VT == MVT::v4bf16) {
      SelectPostLoad(Node, 3, AArch64::LD3Threev4h_POST, AArch64::dsub0);
      return;
    } else if (VT == MVT::v8i16 || VT == MVT::v8f16  || VT == MVT::v8bf16) {
      SelectPostLoad(Node, 3, AArch64::LD3Threev8h_POST, AArch64::qsub0);
      return;
    } else if (VT == MVT::v2i32 || VT == MVT::v2f32) {
      SelectPostLoad(Node, 3, AArch64::LD3Threev2s_POST, AArch64::dsub0);
      return;
    } else if (VT == MVT::v4i32 || VT == MVT::v4f32) {
      SelectPostLoad(Node, 3, AArch64::LD3Threev4s_POST, AArch64::qsub0);
      return;
    } else if (VT == MVT::v1i64 || VT == MVT::v1f64) {
      SelectPostLoad(Node, 3, AArch64::LD1Threev1d_POST, AArch64::dsub0);
      return;
    } else if (VT == MVT::v2i64 || VT == MVT::v2f64) {
      SelectPostLoad(Node, 3, AArch64::LD3Threev2d_POST, AArch64::qsub0);
      return;
    }
    break;
  }
  case AArch64ISD::LD4post: {
    if (VT == MVT::v8i8) {
      SelectPostLoad(Node, 4, AArch64::LD4Fourv8b_POST, AArch64::dsub0);
      return;
    } else if (VT == MVT::v16i8) {
      SelectPostLoad(Node, 4, AArch64::LD4Fourv16b_POST, AArch64::qsub0);
      return;
    } else if (VT == MVT::v4i16 || VT == MVT::v4f16 || VT == MVT::v4bf16) {
      SelectPostLoad(Node, 4, AArch64::LD4Fourv4h_POST, AArch64::dsub0);
      return;
    } else if (VT == MVT::v8i16 || VT == MVT::v8f16  || VT == MVT::v8bf16) {
      SelectPostLoad(Node, 4, AArch64::LD4Fourv8h_POST, AArch64::qsub0);
      return;
    } else if (VT == MVT::v2i32 || VT == MVT::v2f32) {
      SelectPostLoad(Node, 4, AArch64::LD4Fourv2s_POST, AArch64::dsub0);
      return;
    } else if (VT == MVT::v4i32 || VT == MVT::v4f32) {
      SelectPostLoad(Node, 4, AArch64::LD4Fourv4s_POST, AArch64::qsub0);
      return;
    } else if (VT == MVT::v1i64 || VT == MVT::v1f64) {
      SelectPostLoad(Node, 4, AArch64::LD1Fourv1d_POST, AArch64::dsub0);
      return;
    } else if (VT == MVT::v2i64 || VT == MVT::v2f64) {
      SelectPostLoad(Node, 4, AArch64::LD4Fourv2d_POST, AArch64::qsub0);
      return;
    }
    break;
  }
  case AArch64ISD::LD1x2post: {
    if (VT == MVT::v8i8) {
      SelectPostLoad(Node, 2, AArch64::LD1Twov8b_POST, AArch64::dsub0);
      return;
    } else if (VT == MVT::v16i8) {
      SelectPostLoad(Node, 2, AArch64::LD1Twov16b_POST, AArch64::qsub0);
      return;
    } else if (VT == MVT::v4i16 || VT == MVT::v4f16 || VT == MVT::v4bf16) {
      SelectPostLoad(Node, 2, AArch64::LD1Twov4h_POST, AArch64::dsub0);
      return;
    } else if (VT == MVT::v8i16 || VT == MVT::v8f16  || VT == MVT::v8bf16) {
      SelectPostLoad(Node, 2, AArch64::LD1Twov8h_POST, AArch64::qsub0);
      return;
    } else if (VT == MVT::v2i32 || VT == MVT::v2f32) {
      SelectPostLoad(Node, 2, AArch64::LD1Twov2s_POST, AArch64::dsub0);
      return;
    } else if (VT == MVT::v4i32 || VT == MVT::v4f32) {
      SelectPostLoad(Node, 2, AArch64::LD1Twov4s_POST, AArch64::qsub0);
      return;
    } else if (VT == MVT::v1i64 || VT == MVT::v1f64) {
      SelectPostLoad(Node, 2, AArch64::LD1Twov1d_POST, AArch64::dsub0);
      return;
    } else if (VT == MVT::v2i64 || VT == MVT::v2f64) {
      SelectPostLoad(Node, 2, AArch64::LD1Twov2d_POST, AArch64::qsub0);
      return;
    }
    break;
  }
  case AArch64ISD::LD1x3post: {
    if (VT == MVT::v8i8) {
      SelectPostLoad(Node, 3, AArch64::LD1Threev8b_POST, AArch64::dsub0);
      return;
    } else if (VT == MVT::v16i8) {
      SelectPostLoad(Node, 3, AArch64::LD1Threev16b_POST, AArch64::qsub0);
      return;
    } else if (VT == MVT::v4i16 || VT == MVT::v4f16 || VT == MVT::v4bf16) {
      SelectPostLoad(Node, 3, AArch64::LD1Threev4h_POST, AArch64::dsub0);
      return;
    } else if (VT == MVT::v8i16 || VT == MVT::v8f16  || VT == MVT::v8bf16) {
      SelectPostLoad(Node, 3, AArch64::LD1Threev8h_POST, AArch64::qsub0);
      return;
    } else if (VT == MVT::v2i32 || VT == MVT::v2f32) {
      SelectPostLoad(Node, 3, AArch64::LD1Threev2s_POST, AArch64::dsub0);
      return;
    } else if (VT == MVT::v4i32 || VT == MVT::v4f32) {
      SelectPostLoad(Node, 3, AArch64::LD1Threev4s_POST, AArch64::qsub0);
      return;
    } else if (VT == MVT::v1i64 || VT == MVT::v1f64) {
      SelectPostLoad(Node, 3, AArch64::LD1Threev1d_POST, AArch64::dsub0);
      return;
    } else if (VT == MVT::v2i64 || VT == MVT::v2f64) {
      SelectPostLoad(Node, 3, AArch64::LD1Threev2d_POST, AArch64::qsub0);
      return;
    }
    break;
  }
  case AArch64ISD::LD1x4post: {
    if (VT == MVT::v8i8) {
      SelectPostLoad(Node, 4, AArch64::LD1Fourv8b_POST, AArch64::dsub0);
      return;
    } else if (VT == MVT::v16i8) {
      SelectPostLoad(Node, 4, AArch64::LD1Fourv16b_POST, AArch64::qsub0);
      return;
    } else if (VT == MVT::v4i16 || VT == MVT::v4f16 || VT == MVT::v4bf16) {
      SelectPostLoad(Node, 4, AArch64::LD1Fourv4h_POST, AArch64::dsub0);
      return;
    } else if (VT == MVT::v8i16 || VT == MVT::v8f16  || VT == MVT::v8bf16) {
      SelectPostLoad(Node, 4, AArch64::LD1Fourv8h_POST, AArch64::qsub0);
      return;
    } else if (VT == MVT::v2i32 || VT == MVT::v2f32) {
      SelectPostLoad(Node, 4, AArch64::LD1Fourv2s_POST, AArch64::dsub0);
      return;
    } else if (VT == MVT::v4i32 || VT == MVT::v4f32) {
      SelectPostLoad(Node, 4, AArch64::LD1Fourv4s_POST, AArch64::qsub0);
      return;
    } else if (VT == MVT::v1i64 || VT == MVT::v1f64) {
      SelectPostLoad(Node, 4, AArch64::LD1Fourv1d_POST, AArch64::dsub0);
      return;
    } else if (VT == MVT::v2i64 || VT == MVT::v2f64) {
      SelectPostLoad(Node, 4, AArch64::LD1Fourv2d_POST, AArch64::qsub0);
      return;
    }
    break;
  }
  case AArch64ISD::LD1DUPpost: {
    if (VT == MVT::v8i8) {
      SelectPostLoad(Node, 1, AArch64::LD1Rv8b_POST, AArch64::dsub0);
      return;
    } else if (VT == MVT::v16i8) {
      SelectPostLoad(Node, 1, AArch64::LD1Rv16b_POST, AArch64::qsub0);
      return;
    } else if (VT == MVT::v4i16 || VT == MVT::v4f16 || VT == MVT::v4bf16) {
      SelectPostLoad(Node, 1, AArch64::LD1Rv4h_POST, AArch64::dsub0);
      return;
    } else if (VT == MVT::v8i16 || VT == MVT::v8f16  || VT == MVT::v8bf16) {
      SelectPostLoad(Node, 1, AArch64::LD1Rv8h_POST, AArch64::qsub0);
      return;
    } else if (VT == MVT::v2i32 || VT == MVT::v2f32) {
      SelectPostLoad(Node, 1, AArch64::LD1Rv2s_POST, AArch64::dsub0);
      return;
    } else if (VT == MVT::v4i32 || VT == MVT::v4f32) {
      SelectPostLoad(Node, 1, AArch64::LD1Rv4s_POST, AArch64::qsub0);
      return;
    } else if (VT == MVT::v1i64 || VT == MVT::v1f64) {
      SelectPostLoad(Node, 1, AArch64::LD1Rv1d_POST, AArch64::dsub0);
      return;
    } else if (VT == MVT::v2i64 || VT == MVT::v2f64) {
      SelectPostLoad(Node, 1, AArch64::LD1Rv2d_POST, AArch64::qsub0);
      return;
    }
    break;
  }
  case AArch64ISD::LD2DUPpost: {
    if (VT == MVT::v8i8) {
      SelectPostLoad(Node, 2, AArch64::LD2Rv8b_POST, AArch64::dsub0);
      return;
    } else if (VT == MVT::v16i8) {
      SelectPostLoad(Node, 2, AArch64::LD2Rv16b_POST, AArch64::qsub0);
      return;
    } else if (VT == MVT::v4i16 || VT == MVT::v4f16 || VT == MVT::v4bf16) {
      SelectPostLoad(Node, 2, AArch64::LD2Rv4h_POST, AArch64::dsub0);
      return;
    } else if (VT == MVT::v8i16 || VT == MVT::v8f16  || VT == MVT::v8bf16) {
      SelectPostLoad(Node, 2, AArch64::LD2Rv8h_POST, AArch64::qsub0);
      return;
    } else if (VT == MVT::v2i32 || VT == MVT::v2f32) {
      SelectPostLoad(Node, 2, AArch64::LD2Rv2s_POST, AArch64::dsub0);
      return;
    } else if (VT == MVT::v4i32 || VT == MVT::v4f32) {
      SelectPostLoad(Node, 2, AArch64::LD2Rv4s_POST, AArch64::qsub0);
      return;
    } else if (VT == MVT::v1i64 || VT == MVT::v1f64) {
      SelectPostLoad(Node, 2, AArch64::LD2Rv1d_POST, AArch64::dsub0);
      return;
    } else if (VT == MVT::v2i64 || VT == MVT::v2f64) {
      SelectPostLoad(Node, 2, AArch64::LD2Rv2d_POST, AArch64::qsub0);
      return;
    }
    break;
  }
  case AArch64ISD::LD3DUPpost: {
    if (VT == MVT::v8i8) {
      SelectPostLoad(Node, 3, AArch64::LD3Rv8b_POST, AArch64::dsub0);
      return;
    } else if (VT == MVT::v16i8) {
      SelectPostLoad(Node, 3, AArch64::LD3Rv16b_POST, AArch64::qsub0);
      return;
    } else if (VT == MVT::v4i16 || VT == MVT::v4f16 || VT == MVT::v4bf16) {
      SelectPostLoad(Node, 3, AArch64::LD3Rv4h_POST, AArch64::dsub0);
      return;
    } else if (VT == MVT::v8i16 || VT == MVT::v8f16  || VT == MVT::v8bf16) {
      SelectPostLoad(Node, 3, AArch64::LD3Rv8h_POST, AArch64::qsub0);
      return;
    } else if (VT == MVT::v2i32 || VT == MVT::v2f32) {
      SelectPostLoad(Node, 3, AArch64::LD3Rv2s_POST, AArch64::dsub0);
      return;
    } else if (VT == MVT::v4i32 || VT == MVT::v4f32) {
      SelectPostLoad(Node, 3, AArch64::LD3Rv4s_POST, AArch64::qsub0);
      return;
    } else if (VT == MVT::v1i64 || VT == MVT::v1f64) {
      SelectPostLoad(Node, 3, AArch64::LD3Rv1d_POST, AArch64::dsub0);
      return;
    } else if (VT == MVT::v2i64 || VT == MVT::v2f64) {
      SelectPostLoad(Node, 3, AArch64::LD3Rv2d_POST, AArch64::qsub0);
      return;
    }
    break;
  }
  case AArch64ISD::LD4DUPpost: {
    if (VT == MVT::v8i8) {
      SelectPostLoad(Node, 4, AArch64::LD4Rv8b_POST, AArch64::dsub0);
      return;
    } else if (VT == MVT::v16i8) {
      SelectPostLoad(Node, 4, AArch64::LD4Rv16b_POST, AArch64::qsub0);
      return;
    } else if (VT == MVT::v4i16 || VT == MVT::v4f16 || VT == MVT::v4bf16) {
      SelectPostLoad(Node, 4, AArch64::LD4Rv4h_POST, AArch64::dsub0);
      return;
    } else if (VT == MVT::v8i16 || VT == MVT::v8f16  || VT == MVT::v8bf16) {
      SelectPostLoad(Node, 4, AArch64::LD4Rv8h_POST, AArch64::qsub0);
      return;
    } else if (VT == MVT::v2i32 || VT == MVT::v2f32) {
      SelectPostLoad(Node, 4, AArch64::LD4Rv2s_POST, AArch64::dsub0);
      return;
    } else if (VT == MVT::v4i32 || VT == MVT::v4f32) {
      SelectPostLoad(Node, 4, AArch64::LD4Rv4s_POST, AArch64::qsub0);
      return;
    } else if (VT == MVT::v1i64 || VT == MVT::v1f64) {
      SelectPostLoad(Node, 4, AArch64::LD4Rv1d_POST, AArch64::dsub0);
      return;
    } else if (VT == MVT::v2i64 || VT == MVT::v2f64) {
      SelectPostLoad(Node, 4, AArch64::LD4Rv2d_POST, AArch64::qsub0);
      return;
    }
    break;
  }
  case AArch64ISD::LD1LANEpost: {
    if (VT == MVT::v16i8 || VT == MVT::v8i8) {
      SelectPostLoadLane(Node, 1, AArch64::LD1i8_POST);
      return;
    } else if (VT == MVT::v8i16 || VT == MVT::v4i16 || VT == MVT::v4f16 ||
               VT == MVT::v8f16 || VT == MVT::v4bf16 || VT == MVT::v8bf16) {
      SelectPostLoadLane(Node, 1, AArch64::LD1i16_POST);
      return;
    } else if (VT == MVT::v4i32 || VT == MVT::v2i32 || VT == MVT::v4f32 ||
               VT == MVT::v2f32) {
      SelectPostLoadLane(Node, 1, AArch64::LD1i32_POST);
      return;
    } else if (VT == MVT::v2i64 || VT == MVT::v1i64 || VT == MVT::v2f64 ||
               VT == MVT::v1f64) {
      SelectPostLoadLane(Node, 1, AArch64::LD1i64_POST);
      return;
    }
    break;
  }
  case AArch64ISD::LD2LANEpost: {
    if (VT == MVT::v16i8 || VT == MVT::v8i8) {
      SelectPostLoadLane(Node, 2, AArch64::LD2i8_POST);
      return;
    } else if (VT == MVT::v8i16 || VT == MVT::v4i16 || VT == MVT::v4f16 ||
               VT == MVT::v8f16 || VT == MVT::v4bf16 || VT == MVT::v8bf16) {
      SelectPostLoadLane(Node, 2, AArch64::LD2i16_POST);
      return;
    } else if (VT == MVT::v4i32 || VT == MVT::v2i32 || VT == MVT::v4f32 ||
               VT == MVT::v2f32) {
      SelectPostLoadLane(Node, 2, AArch64::LD2i32_POST);
      return;
    } else if (VT == MVT::v2i64 || VT == MVT::v1i64 || VT == MVT::v2f64 ||
               VT == MVT::v1f64) {
      SelectPostLoadLane(Node, 2, AArch64::LD2i64_POST);
      return;
    }
    break;
  }
  case AArch64ISD::LD3LANEpost: {
    if (VT == MVT::v16i8 || VT == MVT::v8i8) {
      SelectPostLoadLane(Node, 3, AArch64::LD3i8_POST);
      return;
    } else if (VT == MVT::v8i16 || VT == MVT::v4i16 || VT == MVT::v4f16 ||
               VT == MVT::v8f16 || VT == MVT::v4bf16 || VT == MVT::v8bf16) {
      SelectPostLoadLane(Node, 3, AArch64::LD3i16_POST);
      return;
    } else if (VT == MVT::v4i32 || VT == MVT::v2i32 || VT == MVT::v4f32 ||
               VT == MVT::v2f32) {
      SelectPostLoadLane(Node, 3, AArch64::LD3i32_POST);
      return;
    } else if (VT == MVT::v2i64 || VT == MVT::v1i64 || VT == MVT::v2f64 ||
               VT == MVT::v1f64) {
      SelectPostLoadLane(Node, 3, AArch64::LD3i64_POST);
      return;
    }
    break;
  }
  case AArch64ISD::LD4LANEpost: {
    if (VT == MVT::v16i8 || VT == MVT::v8i8) {
      SelectPostLoadLane(Node, 4, AArch64::LD4i8_POST);
      return;
    } else if (VT == MVT::v8i16 || VT == MVT::v4i16 || VT == MVT::v4f16 ||
               VT == MVT::v8f16 || VT == MVT::v4bf16 || VT == MVT::v8bf16) {
      SelectPostLoadLane(Node, 4, AArch64::LD4i16_POST);
      return;
    } else if (VT == MVT::v4i32 || VT == MVT::v2i32 || VT == MVT::v4f32 ||
               VT == MVT::v2f32) {
      SelectPostLoadLane(Node, 4, AArch64::LD4i32_POST);
      return;
    } else if (VT == MVT::v2i64 || VT == MVT::v1i64 || VT == MVT::v2f64 ||
               VT == MVT::v1f64) {
      SelectPostLoadLane(Node, 4, AArch64::LD4i64_POST);
      return;
    }
    break;
  }
  case AArch64ISD::ST2post: {
    VT = Node->getOperand(1).getValueType();
    if (VT == MVT::v8i8) {
      SelectPostStore(Node, 2, AArch64::ST2Twov8b_POST);
      return;
    } else if (VT == MVT::v16i8) {
      SelectPostStore(Node, 2, AArch64::ST2Twov16b_POST);
      return;
    } else if (VT == MVT::v4i16 || VT == MVT::v4f16 || VT == MVT::v4bf16) {
      SelectPostStore(Node, 2, AArch64::ST2Twov4h_POST);
      return;
    } else if (VT == MVT::v8i16 || VT == MVT::v8f16 || VT == MVT::v8bf16) {
      SelectPostStore(Node, 2, AArch64::ST2Twov8h_POST);
      return;
    } else if (VT == MVT::v2i32 || VT == MVT::v2f32) {
      SelectPostStore(Node, 2, AArch64::ST2Twov2s_POST);
      return;
    } else if (VT == MVT::v4i32 || VT == MVT::v4f32) {
      SelectPostStore(Node, 2, AArch64::ST2Twov4s_POST);
      return;
    } else if (VT == MVT::v2i64 || VT == MVT::v2f64) {
      SelectPostStore(Node, 2, AArch64::ST2Twov2d_POST);
      return;
    } else if (VT == MVT::v1i64 || VT == MVT::v1f64) {
      SelectPostStore(Node, 2, AArch64::ST1Twov1d_POST);
      return;
    }
    break;
  }
  case AArch64ISD::ST3post: {
    VT = Node->getOperand(1).getValueType();
    if (VT == MVT::v8i8) {
      SelectPostStore(Node, 3, AArch64::ST3Threev8b_POST);
      return;
    } else if (VT == MVT::v16i8) {
      SelectPostStore(Node, 3, AArch64::ST3Threev16b_POST);
      return;
    } else if (VT == MVT::v4i16 || VT == MVT::v4f16 || VT == MVT::v4bf16) {
      SelectPostStore(Node, 3, AArch64::ST3Threev4h_POST);
      return;
    } else if (VT == MVT::v8i16 || VT == MVT::v8f16 || VT == MVT::v8bf16) {
      SelectPostStore(Node, 3, AArch64::ST3Threev8h_POST);
      return;
    } else if (VT == MVT::v2i32 || VT == MVT::v2f32) {
      SelectPostStore(Node, 3, AArch64::ST3Threev2s_POST);
      return;
    } else if (VT == MVT::v4i32 || VT == MVT::v4f32) {
      SelectPostStore(Node, 3, AArch64::ST3Threev4s_POST);
      return;
    } else if (VT == MVT::v2i64 || VT == MVT::v2f64) {
      SelectPostStore(Node, 3, AArch64::ST3Threev2d_POST);
      return;
    } else if (VT == MVT::v1i64 || VT == MVT::v1f64) {
      SelectPostStore(Node, 3, AArch64::ST1Threev1d_POST);
      return;
    }
    break;
  }
  case AArch64ISD::ST4post: {
    VT = Node->getOperand(1).getValueType();
    if (VT == MVT::v8i8) {
      SelectPostStore(Node, 4, AArch64::ST4Fourv8b_POST);
      return;
    } else if (VT == MVT::v16i8) {
      SelectPostStore(Node, 4, AArch64::ST4Fourv16b_POST);
      return;
    } else if (VT == MVT::v4i16 || VT == MVT::v4f16 || VT == MVT::v4bf16) {
      SelectPostStore(Node, 4, AArch64::ST4Fourv4h_POST);
      return;
    } else if (VT == MVT::v8i16 || VT == MVT::v8f16 || VT == MVT::v8bf16) {
      SelectPostStore(Node, 4, AArch64::ST4Fourv8h_POST);
      return;
    } else if (VT == MVT::v2i32 || VT == MVT::v2f32) {
      SelectPostStore(Node, 4, AArch64::ST4Fourv2s_POST);
      return;
    } else if (VT == MVT::v4i32 || VT == MVT::v4f32) {
      SelectPostStore(Node, 4, AArch64::ST4Fourv4s_POST);
      return;
    } else if (VT == MVT::v2i64 || VT == MVT::v2f64) {
      SelectPostStore(Node, 4, AArch64::ST4Fourv2d_POST);
      return;
    } else if (VT == MVT::v1i64 || VT == MVT::v1f64) {
      SelectPostStore(Node, 4, AArch64::ST1Fourv1d_POST);
      return;
    }
    break;
  }
  case AArch64ISD::ST1x2post: {
    VT = Node->getOperand(1).getValueType();
    if (VT == MVT::v8i8) {
      SelectPostStore(Node, 2, AArch64::ST1Twov8b_POST);
      return;
    } else if (VT == MVT::v16i8) {
      SelectPostStore(Node, 2, AArch64::ST1Twov16b_POST);
      return;
    } else if (VT == MVT::v4i16 || VT == MVT::v4f16 || VT == MVT::v4bf16) {
      SelectPostStore(Node, 2, AArch64::ST1Twov4h_POST);
      return;
    } else if (VT == MVT::v8i16 || VT == MVT::v8f16 || VT == MVT::v8bf16) {
      SelectPostStore(Node, 2, AArch64::ST1Twov8h_POST);
      return;
    } else if (VT == MVT::v2i32 || VT == MVT::v2f32) {
      SelectPostStore(Node, 2, AArch64::ST1Twov2s_POST);
      return;
    } else if (VT == MVT::v4i32 || VT == MVT::v4f32) {
      SelectPostStore(Node, 2, AArch64::ST1Twov4s_POST);
      return;
    } else if (VT == MVT::v1i64 || VT == MVT::v1f64) {
      SelectPostStore(Node, 2, AArch64::ST1Twov1d_POST);
      return;
    } else if (VT == MVT::v2i64 || VT == MVT::v2f64) {
      SelectPostStore(Node, 2, AArch64::ST1Twov2d_POST);
      return;
    }
    break;
  }
  case AArch64ISD::ST1x3post: {
    VT = Node->getOperand(1).getValueType();
    if (VT == MVT::v8i8) {
      SelectPostStore(Node, 3, AArch64::ST1Threev8b_POST);
      return;
    } else if (VT == MVT::v16i8) {
      SelectPostStore(Node, 3, AArch64::ST1Threev16b_POST);
      return;
    } else if (VT == MVT::v4i16 || VT == MVT::v4f16 || VT == MVT::v4bf16) {
      SelectPostStore(Node, 3, AArch64::ST1Threev4h_POST);
      return;
    } else if (VT == MVT::v8i16 || VT == MVT::v8f16 || VT == MVT::v8bf16 ) {
      SelectPostStore(Node, 3, AArch64::ST1Threev8h_POST);
      return;
    } else if (VT == MVT::v2i32 || VT == MVT::v2f32) {
      SelectPostStore(Node, 3, AArch64::ST1Threev2s_POST);
      return;
    } else if (VT == MVT::v4i32 || VT == MVT::v4f32) {
      SelectPostStore(Node, 3, AArch64::ST1Threev4s_POST);
      return;
    } else if (VT == MVT::v1i64 || VT == MVT::v1f64) {
      SelectPostStore(Node, 3, AArch64::ST1Threev1d_POST);
      return;
    } else if (VT == MVT::v2i64 || VT == MVT::v2f64) {
      SelectPostStore(Node, 3, AArch64::ST1Threev2d_POST);
      return;
    }
    break;
  }
  case AArch64ISD::ST1x4post: {
    VT = Node->getOperand(1).getValueType();
    if (VT == MVT::v8i8) {
      SelectPostStore(Node, 4, AArch64::ST1Fourv8b_POST);
      return;
    } else if (VT == MVT::v16i8) {
      SelectPostStore(Node, 4, AArch64::ST1Fourv16b_POST);
      return;
    } else if (VT == MVT::v4i16 || VT == MVT::v4f16 || VT == MVT::v4bf16) {
      SelectPostStore(Node, 4, AArch64::ST1Fourv4h_POST);
      return;
    } else if (VT == MVT::v8i16 || VT == MVT::v8f16 || VT == MVT::v8bf16) {
      SelectPostStore(Node, 4, AArch64::ST1Fourv8h_POST);
      return;
    } else if (VT == MVT::v2i32 || VT == MVT::v2f32) {
      SelectPostStore(Node, 4, AArch64::ST1Fourv2s_POST);
      return;
    } else if (VT == MVT::v4i32 || VT == MVT::v4f32) {
      SelectPostStore(Node, 4, AArch64::ST1Fourv4s_POST);
      return;
    } else if (VT == MVT::v1i64 || VT == MVT::v1f64) {
      SelectPostStore(Node, 4, AArch64::ST1Fourv1d_POST);
      return;
    } else if (VT == MVT::v2i64 || VT == MVT::v2f64) {
      SelectPostStore(Node, 4, AArch64::ST1Fourv2d_POST);
      return;
    }
    break;
  }
  case AArch64ISD::ST2LANEpost: {
    VT = Node->getOperand(1).getValueType();
    if (VT == MVT::v16i8 || VT == MVT::v8i8) {
      SelectPostStoreLane(Node, 2, AArch64::ST2i8_POST);
      return;
    } else if (VT == MVT::v8i16 || VT == MVT::v4i16 || VT == MVT::v4f16 ||
               VT == MVT::v8f16 || VT == MVT::v4bf16 || VT == MVT::v8bf16) {
      SelectPostStoreLane(Node, 2, AArch64::ST2i16_POST);
      return;
    } else if (VT == MVT::v4i32 || VT == MVT::v2i32 || VT == MVT::v4f32 ||
               VT == MVT::v2f32) {
      SelectPostStoreLane(Node, 2, AArch64::ST2i32_POST);
      return;
    } else if (VT == MVT::v2i64 || VT == MVT::v1i64 || VT == MVT::v2f64 ||
               VT == MVT::v1f64) {
      SelectPostStoreLane(Node, 2, AArch64::ST2i64_POST);
      return;
    }
    break;
  }
  case AArch64ISD::ST3LANEpost: {
    VT = Node->getOperand(1).getValueType();
    if (VT == MVT::v16i8 || VT == MVT::v8i8) {
      SelectPostStoreLane(Node, 3, AArch64::ST3i8_POST);
      return;
    } else if (VT == MVT::v8i16 || VT == MVT::v4i16 || VT == MVT::v4f16 ||
               VT == MVT::v8f16 || VT == MVT::v4bf16 || VT == MVT::v8bf16) {
      SelectPostStoreLane(Node, 3, AArch64::ST3i16_POST);
      return;
    } else if (VT == MVT::v4i32 || VT == MVT::v2i32 || VT == MVT::v4f32 ||
               VT == MVT::v2f32) {
      SelectPostStoreLane(Node, 3, AArch64::ST3i32_POST);
      return;
    } else if (VT == MVT::v2i64 || VT == MVT::v1i64 || VT == MVT::v2f64 ||
               VT == MVT::v1f64) {
      SelectPostStoreLane(Node, 3, AArch64::ST3i64_POST);
      return;
    }
    break;
  }
  case AArch64ISD::ST4LANEpost: {
    VT = Node->getOperand(1).getValueType();
    if (VT == MVT::v16i8 || VT == MVT::v8i8) {
      SelectPostStoreLane(Node, 4, AArch64::ST4i8_POST);
      return;
    } else if (VT == MVT::v8i16 || VT == MVT::v4i16 || VT == MVT::v4f16 ||
               VT == MVT::v8f16 || VT == MVT::v4bf16 || VT == MVT::v8bf16) {
      SelectPostStoreLane(Node, 4, AArch64::ST4i16_POST);
      return;
    } else if (VT == MVT::v4i32 || VT == MVT::v2i32 || VT == MVT::v4f32 ||
               VT == MVT::v2f32) {
      SelectPostStoreLane(Node, 4, AArch64::ST4i32_POST);
      return;
    } else if (VT == MVT::v2i64 || VT == MVT::v1i64 || VT == MVT::v2f64 ||
               VT == MVT::v1f64) {
      SelectPostStoreLane(Node, 4, AArch64::ST4i64_POST);
      return;
    }
    break;
  }
  case AArch64ISD::SVE_LD2_MERGE_ZERO: {
    if (VT == MVT::nxv16i8) {
      SelectPredicatedLoad(Node, 2, 0, AArch64::LD2B_IMM, AArch64::LD2B);
      return;
    } else if (VT == MVT::nxv8i16 || VT == MVT::nxv8f16 ||
               VT == MVT::nxv8bf16) {
      SelectPredicatedLoad(Node, 2, 1, AArch64::LD2H_IMM, AArch64::LD2H);
      return;
    } else if (VT == MVT::nxv4i32 || VT == MVT::nxv4f32) {
      SelectPredicatedLoad(Node, 2, 2, AArch64::LD2W_IMM, AArch64::LD2W);
      return;
    } else if (VT == MVT::nxv2i64 || VT == MVT::nxv2f64) {
      SelectPredicatedLoad(Node, 2, 3, AArch64::LD2D_IMM, AArch64::LD2D);
      return;
    }
    break;
  }
  case AArch64ISD::SVE_LD3_MERGE_ZERO: {
    if (VT == MVT::nxv16i8) {
      SelectPredicatedLoad(Node, 3, 0, AArch64::LD3B_IMM, AArch64::LD3B);
      return;
    } else if (VT == MVT::nxv8i16 || VT == MVT::nxv8f16 ||
               VT == MVT::nxv8bf16) {
      SelectPredicatedLoad(Node, 3, 1, AArch64::LD3H_IMM, AArch64::LD3H);
      return;
    } else if (VT == MVT::nxv4i32 || VT == MVT::nxv4f32) {
      SelectPredicatedLoad(Node, 3, 2, AArch64::LD3W_IMM, AArch64::LD3W);
      return;
    } else if (VT == MVT::nxv2i64 || VT == MVT::nxv2f64) {
      SelectPredicatedLoad(Node, 3, 3, AArch64::LD3D_IMM, AArch64::LD3D);
      return;
    }
    break;
  }
  case AArch64ISD::SVE_LD4_MERGE_ZERO: {
    if (VT == MVT::nxv16i8) {
      SelectPredicatedLoad(Node, 4, 0, AArch64::LD4B_IMM, AArch64::LD4B);
      return;
    } else if (VT == MVT::nxv8i16 || VT == MVT::nxv8f16 ||
               VT == MVT::nxv8bf16) {
      SelectPredicatedLoad(Node, 4, 1, AArch64::LD4H_IMM, AArch64::LD4H);
      return;
    } else if (VT == MVT::nxv4i32 || VT == MVT::nxv4f32) {
      SelectPredicatedLoad(Node, 4, 2, AArch64::LD4W_IMM, AArch64::LD4W);
      return;
    } else if (VT == MVT::nxv2i64 || VT == MVT::nxv2f64) {
      SelectPredicatedLoad(Node, 4, 3, AArch64::LD4D_IMM, AArch64::LD4D);
      return;
    }
    break;
  }
  }

  // Select the default instruction
  SelectCode(Node);
}

/// createAArch64ISelDag - This pass converts a legalized DAG into a
/// AArch64-specific DAG, ready for instruction scheduling.
FunctionPass *llvm::createAArch64ISelDag(AArch64TargetMachine &TM,
                                         CodeGenOpt::Level OptLevel) {
  return new AArch64DAGToDAGISel(TM, OptLevel);
}

/// When \p PredVT is a scalable vector predicate in the form
/// MVT::nx<M>xi1, it builds the correspondent scalable vector of
/// integers MVT::nx<M>xi<bits> s.t. M x bits = 128. When targeting
/// structured vectors (NumVec >1), the output data type is
/// MVT::nx<M*NumVec>xi<bits> s.t. M x bits = 128. If the input
/// PredVT is not in the form MVT::nx<M>xi1, it returns an invalid
/// EVT.
static EVT getPackedVectorTypeFromPredicateType(LLVMContext &Ctx, EVT PredVT,
                                                unsigned NumVec) {
  assert(NumVec > 0 && NumVec < 5 && "Invalid number of vectors.");
  if (!PredVT.isScalableVector() || PredVT.getVectorElementType() != MVT::i1)
    return EVT();

  if (PredVT != MVT::nxv16i1 && PredVT != MVT::nxv8i1 &&
      PredVT != MVT::nxv4i1 && PredVT != MVT::nxv2i1)
    return EVT();

  ElementCount EC = PredVT.getVectorElementCount();
  EVT ScalarVT =
      EVT::getIntegerVT(Ctx, AArch64::SVEBitsPerBlock / EC.getKnownMinValue());
  EVT MemVT = EVT::getVectorVT(Ctx, ScalarVT, EC * NumVec);

  return MemVT;
}

/// Return the EVT of the data associated to a memory operation in \p
/// Root. If such EVT cannot be retrived, it returns an invalid EVT.
static EVT getMemVTFromNode(LLVMContext &Ctx, SDNode *Root) {
  if (isa<MemSDNode>(Root))
    return cast<MemSDNode>(Root)->getMemoryVT();

  if (isa<MemIntrinsicSDNode>(Root))
    return cast<MemIntrinsicSDNode>(Root)->getMemoryVT();

  const unsigned Opcode = Root->getOpcode();
  // For custom ISD nodes, we have to look at them individually to extract the
  // type of the data moved to/from memory.
  switch (Opcode) {
  case AArch64ISD::LD1_MERGE_ZERO:
  case AArch64ISD::LD1S_MERGE_ZERO:
  case AArch64ISD::LDNF1_MERGE_ZERO:
  case AArch64ISD::LDNF1S_MERGE_ZERO:
    return cast<VTSDNode>(Root->getOperand(3))->getVT();
  case AArch64ISD::ST1_PRED:
    return cast<VTSDNode>(Root->getOperand(4))->getVT();
  case AArch64ISD::SVE_LD2_MERGE_ZERO:
    return getPackedVectorTypeFromPredicateType(
        Ctx, Root->getOperand(1)->getValueType(0), /*NumVec=*/2);
  case AArch64ISD::SVE_LD3_MERGE_ZERO:
    return getPackedVectorTypeFromPredicateType(
        Ctx, Root->getOperand(1)->getValueType(0), /*NumVec=*/3);
  case AArch64ISD::SVE_LD4_MERGE_ZERO:
    return getPackedVectorTypeFromPredicateType(
        Ctx, Root->getOperand(1)->getValueType(0), /*NumVec=*/4);
  default:
    break;
  }

  if (Opcode != ISD::INTRINSIC_VOID && Opcode != ISD::INTRINSIC_W_CHAIN)
    return EVT();

  switch (cast<ConstantSDNode>(Root->getOperand(1))->getZExtValue()) {
  default:
    return EVT();
  case Intrinsic::aarch64_sme_ldr:
  case Intrinsic::aarch64_sme_str:
    return MVT::nxv16i8;
  case Intrinsic::aarch64_sve_prf:
    // We are using an SVE prefetch intrinsic. Type must be inferred from the
    // width of the predicate.
    return getPackedVectorTypeFromPredicateType(
        Ctx, Root->getOperand(2)->getValueType(0), /*NumVec=*/1);
  case Intrinsic::aarch64_sve_ld2_sret:
    return getPackedVectorTypeFromPredicateType(
        Ctx, Root->getOperand(2)->getValueType(0), /*NumVec=*/2);
  case Intrinsic::aarch64_sve_ld3_sret:
    return getPackedVectorTypeFromPredicateType(
        Ctx, Root->getOperand(2)->getValueType(0), /*NumVec=*/3);
  case Intrinsic::aarch64_sve_ld4_sret:
    return getPackedVectorTypeFromPredicateType(
        Ctx, Root->getOperand(2)->getValueType(0), /*NumVec=*/4);
  }
}

/// SelectAddrModeIndexedSVE - Attempt selection of the addressing mode:
/// Base + OffImm * sizeof(MemVT) for Min >= OffImm <= Max
/// where Root is the memory access using N for its address.
template <int64_t Min, int64_t Max>
bool AArch64DAGToDAGISel::SelectAddrModeIndexedSVE(SDNode *Root, SDValue N,
                                                   SDValue &Base,
                                                   SDValue &OffImm) {
  const EVT MemVT = getMemVTFromNode(*(CurDAG->getContext()), Root);
  const DataLayout &DL = CurDAG->getDataLayout();
  const MachineFrameInfo &MFI = MF->getFrameInfo();

  if (N.getOpcode() == ISD::FrameIndex) {
    int FI = cast<FrameIndexSDNode>(N)->getIndex();
    // We can only encode VL scaled offsets, so only fold in frame indexes
    // referencing SVE objects.
    if (FI == 0 || MFI.getStackID(FI) == TargetStackID::ScalableVector) {
      Base = CurDAG->getTargetFrameIndex(FI, TLI->getPointerTy(DL));
      OffImm = CurDAG->getTargetConstant(0, SDLoc(N), MVT::i64);
      return true;
    }

    return false;
  }

  if (MemVT == EVT())
    return false;

  if (N.getOpcode() != ISD::ADD)
    return false;

  SDValue VScale = N.getOperand(1);
  if (VScale.getOpcode() != ISD::VSCALE)
    return false;

  TypeSize TS = MemVT.getSizeInBits();
  int64_t MemWidthBytes = static_cast<int64_t>(TS.getKnownMinValue()) / 8;
  int64_t MulImm = cast<ConstantSDNode>(VScale.getOperand(0))->getSExtValue();

  if ((MulImm % MemWidthBytes) != 0)
    return false;

  int64_t Offset = MulImm / MemWidthBytes;
  if (Offset < Min || Offset > Max)
    return false;

  Base = N.getOperand(0);
  if (Base.getOpcode() == ISD::FrameIndex) {
    int FI = cast<FrameIndexSDNode>(Base)->getIndex();
    // We can only encode VL scaled offsets, so only fold in frame indexes
    // referencing SVE objects.
    if (FI == 0 || MFI.getStackID(FI) == TargetStackID::ScalableVector)
      Base = CurDAG->getTargetFrameIndex(FI, TLI->getPointerTy(DL));
  }

  OffImm = CurDAG->getTargetConstant(Offset, SDLoc(N), MVT::i64);
  return true;
}

/// Select register plus register addressing mode for SVE, with scaled
/// offset.
bool AArch64DAGToDAGISel::SelectSVERegRegAddrMode(SDValue N, unsigned Scale,
                                                  SDValue &Base,
                                                  SDValue &Offset) {
  if (N.getOpcode() != ISD::ADD)
    return false;

  // Process an ADD node.
  const SDValue LHS = N.getOperand(0);
  const SDValue RHS = N.getOperand(1);

  // 8 bit data does not come with the SHL node, so it is treated
  // separately.
  if (Scale == 0) {
    Base = LHS;
    Offset = RHS;
    return true;
  }

  if (auto C = dyn_cast<ConstantSDNode>(RHS)) {
    int64_t ImmOff = C->getSExtValue();
    unsigned Size = 1 << Scale;

    // To use the reg+reg addressing mode, the immediate must be a multiple of
    // the vector element's byte size.
    if (ImmOff % Size)
      return false;

    SDLoc DL(N);
    Base = LHS;
    Offset = CurDAG->getTargetConstant(ImmOff >> Scale, DL, MVT::i64);
    SDValue Ops[] = {Offset};
    SDNode *MI = CurDAG->getMachineNode(AArch64::MOVi64imm, DL, MVT::i64, Ops);
    Offset = SDValue(MI, 0);
    return true;
  }

  // Check if the RHS is a shift node with a constant.
  if (RHS.getOpcode() != ISD::SHL)
    return false;

  const SDValue ShiftRHS = RHS.getOperand(1);
  if (auto *C = dyn_cast<ConstantSDNode>(ShiftRHS))
    if (C->getZExtValue() == Scale) {
      Base = LHS;
      Offset = RHS.getOperand(0);
      return true;
    }

  return false;
}

bool AArch64DAGToDAGISel::SelectAllActivePredicate(SDValue N) {
  const AArch64TargetLowering *TLI =
      static_cast<const AArch64TargetLowering *>(getTargetLowering());

  return TLI->isAllActivePredicate(*CurDAG, N);
}

bool AArch64DAGToDAGISel::SelectAnyPredicate(SDValue N) {
  EVT VT = N.getValueType();
  return VT.isScalableVector() && VT.getVectorElementType() == MVT::i1;
}

bool AArch64DAGToDAGISel::SelectSMETileSlice(SDValue N, unsigned MaxSize,
                                             SDValue &Base, SDValue &Offset,
                                             unsigned Scale) {
  if (N.getOpcode() != ISD::ADD) {
    Base = N;
    Offset = CurDAG->getTargetConstant(0, SDLoc(N), MVT::i64);
    return true;
  }

  // Process an ADD node.
  const SDValue LHS = N.getOperand(0);
  const SDValue RHS = N.getOperand(1);

  if (auto C = dyn_cast<ConstantSDNode>(RHS)) {
    int64_t ImmOff = C->getSExtValue();

    if ((ImmOff < 0 || ImmOff > MaxSize) || (ImmOff % Scale != 0))
      return false;

    Base = LHS;
    Offset = CurDAG->getTargetConstant(ImmOff / Scale, SDLoc(N), MVT::i64);
    return true;
  }

  return false;
}<|MERGE_RESOLUTION|>--- conflicted
+++ resolved
@@ -367,10 +367,7 @@
   void SelectClamp(SDNode *N, unsigned NumVecs, unsigned Opcode);
   void SelectUnaryMultiIntrinsic(SDNode *N, unsigned NumOutVecs,
                                  bool IsTupleInput, unsigned Opc);
-<<<<<<< HEAD
-=======
   void SelectFrintFromVT(SDNode *N, unsigned NumVecs, unsigned Opcode);
->>>>>>> 95263fc1
 
   template <unsigned MaxIdx, unsigned Scale>
   void SelectMultiVectorMove(SDNode *N, unsigned NumVecs, unsigned BaseReg,
@@ -5211,8 +5208,6 @@
                AArch64::FMIN_VG4_4Z4Z_D}))
         SelectDestructiveMultiIntrinsic(Node, 4, true, Op);
       return;
-<<<<<<< HEAD
-=======
     case Intrinsic::aarch64_sve_fmaxnm_single_x2 :
       if (auto Op = SelectOpcodeFromVT<SelectTypeKind::FP>(
               Node->getValueType(0),
@@ -5269,7 +5264,6 @@
                AArch64::FMINNM_VG4_4Z4Z_D}))
         SelectDestructiveMultiIntrinsic(Node, 4, true, Op);
       return;
->>>>>>> 95263fc1
     case Intrinsic::aarch64_sve_fcvts_x2:
       SelectCVTIntrinsic(Node, 2, AArch64::FCVTZS_2Z2Z_StoS);
       return;
@@ -5394,8 +5388,6 @@
       SelectUnaryMultiIntrinsic(Node, 4, /*IsTupleInput=*/true,
                                 AArch64::UZP_VG4_4Z4Z_Q);
       return;
-<<<<<<< HEAD
-=======
     case Intrinsic::aarch64_sve_frinta_x2:
       SelectFrintFromVT(Node, 2, AArch64::FRINTA_2Z2Z_S);
       return;
@@ -5420,7 +5412,6 @@
     case Intrinsic::aarch64_sve_frintp_x4:
       SelectFrintFromVT(Node, 4, AArch64::FRINTP_4Z4Z_S);
       return;
->>>>>>> 95263fc1
     }
     break;
   }

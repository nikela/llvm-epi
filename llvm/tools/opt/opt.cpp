--- conflicted
+++ resolved
@@ -481,16 +481,10 @@
     return false;
 
   std::vector<StringRef> PassNamePrefix = {
-<<<<<<< HEAD
-      "x86-",  "xcore-", "wasm-",    "systemz-", "ppc-",    "nvvm-",   "nvptx-",
-      "mips-", "lanai-", "hexagon-", "bpf-",     "avr-",    "thumb2-", "arm-",
-      "si-",   "gcn-",   "amdgpu-",  "aarch64-", "amdgcn-", "polly-", "epi-"};
-=======
       "x86-",    "xcore-", "wasm-",  "systemz-", "ppc-",    "nvvm-",
       "nvptx-",  "mips-",  "lanai-", "hexagon-", "bpf-",    "avr-",
       "thumb2-", "arm-",   "si-",    "gcn-",     "amdgpu-", "aarch64-",
-      "amdgcn-", "polly-", "riscv-"};
->>>>>>> bbb0633d
+      "amdgcn-", "polly-", "riscv-", "epi-"};
   std::vector<StringRef> PassNameContain = {"ehprepare"};
   std::vector<StringRef> PassNameExact = {
       "safe-stack",           "cost-model",

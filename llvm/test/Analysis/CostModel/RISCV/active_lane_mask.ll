--- conflicted
+++ resolved
@@ -3,36 +3,21 @@
 
 define void @get_lane_mask() {
 ; CHECK-LABEL: 'get_lane_mask'
-<<<<<<< HEAD
 ; CHECK-NEXT:  Cost Model: Invalid cost for instruction: %mask_nxv16i1_i64 = call <vscale x 16 x i1> @llvm.get.active.lane.mask.nxv16i1.i64(i64 undef, i64 undef)
-; CHECK-NEXT:  Cost Model: Found an estimated cost of 4 for instruction: %mask_nxv8i1_i64 = call <vscale x 8 x i1> @llvm.get.active.lane.mask.nxv8i1.i64(i64 undef, i64 undef)
-; CHECK-NEXT:  Cost Model: Found an estimated cost of 4 for instruction: %mask_nxv4i1_i64 = call <vscale x 4 x i1> @llvm.get.active.lane.mask.nxv4i1.i64(i64 undef, i64 undef)
-; CHECK-NEXT:  Cost Model: Found an estimated cost of 4 for instruction: %mask_nxv2i1_i64 = call <vscale x 2 x i1> @llvm.get.active.lane.mask.nxv2i1.i64(i64 undef, i64 undef)
-=======
-; CHECK-NEXT:  Cost Model: Found an estimated cost of 22 for instruction: %mask_nxv16i1_i64 = call <vscale x 16 x i1> @llvm.get.active.lane.mask.nxv16i1.i64(i64 undef, i64 undef)
 ; CHECK-NEXT:  Cost Model: Found an estimated cost of 11 for instruction: %mask_nxv8i1_i64 = call <vscale x 8 x i1> @llvm.get.active.lane.mask.nxv8i1.i64(i64 undef, i64 undef)
 ; CHECK-NEXT:  Cost Model: Found an estimated cost of 7 for instruction: %mask_nxv4i1_i64 = call <vscale x 4 x i1> @llvm.get.active.lane.mask.nxv4i1.i64(i64 undef, i64 undef)
 ; CHECK-NEXT:  Cost Model: Found an estimated cost of 5 for instruction: %mask_nxv2i1_i64 = call <vscale x 2 x i1> @llvm.get.active.lane.mask.nxv2i1.i64(i64 undef, i64 undef)
->>>>>>> fa45b059
 ; CHECK-NEXT:  Cost Model: Found an estimated cost of 4 for instruction: %mask_nxv1i1_i64 = call <vscale x 1 x i1> @llvm.get.active.lane.mask.nxv1i1.i64(i64 undef, i64 undef)
 ; CHECK-NEXT:  Cost Model: Found an estimated cost of 11 for instruction: %mask_nxv16i1_i32 = call <vscale x 16 x i1> @llvm.get.active.lane.mask.nxv16i1.i32(i32 undef, i32 undef)
 ; CHECK-NEXT:  Cost Model: Found an estimated cost of 7 for instruction: %mask_nxv8i1_i32 = call <vscale x 8 x i1> @llvm.get.active.lane.mask.nxv8i1.i32(i32 undef, i32 undef)
 ; CHECK-NEXT:  Cost Model: Found an estimated cost of 5 for instruction: %mask_nxv4i1_i32 = call <vscale x 4 x i1> @llvm.get.active.lane.mask.nxv4i1.i32(i32 undef, i32 undef)
 ; CHECK-NEXT:  Cost Model: Found an estimated cost of 4 for instruction: %mask_nxv2i1_i32 = call <vscale x 2 x i1> @llvm.get.active.lane.mask.nxv2i1.i32(i32 undef, i32 undef)
 ; CHECK-NEXT:  Cost Model: Found an estimated cost of 4 for instruction: %mask_nxv1i1_i32 = call <vscale x 1 x i1> @llvm.get.active.lane.mask.nxv1i1.i32(i32 undef, i32 undef)
-<<<<<<< HEAD
 ; CHECK-NEXT:  Cost Model: Invalid cost for instruction: %mask_nxv32i1_i64 = call <vscale x 32 x i1> @llvm.get.active.lane.mask.nxv32i1.i64(i64 undef, i64 undef)
-; CHECK-NEXT:  Cost Model: Found an estimated cost of 4 for instruction: %mask_nxv16i1_i16 = call <vscale x 16 x i1> @llvm.get.active.lane.mask.nxv16i1.i16(i16 undef, i16 undef)
-; CHECK-NEXT:  Cost Model: Found an estimated cost of 4 for instruction: %mask_v16i1_i64 = call <16 x i1> @llvm.get.active.lane.mask.v16i1.i64(i64 undef, i64 undef)
-; CHECK-NEXT:  Cost Model: Found an estimated cost of 4 for instruction: %mask_v8i1_i64 = call <8 x i1> @llvm.get.active.lane.mask.v8i1.i64(i64 undef, i64 undef)
-; CHECK-NEXT:  Cost Model: Found an estimated cost of 4 for instruction: %mask_v4i1_i64 = call <4 x i1> @llvm.get.active.lane.mask.v4i1.i64(i64 undef, i64 undef)
-=======
-; CHECK-NEXT:  Cost Model: Found an estimated cost of 44 for instruction: %mask_nxv32i1_i64 = call <vscale x 32 x i1> @llvm.get.active.lane.mask.nxv32i1.i64(i64 undef, i64 undef)
 ; CHECK-NEXT:  Cost Model: Found an estimated cost of 7 for instruction: %mask_nxv16i1_i16 = call <vscale x 16 x i1> @llvm.get.active.lane.mask.nxv16i1.i16(i16 undef, i16 undef)
 ; CHECK-NEXT:  Cost Model: Found an estimated cost of 11 for instruction: %mask_v16i1_i64 = call <16 x i1> @llvm.get.active.lane.mask.v16i1.i64(i64 undef, i64 undef)
 ; CHECK-NEXT:  Cost Model: Found an estimated cost of 7 for instruction: %mask_v8i1_i64 = call <8 x i1> @llvm.get.active.lane.mask.v8i1.i64(i64 undef, i64 undef)
 ; CHECK-NEXT:  Cost Model: Found an estimated cost of 5 for instruction: %mask_v4i1_i64 = call <4 x i1> @llvm.get.active.lane.mask.v4i1.i64(i64 undef, i64 undef)
->>>>>>> fa45b059
 ; CHECK-NEXT:  Cost Model: Found an estimated cost of 4 for instruction: %mask_v2i1_i64 = call <2 x i1> @llvm.get.active.lane.mask.v2i1.i64(i64 undef, i64 undef)
 ; CHECK-NEXT:  Cost Model: Found an estimated cost of 7 for instruction: %mask_v16i1_i32 = call <16 x i1> @llvm.get.active.lane.mask.v16i1.i32(i32 undef, i32 undef)
 ; CHECK-NEXT:  Cost Model: Found an estimated cost of 5 for instruction: %mask_v8i1_i32 = call <8 x i1> @llvm.get.active.lane.mask.v8i1.i32(i32 undef, i32 undef)

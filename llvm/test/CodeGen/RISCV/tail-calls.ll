; RUN: llc -mtriple riscv32-unknown-linux-gnu -o - %s | FileCheck %s
; RUN: llc -mtriple riscv32-unknown-elf       -o - %s | FileCheck %s

; Perform tail call optimization for global address.
declare i32 @callee_tail(i32 %i)
define i32 @caller_tail(i32 %i) {
; CHECK-LABEL: caller_tail
; CHECK: tail callee_tail
entry:
  %r = tail call i32 @callee_tail(i32 %i)
  ret i32 %r
}

; Perform tail call optimization for external symbol.
@dest = global [2 x i8] zeroinitializer
declare void @llvm.memcpy.p0i8.p0i8.i32(i8*, i8*, i32, i1)
define void @caller_extern(i8* %src) optsize {
entry:
; CHECK: caller_extern
; CHECK-NOT: call memcpy
; CHECK: tail memcpy
  tail call void @llvm.memcpy.p0i8.p0i8.i32(i8* getelementptr inbounds ([2 x i8], [2 x i8]* @dest, i32 0, i32 0), i8* %src, i32 7, i1 false)
  ret void
}

; Perform indirect tail call optimization (for function pointer call).
declare void @callee_indirect1()
declare void @callee_indirect2()
define void @caller_indirect_tail(i32 %a) {
; CHECK-LABEL: caller_indirect_tail
; CHECK-NOT: call callee_indirect1
; CHECK-NOT: call callee_indirect2
; CHECK-NOT: tail callee_indirect1
; CHECK-NOT: tail callee_indirect2

; CHECK: lui a0, %hi(callee_indirect2)
; CHECK-NEXT: addi a5, a0, %lo(callee_indirect2)
; CHECK-NEXT: jr a5

; CHECK: lui a0, %hi(callee_indirect1)
; CHECK-NEXT: addi a5, a0, %lo(callee_indirect1)
; CHECK-NEXT: jr a5
entry:
  %tobool = icmp eq i32 %a, 0
  %callee = select i1 %tobool, void ()* @callee_indirect1, void ()* @callee_indirect2
  tail call void %callee()
  ret void
}

; Do not tail call optimize functions with varargs.
declare i32 @callee_varargs(i32, ...)
define void @caller_varargs(i32 %a, i32 %b) {
; CHECK-LABEL: caller_varargs
; CHECK-NOT: tail callee_varargs
; CHECK: call callee_varargs
entry:
  %call = tail call i32 (i32, ...) @callee_varargs(i32 %a, i32 %b, i32 %b, i32 %a)
  ret void
}

; Do not tail call optimize if stack is used to pass parameters.
declare i32 @callee_args(i32 %a, i32 %b, i32 %c, i32 %dd, i32 %e, i32 %ff, i32 %g, i32 %h, i32 %i, i32 %j, i32 %k, i32 %l, i32 %m, i32 %n)
define i32 @caller_args(i32 %a, i32 %b, i32 %c, i32 %dd, i32 %e, i32 %ff, i32 %g, i32 %h, i32 %i, i32 %j, i32 %k, i32 %l, i32 %m, i32 %n) {
; CHECK-LABEL: caller_args
; CHECK-NOT: tail callee_args
; CHECK: call callee_args
entry:
  %r = tail call i32 @callee_args(i32 %a, i32 %b, i32 %c, i32 %dd, i32 %e, i32 %ff, i32 %g, i32 %h, i32 %i, i32 %j, i32 %k, i32 %l, i32 %m, i32 %n)
  ret i32 %r
}

; Do not tail call optimize if parameters need to be passed indirectly.
declare i32 @callee_indirect_args(fp128 %a)
define void @caller_indirect_args() {
; CHECK-LABEL: caller_indirect_args
; CHECK-NOT: tail callee_indirect_args
; CHECK: call callee_indirect_args
entry:
  %call = tail call i32 @callee_indirect_args(fp128 0xL00000000000000003FFF000000000000)
  ret void
}

; Externally-defined functions with weak linkage should not be tail-called.
; The behaviour of branch instructions in this situation (as used for tail
; calls) is implementation-defined, so we cannot rely on the linker replacing
; the tail call with a return.
declare extern_weak void @callee_weak()
define void @caller_weak() {
; CHECK-LABEL: caller_weak
; CHECK-NOT: tail callee_weak
; CHECK: call callee_weak
entry:
  tail call void @callee_weak()
  ret void
}

; Exception-handling functions need a special set of instructions to indicate a
; return to the hardware. Tail-calling another function would probably break
; this.
declare void @callee_irq()
define void @caller_irq() #0 {
; CHECK-LABEL: caller_irq
; CHECK-NOT: tail callee_irq
; CHECK: call callee_irq
entry:
  tail call void @callee_irq()
  ret void
}
<<<<<<< HEAD
attributes #0 = { "interrupt"="user" }
=======
attributes #0 = { "interrupt"="machine" }
>>>>>>> 2f6769be

; Byval parameters hand the function a pointer directly into the stack area
; we want to reuse during a tail call. Do not tail call optimize functions with
; byval parameters.
declare i32 @callee_byval(i32** byval %a)
define i32 @caller_byval() {
; CHECK-LABEL: caller_byval
; CHECK-NOT: tail callee_byval
; CHECK: call callee_byval
entry:
  %a = alloca i32*
  %r = tail call i32 @callee_byval(i32** byval %a)
  ret i32 %r
}

; Do not tail call optimize if callee uses structret semantics.
%struct.A = type { i32 }
@a = global %struct.A zeroinitializer

declare void @callee_struct(%struct.A* sret %a)
define void @caller_nostruct() {
; CHECK-LABEL: caller_nostruct
; CHECK-NOT: tail callee_struct
; CHECK: call callee_struct
entry:
  tail call void @callee_struct(%struct.A* sret @a)
  ret void
}

; Do not tail call optimize if caller uses structret semantics.
declare void @callee_nostruct()
define void @caller_struct(%struct.A* sret %a) {
; CHECK-LABEL: caller_struct
; CHECK-NOT: tail callee_nostruct
; CHECK: call callee_nostruct
entry:
  tail call void @callee_nostruct()
  ret void
}<|MERGE_RESOLUTION|>--- conflicted
+++ resolved
@@ -106,11 +106,7 @@
   tail call void @callee_irq()
   ret void
 }
-<<<<<<< HEAD
-attributes #0 = { "interrupt"="user" }
-=======
 attributes #0 = { "interrupt"="machine" }
->>>>>>> 2f6769be
 
 ; Byval parameters hand the function a pointer directly into the stack area
 ; we want to reuse during a tail call. Do not tail call optimize functions with

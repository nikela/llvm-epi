;; Generate ELF attributes from llc.

; RUN: llc -mtriple=riscv32 -mattr=+m %s -o - | FileCheck --check-prefix=RV32M %s
; RUN: llc -mtriple=riscv32 -mattr=+a %s -o - | FileCheck --check-prefix=RV32A %s
; RUN: llc -mtriple=riscv32 -mattr=+f %s -o - | FileCheck --check-prefix=RV32F %s
; RUN: llc -mtriple=riscv32 -mattr=+d %s -o - | FileCheck --check-prefix=RV32D %s
; RUN: llc -mtriple=riscv32 -mattr=+c %s -o - | FileCheck --check-prefix=RV32C %s
; RUN: llc -mtriple=riscv32 -mattr=+experimental-zfhmin %s -o - | FileCheck --check-prefix=RV32ZFHMIN %s
; RUN: llc -mtriple=riscv32 -mattr=+experimental-zfh %s -o - | FileCheck --check-prefix=RV32ZFH %s
; RUN: llc -mtriple=riscv32 -mattr=+experimental-zba %s -o - | FileCheck --check-prefix=RV32ZBA %s
; RUN: llc -mtriple=riscv32 -mattr=+experimental-zbb %s -o - | FileCheck --check-prefix=RV32ZBB %s
; RUN: llc -mtriple=riscv32 -mattr=+experimental-zbc %s -o - | FileCheck --check-prefix=RV32ZBC %s
; RUN: llc -mtriple=riscv32 -mattr=+experimental-zbe %s -o - | FileCheck --check-prefix=RV32ZBE %s
; RUN: llc -mtriple=riscv32 -mattr=+experimental-zbf %s -o - | FileCheck --check-prefix=RV32ZBF %s
; RUN: llc -mtriple=riscv32 -mattr=+experimental-zbm %s -o - | FileCheck --check-prefix=RV32ZBM %s
; RUN: llc -mtriple=riscv32 -mattr=+experimental-zbp %s -o - | FileCheck --check-prefix=RV32ZBP %s
; RUN: llc -mtriple=riscv32 -mattr=+experimental-zbr %s -o - | FileCheck --check-prefix=RV32ZBR %s
; RUN: llc -mtriple=riscv32 -mattr=+experimental-zbs %s -o - | FileCheck --check-prefix=RV32ZBS %s
; RUN: llc -mtriple=riscv32 -mattr=+experimental-zbt %s -o - | FileCheck --check-prefix=RV32ZBT %s
; RUN: llc -mtriple=riscv64 -mattr=+m %s -o - | FileCheck --check-prefix=RV64M %s
; RUN: llc -mtriple=riscv64 -mattr=+a %s -o - | FileCheck --check-prefix=RV64A %s
; RUN: llc -mtriple=riscv64 -mattr=+f %s -o - | FileCheck --check-prefix=RV64F %s
; RUN: llc -mtriple=riscv64 -mattr=+d %s -o - | FileCheck --check-prefix=RV64D %s
; RUN: llc -mtriple=riscv64 -mattr=+c %s -o - | FileCheck --check-prefix=RV64C %s
; RUN: llc -mtriple=riscv64 -mattr=+experimental-zfhmin %s -o - | FileCheck --check-prefix=RV64ZFHMIN %s
; RUN: llc -mtriple=riscv64 -mattr=+experimental-zfh %s -o - | FileCheck --check-prefix=RV64ZFH %s
; RUN: llc -mtriple=riscv64 -mattr=+experimental-zba %s -o - | FileCheck --check-prefix=RV64ZBA %s
; RUN: llc -mtriple=riscv64 -mattr=+experimental-zbb %s -o - | FileCheck --check-prefix=RV64ZBB %s
; RUN: llc -mtriple=riscv64 -mattr=+experimental-zbc %s -o - | FileCheck --check-prefix=RV64ZBC %s
; RUN: llc -mtriple=riscv64 -mattr=+experimental-zbe %s -o - | FileCheck --check-prefix=RV64ZBE %s
; RUN: llc -mtriple=riscv64 -mattr=+experimental-zbf %s -o - | FileCheck --check-prefix=RV64ZBF %s
; RUN: llc -mtriple=riscv64 -mattr=+experimental-zbm %s -o - | FileCheck --check-prefix=RV64ZBM %s
; RUN: llc -mtriple=riscv64 -mattr=+experimental-zbp %s -o - | FileCheck --check-prefix=RV64ZBP %s
; RUN: llc -mtriple=riscv64 -mattr=+experimental-zbr %s -o - | FileCheck --check-prefix=RV64ZBR %s
; RUN: llc -mtriple=riscv64 -mattr=+experimental-zbs %s -o - | FileCheck --check-prefix=RV64ZBS %s
; RUN: llc -mtriple=riscv64 -mattr=+experimental-zbt %s -o - | FileCheck --check-prefix=RV64ZBT %s

; RV32M: .attribute 5, "rv32i2p0_m2p0"
; RV32A: .attribute 5, "rv32i2p0_a2p0"
; RV32F: .attribute 5, "rv32i2p0_f2p0"
; RV32D: .attribute 5, "rv32i2p0_f2p0_d2p0"
; RV32C: .attribute 5, "rv32i2p0_c2p0"
<<<<<<< HEAD
; RV32V: .attribute 5, "rv32i2p0_v0p10_zvamo0p10"
=======
; RV32V: .attribute 5, "rv32i2p0_v0p10_zvlsseg0p10"
>>>>>>> 2c0705df
; RV32ZFHMIN: .attribute 5, "rv32i2p0_f2p0_zfhmin0p1"
; RV32ZFH: .attribute 5, "rv32i2p0_f2p0_zfh0p1_zfhmin0p1"
; RV32ZBA: .attribute 5, "rv32i2p0_zba1p0"
; RV32ZBB: .attribute 5, "rv32i2p0_zbb1p0"
; RV32ZBC: .attribute 5, "rv32i2p0_zbc1p0"
; RV32ZBE: .attribute 5, "rv32i2p0_zbe0p93"
; RV32ZBF: .attribute 5, "rv32i2p0_zbf0p93"
; RV32ZBM: .attribute 5, "rv32i2p0_zbm0p93"
; RV32ZBP: .attribute 5, "rv32i2p0_zbp0p93"
; RV32ZBR: .attribute 5, "rv32i2p0_zbr0p93"
; RV32ZBS: .attribute 5, "rv32i2p0_zbs1p0"
; RV32ZBT: .attribute 5, "rv32i2p0_zbt0p93"
<<<<<<< HEAD
; RV32COMBINED: .attribute 5, "rv32i2p0_f2p0_v0p10_zfh0p1_zfhmin0p1_zbb1p0_zvamo0p10"
=======
; RV32COMBINED: .attribute 5, "rv32i2p0_f2p0_v0p10_zfh0p1_zfhmin0p1_zbb1p0_zvlsseg0p10"
>>>>>>> 2c0705df

; RV64M: .attribute 5, "rv64i2p0_m2p0"
; RV64A: .attribute 5, "rv64i2p0_a2p0"
; RV64F: .attribute 5, "rv64i2p0_f2p0"
; RV64D: .attribute 5, "rv64i2p0_f2p0_d2p0"
; RV64C: .attribute 5, "rv64i2p0_c2p0"
; RV64ZFHMIN: .attribute 5, "rv64i2p0_f2p0_zfhmin0p1"
; RV64ZFH: .attribute 5, "rv64i2p0_f2p0_zfh0p1_zfhmin0p1"
; RV64ZBA: .attribute 5, "rv64i2p0_zba1p0"
; RV64ZBB: .attribute 5, "rv64i2p0_zbb1p0"
; RV64ZBC: .attribute 5, "rv64i2p0_zbc1p0"
; RV64ZBE: .attribute 5, "rv64i2p0_zbe0p93"
; RV64ZBF: .attribute 5, "rv64i2p0_zbf0p93"
; RV64ZBM: .attribute 5, "rv64i2p0_zbm0p93"
; RV64ZBP: .attribute 5, "rv64i2p0_zbp0p93"
; RV64ZBR: .attribute 5, "rv64i2p0_zbr0p93"
; RV64ZBS: .attribute 5, "rv64i2p0_zbs1p0"
; RV64ZBT: .attribute 5, "rv64i2p0_zbt0p93"
<<<<<<< HEAD
; RV64V-NOT: .attribute 5, "rv64i2p0_v0p10_zvamo0p10_zvlsseg1p0
; RV64V: .attribute 5, "rv64i2p0_v0p10_zvamo0p10"
; RV64COMBINED: .attribute 5, "rv64i2p0_f2p0_v0p10_zfh0p1_zfhmin0p1_zbb1p0_zvamo0p10"
=======
; RV64V: .attribute 5, "rv64i2p0_v0p10_zvlsseg0p10"
; RV64COMBINED: .attribute 5, "rv64i2p0_f2p0_v0p10_zfh0p1_zfhmin0p1_zbb1p0_zvlsseg0p10"

>>>>>>> 2c0705df

define i32 @addi(i32 %a) {
  %1 = add i32 %a, 1
  ret i32 %1
}<|MERGE_RESOLUTION|>--- conflicted
+++ resolved
@@ -40,11 +40,7 @@
 ; RV32F: .attribute 5, "rv32i2p0_f2p0"
 ; RV32D: .attribute 5, "rv32i2p0_f2p0_d2p0"
 ; RV32C: .attribute 5, "rv32i2p0_c2p0"
-<<<<<<< HEAD
-; RV32V: .attribute 5, "rv32i2p0_v0p10_zvamo0p10"
-=======
-; RV32V: .attribute 5, "rv32i2p0_v0p10_zvlsseg0p10"
->>>>>>> 2c0705df
+; RV32V: .attribute 5, "rv32i2p0_v0p10"
 ; RV32ZFHMIN: .attribute 5, "rv32i2p0_f2p0_zfhmin0p1"
 ; RV32ZFH: .attribute 5, "rv32i2p0_f2p0_zfh0p1_zfhmin0p1"
 ; RV32ZBA: .attribute 5, "rv32i2p0_zba1p0"
@@ -57,11 +53,7 @@
 ; RV32ZBR: .attribute 5, "rv32i2p0_zbr0p93"
 ; RV32ZBS: .attribute 5, "rv32i2p0_zbs1p0"
 ; RV32ZBT: .attribute 5, "rv32i2p0_zbt0p93"
-<<<<<<< HEAD
-; RV32COMBINED: .attribute 5, "rv32i2p0_f2p0_v0p10_zfh0p1_zfhmin0p1_zbb1p0_zvamo0p10"
-=======
-; RV32COMBINED: .attribute 5, "rv32i2p0_f2p0_v0p10_zfh0p1_zfhmin0p1_zbb1p0_zvlsseg0p10"
->>>>>>> 2c0705df
+; RV32COMBINED: .attribute 5, "rv32i2p0_f2p0_v0p10_zfh0p1_zfhmin0p1_zbb1p0"
 
 ; RV64M: .attribute 5, "rv64i2p0_m2p0"
 ; RV64A: .attribute 5, "rv64i2p0_a2p0"
@@ -80,15 +72,9 @@
 ; RV64ZBR: .attribute 5, "rv64i2p0_zbr0p93"
 ; RV64ZBS: .attribute 5, "rv64i2p0_zbs1p0"
 ; RV64ZBT: .attribute 5, "rv64i2p0_zbt0p93"
-<<<<<<< HEAD
-; RV64V-NOT: .attribute 5, "rv64i2p0_v0p10_zvamo0p10_zvlsseg1p0
-; RV64V: .attribute 5, "rv64i2p0_v0p10_zvamo0p10"
-; RV64COMBINED: .attribute 5, "rv64i2p0_f2p0_v0p10_zfh0p1_zfhmin0p1_zbb1p0_zvamo0p10"
-=======
-; RV64V: .attribute 5, "rv64i2p0_v0p10_zvlsseg0p10"
-; RV64COMBINED: .attribute 5, "rv64i2p0_f2p0_v0p10_zfh0p1_zfhmin0p1_zbb1p0_zvlsseg0p10"
-
->>>>>>> 2c0705df
+; RV64V-NOT: .attribute 5, "rv64i2p0_v0p10_zvlsseg1p0
+; RV64V: .attribute 5, "rv64i2p0_v0p10"
+; RV64COMBINED: .attribute 5, "rv64i2p0_f2p0_v0p10_zfh0p1_zfhmin0p1_zbb1p0"
 
 define i32 @addi(i32 %a) {
   %1 = add i32 %a, 1

; NOTE: Assertions have been autogenerated by utils/update_llc_test_checks.py
; RUN: llc -mtriple=riscv32 -mattr=+m,+v < %s | FileCheck %s --check-prefixes=CHECK,RV32
; RUN: llc -mtriple=riscv64 -mattr=+m,+v < %s | FileCheck %s --check-prefixes=CHECK,RV64

; Check that we correctly scale the split part indirect offsets by VSCALE.
define <vscale x 32 x i32> @callee_scalable_vector_split_indirect(<vscale x 32 x i32> %x, <vscale x 32 x i32> %y) {
; CHECK-LABEL: callee_scalable_vector_split_indirect:
; CHECK:       # %bb.0:
; CHECK-NEXT:    csrr a1, vlenb
; CHECK-NEXT:    slli a1, a1, 3
; CHECK-NEXT:    add a1, a0, a1
; CHECK-NEXT:    vl8re32.v v24, (a0)
; CHECK-NEXT:    vl8re32.v v0, (a1)
; CHECK-NEXT:    vsetvli a0, zero, e32, m8, ta, mu
; CHECK-NEXT:    vadd.vv v8, v8, v24
; CHECK-NEXT:    vadd.vv v16, v16, v0
; CHECK-NEXT:    ret
  %a = add <vscale x 32 x i32> %x, %y
  ret <vscale x 32 x i32> %a
}

; Call the function above. Check that we set the arguments correctly.
define <vscale x 32 x i32> @caller_scalable_vector_split_indirect(<vscale x 32 x i32> %x) {
; RV32-LABEL: caller_scalable_vector_split_indirect:
; RV32:       # %bb.0:
; RV32-NEXT:    addi sp, sp, -144
; RV32-NEXT:    .cfi_def_cfa_offset 144
; RV32-NEXT:    sw ra, 140(sp) # 4-byte Folded Spill
; RV32-NEXT:    sw s0, 136(sp) # 4-byte Folded Spill
; RV32-NEXT:    .cfi_offset ra, -4
; RV32-NEXT:    .cfi_offset s0, -8
; RV32-NEXT:    addi s0, sp, 144
; RV32-NEXT:    .cfi_def_cfa s0, 0
; RV32-NEXT:    csrr a0, vlenb
; RV32-NEXT:    slli a0, a0, 4
; RV32-NEXT:    sub sp, sp, a0
; RV32-NEXT:    andi sp, sp, -128
; RV32-NEXT:    addi a0, sp, 128
; RV32-NEXT:    vs8r.v v8, (a0)
; RV32-NEXT:    csrr a1, vlenb
; RV32-NEXT:    slli a1, a1, 3
; RV32-NEXT:    add a0, a0, a1
; RV32-NEXT:    vs8r.v v16, (a0)
; RV32-NEXT:    vsetvli a0, zero, e32, m8, ta, mu
; RV32-NEXT:    vmv.v.i v8, 0
; RV32-NEXT:    addi a0, sp, 128
; RV32-NEXT:    vmv.v.i v16, 0
; RV32-NEXT:    call callee_scalable_vector_split_indirect@plt
; RV32-NEXT:    addi sp, s0, -144
; RV32-NEXT:    lw ra, 140(sp) # 4-byte Folded Reload
; RV32-NEXT:    lw s0, 136(sp) # 4-byte Folded Reload
; RV32-NEXT:    addi sp, sp, 144
; RV32-NEXT:    ret
;
; RV64-LABEL: caller_scalable_vector_split_indirect:
; RV64:       # %bb.0:
; RV64-NEXT:    addi sp, sp, -48
; RV64-NEXT:    .cfi_def_cfa_offset 48
; RV64-NEXT:    sd ra, 40(sp) # 8-byte Folded Spill
; RV64-NEXT:    .cfi_offset ra, -8
; RV64-NEXT:    csrr a0, vlenb
; RV64-NEXT:    slli a0, a0, 4
; RV64-NEXT:    sub sp, sp, a0
<<<<<<< HEAD
; RV64-NEXT:    csrr a0, vlenb
; RV64-NEXT:    slli a0, a0, 3
; RV64-NEXT:    addi a1, sp, 32
; RV64-NEXT:    add a0, a1, a0
; RV64-NEXT:    vs8r.v v16, (a0)
; RV64-NEXT:    addi a0, sp, 32
=======
; RV64-NEXT:    andi sp, sp, -128
; RV64-NEXT:    addi a0, sp, 128
>>>>>>> 1170b06e
; RV64-NEXT:    vs8r.v v8, (a0)
; RV64-NEXT:    csrr a1, vlenb
; RV64-NEXT:    slli a1, a1, 3
; RV64-NEXT:    add a0, a0, a1
; RV64-NEXT:    vs8r.v v16, (a0)
; RV64-NEXT:    vsetvli a0, zero, e32, m8, ta, mu
; RV64-NEXT:    vmv.v.i v8, 0
; RV64-NEXT:    addi a0, sp, 32
; RV64-NEXT:    vmv.v.i v16, 0
; RV64-NEXT:    call callee_scalable_vector_split_indirect@plt
; RV64-NEXT:    csrr a0, vlenb
; RV64-NEXT:    slli a0, a0, 4
; RV64-NEXT:    add sp, sp, a0
; RV64-NEXT:    ld ra, 40(sp) # 8-byte Folded Reload
; RV64-NEXT:    addi sp, sp, 48
; RV64-NEXT:    ret
  %c = alloca i64
  %a = call <vscale x 32 x i32> @callee_scalable_vector_split_indirect(<vscale x 32 x i32> zeroinitializer, <vscale x 32 x i32> %x)
  ret <vscale x 32 x i32> %a
}<|MERGE_RESOLUTION|>--- conflicted
+++ resolved
@@ -61,17 +61,7 @@
 ; RV64-NEXT:    csrr a0, vlenb
 ; RV64-NEXT:    slli a0, a0, 4
 ; RV64-NEXT:    sub sp, sp, a0
-<<<<<<< HEAD
-; RV64-NEXT:    csrr a0, vlenb
-; RV64-NEXT:    slli a0, a0, 3
-; RV64-NEXT:    addi a1, sp, 32
-; RV64-NEXT:    add a0, a1, a0
-; RV64-NEXT:    vs8r.v v16, (a0)
 ; RV64-NEXT:    addi a0, sp, 32
-=======
-; RV64-NEXT:    andi sp, sp, -128
-; RV64-NEXT:    addi a0, sp, 128
->>>>>>> 1170b06e
 ; RV64-NEXT:    vs8r.v v8, (a0)
 ; RV64-NEXT:    csrr a1, vlenb
 ; RV64-NEXT:    slli a1, a1, 3

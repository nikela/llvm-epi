; NOTE: Assertions have been autogenerated by utils/update_llc_test_checks.py
; RUN: llc -mtriple=riscv64 -mattr=+m,+experimental-v -verify-machineinstrs < %s \
; RUN:    | FileCheck %s

define void @lmul1() nounwind {
; CHECK-LABEL: lmul1:
; CHECK:       # %bb.0:
; CHECK-NEXT:    csrr a0, vlenb
; CHECK-NEXT:    sub sp, sp, a0
; CHECK-NEXT:    csrr a0, vlenb
; CHECK-NEXT:    add sp, sp, a0
; CHECK-NEXT:    ret
  %v = alloca <vscale x 1 x i64>
  ret void
}

define void @lmul2() nounwind {
; CHECK-LABEL: lmul2:
; CHECK:       # %bb.0:
; CHECK-NEXT:    csrr a0, vlenb
; CHECK-NEXT:    slli a0, a0, 1
; CHECK-NEXT:    sub sp, sp, a0
; CHECK-NEXT:    csrr a0, vlenb
; CHECK-NEXT:    slli a0, a0, 1
; CHECK-NEXT:    add sp, sp, a0
; CHECK-NEXT:    ret
  %v = alloca <vscale x 2 x i64>
  ret void
}

define void @lmul4() nounwind {
; CHECK-LABEL: lmul4:
; CHECK:       # %bb.0:
; CHECK-NEXT:    addi sp, sp, -16
; CHECK-NEXT:    csrr a0, vlenb
; CHECK-NEXT:    slli a0, a0, 2
; CHECK-NEXT:    sub sp, sp, a0
; CHECK-NEXT:    csrr a0, vlenb
; CHECK-NEXT:    slli a0, a0, 2
; CHECK-NEXT:    add sp, sp, a0
; CHECK-NEXT:    addi sp, sp, 16
; CHECK-NEXT:    ret
  %v = alloca <vscale x 4 x i64>
  ret void
}

define void @lmul8() nounwind {
; CHECK-LABEL: lmul8:
; CHECK:       # %bb.0:
; CHECK-NEXT:    addi sp, sp, -16
; CHECK-NEXT:    csrr a0, vlenb
; CHECK-NEXT:    slli a0, a0, 3
; CHECK-NEXT:    sub sp, sp, a0
; CHECK-NEXT:    csrr a0, vlenb
; CHECK-NEXT:    slli a0, a0, 3
; CHECK-NEXT:    add sp, sp, a0
; CHECK-NEXT:    addi sp, sp, 16
; CHECK-NEXT:    ret
  %v = alloca <vscale x 8 x i64>
  ret void
}

define void @lmul1_and_2() nounwind {
; CHECK-LABEL: lmul1_and_2:
; CHECK:       # %bb.0:
; CHECK-NEXT:    csrr a0, vlenb
; CHECK-NEXT:    slli a1, a0, 1
; CHECK-NEXT:    add a0, a1, a0
; CHECK-NEXT:    sub sp, sp, a0
; CHECK-NEXT:    csrr a0, vlenb
; CHECK-NEXT:    slli a1, a0, 1
; CHECK-NEXT:    add a0, a1, a0
; CHECK-NEXT:    add sp, sp, a0
; CHECK-NEXT:    ret
  %v1 = alloca <vscale x 1 x i64>
  %v2 = alloca <vscale x 2 x i64>
  ret void
}

define void @lmul2_and_4() nounwind {
; CHECK-LABEL: lmul2_and_4:
; CHECK:       # %bb.0:
; CHECK-NEXT:    addi sp, sp, -16
; CHECK-NEXT:    csrr a0, vlenb
; CHECK-NEXT:    addi a1, zero, 6
; CHECK-NEXT:    mul a0, a0, a1
; CHECK-NEXT:    sub sp, sp, a0
; CHECK-NEXT:    csrr a0, vlenb
; CHECK-NEXT:    addi a1, zero, 6
; CHECK-NEXT:    mul a0, a0, a1
; CHECK-NEXT:    add sp, sp, a0
; CHECK-NEXT:    addi sp, sp, 16
; CHECK-NEXT:    ret
  %v1 = alloca <vscale x 2 x i64>
  %v2 = alloca <vscale x 4 x i64>
  ret void
}

define void @lmul1_and_4() nounwind {
; CHECK-LABEL: lmul1_and_4:
; CHECK:       # %bb.0:
; CHECK-NEXT:    addi sp, sp, -16
; CHECK-NEXT:    csrr a0, vlenb
; CHECK-NEXT:    slli a1, a0, 2
; CHECK-NEXT:    add a0, a1, a0
; CHECK-NEXT:    sub sp, sp, a0
; CHECK-NEXT:    csrr a0, vlenb
; CHECK-NEXT:    slli a1, a0, 2
; CHECK-NEXT:    add a0, a1, a0
; CHECK-NEXT:    add sp, sp, a0
; CHECK-NEXT:    addi sp, sp, 16
; CHECK-NEXT:    ret
  %v1 = alloca <vscale x 1 x i64>
  %v2 = alloca <vscale x 4 x i64>
  ret void
}

define void @lmul2_and_1() nounwind {
; CHECK-LABEL: lmul2_and_1:
; CHECK:       # %bb.0:
; CHECK-NEXT:    csrr a0, vlenb
; CHECK-NEXT:    slli a1, a0, 1
; CHECK-NEXT:    add a0, a1, a0
; CHECK-NEXT:    sub sp, sp, a0
; CHECK-NEXT:    csrr a0, vlenb
; CHECK-NEXT:    slli a1, a0, 1
; CHECK-NEXT:    add a0, a1, a0
; CHECK-NEXT:    add sp, sp, a0
; CHECK-NEXT:    ret
  %v1 = alloca <vscale x 2 x i64>
  %v2 = alloca <vscale x 1 x i64>
  ret void
}

define void @lmul4_and_1() nounwind {
; CHECK-LABEL: lmul4_and_1:
; CHECK:       # %bb.0:
; CHECK-NEXT:    addi sp, sp, -16
; CHECK-NEXT:    csrr a0, vlenb
; CHECK-NEXT:    slli a1, a0, 2
; CHECK-NEXT:    add a0, a1, a0
; CHECK-NEXT:    sub sp, sp, a0
; CHECK-NEXT:    csrr a0, vlenb
; CHECK-NEXT:    slli a1, a0, 2
; CHECK-NEXT:    add a0, a1, a0
; CHECK-NEXT:    add sp, sp, a0
; CHECK-NEXT:    addi sp, sp, 16
; CHECK-NEXT:    ret
  %v1 = alloca <vscale x 4 x i64>
  %v2 = alloca <vscale x 1 x i64>
  ret void
}

define void @lmul4_and_2() nounwind {
; CHECK-LABEL: lmul4_and_2:
; CHECK:       # %bb.0:
; CHECK-NEXT:    addi sp, sp, -16
; CHECK-NEXT:    csrr a0, vlenb
; CHECK-NEXT:    addi a1, zero, 6
; CHECK-NEXT:    mul a0, a0, a1
; CHECK-NEXT:    sub sp, sp, a0
; CHECK-NEXT:    csrr a0, vlenb
; CHECK-NEXT:    addi a1, zero, 6
; CHECK-NEXT:    mul a0, a0, a1
; CHECK-NEXT:    add sp, sp, a0
; CHECK-NEXT:    addi sp, sp, 16
; CHECK-NEXT:    ret
  %v1 = alloca <vscale x 4 x i64>
  %v2 = alloca <vscale x 2 x i64>
  ret void
}

define void @lmul4_and_2_x2_0() nounwind {
; CHECK-LABEL: lmul4_and_2_x2_0:
; CHECK:       # %bb.0:
; CHECK-NEXT:    addi sp, sp, -16
; CHECK-NEXT:    csrr a0, vlenb
; CHECK-NEXT:    addi a1, zero, 12
; CHECK-NEXT:    mul a0, a0, a1
; CHECK-NEXT:    sub sp, sp, a0
; CHECK-NEXT:    csrr a0, vlenb
; CHECK-NEXT:    addi a1, zero, 12
; CHECK-NEXT:    mul a0, a0, a1
; CHECK-NEXT:    add sp, sp, a0
; CHECK-NEXT:    addi sp, sp, 16
; CHECK-NEXT:    ret
  %v1 = alloca <vscale x 4 x i64>
  %v2 = alloca <vscale x 2 x i64>
  %v3 = alloca <vscale x 4 x i64>
  %v4 = alloca <vscale x 2 x i64>
  ret void
}

define void @lmul4_and_2_x2_1() nounwind {
; CHECK-LABEL: lmul4_and_2_x2_1:
; CHECK:       # %bb.0:
; CHECK-NEXT:    addi sp, sp, -16
; CHECK-NEXT:    csrr a0, vlenb
; CHECK-NEXT:    addi a1, zero, 12
; CHECK-NEXT:    mul a0, a0, a1
; CHECK-NEXT:    sub sp, sp, a0
; CHECK-NEXT:    csrr a0, vlenb
; CHECK-NEXT:    addi a1, zero, 12
; CHECK-NEXT:    mul a0, a0, a1
; CHECK-NEXT:    add sp, sp, a0
; CHECK-NEXT:    addi sp, sp, 16
; CHECK-NEXT:    ret
  %v1 = alloca <vscale x 4 x i64>
  %v3 = alloca <vscale x 4 x i64>
  %v2 = alloca <vscale x 2 x i64>
  %v4 = alloca <vscale x 2 x i64>
  ret void
}


define void @gpr_and_lmul1_and_2() nounwind {
; CHECK-LABEL: gpr_and_lmul1_and_2:
; CHECK:       # %bb.0:
; CHECK-NEXT:    addi sp, sp, -16
; CHECK-NEXT:    csrr a0, vlenb
; CHECK-NEXT:    slli a1, a0, 1
; CHECK-NEXT:    add a0, a1, a0
; CHECK-NEXT:    sub sp, sp, a0
; CHECK-NEXT:    addi a0, zero, 3
; CHECK-NEXT:    sd a0, 8(sp)
; CHECK-NEXT:    csrr a0, vlenb
; CHECK-NEXT:    slli a1, a0, 1
; CHECK-NEXT:    add a0, a1, a0
; CHECK-NEXT:    add sp, sp, a0
; CHECK-NEXT:    addi sp, sp, 16
; CHECK-NEXT:    ret
  %x1 = alloca i64
  %v1 = alloca <vscale x 1 x i64>
  %v2 = alloca <vscale x 2 x i64>
  store volatile i64 3, i64* %x1
  ret void
}

define void @gpr_and_lmul1_and_4() nounwind {
; CHECK-LABEL: gpr_and_lmul1_and_4:
; CHECK:       # %bb.0:
; CHECK-NEXT:    addi sp, sp, -32
<<<<<<< HEAD
=======
; CHECK-NEXT:    sd ra, 24(sp) # 8-byte Folded Spill
; CHECK-NEXT:    sd s0, 16(sp) # 8-byte Folded Spill
; CHECK-NEXT:    addi s0, sp, 32
>>>>>>> 2d7b8c99
; CHECK-NEXT:    csrr a0, vlenb
; CHECK-NEXT:    slli a1, a0, 2
; CHECK-NEXT:    add a0, a1, a0
; CHECK-NEXT:    sub sp, sp, a0
; CHECK-NEXT:    addi a0, zero, 3
<<<<<<< HEAD
; CHECK-NEXT:    sd a0, 24(sp)
; CHECK-NEXT:    csrr a0, vlenb
; CHECK-NEXT:    slli a1, a0, 2
; CHECK-NEXT:    add a0, a1, a0
; CHECK-NEXT:    add sp, sp, a0
=======
; CHECK-NEXT:    sd a0, 8(sp)
; CHECK-NEXT:    addi sp, s0, -32
; CHECK-NEXT:    ld s0, 16(sp) # 8-byte Folded Reload
; CHECK-NEXT:    ld ra, 24(sp) # 8-byte Folded Reload
>>>>>>> 2d7b8c99
; CHECK-NEXT:    addi sp, sp, 32
; CHECK-NEXT:    ret
  %x1 = alloca i64
  %v1 = alloca <vscale x 1 x i64>
  %v2 = alloca <vscale x 4 x i64>
  store volatile i64 3, i64* %x1
  ret void
}

define void @lmul_1_2_4_8() nounwind {
; CHECK-LABEL: lmul_1_2_4_8:
; CHECK:       # %bb.0:
; CHECK-NEXT:    addi sp, sp, -16
; CHECK-NEXT:    csrr a0, vlenb
; CHECK-NEXT:    slli a1, a0, 4
; CHECK-NEXT:    sub a0, a1, a0
; CHECK-NEXT:    sub sp, sp, a0
; CHECK-NEXT:    csrr a0, vlenb
; CHECK-NEXT:    slli a1, a0, 4
; CHECK-NEXT:    sub a0, a1, a0
; CHECK-NEXT:    add sp, sp, a0
; CHECK-NEXT:    addi sp, sp, 16
; CHECK-NEXT:    ret
  %v1 = alloca <vscale x 1 x i64>
  %v2 = alloca <vscale x 2 x i64>
  %v4 = alloca <vscale x 4 x i64>
  %v8 = alloca <vscale x 8 x i64>
  ret void
}

define void @lmul_1_2_4_8_x2_0() nounwind {
; CHECK-LABEL: lmul_1_2_4_8_x2_0:
; CHECK:       # %bb.0:
; CHECK-NEXT:    addi sp, sp, -16
; CHECK-NEXT:    csrr a0, vlenb
; CHECK-NEXT:    addi a1, zero, 30
; CHECK-NEXT:    mul a0, a0, a1
; CHECK-NEXT:    sub sp, sp, a0
; CHECK-NEXT:    csrr a0, vlenb
; CHECK-NEXT:    addi a1, zero, 30
; CHECK-NEXT:    mul a0, a0, a1
; CHECK-NEXT:    add sp, sp, a0
; CHECK-NEXT:    addi sp, sp, 16
; CHECK-NEXT:    ret
  %v1 = alloca <vscale x 1 x i64>
  %v2 = alloca <vscale x 1 x i64>
  %v3 = alloca <vscale x 2 x i64>
  %v4 = alloca <vscale x 2 x i64>
  %v5 = alloca <vscale x 4 x i64>
  %v6 = alloca <vscale x 4 x i64>
  %v7 = alloca <vscale x 8 x i64>
  %v8 = alloca <vscale x 8 x i64>
  ret void
}

define void @lmul_1_2_4_8_x2_1() nounwind {
; CHECK-LABEL: lmul_1_2_4_8_x2_1:
; CHECK:       # %bb.0:
; CHECK-NEXT:    addi sp, sp, -16
; CHECK-NEXT:    csrr a0, vlenb
; CHECK-NEXT:    addi a1, zero, 30
; CHECK-NEXT:    mul a0, a0, a1
; CHECK-NEXT:    sub sp, sp, a0
; CHECK-NEXT:    csrr a0, vlenb
; CHECK-NEXT:    addi a1, zero, 30
; CHECK-NEXT:    mul a0, a0, a1
; CHECK-NEXT:    add sp, sp, a0
; CHECK-NEXT:    addi sp, sp, 16
; CHECK-NEXT:    ret
  %v8 = alloca <vscale x 8 x i64>
  %v7 = alloca <vscale x 8 x i64>
  %v6 = alloca <vscale x 4 x i64>
  %v5 = alloca <vscale x 4 x i64>
  %v4 = alloca <vscale x 2 x i64>
  %v3 = alloca <vscale x 2 x i64>
  %v2 = alloca <vscale x 1 x i64>
  %v1 = alloca <vscale x 1 x i64>
  ret void
}

define void @masks() nounwind {
; CHECK-LABEL: masks:
; CHECK:       # %bb.0:
; CHECK-NEXT:    csrr a0, vlenb
; CHECK-NEXT:    slli a0, a0, 2
; CHECK-NEXT:    sub sp, sp, a0
; CHECK-NEXT:    csrr a0, vlenb
; CHECK-NEXT:    slli a0, a0, 2
; CHECK-NEXT:    add sp, sp, a0
; CHECK-NEXT:    ret
  %v1 = alloca <vscale x 1 x i1>
  %v2 = alloca <vscale x 2 x i1>
  %v4 = alloca <vscale x 4 x i1>
  %v8 = alloca <vscale x 8 x i1>
  ret void
}<|MERGE_RESOLUTION|>--- conflicted
+++ resolved
@@ -31,14 +31,12 @@
 define void @lmul4() nounwind {
 ; CHECK-LABEL: lmul4:
 ; CHECK:       # %bb.0:
-; CHECK-NEXT:    addi sp, sp, -16
 ; CHECK-NEXT:    csrr a0, vlenb
 ; CHECK-NEXT:    slli a0, a0, 2
 ; CHECK-NEXT:    sub sp, sp, a0
 ; CHECK-NEXT:    csrr a0, vlenb
 ; CHECK-NEXT:    slli a0, a0, 2
 ; CHECK-NEXT:    add sp, sp, a0
-; CHECK-NEXT:    addi sp, sp, 16
 ; CHECK-NEXT:    ret
   %v = alloca <vscale x 4 x i64>
   ret void
@@ -47,14 +45,12 @@
 define void @lmul8() nounwind {
 ; CHECK-LABEL: lmul8:
 ; CHECK:       # %bb.0:
-; CHECK-NEXT:    addi sp, sp, -16
 ; CHECK-NEXT:    csrr a0, vlenb
 ; CHECK-NEXT:    slli a0, a0, 3
 ; CHECK-NEXT:    sub sp, sp, a0
 ; CHECK-NEXT:    csrr a0, vlenb
 ; CHECK-NEXT:    slli a0, a0, 3
 ; CHECK-NEXT:    add sp, sp, a0
-; CHECK-NEXT:    addi sp, sp, 16
 ; CHECK-NEXT:    ret
   %v = alloca <vscale x 8 x i64>
   ret void
@@ -80,7 +76,6 @@
 define void @lmul2_and_4() nounwind {
 ; CHECK-LABEL: lmul2_and_4:
 ; CHECK:       # %bb.0:
-; CHECK-NEXT:    addi sp, sp, -16
 ; CHECK-NEXT:    csrr a0, vlenb
 ; CHECK-NEXT:    addi a1, zero, 6
 ; CHECK-NEXT:    mul a0, a0, a1
@@ -89,7 +84,6 @@
 ; CHECK-NEXT:    addi a1, zero, 6
 ; CHECK-NEXT:    mul a0, a0, a1
 ; CHECK-NEXT:    add sp, sp, a0
-; CHECK-NEXT:    addi sp, sp, 16
 ; CHECK-NEXT:    ret
   %v1 = alloca <vscale x 2 x i64>
   %v2 = alloca <vscale x 4 x i64>
@@ -99,16 +93,14 @@
 define void @lmul1_and_4() nounwind {
 ; CHECK-LABEL: lmul1_and_4:
 ; CHECK:       # %bb.0:
-; CHECK-NEXT:    addi sp, sp, -16
-; CHECK-NEXT:    csrr a0, vlenb
-; CHECK-NEXT:    slli a1, a0, 2
-; CHECK-NEXT:    add a0, a1, a0
-; CHECK-NEXT:    sub sp, sp, a0
-; CHECK-NEXT:    csrr a0, vlenb
-; CHECK-NEXT:    slli a1, a0, 2
-; CHECK-NEXT:    add a0, a1, a0
-; CHECK-NEXT:    add sp, sp, a0
-; CHECK-NEXT:    addi sp, sp, 16
+; CHECK-NEXT:    csrr a0, vlenb
+; CHECK-NEXT:    slli a1, a0, 2
+; CHECK-NEXT:    add a0, a1, a0
+; CHECK-NEXT:    sub sp, sp, a0
+; CHECK-NEXT:    csrr a0, vlenb
+; CHECK-NEXT:    slli a1, a0, 2
+; CHECK-NEXT:    add a0, a1, a0
+; CHECK-NEXT:    add sp, sp, a0
 ; CHECK-NEXT:    ret
   %v1 = alloca <vscale x 1 x i64>
   %v2 = alloca <vscale x 4 x i64>
@@ -135,16 +127,14 @@
 define void @lmul4_and_1() nounwind {
 ; CHECK-LABEL: lmul4_and_1:
 ; CHECK:       # %bb.0:
-; CHECK-NEXT:    addi sp, sp, -16
-; CHECK-NEXT:    csrr a0, vlenb
-; CHECK-NEXT:    slli a1, a0, 2
-; CHECK-NEXT:    add a0, a1, a0
-; CHECK-NEXT:    sub sp, sp, a0
-; CHECK-NEXT:    csrr a0, vlenb
-; CHECK-NEXT:    slli a1, a0, 2
-; CHECK-NEXT:    add a0, a1, a0
-; CHECK-NEXT:    add sp, sp, a0
-; CHECK-NEXT:    addi sp, sp, 16
+; CHECK-NEXT:    csrr a0, vlenb
+; CHECK-NEXT:    slli a1, a0, 2
+; CHECK-NEXT:    add a0, a1, a0
+; CHECK-NEXT:    sub sp, sp, a0
+; CHECK-NEXT:    csrr a0, vlenb
+; CHECK-NEXT:    slli a1, a0, 2
+; CHECK-NEXT:    add a0, a1, a0
+; CHECK-NEXT:    add sp, sp, a0
 ; CHECK-NEXT:    ret
   %v1 = alloca <vscale x 4 x i64>
   %v2 = alloca <vscale x 1 x i64>
@@ -154,7 +144,6 @@
 define void @lmul4_and_2() nounwind {
 ; CHECK-LABEL: lmul4_and_2:
 ; CHECK:       # %bb.0:
-; CHECK-NEXT:    addi sp, sp, -16
 ; CHECK-NEXT:    csrr a0, vlenb
 ; CHECK-NEXT:    addi a1, zero, 6
 ; CHECK-NEXT:    mul a0, a0, a1
@@ -163,7 +152,6 @@
 ; CHECK-NEXT:    addi a1, zero, 6
 ; CHECK-NEXT:    mul a0, a0, a1
 ; CHECK-NEXT:    add sp, sp, a0
-; CHECK-NEXT:    addi sp, sp, 16
 ; CHECK-NEXT:    ret
   %v1 = alloca <vscale x 4 x i64>
   %v2 = alloca <vscale x 2 x i64>
@@ -173,7 +161,6 @@
 define void @lmul4_and_2_x2_0() nounwind {
 ; CHECK-LABEL: lmul4_and_2_x2_0:
 ; CHECK:       # %bb.0:
-; CHECK-NEXT:    addi sp, sp, -16
 ; CHECK-NEXT:    csrr a0, vlenb
 ; CHECK-NEXT:    addi a1, zero, 12
 ; CHECK-NEXT:    mul a0, a0, a1
@@ -182,7 +169,6 @@
 ; CHECK-NEXT:    addi a1, zero, 12
 ; CHECK-NEXT:    mul a0, a0, a1
 ; CHECK-NEXT:    add sp, sp, a0
-; CHECK-NEXT:    addi sp, sp, 16
 ; CHECK-NEXT:    ret
   %v1 = alloca <vscale x 4 x i64>
   %v2 = alloca <vscale x 2 x i64>
@@ -194,7 +180,6 @@
 define void @lmul4_and_2_x2_1() nounwind {
 ; CHECK-LABEL: lmul4_and_2_x2_1:
 ; CHECK:       # %bb.0:
-; CHECK-NEXT:    addi sp, sp, -16
 ; CHECK-NEXT:    csrr a0, vlenb
 ; CHECK-NEXT:    addi a1, zero, 12
 ; CHECK-NEXT:    mul a0, a0, a1
@@ -203,7 +188,6 @@
 ; CHECK-NEXT:    addi a1, zero, 12
 ; CHECK-NEXT:    mul a0, a0, a1
 ; CHECK-NEXT:    add sp, sp, a0
-; CHECK-NEXT:    addi sp, sp, 16
 ; CHECK-NEXT:    ret
   %v1 = alloca <vscale x 4 x i64>
   %v3 = alloca <vscale x 4 x i64>
@@ -239,31 +223,18 @@
 define void @gpr_and_lmul1_and_4() nounwind {
 ; CHECK-LABEL: gpr_and_lmul1_and_4:
 ; CHECK:       # %bb.0:
-; CHECK-NEXT:    addi sp, sp, -32
-<<<<<<< HEAD
-=======
-; CHECK-NEXT:    sd ra, 24(sp) # 8-byte Folded Spill
-; CHECK-NEXT:    sd s0, 16(sp) # 8-byte Folded Spill
-; CHECK-NEXT:    addi s0, sp, 32
->>>>>>> 2d7b8c99
+; CHECK-NEXT:    addi sp, sp, -16
 ; CHECK-NEXT:    csrr a0, vlenb
 ; CHECK-NEXT:    slli a1, a0, 2
 ; CHECK-NEXT:    add a0, a1, a0
 ; CHECK-NEXT:    sub sp, sp, a0
 ; CHECK-NEXT:    addi a0, zero, 3
-<<<<<<< HEAD
-; CHECK-NEXT:    sd a0, 24(sp)
-; CHECK-NEXT:    csrr a0, vlenb
-; CHECK-NEXT:    slli a1, a0, 2
-; CHECK-NEXT:    add a0, a1, a0
-; CHECK-NEXT:    add sp, sp, a0
-=======
 ; CHECK-NEXT:    sd a0, 8(sp)
-; CHECK-NEXT:    addi sp, s0, -32
-; CHECK-NEXT:    ld s0, 16(sp) # 8-byte Folded Reload
-; CHECK-NEXT:    ld ra, 24(sp) # 8-byte Folded Reload
->>>>>>> 2d7b8c99
-; CHECK-NEXT:    addi sp, sp, 32
+; CHECK-NEXT:    csrr a0, vlenb
+; CHECK-NEXT:    slli a1, a0, 2
+; CHECK-NEXT:    add a0, a1, a0
+; CHECK-NEXT:    add sp, sp, a0
+; CHECK-NEXT:    addi sp, sp, 16
 ; CHECK-NEXT:    ret
   %x1 = alloca i64
   %v1 = alloca <vscale x 1 x i64>
@@ -275,7 +246,6 @@
 define void @lmul_1_2_4_8() nounwind {
 ; CHECK-LABEL: lmul_1_2_4_8:
 ; CHECK:       # %bb.0:
-; CHECK-NEXT:    addi sp, sp, -16
 ; CHECK-NEXT:    csrr a0, vlenb
 ; CHECK-NEXT:    slli a1, a0, 4
 ; CHECK-NEXT:    sub a0, a1, a0
@@ -284,7 +254,6 @@
 ; CHECK-NEXT:    slli a1, a0, 4
 ; CHECK-NEXT:    sub a0, a1, a0
 ; CHECK-NEXT:    add sp, sp, a0
-; CHECK-NEXT:    addi sp, sp, 16
 ; CHECK-NEXT:    ret
   %v1 = alloca <vscale x 1 x i64>
   %v2 = alloca <vscale x 2 x i64>
@@ -296,7 +265,6 @@
 define void @lmul_1_2_4_8_x2_0() nounwind {
 ; CHECK-LABEL: lmul_1_2_4_8_x2_0:
 ; CHECK:       # %bb.0:
-; CHECK-NEXT:    addi sp, sp, -16
 ; CHECK-NEXT:    csrr a0, vlenb
 ; CHECK-NEXT:    addi a1, zero, 30
 ; CHECK-NEXT:    mul a0, a0, a1
@@ -305,7 +273,6 @@
 ; CHECK-NEXT:    addi a1, zero, 30
 ; CHECK-NEXT:    mul a0, a0, a1
 ; CHECK-NEXT:    add sp, sp, a0
-; CHECK-NEXT:    addi sp, sp, 16
 ; CHECK-NEXT:    ret
   %v1 = alloca <vscale x 1 x i64>
   %v2 = alloca <vscale x 1 x i64>
@@ -321,7 +288,6 @@
 define void @lmul_1_2_4_8_x2_1() nounwind {
 ; CHECK-LABEL: lmul_1_2_4_8_x2_1:
 ; CHECK:       # %bb.0:
-; CHECK-NEXT:    addi sp, sp, -16
 ; CHECK-NEXT:    csrr a0, vlenb
 ; CHECK-NEXT:    addi a1, zero, 30
 ; CHECK-NEXT:    mul a0, a0, a1
@@ -330,7 +296,6 @@
 ; CHECK-NEXT:    addi a1, zero, 30
 ; CHECK-NEXT:    mul a0, a0, a1
 ; CHECK-NEXT:    add sp, sp, a0
-; CHECK-NEXT:    addi sp, sp, 16
 ; CHECK-NEXT:    ret
   %v8 = alloca <vscale x 8 x i64>
   %v7 = alloca <vscale x 8 x i64>

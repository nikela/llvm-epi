--- conflicted
+++ resolved
@@ -16,58 +16,52 @@
 ; CHECK-NEXT: Assumption Cache Tracker
 ; CHECK-NEXT: Profile summary info
 ; CHECK-NEXT: Machine Branch Probability Analysis
-; CHECK-NEXT:   ModulePass Manager
-; CHECK-NEXT:     Pre-ISel Intrinsic Lowering
-; CHECK-NEXT:     FunctionPass Manager
-; CHECK-NEXT:       Expand Atomic instructions
-<<<<<<< HEAD
-; CHECK-NEXT:       EPI Fold Broadcast Intrinsics
-; CHECK-NEXT:       EPI FMA Contraction
-; CHECK-NEXT:       FunctionPass Manager
-; CHECK-NEXT:       Dominator Tree Construction
-; CHECK-NEXT:       FunctionPass Manager
-; CHECK-NEXT:       Dominator Tree Construction
-; CHECK-NEXT:       Natural Loop Information
-; CHECK-NEXT:       RISCV gather/scatter lowering
-=======
->>>>>>> a8b21bbd
-; CHECK-NEXT:       Module Verifier
-; CHECK-NEXT:       Lower Garbage Collection Instructions
-; CHECK-NEXT:       Shadow Stack GC Lowering
-; CHECK-NEXT:       Lower constant intrinsics
-; CHECK-NEXT:       Remove unreachable blocks from the CFG
-; CHECK-NEXT:       Expand vector predication intrinsics
-; CHECK-NEXT:       Scalarize Masked Memory Intrinsics
-; CHECK-NEXT:       Expand reduction intrinsics
-; CHECK-NEXT:       Exception handling preparation
-; CHECK-NEXT:       Safe Stack instrumentation pass
-; CHECK-NEXT:       Insert stack protectors
-; CHECK-NEXT:       Module Verifier
-; CHECK-NEXT:       RISCV DAG->DAG Pattern Instruction Selection
-; CHECK-NEXT:       Finalize ISel and expand pseudo-instructions
-; CHECK-NEXT:       Local Stack Slot Allocation
-; CHECK-NEXT:       RISCV Insert VSETVLI pass
-; CHECK-NEXT:       Eliminate PHI nodes for register allocation
-; CHECK-NEXT:       Two-Address instruction pass
-; CHECK-NEXT:       Fast Register Allocator
-; CHECK-NEXT:       Remove Redundant DEBUG_VALUE analysis
-; CHECK-NEXT:       Fixup Statepoint Caller Saved
-; CHECK-NEXT:       Lazy Machine Block Frequency Analysis
-; CHECK-NEXT:       Machine Optimization Remark Emitter
-; CHECK-NEXT:       Prologue/Epilogue Insertion & Frame Finalization
-; CHECK-NEXT:       Post-RA pseudo instruction expansion pass
-; CHECK-NEXT:       Analyze Machine Code For Garbage Collection
-; CHECK-NEXT:       Insert fentry calls
-; CHECK-NEXT:       Insert XRay ops
-; CHECK-NEXT:       Implement the 'patchable-function' attribute
-; CHECK-NEXT:       Branch relaxation pass
-; CHECK-NEXT:       RISCV Make Compressible
-; CHECK-NEXT:       Contiguously Lay Out Funclets
-; CHECK-NEXT:       StackMap Liveness Analysis
-; CHECK-NEXT:       Live DEBUG_VALUE analysis
-; CHECK-NEXT:       RISCV pseudo instruction expansion pass
-; CHECK-NEXT:       RISCV atomic pseudo instruction expansion pass
-; CHECK-NEXT:       Lazy Machine Block Frequency Analysis
-; CHECK-NEXT:       Machine Optimization Remark Emitter
-; CHECK-NEXT:       RISCV Assembly Printer
-; CHECK-NEXT:       Free MachineFunction+; CHECK-NEXT:  ModulePass Manager
+; CHECK-NEXT:    Pre-ISel Intrinsic Lowering
+; CHECK-NEXT:    FunctionPass Manager
+; CHECK-NEXT:      Expand Atomic instructions
+; CHECK-NEXT:      EPI Fold Broadcast Intrinsics
+; CHECK-NEXT:    EPI FMA Contraction
+; CHECK-NEXT:      FunctionPass Manager
+; CHECK-NEXT:        Dominator Tree Construction
+; CHECK-NEXT:    FunctionPass Manager
+; CHECK-NEXT:      Module Verifier
+; CHECK-NEXT:      Lower Garbage Collection Instructions
+; CHECK-NEXT:      Shadow Stack GC Lowering
+; CHECK-NEXT:      Lower constant intrinsics
+; CHECK-NEXT:      Remove unreachable blocks from the CFG
+; CHECK-NEXT:      Expand vector predication intrinsics
+; CHECK-NEXT:      Scalarize Masked Memory Intrinsics
+; CHECK-NEXT:      Expand reduction intrinsics
+; CHECK-NEXT:      Exception handling preparation
+; CHECK-NEXT:      Safe Stack instrumentation pass
+; CHECK-NEXT:      Insert stack protectors
+; CHECK-NEXT:      Module Verifier
+; CHECK-NEXT:      RISCV DAG->DAG Pattern Instruction Selection
+; CHECK-NEXT:      Finalize ISel and expand pseudo-instructions
+; CHECK-NEXT:      Local Stack Slot Allocation
+; CHECK-NEXT:      RISCV Insert VSETVLI pass
+; CHECK-NEXT:      Eliminate PHI nodes for register allocation
+; CHECK-NEXT:      Two-Address instruction pass
+; CHECK-NEXT:      Fast Register Allocator
+; CHECK-NEXT:      Remove Redundant DEBUG_VALUE analysis
+; CHECK-NEXT:      Fixup Statepoint Caller Saved
+; CHECK-NEXT:      Lazy Machine Block Frequency Analysis
+; CHECK-NEXT:      Machine Optimization Remark Emitter
+; CHECK-NEXT:      Prologue/Epilogue Insertion & Frame Finalization
+; CHECK-NEXT:      Post-RA pseudo instruction expansion pass
+; CHECK-NEXT:      Analyze Machine Code For Garbage Collection
+; CHECK-NEXT:      Insert fentry calls
+; CHECK-NEXT:      Insert XRay ops
+; CHECK-NEXT:      Implement the 'patchable-function' attribute
+; CHECK-NEXT:      Branch relaxation pass
+; CHECK-NEXT:      RISCV Make Compressible
+; CHECK-NEXT:      Contiguously Lay Out Funclets
+; CHECK-NEXT:      StackMap Liveness Analysis
+; CHECK-NEXT:      Live DEBUG_VALUE analysis
+; CHECK-NEXT:      RISCV pseudo instruction expansion pass
+; CHECK-NEXT:      RISCV atomic pseudo instruction expansion pass
+; CHECK-NEXT:      Lazy Machine Block Frequency Analysis
+; CHECK-NEXT:      Machine Optimization Remark Emitter
+; CHECK-NEXT:      RISCV Assembly Printer
+; CHECK-NEXT:      Free MachineFunction
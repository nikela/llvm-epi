; NOTE: Assertions have been autogenerated by utils/update_llc_test_checks.py
; RUN: llc < %s -mtriple=aarch64-none-eabi | FileCheck %s

define void @vld2(ptr nocapture readonly %pSrc, ptr noalias nocapture %pDst, i32 %numSamples) {
; CHECK-LABEL: vld2:
; CHECK:       // %bb.0: // %entry
; CHECK-NEXT:    mov x8, xzr
; CHECK-NEXT:  .LBB0_1: // %vector.body
; CHECK-NEXT:    // =>This Inner Loop Header: Depth=1
; CHECK-NEXT:    ld2 { v0.4s, v1.4s }, [x0], #32
; CHECK-NEXT:    fmul v2.4s, v0.4s, v0.4s
; CHECK-NEXT:    fmla v2.4s, v1.4s, v1.4s
; CHECK-NEXT:    str q2, [x1, x8]
; CHECK-NEXT:    add x8, x8, #16
; CHECK-NEXT:    cmp x8, #1, lsl #12 // =4096
; CHECK-NEXT:    b.ne .LBB0_1
; CHECK-NEXT:  // %bb.2: // %while.end
; CHECK-NEXT:    ret
entry:
  br label %vector.body

vector.body:                                      ; preds = %vector.body, %entry
  %index = phi i64 [ 0, %entry ], [ %index.next, %vector.body ]
  %0 = shl i64 %index, 1
  %next.gep = getelementptr float, ptr %pSrc, i64 %0
  %next.gep19 = getelementptr float, ptr %pDst, i64 %index
  %wide.vec = load <8 x float>, ptr %next.gep, align 4
  %1 = fmul fast <8 x float> %wide.vec, %wide.vec
  %2 = shufflevector <8 x float> %1, <8 x float> undef, <4 x i32> <i32 0, i32 2, i32 4, i32 6>
  %3 = fmul fast <8 x float> %wide.vec, %wide.vec
  %4 = shufflevector <8 x float> %3, <8 x float> undef, <4 x i32> <i32 1, i32 3, i32 5, i32 7>
  %5 = fadd fast <4 x float> %4, %2
  store <4 x float> %5, ptr %next.gep19, align 4
  %index.next = add i64 %index, 4
  %6 = icmp eq i64 %index.next, 1024
  br i1 %6, label %while.end, label %vector.body

while.end:                                        ; preds = %vector.body
  ret void
}

define void @vld3(ptr nocapture readonly %pSrc, ptr noalias nocapture %pDst, i32 %numSamples) {
; CHECK-LABEL: vld3:
; CHECK:       // %bb.0: // %entry
; CHECK-NEXT:    mov x8, xzr
; CHECK-NEXT:  .LBB1_1: // %vector.body
; CHECK-NEXT:    // =>This Inner Loop Header: Depth=1
; CHECK-NEXT:    ld3 { v0.4s, v1.4s, v2.4s }, [x0], #48
; CHECK-NEXT:    fmul v3.4s, v0.4s, v0.4s
; CHECK-NEXT:    fmla v3.4s, v1.4s, v1.4s
; CHECK-NEXT:    fmla v3.4s, v2.4s, v2.4s
; CHECK-NEXT:    str q3, [x1, x8]
; CHECK-NEXT:    add x8, x8, #16
; CHECK-NEXT:    cmp x8, #1, lsl #12 // =4096
; CHECK-NEXT:    b.ne .LBB1_1
; CHECK-NEXT:  // %bb.2: // %while.end
; CHECK-NEXT:    ret
entry:
  br label %vector.body

vector.body:                                      ; preds = %vector.body, %entry
  %index = phi i64 [ 0, %entry ], [ %index.next, %vector.body ]
  %0 = mul i64 %index, 3
  %next.gep = getelementptr float, ptr %pSrc, i64 %0
  %next.gep23 = getelementptr float, ptr %pDst, i64 %index
  %wide.vec = load <12 x float>, ptr %next.gep, align 4
  %1 = fmul fast <12 x float> %wide.vec, %wide.vec
  %2 = shufflevector <12 x float> %1, <12 x float> undef, <4 x i32> <i32 0, i32 3, i32 6, i32 9>
  %3 = fmul fast <12 x float> %wide.vec, %wide.vec
  %4 = shufflevector <12 x float> %3, <12 x float> undef, <4 x i32> <i32 1, i32 4, i32 7, i32 10>
  %5 = fadd fast <4 x float> %4, %2
  %6 = fmul fast <12 x float> %wide.vec, %wide.vec
  %7 = shufflevector <12 x float> %6, <12 x float> undef, <4 x i32> <i32 2, i32 5, i32 8, i32 11>
  %8 = fadd fast <4 x float> %5, %7
  store <4 x float> %8, ptr %next.gep23, align 4
  %index.next = add i64 %index, 4
  %9 = icmp eq i64 %index.next, 1024
  br i1 %9, label %while.end, label %vector.body

while.end:                                        ; preds = %vector.body
  ret void
}

define void @vld4(ptr nocapture readonly %pSrc, ptr noalias nocapture %pDst, i32 %numSamples) {
; CHECK-LABEL: vld4:
; CHECK:       // %bb.0: // %entry
; CHECK-NEXT:    mov x8, xzr
; CHECK-NEXT:  .LBB2_1: // %vector.body
; CHECK-NEXT:    // =>This Inner Loop Header: Depth=1
; CHECK-NEXT:    ld4 { v0.4s, v1.4s, v2.4s, v3.4s }, [x0], #64
; CHECK-NEXT:    fmul v4.4s, v0.4s, v0.4s
; CHECK-NEXT:    add x9, x1, x8
; CHECK-NEXT:    add x8, x8, #32
; CHECK-NEXT:    cmp x8, #2, lsl #12 // =8192
; CHECK-NEXT:    fmla v4.4s, v1.4s, v1.4s
; CHECK-NEXT:    fmul v5.4s, v2.4s, v2.4s
; CHECK-NEXT:    fmla v5.4s, v3.4s, v3.4s
; CHECK-NEXT:    st2 { v4.4s, v5.4s }, [x9]
; CHECK-NEXT:    b.ne .LBB2_1
; CHECK-NEXT:  // %bb.2: // %while.end
; CHECK-NEXT:    ret
entry:
  br label %vector.body

vector.body:                                      ; preds = %vector.body, %entry
  %index = phi i64 [ 0, %entry ], [ %index.next, %vector.body ]
  %0 = shl i64 %index, 2
  %next.gep = getelementptr float, ptr %pSrc, i64 %0
  %1 = shl i64 %index, 1
  %wide.vec = load <16 x float>, ptr %next.gep, align 4
  %2 = fmul fast <16 x float> %wide.vec, %wide.vec
  %3 = shufflevector <16 x float> %2, <16 x float> undef, <4 x i32> <i32 0, i32 4, i32 8, i32 12>
  %4 = fmul fast <16 x float> %wide.vec, %wide.vec
  %5 = shufflevector <16 x float> %4, <16 x float> undef, <4 x i32> <i32 1, i32 5, i32 9, i32 13>
  %6 = fadd fast <4 x float> %5, %3
  %7 = fmul fast <16 x float> %wide.vec, %wide.vec
  %8 = shufflevector <16 x float> %7, <16 x float> undef, <4 x i32> <i32 2, i32 6, i32 10, i32 14>
  %9 = fmul fast <16 x float> %wide.vec, %wide.vec
  %10 = shufflevector <16 x float> %9, <16 x float> undef, <4 x i32> <i32 3, i32 7, i32 11, i32 15>
  %11 = fadd fast <4 x float> %10, %8
  %12 = getelementptr inbounds float, ptr %pDst, i64 %1
  %interleaved.vec = shufflevector <4 x float> %6, <4 x float> %11, <8 x i32> <i32 0, i32 4, i32 1, i32 5, i32 2, i32 6, i32 3, i32 7>
  store <8 x float> %interleaved.vec, ptr %12, align 4
  %index.next = add i64 %index, 4
  %13 = icmp eq i64 %index.next, 1024
  br i1 %13, label %while.end, label %vector.body

while.end:                                        ; preds = %vector.body
  ret void
}

define void @twosrc(ptr nocapture readonly %pSrc, ptr nocapture readonly %pSrc2, ptr noalias nocapture %pDst, i32 %numSamples) {
; CHECK-LABEL: twosrc:
; CHECK:       // %bb.0: // %entry
; CHECK-NEXT:    mov x8, xzr
; CHECK-NEXT:  .LBB3_1: // %vector.body
; CHECK-NEXT:    // =>This Inner Loop Header: Depth=1
; CHECK-NEXT:    add x9, x0, x8
; CHECK-NEXT:    ld2 { v0.4s, v1.4s }, [x9]
; CHECK-NEXT:    add x9, x1, x8
; CHECK-NEXT:    add x8, x8, #32
; CHECK-NEXT:    cmp x8, #2, lsl #12 // =8192
; CHECK-NEXT:    ld2 { v2.4s, v3.4s }, [x9]
; CHECK-NEXT:    fmul v4.4s, v2.4s, v0.4s
; CHECK-NEXT:    fmla v4.4s, v1.4s, v3.4s
; CHECK-NEXT:    str q4, [x2], #16
; CHECK-NEXT:    b.ne .LBB3_1
; CHECK-NEXT:  // %bb.2: // %while.end
; CHECK-NEXT:    ret
entry:
  br label %vector.body

vector.body:                                      ; preds = %vector.body, %entry
  %index = phi i64 [ 0, %entry ], [ %index.next, %vector.body ]
  %0 = shl i64 %index, 1
  %next.gep = getelementptr float, ptr %pSrc, i64 %0
  %1 = shl i64 %index, 1
  %next.gep23 = getelementptr float, ptr %pSrc2, i64 %1
  %next.gep24 = getelementptr float, ptr %pDst, i64 %index
  %wide.vec = load <8 x float>, ptr %next.gep, align 4
  %wide.vec26 = load <8 x float>, ptr %next.gep23, align 4
  %2 = fmul fast <8 x float> %wide.vec26, %wide.vec
  %3 = shufflevector <8 x float> %2, <8 x float> undef, <4 x i32> <i32 0, i32 2, i32 4, i32 6>
  %4 = fmul fast <8 x float> %wide.vec26, %wide.vec
  %5 = shufflevector <8 x float> %4, <8 x float> undef, <4 x i32> <i32 1, i32 3, i32 5, i32 7>
  %6 = fadd fast <4 x float> %5, %3
  store <4 x float> %6, ptr %next.gep24, align 4
  %index.next = add i64 %index, 4
  %7 = icmp eq i64 %index.next, 1024
  br i1 %7, label %while.end, label %vector.body

while.end:                                        ; preds = %vector.body
  ret void
}

define void @vld2_multiuse(ptr nocapture readonly %pSrc, ptr noalias nocapture %pDst, i32 %numSamples) {
; CHECK-LABEL: vld2_multiuse:
; CHECK:       // %bb.0: // %entry
; CHECK-NEXT:    mov x8, xzr
; CHECK-NEXT:  .LBB4_1: // %vector.body
; CHECK-NEXT:    // =>This Inner Loop Header: Depth=1
; CHECK-NEXT:    ld2 { v0.4s, v1.4s }, [x0], #32
; CHECK-NEXT:    fmul v2.4s, v0.4s, v0.4s
; CHECK-NEXT:    fmla v2.4s, v1.4s, v1.4s
; CHECK-NEXT:    str q2, [x1, x8]
; CHECK-NEXT:    add x8, x8, #16
; CHECK-NEXT:    cmp x8, #1, lsl #12 // =4096
; CHECK-NEXT:    b.ne .LBB4_1
; CHECK-NEXT:  // %bb.2: // %while.end
; CHECK-NEXT:    ret
entry:
  br label %vector.body

vector.body:                                      ; preds = %vector.body, %entry
  %index = phi i64 [ 0, %entry ], [ %index.next, %vector.body ]
  %0 = shl i64 %index, 1
  %next.gep = getelementptr float, ptr %pSrc, i64 %0
  %next.gep19 = getelementptr float, ptr %pDst, i64 %index
  %wide.vec = load <8 x float>, ptr %next.gep, align 4
  %1 = fmul fast <8 x float> %wide.vec, %wide.vec
  %2 = shufflevector <8 x float> %1, <8 x float> undef, <4 x i32> <i32 0, i32 2, i32 4, i32 6>
  %3 = shufflevector <8 x float> %1, <8 x float> undef, <4 x i32> <i32 1, i32 3, i32 5, i32 7>
  %4 = fadd fast <4 x float> %3, %2
  store <4 x float> %4, ptr %next.gep19, align 4
  %index.next = add i64 %index, 4
  %5 = icmp eq i64 %index.next, 1024
  br i1 %5, label %while.end, label %vector.body

while.end:                                        ; preds = %vector.body
  ret void
}

define void @vld3_multiuse(ptr nocapture readonly %pSrc, ptr noalias nocapture %pDst, i32 %numSamples) {
; CHECK-LABEL: vld3_multiuse:
; CHECK:       // %bb.0: // %entry
; CHECK-NEXT:    mov x8, xzr
; CHECK-NEXT:  .LBB5_1: // %vector.body
; CHECK-NEXT:    // =>This Inner Loop Header: Depth=1
; CHECK-NEXT:    ld3 { v0.4s, v1.4s, v2.4s }, [x0], #48
; CHECK-NEXT:    fmul v3.4s, v0.4s, v0.4s
; CHECK-NEXT:    fmla v3.4s, v1.4s, v1.4s
; CHECK-NEXT:    fmla v3.4s, v2.4s, v2.4s
; CHECK-NEXT:    str q3, [x1, x8]
; CHECK-NEXT:    add x8, x8, #16
; CHECK-NEXT:    cmp x8, #1, lsl #12 // =4096
; CHECK-NEXT:    b.ne .LBB5_1
; CHECK-NEXT:  // %bb.2: // %while.end
; CHECK-NEXT:    ret
entry:
  br label %vector.body

vector.body:                                      ; preds = %vector.body, %entry
  %index = phi i64 [ 0, %entry ], [ %index.next, %vector.body ]
  %0 = mul i64 %index, 3
  %next.gep = getelementptr float, ptr %pSrc, i64 %0
  %next.gep23 = getelementptr float, ptr %pDst, i64 %index
  %wide.vec = load <12 x float>, ptr %next.gep, align 4
  %1 = fmul fast <12 x float> %wide.vec, %wide.vec
  %2 = shufflevector <12 x float> %1, <12 x float> undef, <4 x i32> <i32 0, i32 3, i32 6, i32 9>
  %3 = shufflevector <12 x float> %1, <12 x float> undef, <4 x i32> <i32 1, i32 4, i32 7, i32 10>
  %4 = fadd fast <4 x float> %3, %2
  %5 = shufflevector <12 x float> %1, <12 x float> undef, <4 x i32> <i32 2, i32 5, i32 8, i32 11>
  %6 = fadd fast <4 x float> %4, %5
  store <4 x float> %6, ptr %next.gep23, align 4
  %index.next = add i64 %index, 4
  %7 = icmp eq i64 %index.next, 1024
  br i1 %7, label %while.end, label %vector.body

while.end:                                        ; preds = %vector.body
  ret void
}

define void @vld4_multiuse(ptr nocapture readonly %pSrc, ptr noalias nocapture %pDst, i32 %numSamples) {
; CHECK-LABEL: vld4_multiuse:
; CHECK:       // %bb.0: // %entry
; CHECK-NEXT:    mov x8, xzr
; CHECK-NEXT:  .LBB6_1: // %vector.body
; CHECK-NEXT:    // =>This Inner Loop Header: Depth=1
; CHECK-NEXT:    ld4 { v0.4s, v1.4s, v2.4s, v3.4s }, [x0], #64
; CHECK-NEXT:    fmul v4.4s, v0.4s, v0.4s
; CHECK-NEXT:    add x9, x1, x8
; CHECK-NEXT:    add x8, x8, #32
; CHECK-NEXT:    cmp x8, #2, lsl #12 // =8192
; CHECK-NEXT:    fmla v4.4s, v1.4s, v1.4s
; CHECK-NEXT:    fmul v5.4s, v2.4s, v2.4s
; CHECK-NEXT:    fmla v5.4s, v3.4s, v3.4s
; CHECK-NEXT:    st2 { v4.4s, v5.4s }, [x9]
; CHECK-NEXT:    b.ne .LBB6_1
; CHECK-NEXT:  // %bb.2: // %while.end
; CHECK-NEXT:    ret
entry:
  br label %vector.body

vector.body:                                      ; preds = %vector.body, %entry
  %index = phi i64 [ 0, %entry ], [ %index.next, %vector.body ]
  %0 = shl i64 %index, 2
  %next.gep = getelementptr float, ptr %pSrc, i64 %0
  %1 = shl i64 %index, 1
  %wide.vec = load <16 x float>, ptr %next.gep, align 4
  %2 = fmul fast <16 x float> %wide.vec, %wide.vec
  %3 = shufflevector <16 x float> %2, <16 x float> undef, <4 x i32> <i32 0, i32 4, i32 8, i32 12>
  %4 = shufflevector <16 x float> %2, <16 x float> undef, <4 x i32> <i32 1, i32 5, i32 9, i32 13>
  %5 = fadd fast <4 x float> %4, %3
  %6 = shufflevector <16 x float> %2, <16 x float> undef, <4 x i32> <i32 2, i32 6, i32 10, i32 14>
  %7 = shufflevector <16 x float> %2, <16 x float> undef, <4 x i32> <i32 3, i32 7, i32 11, i32 15>
  %8 = fadd fast <4 x float> %7, %6
  %9 = getelementptr inbounds float, ptr %pDst, i64 %1
  %interleaved.vec = shufflevector <4 x float> %5, <4 x float> %8, <8 x i32> <i32 0, i32 4, i32 1, i32 5, i32 2, i32 6, i32 3, i32 7>
  store <8 x float> %interleaved.vec, ptr %9, align 4
  %index.next = add i64 %index, 4
  %10 = icmp eq i64 %index.next, 1024
  br i1 %10, label %while.end, label %vector.body

while.end:                                        ; preds = %vector.body
  ret void
}

; This example has store(shuffle(shuffle(... that would be better to be treated
; as a single store. This avoids the vld2 for data that is already shuffled.
define void @transpose_s16_8x8_simpler(ptr nocapture noundef %a) {
; CHECK-LABEL: transpose_s16_8x8_simpler:
; CHECK:       // %bb.0: // %entry
; CHECK-NEXT:    ldp q0, q1, [x0]
<<<<<<< HEAD
; CHECK-NEXT:    mov x8, x0
; CHECK-NEXT:    ldp q2, q3, [x0, #32]
; CHECK-NEXT:    trn1 v0.8h, v0.8h, v1.8h
; CHECK-NEXT:    ldp q5, q6, [x0, #80]
; CHECK-NEXT:    trn1 v2.8h, v2.8h, v3.8h
; CHECK-NEXT:    ldr q4, [x8, #64]!
; CHECK-NEXT:    ldr q1, [x0, #112]
; CHECK-NEXT:    trn1 v3.8h, v4.8h, v5.8h
; CHECK-NEXT:    trn1 v1.8h, v6.8h, v1.8h
; CHECK-NEXT:    trn1 v3.4s, v0.4s, v3.4s
; CHECK-NEXT:    trn1 v4.4s, v2.4s, v1.4s
; CHECK-NEXT:    ext v0.16b, v3.16b, v3.16b, #8
; CHECK-NEXT:    ext v1.16b, v4.16b, v4.16b, #8
; CHECK-NEXT:    st2 { v3.2s, v4.2s }, [x0]
; CHECK-NEXT:    st2 { v0.2s, v1.2s }, [x8]
=======
; CHECK-NEXT:    ldp q2, q3, [x0, #32]
; CHECK-NEXT:    trn1 v0.8h, v0.8h, v1.8h
; CHECK-NEXT:    ldp q4, q5, [x0, #64]
; CHECK-NEXT:    trn1 v2.8h, v2.8h, v3.8h
; CHECK-NEXT:    ldp q6, q1, [x0, #96]
; CHECK-NEXT:    trn1 v3.8h, v4.8h, v5.8h
; CHECK-NEXT:    trn1 v3.4s, v0.4s, v3.4s
; CHECK-NEXT:    trn1 v1.8h, v6.8h, v1.8h
; CHECK-NEXT:    trn1 v4.4s, v2.4s, v1.4s
; CHECK-NEXT:    zip2 v0.4s, v3.4s, v4.4s
; CHECK-NEXT:    st2 { v3.2s, v4.2s }, [x0]
; CHECK-NEXT:    str q0, [x0, #64]
>>>>>>> 95263fc1
; CHECK-NEXT:    ret
entry:
  %0 = load <8 x i16>, ptr %a, align 16
  %arrayidx1 = getelementptr inbounds <8 x i16>, ptr %a, i64 1
  %1 = load <8 x i16>, ptr %arrayidx1, align 16
  %shuffle.i = shufflevector <8 x i16> %0, <8 x i16> %1, <8 x i32> <i32 0, i32 8, i32 undef, i32 undef, i32 4, i32 12, i32 undef, i32 undef>
  %arrayidx2 = getelementptr inbounds <8 x i16>, ptr %a, i64 2
  %2 = load <8 x i16>, ptr %arrayidx2, align 16
  %arrayidx3 = getelementptr inbounds <8 x i16>, ptr %a, i64 3
  %3 = load <8 x i16>, ptr %arrayidx3, align 16
  %shuffle.i34 = shufflevector <8 x i16> %2, <8 x i16> %3, <8 x i32> <i32 0, i32 8, i32 undef, i32 undef, i32 4, i32 12, i32 undef, i32 undef>
  %arrayidx5 = getelementptr inbounds <8 x i16>, ptr %a, i64 4
  %4 = load <8 x i16>, ptr %arrayidx5, align 16
  %arrayidx6 = getelementptr inbounds <8 x i16>, ptr %a, i64 5
  %5 = load <8 x i16>, ptr %arrayidx6, align 16
  %shuffle.i35 = shufflevector <8 x i16> %4, <8 x i16> %5, <8 x i32> <i32 0, i32 8, i32 undef, i32 undef, i32 4, i32 12, i32 undef, i32 undef>
  %arrayidx8 = getelementptr inbounds <8 x i16>, ptr %a, i64 6
  %6 = load <8 x i16>, ptr %arrayidx8, align 16
  %arrayidx9 = getelementptr inbounds <8 x i16>, ptr %a, i64 7
  %7 = load <8 x i16>, ptr %arrayidx9, align 16
  %shuffle.i36 = shufflevector <8 x i16> %6, <8 x i16> %7, <8 x i32> <i32 0, i32 8, i32 undef, i32 undef, i32 4, i32 12, i32 undef, i32 undef>
  %8 = bitcast <8 x i16> %shuffle.i to <4 x i32>
  %9 = bitcast <8 x i16> %shuffle.i35 to <4 x i32>
  %shuffle.i37 = shufflevector <4 x i32> %8, <4 x i32> %9, <4 x i32> <i32 0, i32 4, i32 2, i32 6>
  %10 = bitcast <8 x i16> %shuffle.i34 to <4 x i32>
  %11 = bitcast <8 x i16> %shuffle.i36 to <4 x i32>
  %shuffle.i38 = shufflevector <4 x i32> %10, <4 x i32> %11, <4 x i32> <i32 0, i32 4, i32 2, i32 6>
  %vzip.i = shufflevector <4 x i32> %shuffle.i37, <4 x i32> %shuffle.i38, <4 x i32> <i32 0, i32 4, i32 1, i32 5>
  %vzip1.i = shufflevector <4 x i32> %shuffle.i37, <4 x i32> %shuffle.i38, <4 x i32> <i32 2, i32 6, i32 3, i32 7>
  store <4 x i32> %vzip.i, ptr %a, align 16
  store <4 x i32> %vzip1.i, ptr %arrayidx5, align 16
  ret void
}

; Same as above with some different shuffles
define void @transpose_s16_8x8_simpler2(ptr nocapture noundef %a) {
; CHECK-LABEL: transpose_s16_8x8_simpler2:
; CHECK:       // %bb.0: // %entry
; CHECK-NEXT:    ldp q0, q2, [x0]
<<<<<<< HEAD
; CHECK-NEXT:    mov x8, x0
; CHECK-NEXT:    ldp q3, q4, [x0, #32]
; CHECK-NEXT:    mov v0.h[5], v2.h[4]
; CHECK-NEXT:    ldp q6, q7, [x0, #80]
; CHECK-NEXT:    zip1 v3.8h, v3.8h, v4.8h
; CHECK-NEXT:    ldr q5, [x8, #64]!
; CHECK-NEXT:    ldr q2, [x0, #112]
; CHECK-NEXT:    zip1 v4.8h, v5.8h, v6.8h
; CHECK-NEXT:    mov v7.h[5], v2.h[4]
; CHECK-NEXT:    mov v0.s[1], v4.s[0]
; CHECK-NEXT:    uzp1 v1.4s, v3.4s, v7.4s
; CHECK-NEXT:    ext v2.16b, v0.16b, v0.16b, #8
; CHECK-NEXT:    ext v3.16b, v1.16b, v1.16b, #8
; CHECK-NEXT:    st2 { v0.2s, v1.2s }, [x0]
; CHECK-NEXT:    st2 { v2.2s, v3.2s }, [x8]
=======
; CHECK-NEXT:    ldp q3, q4, [x0, #32]
; CHECK-NEXT:    mov v0.h[5], v2.h[4]
; CHECK-NEXT:    ldp q5, q6, [x0, #64]
; CHECK-NEXT:    zip1 v3.8h, v3.8h, v4.8h
; CHECK-NEXT:    ldp q7, q2, [x0, #96]
; CHECK-NEXT:    zip1 v4.8h, v5.8h, v6.8h
; CHECK-NEXT:    mov v0.s[1], v4.s[0]
; CHECK-NEXT:    mov v7.h[5], v2.h[4]
; CHECK-NEXT:    uzp1 v1.4s, v3.4s, v7.4s
; CHECK-NEXT:    zip2 v2.4s, v0.4s, v1.4s
; CHECK-NEXT:    st2 { v0.2s, v1.2s }, [x0]
; CHECK-NEXT:    str q2, [x0, #64]
>>>>>>> 95263fc1
; CHECK-NEXT:    ret
entry:
  %0 = load <8 x i16>, ptr %a, align 16
  %arrayidx1 = getelementptr inbounds <8 x i16>, ptr %a, i64 1
  %1 = load <8 x i16>, ptr %arrayidx1, align 16
  %shuffle.i = shufflevector <8 x i16> %0, <8 x i16> %1, <8 x i32> <i32 0, i32 8, i32 undef, i32 undef, i32 4, i32 12, i32 undef, i32 undef>
  %arrayidx2 = getelementptr inbounds <8 x i16>, ptr %a, i64 2
  %2 = load <8 x i16>, ptr %arrayidx2, align 16
  %arrayidx3 = getelementptr inbounds <8 x i16>, ptr %a, i64 3
  %3 = load <8 x i16>, ptr %arrayidx3, align 16
  %shuffle.i34 = shufflevector <8 x i16> %2, <8 x i16> %3, <8 x i32> <i32 0, i32 8, i32 undef, i32 undef, i32 4, i32 12, i32 undef, i32 undef>
  %arrayidx5 = getelementptr inbounds <8 x i16>, ptr %a, i64 4
  %4 = load <8 x i16>, ptr %arrayidx5, align 16
  %arrayidx6 = getelementptr inbounds <8 x i16>, ptr %a, i64 5
  %5 = load <8 x i16>, ptr %arrayidx6, align 16
  %shuffle.i35 = shufflevector <8 x i16> %4, <8 x i16> %5, <8 x i32> <i32 0, i32 8, i32 undef, i32 undef, i32 4, i32 12, i32 undef, i32 undef>
  %arrayidx8 = getelementptr inbounds <8 x i16>, ptr %a, i64 6
  %6 = load <8 x i16>, ptr %arrayidx8, align 16
  %arrayidx9 = getelementptr inbounds <8 x i16>, ptr %a, i64 7
  %7 = load <8 x i16>, ptr %arrayidx9, align 16
  %shuffle.i36 = shufflevector <8 x i16> %6, <8 x i16> %7, <8 x i32> <i32 0, i32 8, i32 undef, i32 undef, i32 4, i32 12, i32 undef, i32 undef>
  %8 = bitcast <8 x i16> %shuffle.i to <4 x i32>
  %9 = bitcast <8 x i16> %shuffle.i35 to <4 x i32>
  %shuffle.i37 = shufflevector <4 x i32> %8, <4 x i32> %9, <4 x i32> <i32 1, i32 4, i32 2, i32 7>
  %10 = bitcast <8 x i16> %shuffle.i34 to <4 x i32>
  %11 = bitcast <8 x i16> %shuffle.i36 to <4 x i32>
  %shuffle.i38 = shufflevector <4 x i32> %10, <4 x i32> %11, <4 x i32> <i32 0, i32 5, i32 3, i32 6>
  %vzip.i = shufflevector <4 x i32> %shuffle.i37, <4 x i32> %shuffle.i38, <4 x i32> <i32 0, i32 4, i32 1, i32 5>
  %vzip1.i = shufflevector <4 x i32> %shuffle.i37, <4 x i32> %shuffle.i38, <4 x i32> <i32 2, i32 6, i32 3, i32 7>
  store <4 x i32> %vzip.i, ptr %a, align 16
  store <4 x i32> %vzip1.i, ptr %arrayidx5, align 16
  ret void
}


define void @transpose_s16_8x8(ptr nocapture noundef %0, ptr nocapture noundef %1, ptr nocapture noundef %2, ptr nocapture noundef %3, ptr nocapture noundef %4, ptr nocapture noundef %5, ptr nocapture noundef %6, ptr nocapture noundef %7) {
; CHECK-LABEL: transpose_s16_8x8:
; CHECK:       // %bb.0:
; CHECK-NEXT:    ldr q1, [x0]
; CHECK-NEXT:    ldr q2, [x1]
; CHECK-NEXT:    ldr q0, [x4]
; CHECK-NEXT:    ldr q3, [x2]
; CHECK-NEXT:    ldr q4, [x3]
; CHECK-NEXT:    ldr q6, [x5]
; CHECK-NEXT:    trn1 v5.8h, v1.8h, v2.8h
; CHECK-NEXT:    ldr q16, [x7]
; CHECK-NEXT:    trn2 v1.8h, v1.8h, v2.8h
; CHECK-NEXT:    ldr q2, [x6]
; CHECK-NEXT:    trn1 v7.8h, v3.8h, v4.8h
; CHECK-NEXT:    trn2 v3.8h, v3.8h, v4.8h
; CHECK-NEXT:    trn1 v4.8h, v0.8h, v6.8h
<<<<<<< HEAD
; CHECK-NEXT:    trn1 v17.8h, v2.8h, v16.8h
; CHECK-NEXT:    trn2 v0.8h, v0.8h, v6.8h
; CHECK-NEXT:    trn2 v2.8h, v2.8h, v16.8h
; CHECK-NEXT:    trn1 v18.4s, v5.4s, v4.4s
; CHECK-NEXT:    trn1 v19.4s, v7.4s, v17.4s
; CHECK-NEXT:    trn1 v20.4s, v1.4s, v0.4s
; CHECK-NEXT:    trn2 v0.4s, v1.4s, v0.4s
; CHECK-NEXT:    trn1 v21.4s, v3.4s, v2.4s
; CHECK-NEXT:    trn2 v4.4s, v5.4s, v4.4s
; CHECK-NEXT:    st2 { v18.2s, v19.2s }, [x0]
; CHECK-NEXT:    trn2 v1.4s, v3.4s, v2.4s
; CHECK-NEXT:    ext v2.16b, v18.16b, v18.16b, #8
; CHECK-NEXT:    trn2 v5.4s, v7.4s, v17.4s
; CHECK-NEXT:    st2 { v20.2s, v21.2s }, [x1]
; CHECK-NEXT:    ext v3.16b, v19.16b, v19.16b, #8
; CHECK-NEXT:    ext v6.16b, v20.16b, v20.16b, #8
; CHECK-NEXT:    ext v7.16b, v21.16b, v21.16b, #8
; CHECK-NEXT:    st2 { v4.2s, v5.2s }, [x2]
; CHECK-NEXT:    st2 { v0.2s, v1.2s }, [x3]
; CHECK-NEXT:    st2 { v2.2s, v3.2s }, [x4]
; CHECK-NEXT:    ext v2.16b, v4.16b, v4.16b, #8
; CHECK-NEXT:    ext v3.16b, v5.16b, v5.16b, #8
; CHECK-NEXT:    st2 { v6.2s, v7.2s }, [x5]
; CHECK-NEXT:    ext v4.16b, v0.16b, v0.16b, #8
; CHECK-NEXT:    ext v5.16b, v1.16b, v1.16b, #8
; CHECK-NEXT:    st2 { v2.2s, v3.2s }, [x6]
; CHECK-NEXT:    st2 { v4.2s, v5.2s }, [x7]
=======
; CHECK-NEXT:    trn2 v0.8h, v0.8h, v6.8h
; CHECK-NEXT:    trn1 v17.8h, v2.8h, v16.8h
; CHECK-NEXT:    trn2 v2.8h, v2.8h, v16.8h
; CHECK-NEXT:    trn1 v18.4s, v5.4s, v4.4s
; CHECK-NEXT:    trn1 v20.4s, v1.4s, v0.4s
; CHECK-NEXT:    trn2 v4.4s, v5.4s, v4.4s
; CHECK-NEXT:    trn2 v0.4s, v1.4s, v0.4s
; CHECK-NEXT:    trn1 v19.4s, v7.4s, v17.4s
; CHECK-NEXT:    trn1 v21.4s, v3.4s, v2.4s
; CHECK-NEXT:    trn2 v5.4s, v7.4s, v17.4s
; CHECK-NEXT:    trn2 v1.4s, v3.4s, v2.4s
; CHECK-NEXT:    st2 { v18.2s, v19.2s }, [x0]
; CHECK-NEXT:    zip2 v2.4s, v18.4s, v19.4s
; CHECK-NEXT:    st2 { v20.2s, v21.2s }, [x1]
; CHECK-NEXT:    zip2 v3.4s, v20.4s, v21.4s
; CHECK-NEXT:    st2 { v4.2s, v5.2s }, [x2]
; CHECK-NEXT:    zip2 v4.4s, v4.4s, v5.4s
; CHECK-NEXT:    st2 { v0.2s, v1.2s }, [x3]
; CHECK-NEXT:    zip2 v0.4s, v0.4s, v1.4s
; CHECK-NEXT:    str q2, [x4]
; CHECK-NEXT:    str q3, [x5]
; CHECK-NEXT:    str q4, [x6]
; CHECK-NEXT:    str q0, [x7]
>>>>>>> 95263fc1
; CHECK-NEXT:    ret
  %9 = load <8 x i16>, ptr %0, align 16
  %10 = load <8 x i16>, ptr %1, align 16
  %11 = shufflevector <8 x i16> %9, <8 x i16> %10, <8 x i32> <i32 0, i32 8, i32 2, i32 10, i32 4, i32 12, i32 6, i32 14>
  %12 = shufflevector <8 x i16> %9, <8 x i16> %10, <8 x i32> <i32 1, i32 9, i32 3, i32 11, i32 5, i32 13, i32 7, i32 15>
  %13 = load <8 x i16>, ptr %2, align 16
  %14 = load <8 x i16>, ptr %3, align 16
  %15 = shufflevector <8 x i16> %13, <8 x i16> %14, <8 x i32> <i32 0, i32 8, i32 2, i32 10, i32 4, i32 12, i32 6, i32 14>
  %16 = shufflevector <8 x i16> %13, <8 x i16> %14, <8 x i32> <i32 1, i32 9, i32 3, i32 11, i32 5, i32 13, i32 7, i32 15>
  %17 = load <8 x i16>, ptr %4, align 16
  %18 = load <8 x i16>, ptr %5, align 16
  %19 = shufflevector <8 x i16> %17, <8 x i16> %18, <8 x i32> <i32 0, i32 8, i32 2, i32 10, i32 4, i32 12, i32 6, i32 14>
  %20 = shufflevector <8 x i16> %17, <8 x i16> %18, <8 x i32> <i32 1, i32 9, i32 3, i32 11, i32 5, i32 13, i32 7, i32 15>
  %21 = load <8 x i16>, ptr %6, align 16
  %22 = load <8 x i16>, ptr %7, align 16
  %23 = shufflevector <8 x i16> %21, <8 x i16> %22, <8 x i32> <i32 0, i32 8, i32 2, i32 10, i32 4, i32 12, i32 6, i32 14>
  %24 = shufflevector <8 x i16> %21, <8 x i16> %22, <8 x i32> <i32 1, i32 9, i32 3, i32 11, i32 5, i32 13, i32 7, i32 15>
  %25 = bitcast <8 x i16> %11 to <4 x i32>
  %26 = bitcast <8 x i16> %19 to <4 x i32>
  %27 = shufflevector <4 x i32> %25, <4 x i32> %26, <4 x i32> <i32 0, i32 4, i32 2, i32 6>
  %28 = shufflevector <4 x i32> %25, <4 x i32> %26, <4 x i32> <i32 1, i32 5, i32 3, i32 7>
  %29 = bitcast <8 x i16> %12 to <4 x i32>
  %30 = bitcast <8 x i16> %20 to <4 x i32>
  %31 = shufflevector <4 x i32> %29, <4 x i32> %30, <4 x i32> <i32 0, i32 4, i32 2, i32 6>
  %32 = shufflevector <4 x i32> %29, <4 x i32> %30, <4 x i32> <i32 1, i32 5, i32 3, i32 7>
  %33 = bitcast <8 x i16> %15 to <4 x i32>
  %34 = bitcast <8 x i16> %23 to <4 x i32>
  %35 = shufflevector <4 x i32> %33, <4 x i32> %34, <4 x i32> <i32 0, i32 4, i32 2, i32 6>
  %36 = shufflevector <4 x i32> %33, <4 x i32> %34, <4 x i32> <i32 1, i32 5, i32 3, i32 7>
  %37 = bitcast <8 x i16> %16 to <4 x i32>
  %38 = bitcast <8 x i16> %24 to <4 x i32>
  %39 = shufflevector <4 x i32> %37, <4 x i32> %38, <4 x i32> <i32 0, i32 4, i32 2, i32 6>
  %40 = shufflevector <4 x i32> %37, <4 x i32> %38, <4 x i32> <i32 1, i32 5, i32 3, i32 7>
  %41 = shufflevector <4 x i32> %27, <4 x i32> %35, <4 x i32> <i32 0, i32 4, i32 1, i32 5>
  %42 = shufflevector <4 x i32> %27, <4 x i32> %35, <4 x i32> <i32 2, i32 6, i32 3, i32 7>
  %43 = shufflevector <4 x i32> %31, <4 x i32> %39, <4 x i32> <i32 0, i32 4, i32 1, i32 5>
  %44 = shufflevector <4 x i32> %31, <4 x i32> %39, <4 x i32> <i32 2, i32 6, i32 3, i32 7>
  %45 = shufflevector <4 x i32> %28, <4 x i32> %36, <4 x i32> <i32 0, i32 4, i32 1, i32 5>
  %46 = shufflevector <4 x i32> %28, <4 x i32> %36, <4 x i32> <i32 2, i32 6, i32 3, i32 7>
  %47 = shufflevector <4 x i32> %32, <4 x i32> %40, <4 x i32> <i32 0, i32 4, i32 1, i32 5>
  %48 = shufflevector <4 x i32> %32, <4 x i32> %40, <4 x i32> <i32 2, i32 6, i32 3, i32 7>
  store <4 x i32> %41, ptr %0, align 16
  store <4 x i32> %43, ptr %1, align 16
  store <4 x i32> %45, ptr %2, align 16
  store <4 x i32> %47, ptr %3, align 16
  store <4 x i32> %42, ptr %4, align 16
  store <4 x i32> %44, ptr %5, align 16
  store <4 x i32> %46, ptr %6, align 16
  store <4 x i32> %48, ptr %7, align 16
  ret void
}

define void @transpose_s16_8x8_(ptr nocapture noundef %0) {
; CHECK-LABEL: transpose_s16_8x8_:
; CHECK:       // %bb.0:
; CHECK-NEXT:    mov x8, x0
; CHECK-NEXT:    mov x9, x0
<<<<<<< HEAD
; CHECK-NEXT:    mov x10, x0
; CHECK-NEXT:    mov x11, x0
; CHECK-NEXT:    mov x12, x0
; CHECK-NEXT:    mov x13, x0
; CHECK-NEXT:    mov x14, x0
; CHECK-NEXT:    ldr q0, [x0]
; CHECK-NEXT:    ldr q1, [x8, #16]!
; CHECK-NEXT:    ldr q2, [x9, #32]!
; CHECK-NEXT:    ldr q3, [x10, #48]!
; CHECK-NEXT:    ldr q4, [x11, #64]!
; CHECK-NEXT:    ldr q6, [x12, #80]!
; CHECK-NEXT:    ldr q7, [x13, #96]!
; CHECK-NEXT:    ldr q16, [x14, #112]!
; CHECK-NEXT:    trn1 v5.8h, v0.8h, v1.8h
; CHECK-NEXT:    trn2 v0.8h, v0.8h, v1.8h
; CHECK-NEXT:    trn1 v1.8h, v2.8h, v3.8h
; CHECK-NEXT:    trn2 v2.8h, v2.8h, v3.8h
; CHECK-NEXT:    trn1 v3.8h, v4.8h, v6.8h
; CHECK-NEXT:    trn2 v4.8h, v4.8h, v6.8h
; CHECK-NEXT:    trn1 v17.8h, v7.8h, v16.8h
; CHECK-NEXT:    trn2 v6.8h, v7.8h, v16.8h
; CHECK-NEXT:    trn1 v18.4s, v5.4s, v3.4s
; CHECK-NEXT:    trn1 v20.4s, v0.4s, v4.4s
; CHECK-NEXT:    trn1 v19.4s, v1.4s, v17.4s
; CHECK-NEXT:    trn1 v21.4s, v2.4s, v6.4s
; CHECK-NEXT:    trn2 v22.4s, v5.4s, v3.4s
; CHECK-NEXT:    trn2 v23.4s, v1.4s, v17.4s
; CHECK-NEXT:    trn2 v0.4s, v0.4s, v4.4s
; CHECK-NEXT:    st2 { v18.2s, v19.2s }, [x0]
; CHECK-NEXT:    trn2 v1.4s, v2.4s, v6.4s
; CHECK-NEXT:    ext v2.16b, v18.16b, v18.16b, #8
; CHECK-NEXT:    st2 { v20.2s, v21.2s }, [x8]
; CHECK-NEXT:    ext v4.16b, v20.16b, v20.16b, #8
; CHECK-NEXT:    ext v3.16b, v19.16b, v19.16b, #8
; CHECK-NEXT:    st2 { v22.2s, v23.2s }, [x9]
; CHECK-NEXT:    ext v5.16b, v21.16b, v21.16b, #8
; CHECK-NEXT:    st2 { v0.2s, v1.2s }, [x10]
; CHECK-NEXT:    st2 { v2.2s, v3.2s }, [x11]
; CHECK-NEXT:    ext v2.16b, v22.16b, v22.16b, #8
; CHECK-NEXT:    st2 { v4.2s, v5.2s }, [x12]
; CHECK-NEXT:    ext v4.16b, v0.16b, v0.16b, #8
; CHECK-NEXT:    ext v3.16b, v23.16b, v23.16b, #8
; CHECK-NEXT:    ext v5.16b, v1.16b, v1.16b, #8
; CHECK-NEXT:    st2 { v2.2s, v3.2s }, [x13]
; CHECK-NEXT:    st2 { v4.2s, v5.2s }, [x14]
=======
; CHECK-NEXT:    ldp q1, q2, [x0, #64]
; CHECK-NEXT:    mov x10, x0
; CHECK-NEXT:    ldp q6, q7, [x0, #96]
; CHECK-NEXT:    trn1 v16.8h, v1.8h, v2.8h
; CHECK-NEXT:    trn2 v1.8h, v1.8h, v2.8h
; CHECK-NEXT:    ldr q0, [x0]
; CHECK-NEXT:    ldr q3, [x8, #16]!
; CHECK-NEXT:    ldr q4, [x9, #32]!
; CHECK-NEXT:    ldr q5, [x10, #48]!
; CHECK-NEXT:    trn1 v2.8h, v6.8h, v7.8h
; CHECK-NEXT:    trn2 v6.8h, v6.8h, v7.8h
; CHECK-NEXT:    trn1 v7.8h, v0.8h, v3.8h
; CHECK-NEXT:    trn2 v0.8h, v0.8h, v3.8h
; CHECK-NEXT:    trn1 v17.8h, v4.8h, v5.8h
; CHECK-NEXT:    trn2 v3.8h, v4.8h, v5.8h
; CHECK-NEXT:    trn1 v4.4s, v7.4s, v16.4s
; CHECK-NEXT:    trn1 v18.4s, v0.4s, v1.4s
; CHECK-NEXT:    trn2 v20.4s, v7.4s, v16.4s
; CHECK-NEXT:    trn2 v0.4s, v0.4s, v1.4s
; CHECK-NEXT:    trn1 v5.4s, v17.4s, v2.4s
; CHECK-NEXT:    trn1 v19.4s, v3.4s, v6.4s
; CHECK-NEXT:    trn2 v21.4s, v17.4s, v2.4s
; CHECK-NEXT:    trn2 v1.4s, v3.4s, v6.4s
; CHECK-NEXT:    st2 { v4.2s, v5.2s }, [x0]
; CHECK-NEXT:    zip2 v2.4s, v4.4s, v5.4s
; CHECK-NEXT:    zip2 v3.4s, v18.4s, v19.4s
; CHECK-NEXT:    st2 { v18.2s, v19.2s }, [x8]
; CHECK-NEXT:    zip2 v4.4s, v20.4s, v21.4s
; CHECK-NEXT:    st2 { v0.2s, v1.2s }, [x10]
; CHECK-NEXT:    zip2 v0.4s, v0.4s, v1.4s
; CHECK-NEXT:    st2 { v20.2s, v21.2s }, [x9]
; CHECK-NEXT:    stp q2, q3, [x0, #64]
; CHECK-NEXT:    stp q4, q0, [x0, #96]
>>>>>>> 95263fc1
; CHECK-NEXT:    ret
  %2 = load <8 x i16>, ptr %0, align 16
  %3 = getelementptr inbounds <8 x i16>, ptr %0, i64 1
  %4 = load <8 x i16>, ptr %3, align 1
  %5 = shufflevector <8 x i16> %2, <8 x i16> %4, <8 x i32> <i32 0, i32 8, i32 2, i32 10, i32 4, i32 12, i32 6, i32 14>
  %6 = shufflevector <8 x i16> %2, <8 x i16> %4, <8 x i32> <i32 1, i32 9, i32 3, i32 11, i32 5, i32 13, i32 7, i32 15>
  %7 = getelementptr inbounds <8 x i16>, ptr %0, i64 2
  %8 = load <8 x i16>, ptr %7, align 16
  %9 = getelementptr inbounds <8 x i16>, ptr %0, i64 3
  %10 = load <8 x i16>, ptr %9, align 16
  %11 = shufflevector <8 x i16> %8, <8 x i16> %10, <8 x i32> <i32 0, i32 8, i32 2, i32 10, i32 4, i32 12, i32 6, i32 14>
  %12 = shufflevector <8 x i16> %8, <8 x i16> %10, <8 x i32> <i32 1, i32 9, i32 3, i32 11, i32 5, i32 13, i32 7, i32 15>
  %13 = getelementptr inbounds <8 x i16>, ptr %0, i64 4
  %14 = load <8 x i16>, ptr %13, align 16
  %15 = getelementptr inbounds <8 x i16>, ptr %0, i64 5
  %16 = load <8 x i16>, ptr %15, align 16
  %17 = shufflevector <8 x i16> %14, <8 x i16> %16, <8 x i32> <i32 0, i32 8, i32 2, i32 10, i32 4, i32 12, i32 6, i32 14>
  %18 = shufflevector <8 x i16> %14, <8 x i16> %16, <8 x i32> <i32 1, i32 9, i32 3, i32 11, i32 5, i32 13, i32 7, i32 15>
  %19 = getelementptr inbounds <8 x i16>, ptr %0, i64 6
  %20 = load <8 x i16>, ptr %19, align 16
  %21 = getelementptr inbounds <8 x i16>, ptr %0, i64 7
  %22 = load <8 x i16>, ptr %21, align 16
  %23 = shufflevector <8 x i16> %20, <8 x i16> %22, <8 x i32> <i32 0, i32 8, i32 2, i32 10, i32 4, i32 12, i32 6, i32 14>
  %24 = shufflevector <8 x i16> %20, <8 x i16> %22, <8 x i32> <i32 1, i32 9, i32 3, i32 11, i32 5, i32 13, i32 7, i32 15>
  %25 = bitcast <8 x i16> %5 to <4 x i32>
  %26 = bitcast <8 x i16> %17 to <4 x i32>
  %27 = shufflevector <4 x i32> %25, <4 x i32> %26, <4 x i32> <i32 0, i32 4, i32 2, i32 6>
  %28 = shufflevector <4 x i32> %25, <4 x i32> %26, <4 x i32> <i32 1, i32 5, i32 3, i32 7>
  %29 = bitcast <8 x i16> %6 to <4 x i32>
  %30 = bitcast <8 x i16> %18 to <4 x i32>
  %31 = shufflevector <4 x i32> %29, <4 x i32> %30, <4 x i32> <i32 0, i32 4, i32 2, i32 6>
  %32 = shufflevector <4 x i32> %29, <4 x i32> %30, <4 x i32> <i32 1, i32 5, i32 3, i32 7>
  %33 = bitcast <8 x i16> %11 to <4 x i32>
  %34 = bitcast <8 x i16> %23 to <4 x i32>
  %35 = shufflevector <4 x i32> %33, <4 x i32> %34, <4 x i32> <i32 0, i32 4, i32 2, i32 6>
  %36 = shufflevector <4 x i32> %33, <4 x i32> %34, <4 x i32> <i32 1, i32 5, i32 3, i32 7>
  %37 = bitcast <8 x i16> %12 to <4 x i32>
  %38 = bitcast <8 x i16> %24 to <4 x i32>
  %39 = shufflevector <4 x i32> %37, <4 x i32> %38, <4 x i32> <i32 0, i32 4, i32 2, i32 6>
  %40 = shufflevector <4 x i32> %37, <4 x i32> %38, <4 x i32> <i32 1, i32 5, i32 3, i32 7>
  %41 = shufflevector <4 x i32> %27, <4 x i32> %35, <4 x i32> <i32 0, i32 4, i32 1, i32 5>
  %42 = shufflevector <4 x i32> %27, <4 x i32> %35, <4 x i32> <i32 2, i32 6, i32 3, i32 7>
  %43 = shufflevector <4 x i32> %31, <4 x i32> %39, <4 x i32> <i32 0, i32 4, i32 1, i32 5>
  %44 = shufflevector <4 x i32> %31, <4 x i32> %39, <4 x i32> <i32 2, i32 6, i32 3, i32 7>
  %45 = shufflevector <4 x i32> %28, <4 x i32> %36, <4 x i32> <i32 0, i32 4, i32 1, i32 5>
  %46 = shufflevector <4 x i32> %28, <4 x i32> %36, <4 x i32> <i32 2, i32 6, i32 3, i32 7>
  %47 = shufflevector <4 x i32> %32, <4 x i32> %40, <4 x i32> <i32 0, i32 4, i32 1, i32 5>
  %48 = shufflevector <4 x i32> %32, <4 x i32> %40, <4 x i32> <i32 2, i32 6, i32 3, i32 7>
  store <4 x i32> %41, ptr %0, align 16
  store <4 x i32> %43, ptr %3, align 16
  store <4 x i32> %45, ptr %7, align 16
  store <4 x i32> %47, ptr %9, align 16
  store <4 x i32> %42, ptr %13, align 16
  store <4 x i32> %44, ptr %15, align 16
  store <4 x i32> %46, ptr %19, align 16
  store <4 x i32> %48, ptr %21, align 16
  ret void
}

define void @store_factor2(ptr %ptr, <4 x i32> %a0, <4 x i32> %a1) {
; CHECK-LABEL: store_factor2:
; CHECK:       // %bb.0:
; CHECK-NEXT:    trn1 v2.4s, v0.4s, v1.4s
; CHECK-NEXT:    trn1 v3.4s, v1.4s, v0.4s
; CHECK-NEXT:    st2 { v2.4s, v3.4s }, [x0]
; CHECK-NEXT:    ret
  %v0 = shufflevector <4 x i32> %a0, <4 x i32> %a1, <4 x i32> <i32 0, i32 4, i32 2, i32 6>
  %v1 = shufflevector <4 x i32> %a1, <4 x i32> %a0, <4 x i32> <i32 0, i32 4, i32 2, i32 6>
  %interleaved.vec = shufflevector <4 x i32> %v0, <4 x i32> %v1, <8 x i32> <i32 0, i32 4, i32 1, i32 5, i32 2, i32 6, i32 3, i32 7>
  store <8 x i32> %interleaved.vec, ptr %ptr, align 4
  ret void
}

define void @store_factor2_high(ptr %ptr, ptr %ptr2, <4 x i32> %a0, <4 x i32> %a1) {
; CHECK-LABEL: store_factor2_high:
; CHECK:       // %bb.0:
; CHECK-NEXT:    trn1 v2.4s, v0.4s, v1.4s
; CHECK-NEXT:    trn1 v0.4s, v1.4s, v0.4s
; CHECK-NEXT:    zip1 v1.4s, v2.4s, v0.4s
<<<<<<< HEAD
; CHECK-NEXT:    ext v2.16b, v2.16b, v2.16b, #8
; CHECK-NEXT:    ext v3.16b, v0.16b, v0.16b, #8
; CHECK-NEXT:    trn1 v1.4s, v1.4s, v0.4s
; CHECK-NEXT:    str q1, [x0]
; CHECK-NEXT:    st2 { v2.2s, v3.2s }, [x1]
=======
; CHECK-NEXT:    trn1 v1.4s, v1.4s, v0.4s
; CHECK-NEXT:    zip2 v0.4s, v2.4s, v0.4s
; CHECK-NEXT:    str q1, [x0]
; CHECK-NEXT:    str q0, [x1]
>>>>>>> 95263fc1
; CHECK-NEXT:    ret
  %v0 = shufflevector <4 x i32> %a0, <4 x i32> %a1, <4 x i32> <i32 0, i32 4, i32 2, i32 6>
  %v1 = shufflevector <4 x i32> %a1, <4 x i32> %a0, <4 x i32> <i32 0, i32 4, i32 2, i32 6>
  %interleaved.vec = shufflevector <4 x i32> %v0, <4 x i32> %v1, <4 x i32> <i32 0, i32 4, i32 1, i32 6>
  %interleaved.vec2 = shufflevector <4 x i32> %v0, <4 x i32> %v1, <4 x i32> <i32 2, i32 6, i32 3, i32 7>
  store <4 x i32> %interleaved.vec, ptr %ptr, align 4
  store <4 x i32> %interleaved.vec2, ptr %ptr2, align 4
  ret void
}

define void @store_factor2_high2(ptr %ptr, ptr %ptr2, <4 x i32> %a0, <4 x i32> %a1) {
; CHECK-LABEL: store_factor2_high2:
; CHECK:       // %bb.0:
; CHECK-NEXT:    zip1 v2.4s, v0.4s, v1.4s
<<<<<<< HEAD
; CHECK-NEXT:    ext v3.16b, v0.16b, v0.16b, #8
; CHECK-NEXT:    ext v4.16b, v1.16b, v1.16b, #8
; CHECK-NEXT:    trn1 v0.4s, v2.4s, v1.4s
; CHECK-NEXT:    str q0, [x0]
; CHECK-NEXT:    st2 { v3.2s, v4.2s }, [x1]
=======
; CHECK-NEXT:    zip2 v0.4s, v0.4s, v1.4s
; CHECK-NEXT:    trn1 v2.4s, v2.4s, v1.4s
; CHECK-NEXT:    str q2, [x0]
; CHECK-NEXT:    str q0, [x1]
>>>>>>> 95263fc1
; CHECK-NEXT:    ret
  %interleaved.vec = shufflevector <4 x i32> %a0, <4 x i32> %a1, <4 x i32> <i32 0, i32 4, i32 1, i32 6>
  %interleaved.vec2 = shufflevector <4 x i32> %a0, <4 x i32> %a1, <4 x i32> <i32 2, i32 6, i32 3, i32 7>
  store <4 x i32> %interleaved.vec, ptr %ptr, align 4
  store <4 x i32> %interleaved.vec2, ptr %ptr2, align 4
  ret void
}

define void @store_factor3(ptr %ptr, <4 x i32> %a0, <4 x i32> %a1, <4 x i32> %a2) {
; CHECK-LABEL: store_factor3:
; CHECK:       // %bb.0:
; CHECK-NEXT:    ext v3.16b, v0.16b, v1.16b, #12
; CHECK-NEXT:    ext v6.16b, v1.16b, v2.16b, #12
; CHECK-NEXT:    zip2 v3.4s, v0.4s, v3.4s
; CHECK-NEXT:    mov v3.s[0], v0.s[0]
; CHECK-NEXT:    zip2 v4.4s, v1.4s, v6.4s
; CHECK-NEXT:    ext v0.16b, v2.16b, v0.16b, #12
; CHECK-NEXT:    mov v4.s[0], v1.s[0]
; CHECK-NEXT:    zip2 v5.4s, v2.4s, v0.4s
; CHECK-NEXT:    mov v5.s[0], v2.s[0]
; CHECK-NEXT:    st3 { v3.4s, v4.4s, v5.4s }, [x0]
; CHECK-NEXT:    ret
  %v0 = shufflevector <4 x i32> %a0, <4 x i32> %a1, <4 x i32> <i32 0, i32 5, i32 3, i32 6>
  %v1 = shufflevector <4 x i32> %a1, <4 x i32> %a2, <4 x i32> <i32 0, i32 5, i32 3, i32 6>
  %v2 = shufflevector <4 x i32> %a2, <4 x i32> %a0, <4 x i32> <i32 0, i32 5, i32 3, i32 6>
  %s0 = shufflevector <4 x i32> %v0, <4 x i32> %v1, <8 x i32> <i32 0, i32 1, i32 2, i32 3, i32 4, i32 5, i32 6, i32 7>
  %s1 = shufflevector <4 x i32> %v2, <4 x i32> poison, <8 x i32> <i32 0, i32 1, i32 2, i32 3, i32 undef, i32 undef, i32 undef, i32 undef>
  %interleaved.vec = shufflevector <8 x i32> %s0, <8 x i32> %s1, <12 x i32> <i32 0, i32 4, i32 8, i32 1, i32 5, i32 9, i32 2, i32 6, i32 10, i32 3, i32 7, i32 11>
  store <12 x i32> %interleaved.vec, ptr %ptr, align 4
  ret void
}

define void @store_factor4(ptr %ptr, <4 x i32> %a0, <4 x i32> %a1, <4 x i32> %a2, <4 x i32> %a3) {
; CHECK-LABEL: store_factor4:
; CHECK:       // %bb.0:
; CHECK-NEXT:    trn1 v4.4s, v0.4s, v1.4s
; CHECK-NEXT:    trn1 v5.4s, v1.4s, v2.4s
; CHECK-NEXT:    trn1 v6.4s, v2.4s, v3.4s
; CHECK-NEXT:    trn1 v7.4s, v3.4s, v0.4s
; CHECK-NEXT:    st4 { v4.4s, v5.4s, v6.4s, v7.4s }, [x0]
; CHECK-NEXT:    ret
  %v0 = shufflevector <4 x i32> %a0, <4 x i32> %a1, <4 x i32> <i32 0, i32 4, i32 2, i32 6>
  %v1 = shufflevector <4 x i32> %a1, <4 x i32> %a2, <4 x i32> <i32 0, i32 4, i32 2, i32 6>
  %v2 = shufflevector <4 x i32> %a2, <4 x i32> %a3, <4 x i32> <i32 0, i32 4, i32 2, i32 6>
  %v3 = shufflevector <4 x i32> %a3, <4 x i32> %a0, <4 x i32> <i32 0, i32 4, i32 2, i32 6>
  %s0 = shufflevector <4 x i32> %v0, <4 x i32> %v1, <8 x i32> <i32 0, i32 1, i32 2, i32 3, i32 4, i32 5, i32 6, i32 7>
  %s1 = shufflevector <4 x i32> %v2, <4 x i32> %v3, <8 x i32> <i32 0, i32 1, i32 2, i32 3, i32 4, i32 5, i32 6, i32 7>
  %interleaved.vec = shufflevector <8 x i32> %s0, <8 x i32> %s1, <16 x i32> <i32 0, i32 4, i32 8, i32 12, i32 1, i32 5, i32 9, i32 13, i32 2, i32 6, i32 10, i32 14, i32 3, i32 7, i32 11, i32 15>
  store <16 x i32> %interleaved.vec, ptr %ptr, align 4
  ret void
}<|MERGE_RESOLUTION|>--- conflicted
+++ resolved
@@ -301,23 +301,6 @@
 ; CHECK-LABEL: transpose_s16_8x8_simpler:
 ; CHECK:       // %bb.0: // %entry
 ; CHECK-NEXT:    ldp q0, q1, [x0]
-<<<<<<< HEAD
-; CHECK-NEXT:    mov x8, x0
-; CHECK-NEXT:    ldp q2, q3, [x0, #32]
-; CHECK-NEXT:    trn1 v0.8h, v0.8h, v1.8h
-; CHECK-NEXT:    ldp q5, q6, [x0, #80]
-; CHECK-NEXT:    trn1 v2.8h, v2.8h, v3.8h
-; CHECK-NEXT:    ldr q4, [x8, #64]!
-; CHECK-NEXT:    ldr q1, [x0, #112]
-; CHECK-NEXT:    trn1 v3.8h, v4.8h, v5.8h
-; CHECK-NEXT:    trn1 v1.8h, v6.8h, v1.8h
-; CHECK-NEXT:    trn1 v3.4s, v0.4s, v3.4s
-; CHECK-NEXT:    trn1 v4.4s, v2.4s, v1.4s
-; CHECK-NEXT:    ext v0.16b, v3.16b, v3.16b, #8
-; CHECK-NEXT:    ext v1.16b, v4.16b, v4.16b, #8
-; CHECK-NEXT:    st2 { v3.2s, v4.2s }, [x0]
-; CHECK-NEXT:    st2 { v0.2s, v1.2s }, [x8]
-=======
 ; CHECK-NEXT:    ldp q2, q3, [x0, #32]
 ; CHECK-NEXT:    trn1 v0.8h, v0.8h, v1.8h
 ; CHECK-NEXT:    ldp q4, q5, [x0, #64]
@@ -330,7 +313,6 @@
 ; CHECK-NEXT:    zip2 v0.4s, v3.4s, v4.4s
 ; CHECK-NEXT:    st2 { v3.2s, v4.2s }, [x0]
 ; CHECK-NEXT:    str q0, [x0, #64]
->>>>>>> 95263fc1
 ; CHECK-NEXT:    ret
 entry:
   %0 = load <8 x i16>, ptr %a, align 16
@@ -370,23 +352,6 @@
 ; CHECK-LABEL: transpose_s16_8x8_simpler2:
 ; CHECK:       // %bb.0: // %entry
 ; CHECK-NEXT:    ldp q0, q2, [x0]
-<<<<<<< HEAD
-; CHECK-NEXT:    mov x8, x0
-; CHECK-NEXT:    ldp q3, q4, [x0, #32]
-; CHECK-NEXT:    mov v0.h[5], v2.h[4]
-; CHECK-NEXT:    ldp q6, q7, [x0, #80]
-; CHECK-NEXT:    zip1 v3.8h, v3.8h, v4.8h
-; CHECK-NEXT:    ldr q5, [x8, #64]!
-; CHECK-NEXT:    ldr q2, [x0, #112]
-; CHECK-NEXT:    zip1 v4.8h, v5.8h, v6.8h
-; CHECK-NEXT:    mov v7.h[5], v2.h[4]
-; CHECK-NEXT:    mov v0.s[1], v4.s[0]
-; CHECK-NEXT:    uzp1 v1.4s, v3.4s, v7.4s
-; CHECK-NEXT:    ext v2.16b, v0.16b, v0.16b, #8
-; CHECK-NEXT:    ext v3.16b, v1.16b, v1.16b, #8
-; CHECK-NEXT:    st2 { v0.2s, v1.2s }, [x0]
-; CHECK-NEXT:    st2 { v2.2s, v3.2s }, [x8]
-=======
 ; CHECK-NEXT:    ldp q3, q4, [x0, #32]
 ; CHECK-NEXT:    mov v0.h[5], v2.h[4]
 ; CHECK-NEXT:    ldp q5, q6, [x0, #64]
@@ -399,7 +364,6 @@
 ; CHECK-NEXT:    zip2 v2.4s, v0.4s, v1.4s
 ; CHECK-NEXT:    st2 { v0.2s, v1.2s }, [x0]
 ; CHECK-NEXT:    str q2, [x0, #64]
->>>>>>> 95263fc1
 ; CHECK-NEXT:    ret
 entry:
   %0 = load <8 x i16>, ptr %a, align 16
@@ -451,35 +415,6 @@
 ; CHECK-NEXT:    trn1 v7.8h, v3.8h, v4.8h
 ; CHECK-NEXT:    trn2 v3.8h, v3.8h, v4.8h
 ; CHECK-NEXT:    trn1 v4.8h, v0.8h, v6.8h
-<<<<<<< HEAD
-; CHECK-NEXT:    trn1 v17.8h, v2.8h, v16.8h
-; CHECK-NEXT:    trn2 v0.8h, v0.8h, v6.8h
-; CHECK-NEXT:    trn2 v2.8h, v2.8h, v16.8h
-; CHECK-NEXT:    trn1 v18.4s, v5.4s, v4.4s
-; CHECK-NEXT:    trn1 v19.4s, v7.4s, v17.4s
-; CHECK-NEXT:    trn1 v20.4s, v1.4s, v0.4s
-; CHECK-NEXT:    trn2 v0.4s, v1.4s, v0.4s
-; CHECK-NEXT:    trn1 v21.4s, v3.4s, v2.4s
-; CHECK-NEXT:    trn2 v4.4s, v5.4s, v4.4s
-; CHECK-NEXT:    st2 { v18.2s, v19.2s }, [x0]
-; CHECK-NEXT:    trn2 v1.4s, v3.4s, v2.4s
-; CHECK-NEXT:    ext v2.16b, v18.16b, v18.16b, #8
-; CHECK-NEXT:    trn2 v5.4s, v7.4s, v17.4s
-; CHECK-NEXT:    st2 { v20.2s, v21.2s }, [x1]
-; CHECK-NEXT:    ext v3.16b, v19.16b, v19.16b, #8
-; CHECK-NEXT:    ext v6.16b, v20.16b, v20.16b, #8
-; CHECK-NEXT:    ext v7.16b, v21.16b, v21.16b, #8
-; CHECK-NEXT:    st2 { v4.2s, v5.2s }, [x2]
-; CHECK-NEXT:    st2 { v0.2s, v1.2s }, [x3]
-; CHECK-NEXT:    st2 { v2.2s, v3.2s }, [x4]
-; CHECK-NEXT:    ext v2.16b, v4.16b, v4.16b, #8
-; CHECK-NEXT:    ext v3.16b, v5.16b, v5.16b, #8
-; CHECK-NEXT:    st2 { v6.2s, v7.2s }, [x5]
-; CHECK-NEXT:    ext v4.16b, v0.16b, v0.16b, #8
-; CHECK-NEXT:    ext v5.16b, v1.16b, v1.16b, #8
-; CHECK-NEXT:    st2 { v2.2s, v3.2s }, [x6]
-; CHECK-NEXT:    st2 { v4.2s, v5.2s }, [x7]
-=======
 ; CHECK-NEXT:    trn2 v0.8h, v0.8h, v6.8h
 ; CHECK-NEXT:    trn1 v17.8h, v2.8h, v16.8h
 ; CHECK-NEXT:    trn2 v2.8h, v2.8h, v16.8h
@@ -503,7 +438,6 @@
 ; CHECK-NEXT:    str q3, [x5]
 ; CHECK-NEXT:    str q4, [x6]
 ; CHECK-NEXT:    str q0, [x7]
->>>>>>> 95263fc1
 ; CHECK-NEXT:    ret
   %9 = load <8 x i16>, ptr %0, align 16
   %10 = load <8 x i16>, ptr %1, align 16
@@ -561,53 +495,6 @@
 ; CHECK:       // %bb.0:
 ; CHECK-NEXT:    mov x8, x0
 ; CHECK-NEXT:    mov x9, x0
-<<<<<<< HEAD
-; CHECK-NEXT:    mov x10, x0
-; CHECK-NEXT:    mov x11, x0
-; CHECK-NEXT:    mov x12, x0
-; CHECK-NEXT:    mov x13, x0
-; CHECK-NEXT:    mov x14, x0
-; CHECK-NEXT:    ldr q0, [x0]
-; CHECK-NEXT:    ldr q1, [x8, #16]!
-; CHECK-NEXT:    ldr q2, [x9, #32]!
-; CHECK-NEXT:    ldr q3, [x10, #48]!
-; CHECK-NEXT:    ldr q4, [x11, #64]!
-; CHECK-NEXT:    ldr q6, [x12, #80]!
-; CHECK-NEXT:    ldr q7, [x13, #96]!
-; CHECK-NEXT:    ldr q16, [x14, #112]!
-; CHECK-NEXT:    trn1 v5.8h, v0.8h, v1.8h
-; CHECK-NEXT:    trn2 v0.8h, v0.8h, v1.8h
-; CHECK-NEXT:    trn1 v1.8h, v2.8h, v3.8h
-; CHECK-NEXT:    trn2 v2.8h, v2.8h, v3.8h
-; CHECK-NEXT:    trn1 v3.8h, v4.8h, v6.8h
-; CHECK-NEXT:    trn2 v4.8h, v4.8h, v6.8h
-; CHECK-NEXT:    trn1 v17.8h, v7.8h, v16.8h
-; CHECK-NEXT:    trn2 v6.8h, v7.8h, v16.8h
-; CHECK-NEXT:    trn1 v18.4s, v5.4s, v3.4s
-; CHECK-NEXT:    trn1 v20.4s, v0.4s, v4.4s
-; CHECK-NEXT:    trn1 v19.4s, v1.4s, v17.4s
-; CHECK-NEXT:    trn1 v21.4s, v2.4s, v6.4s
-; CHECK-NEXT:    trn2 v22.4s, v5.4s, v3.4s
-; CHECK-NEXT:    trn2 v23.4s, v1.4s, v17.4s
-; CHECK-NEXT:    trn2 v0.4s, v0.4s, v4.4s
-; CHECK-NEXT:    st2 { v18.2s, v19.2s }, [x0]
-; CHECK-NEXT:    trn2 v1.4s, v2.4s, v6.4s
-; CHECK-NEXT:    ext v2.16b, v18.16b, v18.16b, #8
-; CHECK-NEXT:    st2 { v20.2s, v21.2s }, [x8]
-; CHECK-NEXT:    ext v4.16b, v20.16b, v20.16b, #8
-; CHECK-NEXT:    ext v3.16b, v19.16b, v19.16b, #8
-; CHECK-NEXT:    st2 { v22.2s, v23.2s }, [x9]
-; CHECK-NEXT:    ext v5.16b, v21.16b, v21.16b, #8
-; CHECK-NEXT:    st2 { v0.2s, v1.2s }, [x10]
-; CHECK-NEXT:    st2 { v2.2s, v3.2s }, [x11]
-; CHECK-NEXT:    ext v2.16b, v22.16b, v22.16b, #8
-; CHECK-NEXT:    st2 { v4.2s, v5.2s }, [x12]
-; CHECK-NEXT:    ext v4.16b, v0.16b, v0.16b, #8
-; CHECK-NEXT:    ext v3.16b, v23.16b, v23.16b, #8
-; CHECK-NEXT:    ext v5.16b, v1.16b, v1.16b, #8
-; CHECK-NEXT:    st2 { v2.2s, v3.2s }, [x13]
-; CHECK-NEXT:    st2 { v4.2s, v5.2s }, [x14]
-=======
 ; CHECK-NEXT:    ldp q1, q2, [x0, #64]
 ; CHECK-NEXT:    mov x10, x0
 ; CHECK-NEXT:    ldp q6, q7, [x0, #96]
@@ -641,7 +528,6 @@
 ; CHECK-NEXT:    st2 { v20.2s, v21.2s }, [x9]
 ; CHECK-NEXT:    stp q2, q3, [x0, #64]
 ; CHECK-NEXT:    stp q4, q0, [x0, #96]
->>>>>>> 95263fc1
 ; CHECK-NEXT:    ret
   %2 = load <8 x i16>, ptr %0, align 16
   %3 = getelementptr inbounds <8 x i16>, ptr %0, i64 1
@@ -721,18 +607,10 @@
 ; CHECK-NEXT:    trn1 v2.4s, v0.4s, v1.4s
 ; CHECK-NEXT:    trn1 v0.4s, v1.4s, v0.4s
 ; CHECK-NEXT:    zip1 v1.4s, v2.4s, v0.4s
-<<<<<<< HEAD
-; CHECK-NEXT:    ext v2.16b, v2.16b, v2.16b, #8
-; CHECK-NEXT:    ext v3.16b, v0.16b, v0.16b, #8
-; CHECK-NEXT:    trn1 v1.4s, v1.4s, v0.4s
-; CHECK-NEXT:    str q1, [x0]
-; CHECK-NEXT:    st2 { v2.2s, v3.2s }, [x1]
-=======
 ; CHECK-NEXT:    trn1 v1.4s, v1.4s, v0.4s
 ; CHECK-NEXT:    zip2 v0.4s, v2.4s, v0.4s
 ; CHECK-NEXT:    str q1, [x0]
 ; CHECK-NEXT:    str q0, [x1]
->>>>>>> 95263fc1
 ; CHECK-NEXT:    ret
   %v0 = shufflevector <4 x i32> %a0, <4 x i32> %a1, <4 x i32> <i32 0, i32 4, i32 2, i32 6>
   %v1 = shufflevector <4 x i32> %a1, <4 x i32> %a0, <4 x i32> <i32 0, i32 4, i32 2, i32 6>
@@ -747,18 +625,10 @@
 ; CHECK-LABEL: store_factor2_high2:
 ; CHECK:       // %bb.0:
 ; CHECK-NEXT:    zip1 v2.4s, v0.4s, v1.4s
-<<<<<<< HEAD
-; CHECK-NEXT:    ext v3.16b, v0.16b, v0.16b, #8
-; CHECK-NEXT:    ext v4.16b, v1.16b, v1.16b, #8
-; CHECK-NEXT:    trn1 v0.4s, v2.4s, v1.4s
-; CHECK-NEXT:    str q0, [x0]
-; CHECK-NEXT:    st2 { v3.2s, v4.2s }, [x1]
-=======
 ; CHECK-NEXT:    zip2 v0.4s, v0.4s, v1.4s
 ; CHECK-NEXT:    trn1 v2.4s, v2.4s, v1.4s
 ; CHECK-NEXT:    str q2, [x0]
 ; CHECK-NEXT:    str q0, [x1]
->>>>>>> 95263fc1
 ; CHECK-NEXT:    ret
   %interleaved.vec = shufflevector <4 x i32> %a0, <4 x i32> %a1, <4 x i32> <i32 0, i32 4, i32 1, i32 6>
   %interleaved.vec2 = shufflevector <4 x i32> %a0, <4 x i32> %a1, <4 x i32> <i32 2, i32 6, i32 3, i32 7>

; REQUIRES: asserts
; RUN: opt < %s -loop-vectorize -force-target-instruction-cost=1 -debug-only=loop-vectorize -disable-output 2>&1 | FileCheck %s

target datalayout = "e-m:e-i8:8:32-i16:16:32-i64:64-i128:128-n32:64-S128"
target triple = "aarch64--linux-gnu"

; CHECK-LABEL: Checking a loop in 'interleaved_access'
; CHECK:         The Smallest and Widest types: 64 / 64 bits
;
define void @interleaved_access(i8** %A, i64 %N) {
for.ph:
  br label %for.body

for.body:
  %i = phi i64 [ %i.next.3, %for.body ], [ 0, %for.ph ]
  %tmp0 = getelementptr inbounds i8*, i8** %A, i64 %i
  store i8* null, i8** %tmp0, align 8
  %i.next.0 = add nuw nsw i64 %i, 1
  %tmp1 = getelementptr inbounds i8*, i8** %A, i64 %i.next.0
  store i8* null, i8** %tmp1, align 8
  %i.next.1 = add nsw i64 %i, 2
  %tmp2 = getelementptr inbounds i8*, i8** %A, i64 %i.next.1
  store i8* null, i8** %tmp2, align 8
  %i.next.2 = add nsw i64 %i, 3
  %tmp3 = getelementptr inbounds i8*, i8** %A, i64 %i.next.2
  store i8* null, i8** %tmp3, align 8
  %i.next.3 = add nsw i64 %i, 4
  %cond = icmp slt i64 %i.next.3, %N
  br i1 %cond, label %for.body, label %for.end

for.end:
  ret void
}

; For in-loop reductions with no loads or stores in the loop the widest type is
; determined by looking through the recurrences, which allows a sensible VF to be
; chosen. The following 3 cases check different combinations of widths.

<<<<<<< HEAD
; CHECK-LABEL: Checking a loop in "no_loads_stores_32"
; CHECK: The Smallest and Widest types: 32 / 32 bits
=======
; CHECK-LABEL: Checking a loop in 'no_loads_stores_32'
; CHECK: The Smallest and Widest types: 4294967295 / 32 bits
>>>>>>> 953b6383
; CHECK: Selecting VF: 4

define double @no_loads_stores_32(i32 %n) {
entry:
  br label %for.body

for.body:
  %s.09 = phi double [ 0.000000e+00, %entry ], [ %add, %for.body ]
  %i.08 = phi i32 [ 0, %entry ], [ %inc, %for.body ]
  %conv = sitofp i32 %i.08 to float
  %conv1 = fpext float %conv to double
  %add = fadd double %s.09, %conv1
  %inc = add nuw i32 %i.08, 1
  %exitcond.not = icmp eq i32 %inc, %n
  br i1 %exitcond.not, label %for.end, label %for.body

for.end:
  %.lcssa = phi double [ %add, %for.body ]
  ret double %.lcssa
}

<<<<<<< HEAD
; CHECK-LABEL: Checking a loop in "no_loads_stores_16"
; CHECK: The Smallest and Widest types: 16 / 16 bits
=======
; CHECK-LABEL: Checking a loop in 'no_loads_stores_16'
; CHECK: The Smallest and Widest types: 4294967295 / 16 bits
>>>>>>> 953b6383
; CHECK: Selecting VF: 8

define double @no_loads_stores_16() {
entry:
  br label %for.body

for.body:
  %s.09 = phi double [ 0.000000e+00, %entry ], [ %add, %for.body ]
  %i.08 = phi i16 [ 0, %entry ], [ %inc, %for.body ]
  %conv = sitofp i16 %i.08 to double
  %add = fadd double %s.09, %conv
  %inc = add nuw nsw i16 %i.08, 1
  %exitcond.not = icmp eq i16 %inc, 12345
  br i1 %exitcond.not, label %for.end, label %for.body

for.end:
  %.lcssa = phi double [ %add, %for.body ]
  ret double %.lcssa
}

<<<<<<< HEAD
; CHECK-LABEL: Checking a loop in "no_loads_stores_8"
; CHECK: The Smallest and Widest types: 8 / 8 bits
=======
; CHECK-LABEL: Checking a loop in 'no_loads_stores_8'
; CHECK: The Smallest and Widest types: 4294967295 / 8 bits
>>>>>>> 953b6383
; CHECK: Selecting VF: 16

define float @no_loads_stores_8() {
entry:
  br label %for.body

for.body:
  %s.09 = phi float [ 0.000000e+00, %entry ], [ %add, %for.body ]
  %i.08 = phi i8 [ 0, %entry ], [ %inc, %for.body ]
  %conv = sitofp i8 %i.08 to float
  %add = fadd float %s.09, %conv
  %inc = add nuw nsw i8 %i.08, 1
  %exitcond.not = icmp eq i8 %inc, 12345
  br i1 %exitcond.not, label %for.end, label %for.body

for.end:
  %.lcssa = phi float [ %add, %for.body ]
  ret float %.lcssa
}<|MERGE_RESOLUTION|>--- conflicted
+++ resolved
@@ -36,13 +36,8 @@
 ; determined by looking through the recurrences, which allows a sensible VF to be
 ; chosen. The following 3 cases check different combinations of widths.
 
-<<<<<<< HEAD
-; CHECK-LABEL: Checking a loop in "no_loads_stores_32"
+; CHECK-LABEL: Checking a loop in 'no_loads_stores_32'
 ; CHECK: The Smallest and Widest types: 32 / 32 bits
-=======
-; CHECK-LABEL: Checking a loop in 'no_loads_stores_32'
-; CHECK: The Smallest and Widest types: 4294967295 / 32 bits
->>>>>>> 953b6383
 ; CHECK: Selecting VF: 4
 
 define double @no_loads_stores_32(i32 %n) {
@@ -64,13 +59,8 @@
   ret double %.lcssa
 }
 
-<<<<<<< HEAD
-; CHECK-LABEL: Checking a loop in "no_loads_stores_16"
+; CHECK-LABEL: Checking a loop in 'no_loads_stores_16'
 ; CHECK: The Smallest and Widest types: 16 / 16 bits
-=======
-; CHECK-LABEL: Checking a loop in 'no_loads_stores_16'
-; CHECK: The Smallest and Widest types: 4294967295 / 16 bits
->>>>>>> 953b6383
 ; CHECK: Selecting VF: 8
 
 define double @no_loads_stores_16() {
@@ -91,13 +81,8 @@
   ret double %.lcssa
 }
 
-<<<<<<< HEAD
-; CHECK-LABEL: Checking a loop in "no_loads_stores_8"
+; CHECK-LABEL: Checking a loop in 'no_loads_stores_8'
 ; CHECK: The Smallest and Widest types: 8 / 8 bits
-=======
-; CHECK-LABEL: Checking a loop in 'no_loads_stores_8'
-; CHECK: The Smallest and Widest types: 4294967295 / 8 bits
->>>>>>> 953b6383
 ; CHECK: Selecting VF: 16
 
 define float @no_loads_stores_8() {

--- conflicted
+++ resolved
@@ -67,7 +67,6 @@
 ; CHECK-NEXT:    br label [[REDUCTION_LOOP_BODY:%.*]]
 ; CHECK:       reduction.loop.body:
 ; CHECK-NEXT:    [[CURRENT_LEN:%.*]] = phi i32 [ [[VSCALE_X_VF]], [[REDUCTION_LOOP_PH]] ], [ [[HALFLEN:%.*]], [[REDUCTION_LOOP_BODY]] ]
-<<<<<<< HEAD
 ; CHECK-NEXT:    [[CURRENT_VEC:%.*]] = phi <vscale x 8 x i32> [ [[TMP16]], [[REDUCTION_LOOP_PH]] ], [ [[REDUCTION_VEC:%.*]], [[REDUCTION_LOOP_BODY]] ]
 ; CHECK-NEXT:    [[TMP21:%.*]] = udiv i32 [[CURRENT_LEN]], 2
 ; CHECK-NEXT:    [[TMP22:%.*]] = urem i32 [[CURRENT_LEN]], 2
@@ -75,7 +74,7 @@
 ; CHECK-NEXT:    [[TMP23:%.*]] = zext i32 [[CURRENT_LEN]] to i64
 ; CHECK-NEXT:    [[TMP24:%.*]] = call i64 @llvm.epi.vsetvl(i64 [[TMP23]], i64 2, i64 2)
 ; CHECK-NEXT:    [[TMP25:%.*]] = trunc i64 [[TMP24]] to i32
-; CHECK-NEXT:    [[SECOND_HALF:%.*]] = call <vscale x 8 x i32> @llvm.experimental.vector.vp.slideleftfill.nxv8i32(<vscale x 8 x i32> [[CURRENT_VEC]], <vscale x 8 x i32> shufflevector (<vscale x 8 x i32> insertelement (<vscale x 8 x i32> undef, i32 1, i32 0), <vscale x 8 x i32> undef, <vscale x 8 x i32> zeroinitializer), i32 [[HALFLEN]], i32 [[TMP25]])
+; CHECK-NEXT:    [[SECOND_HALF:%.*]] = call <vscale x 8 x i32> @llvm.experimental.vector.vp.slideleftfill.nxv8i32(<vscale x 8 x i32> [[CURRENT_VEC]], <vscale x 8 x i32> shufflevector (<vscale x 8 x i32> insertelement (<vscale x 8 x i32> undef, i32 1, i32 0), <vscale x 8 x i32> undef, <vscale x 8 x i32> zeroinitializer), i32 [[HALFLEN]], i32 [[TMP25]], i32 [[TMP25]])
 ; CHECK-NEXT:    [[TMP26:%.*]] = zext i32 [[HALFLEN]] to i64
 ; CHECK-NEXT:    [[TMP27:%.*]] = call i64 @llvm.epi.vsetvl(i64 [[TMP26]], i64 2, i64 2)
 ; CHECK-NEXT:    [[TMP28:%.*]] = trunc i64 [[TMP27]] to i32
@@ -84,24 +83,6 @@
 ; CHECK-NEXT:    [[REDUCTION_VEC]] = call <vscale x 8 x i32> @llvm.vp.mul.nxv8i32(<vscale x 8 x i32> [[CURRENT_VEC]], <vscale x 8 x i32> [[SECOND_HALF]], <vscale x 8 x i1> [[DOTSPLAT6]], i32 [[TMP28]])
 ; CHECK-NEXT:    [[TMP29:%.*]] = icmp eq i32 [[HALFLEN]], 1
 ; CHECK-NEXT:    br i1 [[TMP29]], label [[MIDDLE_BLOCK:%.*]], label [[REDUCTION_LOOP_BODY]]
-=======
-; CHECK-NEXT:    [[CURRENT_VEC:%.*]] = phi <vscale x 8 x i32> [ [[TMP10]], [[REDUCTION_LOOP_PH]] ], [ [[REDUCTION_VEC:%.*]], [[REDUCTION_LOOP_BODY]] ]
-; CHECK-NEXT:    [[TMP13:%.*]] = udiv i32 [[CURRENT_LEN]], 2
-; CHECK-NEXT:    [[TMP14:%.*]] = urem i32 [[CURRENT_LEN]], 2
-; CHECK-NEXT:    [[HALFLEN]] = add i32 [[TMP13]], [[TMP14]]
-; CHECK-NEXT:    [[TMP15:%.*]] = zext i32 [[CURRENT_LEN]] to i64
-; CHECK-NEXT:    [[TMP16:%.*]] = call i64 @llvm.epi.vsetvl(i64 [[TMP15]], i64 2, i64 2)
-; CHECK-NEXT:    [[TMP17:%.*]] = trunc i64 [[TMP16]] to i32
-; CHECK-NEXT:    [[SECOND_HALF:%.*]] = call <vscale x 8 x i32> @llvm.experimental.vector.vp.slideleftfill.nxv8i32(<vscale x 8 x i32> [[CURRENT_VEC]], <vscale x 8 x i32> shufflevector (<vscale x 8 x i32> insertelement (<vscale x 8 x i32> undef, i32 1, i32 0), <vscale x 8 x i32> undef, <vscale x 8 x i32> zeroinitializer), i32 [[HALFLEN]], i32 [[TMP17]], i32 [[TMP17]])
-; CHECK-NEXT:    [[TMP18:%.*]] = zext i32 [[HALFLEN]] to i64
-; CHECK-NEXT:    [[TMP19:%.*]] = call i64 @llvm.epi.vsetvl(i64 [[TMP18]], i64 2, i64 2)
-; CHECK-NEXT:    [[TMP20:%.*]] = trunc i64 [[TMP19]] to i32
-; CHECK-NEXT:    [[DOTSPLATINSERT5:%.*]] = insertelement <vscale x 8 x i1> undef, i1 true, i32 0
-; CHECK-NEXT:    [[DOTSPLAT6:%.*]] = shufflevector <vscale x 8 x i1> [[DOTSPLATINSERT5]], <vscale x 8 x i1> undef, <vscale x 8 x i32> zeroinitializer
-; CHECK-NEXT:    [[REDUCTION_VEC]] = call <vscale x 8 x i32> @llvm.vp.mul.nxv8i32(<vscale x 8 x i32> [[CURRENT_VEC]], <vscale x 8 x i32> [[SECOND_HALF]], <vscale x 8 x i1> [[DOTSPLAT6]], i32 [[TMP20]])
-; CHECK-NEXT:    [[TMP21:%.*]] = icmp eq i32 [[HALFLEN]], 1
-; CHECK-NEXT:    br i1 [[TMP21]], label [[MIDDLE_BLOCK:%.*]], label [[REDUCTION_LOOP_BODY]]
->>>>>>> eac68043
 ; CHECK:       middle.block:
 ; CHECK-NEXT:    [[REDUCED:%.*]] = extractelement <vscale x 8 x i32> [[REDUCTION_VEC]], i32 0
 ; CHECK-NEXT:    br i1 true, label [[FOR_END_LOOPEXIT:%.*]], label [[SCALAR_PH]]
@@ -180,7 +161,6 @@
 ; CHECK1-NEXT:    br label [[REDUCTION_LOOP_BODY:%.*]]
 ; CHECK1:       reduction.loop.body:
 ; CHECK1-NEXT:    [[CURRENT_LEN:%.*]] = phi i32 [ [[VSCALE_X_VF]], [[REDUCTION_LOOP_PH]] ], [ [[HALFLEN:%.*]], [[REDUCTION_LOOP_BODY]] ]
-<<<<<<< HEAD
 ; CHECK1-NEXT:    [[CURRENT_VEC:%.*]] = phi <vscale x 2 x i32> [ [[TMP16]], [[REDUCTION_LOOP_PH]] ], [ [[REDUCTION_VEC:%.*]], [[REDUCTION_LOOP_BODY]] ]
 ; CHECK1-NEXT:    [[TMP21:%.*]] = udiv i32 [[CURRENT_LEN]], 2
 ; CHECK1-NEXT:    [[TMP22:%.*]] = urem i32 [[CURRENT_LEN]], 2
@@ -188,7 +168,7 @@
 ; CHECK1-NEXT:    [[TMP23:%.*]] = zext i32 [[CURRENT_LEN]] to i64
 ; CHECK1-NEXT:    [[TMP24:%.*]] = call i64 @llvm.epi.vsetvl(i64 [[TMP23]], i64 2, i64 0)
 ; CHECK1-NEXT:    [[TMP25:%.*]] = trunc i64 [[TMP24]] to i32
-; CHECK1-NEXT:    [[SECOND_HALF:%.*]] = call <vscale x 2 x i32> @llvm.experimental.vector.vp.slideleftfill.nxv2i32(<vscale x 2 x i32> [[CURRENT_VEC]], <vscale x 2 x i32> shufflevector (<vscale x 2 x i32> insertelement (<vscale x 2 x i32> undef, i32 1, i32 0), <vscale x 2 x i32> undef, <vscale x 2 x i32> zeroinitializer), i32 [[HALFLEN]], i32 [[TMP25]])
+; CHECK1-NEXT:    [[SECOND_HALF:%.*]] = call <vscale x 2 x i32> @llvm.experimental.vector.vp.slideleftfill.nxv2i32(<vscale x 2 x i32> [[CURRENT_VEC]], <vscale x 2 x i32> shufflevector (<vscale x 2 x i32> insertelement (<vscale x 2 x i32> undef, i32 1, i32 0), <vscale x 2 x i32> undef, <vscale x 2 x i32> zeroinitializer), i32 [[HALFLEN]], i32 [[TMP25]], i32 [[TMP25]])
 ; CHECK1-NEXT:    [[TMP26:%.*]] = zext i32 [[HALFLEN]] to i64
 ; CHECK1-NEXT:    [[TMP27:%.*]] = call i64 @llvm.epi.vsetvl(i64 [[TMP26]], i64 2, i64 0)
 ; CHECK1-NEXT:    [[TMP28:%.*]] = trunc i64 [[TMP27]] to i32
@@ -197,24 +177,6 @@
 ; CHECK1-NEXT:    [[REDUCTION_VEC]] = call <vscale x 2 x i32> @llvm.vp.mul.nxv2i32(<vscale x 2 x i32> [[CURRENT_VEC]], <vscale x 2 x i32> [[SECOND_HALF]], <vscale x 2 x i1> [[DOTSPLAT6]], i32 [[TMP28]])
 ; CHECK1-NEXT:    [[TMP29:%.*]] = icmp eq i32 [[HALFLEN]], 1
 ; CHECK1-NEXT:    br i1 [[TMP29]], label [[MIDDLE_BLOCK:%.*]], label [[REDUCTION_LOOP_BODY]]
-=======
-; CHECK1-NEXT:    [[CURRENT_VEC:%.*]] = phi <vscale x 2 x i32> [ [[TMP10]], [[REDUCTION_LOOP_PH]] ], [ [[REDUCTION_VEC:%.*]], [[REDUCTION_LOOP_BODY]] ]
-; CHECK1-NEXT:    [[TMP13:%.*]] = udiv i32 [[CURRENT_LEN]], 2
-; CHECK1-NEXT:    [[TMP14:%.*]] = urem i32 [[CURRENT_LEN]], 2
-; CHECK1-NEXT:    [[HALFLEN]] = add i32 [[TMP13]], [[TMP14]]
-; CHECK1-NEXT:    [[TMP15:%.*]] = zext i32 [[CURRENT_LEN]] to i64
-; CHECK1-NEXT:    [[TMP16:%.*]] = call i64 @llvm.epi.vsetvl(i64 [[TMP15]], i64 2, i64 0)
-; CHECK1-NEXT:    [[TMP17:%.*]] = trunc i64 [[TMP16]] to i32
-; CHECK1-NEXT:    [[SECOND_HALF:%.*]] = call <vscale x 2 x i32> @llvm.experimental.vector.vp.slideleftfill.nxv2i32(<vscale x 2 x i32> [[CURRENT_VEC]], <vscale x 2 x i32> shufflevector (<vscale x 2 x i32> insertelement (<vscale x 2 x i32> undef, i32 1, i32 0), <vscale x 2 x i32> undef, <vscale x 2 x i32> zeroinitializer), i32 [[HALFLEN]], i32 [[TMP17]], i32 [[TMP17]])
-; CHECK1-NEXT:    [[TMP18:%.*]] = zext i32 [[HALFLEN]] to i64
-; CHECK1-NEXT:    [[TMP19:%.*]] = call i64 @llvm.epi.vsetvl(i64 [[TMP18]], i64 2, i64 0)
-; CHECK1-NEXT:    [[TMP20:%.*]] = trunc i64 [[TMP19]] to i32
-; CHECK1-NEXT:    [[DOTSPLATINSERT5:%.*]] = insertelement <vscale x 2 x i1> undef, i1 true, i32 0
-; CHECK1-NEXT:    [[DOTSPLAT6:%.*]] = shufflevector <vscale x 2 x i1> [[DOTSPLATINSERT5]], <vscale x 2 x i1> undef, <vscale x 2 x i32> zeroinitializer
-; CHECK1-NEXT:    [[REDUCTION_VEC]] = call <vscale x 2 x i32> @llvm.vp.mul.nxv2i32(<vscale x 2 x i32> [[CURRENT_VEC]], <vscale x 2 x i32> [[SECOND_HALF]], <vscale x 2 x i1> [[DOTSPLAT6]], i32 [[TMP20]])
-; CHECK1-NEXT:    [[TMP21:%.*]] = icmp eq i32 [[HALFLEN]], 1
-; CHECK1-NEXT:    br i1 [[TMP21]], label [[MIDDLE_BLOCK:%.*]], label [[REDUCTION_LOOP_BODY]]
->>>>>>> eac68043
 ; CHECK1:       middle.block:
 ; CHECK1-NEXT:    [[REDUCED:%.*]] = extractelement <vscale x 2 x i32> [[REDUCTION_VEC]], i32 0
 ; CHECK1-NEXT:    br i1 true, label [[FOR_END_LOOPEXIT:%.*]], label [[SCALAR_PH]]

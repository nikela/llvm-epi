--- conflicted
+++ resolved
@@ -1,9 +1,5 @@
-<<<<<<< HEAD
 ; XFAIL: *
-; RUN: not opt -S -verify < %s 2>&1 | FileCheck %s
-=======
 ; RUN: not opt -S -passes=verify < %s 2>&1 | FileCheck %s
->>>>>>> 56da29d9
 
 define void @store({ i32, <vscale x 1 x i32> }* %x, i32 %y, <vscale x 1 x i32> %z) {
 ; CHECK: error: storing unsized types is not allowed

--- conflicted
+++ resolved
@@ -1,9 +1,5 @@
-<<<<<<< HEAD
 ; UNSUPPORTED: riscv
-; REQUIRES: object-emission
 
-=======
->>>>>>> 642bc15d
 ; RUN: %llc_dwarf -O0 -filetype=obj < %s -dwarf-inlined-strings=Enable -o - | llvm-dwarfdump -show-form - | FileCheck %s
 
 ; Also test that the null streamer doesn't crash with debug info.

<<<<<<< HEAD
; UNSUPPORTED: riscv
; REQUIRES: object-emission

=======
>>>>>>> 642bc15d
; RUN: %llc_dwarf -O0 -filetype=obj < %s > %t
; RUN: llvm-dwarfdump %t | FileCheck %s

; Also test that the null streamer doesn't crash with debug info.
; RUN: %llc_dwarf -O0 -filetype=null < %s

; generated from the following source compiled to bitcode with clang -g -O1
; static int i;
; int main() {
;   (void)&i;
; }

; CHECK: debug_info contents
; CHECK: DW_TAG_variable

source_filename = "test/DebugInfo/Generic/global.ll"

; Function Attrs: nounwind readnone uwtable
define i32 @main() #0 !dbg !9 {
entry:
  ret i32 0, !dbg !12
}

attributes #0 = { nounwind readnone uwtable "less-precise-fpmad"="false" "frame-pointer"="none" "no-infs-fp-math"="false" "no-nans-fp-math"="false" "unsafe-fp-math"="false" "use-soft-float"="false" }

!llvm.dbg.cu = !{!0}
!llvm.module.flags = !{!7, !8}

!0 = distinct !DICompileUnit(language: DW_LANG_C_plus_plus, file: !1, producer: "clang version 3.4 ", isOptimized: true, runtimeVersion: 0, emissionKind: FullDebug, enums: !2, retainedTypes: !2, globals: !3, imports: !2)
!1 = !DIFile(filename: "global.cpp", directory: "/tmp")
!2 = !{}
!3 = !{!4}
!4 = !DIGlobalVariableExpression(var: !5, expr: !DIExpression())
!5 = !DIGlobalVariable(name: "i", linkageName: "_ZL1i", scope: null, file: !1, line: 1, type: !6, isLocal: true, isDefinition: true)
!6 = !DIBasicType(name: "int", size: 32, align: 32, encoding: DW_ATE_signed)
!7 = !{i32 2, !"Dwarf Version", i32 3}
!8 = !{i32 1, !"Debug Info Version", i32 3}
!9 = distinct !DISubprogram(name: "main", scope: !1, file: !1, line: 2, type: !10, isLocal: false, isDefinition: true, scopeLine: 2, virtualIndex: 6, flags: DIFlagPrototyped, isOptimized: true, unit: !0, retainedNodes: !2)
!10 = !DISubroutineType(types: !11)
!11 = !{!6}
!12 = !DILocation(line: 4, scope: !9)
<|MERGE_RESOLUTION|>--- conflicted
+++ resolved
@@ -1,9 +1,5 @@
-<<<<<<< HEAD
 ; UNSUPPORTED: riscv
-; REQUIRES: object-emission
 
-=======
->>>>>>> 642bc15d
 ; RUN: %llc_dwarf -O0 -filetype=obj < %s > %t
 ; RUN: llvm-dwarfdump %t | FileCheck %s
 

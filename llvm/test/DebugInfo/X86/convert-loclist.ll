--- conflicted
+++ resolved
@@ -1,8 +1,4 @@
-<<<<<<< HEAD
-; RUN: %llc_dwarf -mtriple x86_64-pc-linux -filetype=obj < %s \
-=======
 ; RUN: llc -mtriple=x86_64 -filetype=obj < %s \
->>>>>>> a8d74517
 ; RUN:   | llvm-dwarfdump -debug-info -debug-loclists - | FileCheck %s
 ; RUN: llc -mtriple=x86_64 -split-dwarf-file=foo.dwo -filetype=obj -dwarf-op-convert=Enable < %s \
 ; RUN:   | llvm-dwarfdump -debug-info -debug-loclists - | FileCheck --check-prefix=SPLIT --check-prefix=CHECK %s

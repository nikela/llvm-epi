--- conflicted
+++ resolved
@@ -7,17 +7,10 @@
 # RUN:     | FileCheck -check-prefixes=CHECK-ASM-AND-OBJ %s
 # RUN: llvm-mc -filetype=obj -triple=riscv64 -mattr=+c < %s \
 # RUN:     | llvm-objdump -M no-aliases -d -r - \
-<<<<<<< HEAD
-# RUN:     | FileCheck -check-prefixes=CHECK-OBJ,CHECK-ASM-AND-OBJ %s
-# RUN: llvm-mc -filetype=obj -triple=riscv64 -mattr=+c < %s \
-# RUN:     | llvm-objdump -d -r - \
-# RUN:     | FileCheck -check-prefixes=CHECK-OBJ,CHECK-ASM-AND-OBJ %s
-=======
 # RUN:     | FileCheck -check-prefixes=CHECK-ASM-AND-OBJ %s
 # RUN: llvm-mc -filetype=obj -triple=riscv64 -mattr=+c < %s \
 # RUN:     | llvm-objdump -d -r - \
 # RUN:     | FileCheck -check-prefixes=CHECK-ASM-AND-OBJ %s
->>>>>>> 95263fc1
 
 # CHECK-ASM-AND-OBJ: c.nop 8
 # CHECK-ASM: encoding: [0x21,0x00]

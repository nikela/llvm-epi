--- conflicted
+++ resolved
@@ -1088,20 +1088,12 @@
     if (RC.RSI.isSimple())
       RegSize = RC.RSI.getSimple().RegSize;
     OS << "  { " << RC.getName() << ", " << RC.getName() << "Bits, "
-<<<<<<< HEAD
-       << RegClassStrings.get(RC.getName()) << ", "
-       << RC.getOrder().size() << ", sizeof(" << RC.getName() << "Bits), "
-       << RC.getQualifiedName() + "RegClassID" << ", "
-       << RC.CopyCost << ", "
-       << ( RC.Allocatable ? "true" : "false" ) << ", "
-       << ( RC.AllowsNoRegister ? "true" : "false" ) << " },\n";
-=======
        << RegClassStrings.get(RC.getName()) << ", " << RC.getOrder().size()
        << ", sizeof(" << RC.getName() << "Bits), "
        << RC.getQualifiedName() + "RegClassID"
        << ", " << RegSize << ", " << RC.CopyCost << ", "
-       << (RC.Allocatable ? "true" : "false") << " },\n";
->>>>>>> 92b1d908
+       << (RC.Allocatable ? "true" : "false") << ", "
+       << (RC.AllowsNoRegister ? "true" : "false") << " },\n";
   }
 
   OS << "};\n\n";

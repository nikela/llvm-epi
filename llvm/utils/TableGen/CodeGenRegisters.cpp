//===- CodeGenRegisters.cpp - Register and RegisterClass Info -------------===//
//
// Part of the LLVM Project, under the Apache License v2.0 with LLVM Exceptions.
// See https://llvm.org/LICENSE.txt for license information.
// SPDX-License-Identifier: Apache-2.0 WITH LLVM-exception
//
//===----------------------------------------------------------------------===//
//
// This file defines structures to encapsulate information gleaned from the
// target register and register class definitions.
//
//===----------------------------------------------------------------------===//

#include "CodeGenRegisters.h"
#include "CodeGenTarget.h"
#include "llvm/ADT/ArrayRef.h"
#include "llvm/ADT/BitVector.h"
#include "llvm/ADT/DenseMap.h"
#include "llvm/ADT/IntEqClasses.h"
#include "llvm/ADT/SetVector.h"
#include "llvm/ADT/SmallPtrSet.h"
#include "llvm/ADT/SmallSet.h"
#include "llvm/ADT/SmallVector.h"
#include "llvm/ADT/STLExtras.h"
#include "llvm/ADT/StringExtras.h"
#include "llvm/ADT/StringRef.h"
#include "llvm/ADT/Twine.h"
#include "llvm/Support/Debug.h"
#include "llvm/Support/MathExtras.h"
#include "llvm/Support/raw_ostream.h"
#include "llvm/TableGen/Error.h"
#include "llvm/TableGen/Record.h"
#include <algorithm>
#include <cassert>
#include <cstdint>
#include <iterator>
#include <map>
#include <queue>
#include <set>
#include <string>
#include <tuple>
#include <utility>
#include <vector>

using namespace llvm;

#define DEBUG_TYPE "regalloc-emitter"

//===----------------------------------------------------------------------===//
//                             CodeGenSubRegIndex
//===----------------------------------------------------------------------===//

CodeGenSubRegIndex::CodeGenSubRegIndex(Record *R, unsigned Enum)
  : TheDef(R), EnumValue(Enum), AllSuperRegsCovered(true), Artificial(true) {
  Name = std::string(R->getName());
  if (R->getValue("Namespace"))
    Namespace = std::string(R->getValueAsString("Namespace"));
  Size = R->getValueAsInt("Size");
  Offset = R->getValueAsInt("Offset");
}

CodeGenSubRegIndex::CodeGenSubRegIndex(StringRef N, StringRef Nspace,
                                       unsigned Enum)
    : TheDef(nullptr), Name(std::string(N)), Namespace(std::string(Nspace)),
      Size(-1), Offset(-1), EnumValue(Enum), AllSuperRegsCovered(true),
      Artificial(true) {}

std::string CodeGenSubRegIndex::getQualifiedName() const {
  std::string N = getNamespace();
  if (!N.empty())
    N += "::";
  N += getName();
  return N;
}

void CodeGenSubRegIndex::updateComponents(CodeGenRegBank &RegBank) {
  if (!TheDef)
    return;

  std::vector<Record*> Comps = TheDef->getValueAsListOfDefs("ComposedOf");
  if (!Comps.empty()) {
    if (Comps.size() != 2)
      PrintFatalError(TheDef->getLoc(),
                      "ComposedOf must have exactly two entries");
    CodeGenSubRegIndex *A = RegBank.getSubRegIdx(Comps[0]);
    CodeGenSubRegIndex *B = RegBank.getSubRegIdx(Comps[1]);
    CodeGenSubRegIndex *X = A->addComposite(B, this);
    if (X)
      PrintFatalError(TheDef->getLoc(), "Ambiguous ComposedOf entries");
  }

  std::vector<Record*> Parts =
    TheDef->getValueAsListOfDefs("CoveringSubRegIndices");
  if (!Parts.empty()) {
    if (Parts.size() < 2)
      PrintFatalError(TheDef->getLoc(),
                      "CoveredBySubRegs must have two or more entries");
    SmallVector<CodeGenSubRegIndex*, 8> IdxParts;
    for (Record *Part : Parts)
      IdxParts.push_back(RegBank.getSubRegIdx(Part));
    setConcatenationOf(IdxParts);
  }
}

LaneBitmask CodeGenSubRegIndex::computeLaneMask() const {
  // Already computed?
  if (LaneMask.any())
    return LaneMask;

  // Recursion guard, shouldn't be required.
  LaneMask = LaneBitmask::getAll();

  // The lane mask is simply the union of all sub-indices.
  LaneBitmask M;
  for (const auto &C : Composed)
    M |= C.second->computeLaneMask();
  assert(M.any() && "Missing lane mask, sub-register cycle?");
  LaneMask = M;
  return LaneMask;
}

void CodeGenSubRegIndex::setConcatenationOf(
    ArrayRef<CodeGenSubRegIndex*> Parts) {
  if (ConcatenationOf.empty())
    ConcatenationOf.assign(Parts.begin(), Parts.end());
  else
    assert(std::equal(Parts.begin(), Parts.end(),
                      ConcatenationOf.begin()) && "parts consistent");
}

void CodeGenSubRegIndex::computeConcatTransitiveClosure() {
  for (SmallVectorImpl<CodeGenSubRegIndex*>::iterator
       I = ConcatenationOf.begin(); I != ConcatenationOf.end(); /*empty*/) {
    CodeGenSubRegIndex *SubIdx = *I;
    SubIdx->computeConcatTransitiveClosure();
#ifndef NDEBUG
    for (CodeGenSubRegIndex *SRI : SubIdx->ConcatenationOf)
      assert(SRI->ConcatenationOf.empty() && "No transitive closure?");
#endif

    if (SubIdx->ConcatenationOf.empty()) {
      ++I;
    } else {
      I = ConcatenationOf.erase(I);
      I = ConcatenationOf.insert(I, SubIdx->ConcatenationOf.begin(),
                                 SubIdx->ConcatenationOf.end());
      I += SubIdx->ConcatenationOf.size();
    }
  }
}

//===----------------------------------------------------------------------===//
//                              CodeGenRegister
//===----------------------------------------------------------------------===//

CodeGenRegister::CodeGenRegister(Record *R, unsigned Enum)
    : TheDef(R), EnumValue(Enum),
      CostPerUse(R->getValueAsListOfInts("CostPerUse")),
      CoveredBySubRegs(R->getValueAsBit("CoveredBySubRegs")),
      HasDisjunctSubRegs(false), SubRegsComplete(false),
      SuperRegsComplete(false), TopoSig(~0u) {
  Artificial = R->getValueAsBit("isArtificial");
}

void CodeGenRegister::buildObjectGraph(CodeGenRegBank &RegBank) {
  std::vector<Record*> SRIs = TheDef->getValueAsListOfDefs("SubRegIndices");
  std::vector<Record*> SRs = TheDef->getValueAsListOfDefs("SubRegs");

  if (SRIs.size() != SRs.size())
    PrintFatalError(TheDef->getLoc(),
                    "SubRegs and SubRegIndices must have the same size");

  for (unsigned i = 0, e = SRIs.size(); i != e; ++i) {
    ExplicitSubRegIndices.push_back(RegBank.getSubRegIdx(SRIs[i]));
    ExplicitSubRegs.push_back(RegBank.getReg(SRs[i]));
  }

  // Also compute leading super-registers. Each register has a list of
  // covered-by-subregs super-registers where it appears as the first explicit
  // sub-register.
  //
  // This is used by computeSecondarySubRegs() to find candidates.
  if (CoveredBySubRegs && !ExplicitSubRegs.empty())
    ExplicitSubRegs.front()->LeadingSuperRegs.push_back(this);

  // Add ad hoc alias links. This is a symmetric relationship between two
  // registers, so build a symmetric graph by adding links in both ends.
  std::vector<Record*> Aliases = TheDef->getValueAsListOfDefs("Aliases");
  for (Record *Alias : Aliases) {
    CodeGenRegister *Reg = RegBank.getReg(Alias);
    ExplicitAliases.push_back(Reg);
    Reg->ExplicitAliases.push_back(this);
  }
}

StringRef CodeGenRegister::getName() const {
  assert(TheDef && "no def");
  return TheDef->getName();
}

namespace {

// Iterate over all register units in a set of registers.
class RegUnitIterator {
  CodeGenRegister::Vec::const_iterator RegI, RegE;
  CodeGenRegister::RegUnitList::iterator UnitI, UnitE;

public:
  RegUnitIterator(const CodeGenRegister::Vec &Regs):
    RegI(Regs.begin()), RegE(Regs.end()) {

    if (RegI != RegE) {
      UnitI = (*RegI)->getRegUnits().begin();
      UnitE = (*RegI)->getRegUnits().end();
      advance();
    }
  }

  bool isValid() const { return UnitI != UnitE; }

  unsigned operator* () const { assert(isValid()); return *UnitI; }

  const CodeGenRegister *getReg() const { assert(isValid()); return *RegI; }

  /// Preincrement.  Move to the next unit.
  void operator++() {
    assert(isValid() && "Cannot advance beyond the last operand");
    ++UnitI;
    advance();
  }

protected:
  void advance() {
    while (UnitI == UnitE) {
      if (++RegI == RegE)
        break;
      UnitI = (*RegI)->getRegUnits().begin();
      UnitE = (*RegI)->getRegUnits().end();
    }
  }
};

} // end anonymous namespace

// Return true of this unit appears in RegUnits.
static bool hasRegUnit(CodeGenRegister::RegUnitList &RegUnits, unsigned Unit) {
  return RegUnits.test(Unit);
}

// Inherit register units from subregisters.
// Return true if the RegUnits changed.
bool CodeGenRegister::inheritRegUnits(CodeGenRegBank &RegBank) {
  bool changed = false;
  for (const auto &SubReg : SubRegs) {
    CodeGenRegister *SR = SubReg.second;
    // Merge the subregister's units into this register's RegUnits.
    changed |= (RegUnits |= SR->RegUnits);
  }

  return changed;
}

const CodeGenRegister::SubRegMap &
CodeGenRegister::computeSubRegs(CodeGenRegBank &RegBank) {
  // Only compute this map once.
  if (SubRegsComplete)
    return SubRegs;
  SubRegsComplete = true;

  HasDisjunctSubRegs = ExplicitSubRegs.size() > 1;

  // First insert the explicit subregs and make sure they are fully indexed.
  for (unsigned i = 0, e = ExplicitSubRegs.size(); i != e; ++i) {
    CodeGenRegister *SR = ExplicitSubRegs[i];
    CodeGenSubRegIndex *Idx = ExplicitSubRegIndices[i];
    if (!SR->Artificial)
      Idx->Artificial = false;
    if (!SubRegs.insert(std::make_pair(Idx, SR)).second)
      PrintFatalError(TheDef->getLoc(), "SubRegIndex " + Idx->getName() +
                      " appears twice in Register " + getName());
    // Map explicit sub-registers first, so the names take precedence.
    // The inherited sub-registers are mapped below.
    SubReg2Idx.insert(std::make_pair(SR, Idx));
  }

  // Keep track of inherited subregs and how they can be reached.
  SmallPtrSet<CodeGenRegister*, 8> Orphans;

  // Clone inherited subregs and place duplicate entries in Orphans.
  // Here the order is important - earlier subregs take precedence.
  for (CodeGenRegister *ESR : ExplicitSubRegs) {
    const SubRegMap &Map = ESR->computeSubRegs(RegBank);
    HasDisjunctSubRegs |= ESR->HasDisjunctSubRegs;

    for (const auto &SR : Map) {
      if (!SubRegs.insert(SR).second)
        Orphans.insert(SR.second);
    }
  }

  // Expand any composed subreg indices.
  // If dsub_2 has ComposedOf = [qsub_1, dsub_0], and this register has a
  // qsub_1 subreg, add a dsub_2 subreg.  Keep growing Indices and process
  // expanded subreg indices recursively.
  SmallVector<CodeGenSubRegIndex*, 8> Indices = ExplicitSubRegIndices;
  for (unsigned i = 0; i != Indices.size(); ++i) {
    CodeGenSubRegIndex *Idx = Indices[i];
    const CodeGenSubRegIndex::CompMap &Comps = Idx->getComposites();
    CodeGenRegister *SR = SubRegs[Idx];
    const SubRegMap &Map = SR->computeSubRegs(RegBank);

    // Look at the possible compositions of Idx.
    // They may not all be supported by SR.
    for (auto Comp : Comps) {
      SubRegMap::const_iterator SRI = Map.find(Comp.first);
      if (SRI == Map.end())
        continue; // Idx + I->first doesn't exist in SR.
      // Add I->second as a name for the subreg SRI->second, assuming it is
      // orphaned, and the name isn't already used for something else.
      if (SubRegs.count(Comp.second) || !Orphans.erase(SRI->second))
        continue;
      // We found a new name for the orphaned sub-register.
      SubRegs.insert(std::make_pair(Comp.second, SRI->second));
      Indices.push_back(Comp.second);
    }
  }

  // Now Orphans contains the inherited subregisters without a direct index.
  // Create inferred indexes for all missing entries.
  // Work backwards in the Indices vector in order to compose subregs bottom-up.
  // Consider this subreg sequence:
  //
  //   qsub_1 -> dsub_0 -> ssub_0
  //
  // The qsub_1 -> dsub_0 composition becomes dsub_2, so the ssub_0 register
  // can be reached in two different ways:
  //
  //   qsub_1 -> ssub_0
  //   dsub_2 -> ssub_0
  //
  // We pick the latter composition because another register may have [dsub_0,
  // dsub_1, dsub_2] subregs without necessarily having a qsub_1 subreg.  The
  // dsub_2 -> ssub_0 composition can be shared.
  while (!Indices.empty() && !Orphans.empty()) {
    CodeGenSubRegIndex *Idx = Indices.pop_back_val();
    CodeGenRegister *SR = SubRegs[Idx];
    const SubRegMap &Map = SR->computeSubRegs(RegBank);
    for (const auto &SubReg : Map)
      if (Orphans.erase(SubReg.second))
        SubRegs[RegBank.getCompositeSubRegIndex(Idx, SubReg.first)] = SubReg.second;
  }

  // Compute the inverse SubReg -> Idx map.
  for (const auto &SubReg : SubRegs) {
    if (SubReg.second == this) {
      ArrayRef<SMLoc> Loc;
      if (TheDef)
        Loc = TheDef->getLoc();
      PrintFatalError(Loc, "Register " + getName() +
                      " has itself as a sub-register");
    }

    // Compute AllSuperRegsCovered.
    if (!CoveredBySubRegs)
      SubReg.first->AllSuperRegsCovered = false;

    // Ensure that every sub-register has a unique name.
    DenseMap<const CodeGenRegister*, CodeGenSubRegIndex*>::iterator Ins =
      SubReg2Idx.insert(std::make_pair(SubReg.second, SubReg.first)).first;
    if (Ins->second == SubReg.first)
      continue;
    // Trouble: Two different names for SubReg.second.
    ArrayRef<SMLoc> Loc;
    if (TheDef)
      Loc = TheDef->getLoc();
    PrintFatalError(Loc, "Sub-register can't have two names: " +
                  SubReg.second->getName() + " available as " +
                  SubReg.first->getName() + " and " + Ins->second->getName());
  }

  // Derive possible names for sub-register concatenations from any explicit
  // sub-registers. By doing this before computeSecondarySubRegs(), we ensure
  // that getConcatSubRegIndex() won't invent any concatenated indices that the
  // user already specified.
  for (unsigned i = 0, e = ExplicitSubRegs.size(); i != e; ++i) {
    CodeGenRegister *SR = ExplicitSubRegs[i];
    if (!SR->CoveredBySubRegs || SR->ExplicitSubRegs.size() <= 1 ||
        SR->Artificial)
      continue;

    // SR is composed of multiple sub-regs. Find their names in this register.
    SmallVector<CodeGenSubRegIndex*, 8> Parts;
    for (unsigned j = 0, e = SR->ExplicitSubRegs.size(); j != e; ++j) {
      CodeGenSubRegIndex &I = *SR->ExplicitSubRegIndices[j];
      if (!I.Artificial)
        Parts.push_back(getSubRegIndex(SR->ExplicitSubRegs[j]));
    }

    // Offer this as an existing spelling for the concatenation of Parts.
    CodeGenSubRegIndex &Idx = *ExplicitSubRegIndices[i];
    Idx.setConcatenationOf(Parts);
  }

  // Initialize RegUnitList. Because getSubRegs is called recursively, this
  // processes the register hierarchy in postorder.
  //
  // Inherit all sub-register units. It is good enough to look at the explicit
  // sub-registers, the other registers won't contribute any more units.
  for (unsigned i = 0, e = ExplicitSubRegs.size(); i != e; ++i) {
    CodeGenRegister *SR = ExplicitSubRegs[i];
    RegUnits |= SR->RegUnits;
  }

  // Absent any ad hoc aliasing, we create one register unit per leaf register.
  // These units correspond to the maximal cliques in the register overlap
  // graph which is optimal.
  //
  // When there is ad hoc aliasing, we simply create one unit per edge in the
  // undirected ad hoc aliasing graph. Technically, we could do better by
  // identifying maximal cliques in the ad hoc graph, but cliques larger than 2
  // are extremely rare anyway (I've never seen one), so we don't bother with
  // the added complexity.
  for (unsigned i = 0, e = ExplicitAliases.size(); i != e; ++i) {
    CodeGenRegister *AR = ExplicitAliases[i];
    // Only visit each edge once.
    if (AR->SubRegsComplete)
      continue;
    // Create a RegUnit representing this alias edge, and add it to both
    // registers.
    unsigned Unit = RegBank.newRegUnit(this, AR);
    RegUnits.set(Unit);
    AR->RegUnits.set(Unit);
  }

  // Finally, create units for leaf registers without ad hoc aliases. Note that
  // a leaf register with ad hoc aliases doesn't get its own unit - it isn't
  // necessary. This means the aliasing leaf registers can share a single unit.
  if (RegUnits.empty())
    RegUnits.set(RegBank.newRegUnit(this));

  // We have now computed the native register units. More may be adopted later
  // for balancing purposes.
  NativeRegUnits = RegUnits;

  return SubRegs;
}

// In a register that is covered by its sub-registers, try to find redundant
// sub-registers. For example:
//
//   QQ0 = {Q0, Q1}
//   Q0 = {D0, D1}
//   Q1 = {D2, D3}
//
// We can infer that D1_D2 is also a sub-register, even if it wasn't named in
// the register definition.
//
// The explicitly specified registers form a tree. This function discovers
// sub-register relationships that would force a DAG.
//
void CodeGenRegister::computeSecondarySubRegs(CodeGenRegBank &RegBank) {
  SmallVector<SubRegMap::value_type, 8> NewSubRegs;

  std::queue<std::pair<CodeGenSubRegIndex*,CodeGenRegister*>> SubRegQueue;
  for (std::pair<CodeGenSubRegIndex*,CodeGenRegister*> P : SubRegs)
    SubRegQueue.push(P);

  // Look at the leading super-registers of each sub-register. Those are the
  // candidates for new sub-registers, assuming they are fully contained in
  // this register.
  while (!SubRegQueue.empty()) {
    CodeGenSubRegIndex *SubRegIdx;
    const CodeGenRegister *SubReg;
    std::tie(SubRegIdx, SubReg) = SubRegQueue.front();
    SubRegQueue.pop();

    const CodeGenRegister::SuperRegList &Leads = SubReg->LeadingSuperRegs;
    for (unsigned i = 0, e = Leads.size(); i != e; ++i) {
      CodeGenRegister *Cand = const_cast<CodeGenRegister*>(Leads[i]);
      // Already got this sub-register?
      if (Cand == this || getSubRegIndex(Cand))
        continue;
      // Check if each component of Cand is already a sub-register.
      assert(!Cand->ExplicitSubRegs.empty() &&
             "Super-register has no sub-registers");
      if (Cand->ExplicitSubRegs.size() == 1)
        continue;
      SmallVector<CodeGenSubRegIndex*, 8> Parts;
      // We know that the first component is (SubRegIdx,SubReg). However we
      // may still need to split it into smaller subregister parts.
      assert(Cand->ExplicitSubRegs[0] == SubReg && "LeadingSuperRegs correct");
      assert(getSubRegIndex(SubReg) == SubRegIdx && "LeadingSuperRegs correct");
      for (CodeGenRegister *SubReg : Cand->ExplicitSubRegs) {
        if (CodeGenSubRegIndex *SubRegIdx = getSubRegIndex(SubReg)) {
          if (SubRegIdx->ConcatenationOf.empty())
            Parts.push_back(SubRegIdx);
          else
            append_range(Parts, SubRegIdx->ConcatenationOf);
        } else {
          // Sub-register doesn't exist.
          Parts.clear();
          break;
        }
      }
      // There is nothing to do if some Cand sub-register is not part of this
      // register.
      if (Parts.empty())
        continue;

      // Each part of Cand is a sub-register of this. Make the full Cand also
      // a sub-register with a concatenated sub-register index.
      CodeGenSubRegIndex *Concat = RegBank.getConcatSubRegIndex(Parts);
      std::pair<CodeGenSubRegIndex*,CodeGenRegister*> NewSubReg =
          std::make_pair(Concat, Cand);

      if (!SubRegs.insert(NewSubReg).second)
        continue;

      // We inserted a new subregister.
      NewSubRegs.push_back(NewSubReg);
      SubRegQueue.push(NewSubReg);
      SubReg2Idx.insert(std::make_pair(Cand, Concat));
    }
  }

  // Create sub-register index composition maps for the synthesized indices.
  for (unsigned i = 0, e = NewSubRegs.size(); i != e; ++i) {
    CodeGenSubRegIndex *NewIdx = NewSubRegs[i].first;
    CodeGenRegister *NewSubReg = NewSubRegs[i].second;
    for (auto SubReg : NewSubReg->SubRegs) {
      CodeGenSubRegIndex *SubIdx = getSubRegIndex(SubReg.second);
      if (!SubIdx)
        PrintFatalError(TheDef->getLoc(), "No SubRegIndex for " +
                                              SubReg.second->getName() +
                                              " in " + getName());
      NewIdx->addComposite(SubReg.first, SubIdx);
    }
  }
}

void CodeGenRegister::computeSuperRegs(CodeGenRegBank &RegBank) {
  // Only visit each register once.
  if (SuperRegsComplete)
    return;
  SuperRegsComplete = true;

  // Make sure all sub-registers have been visited first, so the super-reg
  // lists will be topologically ordered.
  for (auto SubReg : SubRegs)
    SubReg.second->computeSuperRegs(RegBank);

  // Now add this as a super-register on all sub-registers.
  // Also compute the TopoSigId in post-order.
  TopoSigId Id;
  for (auto SubReg : SubRegs) {
    // Topological signature computed from SubIdx, TopoId(SubReg).
    // Loops and idempotent indices have TopoSig = ~0u.
    Id.push_back(SubReg.first->EnumValue);
    Id.push_back(SubReg.second->TopoSig);

    // Don't add duplicate entries.
    if (!SubReg.second->SuperRegs.empty() &&
        SubReg.second->SuperRegs.back() == this)
      continue;
    SubReg.second->SuperRegs.push_back(this);
  }
  TopoSig = RegBank.getTopoSig(Id);
}

void
CodeGenRegister::addSubRegsPreOrder(SetVector<const CodeGenRegister*> &OSet,
                                    CodeGenRegBank &RegBank) const {
  assert(SubRegsComplete && "Must precompute sub-registers");
  for (unsigned i = 0, e = ExplicitSubRegs.size(); i != e; ++i) {
    CodeGenRegister *SR = ExplicitSubRegs[i];
    if (OSet.insert(SR))
      SR->addSubRegsPreOrder(OSet, RegBank);
  }
  // Add any secondary sub-registers that weren't part of the explicit tree.
  for (auto SubReg : SubRegs)
    OSet.insert(SubReg.second);
}

// Get the sum of this register's unit weights.
unsigned CodeGenRegister::getWeight(const CodeGenRegBank &RegBank) const {
  unsigned Weight = 0;
  for (unsigned RegUnit : RegUnits) {
    Weight += RegBank.getRegUnit(RegUnit).Weight;
  }
  return Weight;
}

//===----------------------------------------------------------------------===//
//                               RegisterTuples
//===----------------------------------------------------------------------===//

// A RegisterTuples def is used to generate pseudo-registers from lists of
// sub-registers. We provide a SetTheory expander class that returns the new
// registers.
namespace {

struct TupleExpander : SetTheory::Expander {
  // Reference to SynthDefs in the containing CodeGenRegBank, to keep track of
  // the synthesized definitions for their lifetime.
  std::vector<std::unique_ptr<Record>> &SynthDefs;

  TupleExpander(std::vector<std::unique_ptr<Record>> &SynthDefs)
      : SynthDefs(SynthDefs) {}

  void expand(SetTheory &ST, Record *Def, SetTheory::RecSet &Elts) override {
    std::vector<Record*> Indices = Def->getValueAsListOfDefs("SubRegIndices");
    unsigned Dim = Indices.size();
    ListInit *SubRegs = Def->getValueAsListInit("SubRegs");
    if (Dim != SubRegs->size())
      PrintFatalError(Def->getLoc(), "SubRegIndices and SubRegs size mismatch");
    if (Dim < 2)
      PrintFatalError(Def->getLoc(),
                      "Tuples must have at least 2 sub-registers");

    // Evaluate the sub-register lists to be zipped.
    unsigned Length = ~0u;
    SmallVector<SetTheory::RecSet, 4> Lists(Dim);
    for (unsigned i = 0; i != Dim; ++i) {
      ST.evaluate(SubRegs->getElement(i), Lists[i], Def->getLoc());
      Length = std::min(Length, unsigned(Lists[i].size()));
    }

    if (Length == 0)
      return;

    // Precompute some types.
    Record *RegisterCl = Def->getRecords().getClass("Register");
    RecTy *RegisterRecTy = RecordRecTy::get(RegisterCl);
    std::vector<StringRef> RegNames =
      Def->getValueAsListOfStrings("RegAsmNames");

    // Zip them up.
    for (unsigned n = 0; n != Length; ++n) {
      std::string Name;
      Record *Proto = Lists[0][n];
      std::vector<Init*> Tuple;
      for (unsigned i = 0; i != Dim; ++i) {
        Record *Reg = Lists[i][n];
        if (i) Name += '_';
        Name += Reg->getName();
        Tuple.push_back(DefInit::get(Reg));
      }

      // Take the cost list of the first register in the tuple.
      ListInit *CostList = Proto->getValueAsListInit("CostPerUse");
      SmallVector<Init *, 2> CostPerUse;
      CostPerUse.insert(CostPerUse.end(), CostList->begin(), CostList->end());

      StringInit *AsmName = StringInit::get("");
      if (!RegNames.empty()) {
        if (RegNames.size() <= n)
          PrintFatalError(Def->getLoc(),
                          "Register tuple definition missing name for '" +
                            Name + "'.");
        AsmName = StringInit::get(RegNames[n]);
      }

      // Create a new Record representing the synthesized register. This record
      // is only for consumption by CodeGenRegister, it is not added to the
      // RecordKeeper.
      SynthDefs.emplace_back(
          std::make_unique<Record>(Name, Def->getLoc(), Def->getRecords()));
      Record *NewReg = SynthDefs.back().get();
      Elts.insert(NewReg);

      // Copy Proto super-classes.
      ArrayRef<std::pair<Record *, SMRange>> Supers = Proto->getSuperClasses();
      for (const auto &SuperPair : Supers)
        NewReg->addSuperClass(SuperPair.first, SuperPair.second);

      // Copy Proto fields.
      for (unsigned i = 0, e = Proto->getValues().size(); i != e; ++i) {
        RecordVal RV = Proto->getValues()[i];

        // Skip existing fields, like NAME.
        if (NewReg->getValue(RV.getNameInit()))
          continue;

        StringRef Field = RV.getName();

        // Replace the sub-register list with Tuple.
        if (Field == "SubRegs")
          RV.setValue(ListInit::get(Tuple, RegisterRecTy));

        if (Field == "AsmName")
          RV.setValue(AsmName);

        // CostPerUse is aggregated from all Tuple members.
        if (Field == "CostPerUse")
          RV.setValue(ListInit::get(CostPerUse, CostList->getElementType()));

        // Composite registers are always covered by sub-registers.
        if (Field == "CoveredBySubRegs")
          RV.setValue(BitInit::get(true));

        // Copy fields from the RegisterTuples def.
        if (Field == "SubRegIndices" ||
            Field == "CompositeIndices") {
          NewReg->addValue(*Def->getValue(Field));
          continue;
        }

        // Some fields get their default uninitialized value.
        if (Field == "DwarfNumbers" ||
            Field == "DwarfAlias" ||
            Field == "Aliases") {
          if (const RecordVal *DefRV = RegisterCl->getValue(Field))
            NewReg->addValue(*DefRV);
          continue;
        }

        // Everything else is copied from Proto.
        NewReg->addValue(RV);
      }
    }
  }
};

} // end anonymous namespace

//===----------------------------------------------------------------------===//
//                            CodeGenRegisterClass
//===----------------------------------------------------------------------===//

static void sortAndUniqueRegisters(CodeGenRegister::Vec &M) {
  llvm::sort(M, deref<std::less<>>());
  M.erase(std::unique(M.begin(), M.end(), deref<std::equal_to<>>()), M.end());
}

CodeGenRegisterClass::CodeGenRegisterClass(CodeGenRegBank &RegBank, Record *R)
    : TheDef(R), Name(std::string(R->getName())),
      TopoSigs(RegBank.getNumTopoSigs()), EnumValue(-1), TSFlags(0) {
  GeneratePressureSet = R->getValueAsBit("GeneratePressureSet");
  std::vector<Record*> TypeList = R->getValueAsListOfDefs("RegTypes");
  if (TypeList.empty())
    PrintFatalError(R->getLoc(), "RegTypes list must not be empty!");
  for (unsigned i = 0, e = TypeList.size(); i != e; ++i) {
    Record *Type = TypeList[i];
    if (!Type->isSubClassOf("ValueType"))
      PrintFatalError(R->getLoc(),
                      "RegTypes list member '" + Type->getName() +
                          "' does not derive from the ValueType class!");
    VTs.push_back(getValueTypeByHwMode(Type, RegBank.getHwModes()));
  }

  // Allocation order 0 is the full set. AltOrders provides others.
  const SetTheory::RecVec *Elements = RegBank.getSets().expand(R);
  ListInit *AltOrders = R->getValueAsListInit("AltOrders");
  Orders.resize(1 + AltOrders->size());

  // Default allocation order always contains all registers.
  Artificial = true;
  for (unsigned i = 0, e = Elements->size(); i != e; ++i) {
    Orders[0].push_back((*Elements)[i]);
    const CodeGenRegister *Reg = RegBank.getReg((*Elements)[i]);
    Members.push_back(Reg);
    Artificial &= Reg->Artificial;
    TopoSigs.set(Reg->getTopoSig());
  }
  sortAndUniqueRegisters(Members);

  // Alternative allocation orders may be subsets.
  SetTheory::RecSet Order;
  for (unsigned i = 0, e = AltOrders->size(); i != e; ++i) {
    RegBank.getSets().evaluate(AltOrders->getElement(i), Order, R->getLoc());
    Orders[1 + i].append(Order.begin(), Order.end());
    // Verify that all altorder members are regclass members.
    while (!Order.empty()) {
      CodeGenRegister *Reg = RegBank.getReg(Order.back());
      Order.pop_back();
      if (!contains(Reg))
        PrintFatalError(R->getLoc(), " AltOrder register " + Reg->getName() +
                      " is not a class member");
    }
  }

  Namespace = R->getValueAsString("Namespace");

  if (const RecordVal *RV = R->getValue("RegInfos"))
    if (DefInit *DI = dyn_cast_or_null<DefInit>(RV->getValue()))
      RSI = RegSizeInfoByHwMode(DI->getDef(), RegBank.getHwModes());
  unsigned Size = R->getValueAsInt("Size");
  assert((RSI.hasDefault() || Size != 0 || VTs[0].isSimple()) &&
         "Impossible to determine register size");
  if (!RSI.hasDefault()) {
    RegSizeInfo RI;
    RI.RegSize = RI.SpillSize = Size ? Size
                                     : VTs[0].getSimple().getSizeInBits();
    RI.SpillAlignment = R->getValueAsInt("Alignment");
    RSI.insertRegSizeForMode(DefaultMode, RI);
  }

  CopyCost = R->getValueAsInt("CopyCost");
  Allocatable = R->getValueAsBit("isAllocatable");
  AltOrderSelect = R->getValueAsString("AltOrderSelect");
  int AllocationPriority = R->getValueAsInt("AllocationPriority");
  if (AllocationPriority < 0 || AllocationPriority > 63)
    PrintFatalError(R->getLoc(), "AllocationPriority out of range [0,63]");
  this->AllocationPriority = AllocationPriority;
<<<<<<< HEAD
  AllowsNoRegister = R->getValueAsBit("AllowsNoRegister");
=======

  BitsInit *TSF = R->getValueAsBitsInit("TSFlags");
  for (unsigned I = 0, E = TSF->getNumBits(); I != E; ++I) {
    BitInit *Bit = cast<BitInit>(TSF->getBit(I));
    TSFlags |= uint8_t(Bit->getValue()) << I;
  }
>>>>>>> 42590d45
}

// Create an inferred register class that was missing from the .td files.
// Most properties will be inherited from the closest super-class after the
// class structure has been computed.
CodeGenRegisterClass::CodeGenRegisterClass(CodeGenRegBank &RegBank,
                                           StringRef Name, Key Props)
    : Members(*Props.Members), TheDef(nullptr), Name(std::string(Name)),
      TopoSigs(RegBank.getNumTopoSigs()), EnumValue(-1), RSI(Props.RSI),
<<<<<<< HEAD
      CopyCost(0), Allocatable(true), AllocationPriority(0),
      AllowsNoRegister(false) {
=======
      CopyCost(0), Allocatable(true), AllocationPriority(0), TSFlags(0) {
>>>>>>> 42590d45
  Artificial = true;
  GeneratePressureSet = false;
  for (const auto R : Members) {
    TopoSigs.set(R->getTopoSig());
    Artificial &= R->Artificial;
  }
}

// Compute inherited propertied for a synthesized register class.
void CodeGenRegisterClass::inheritProperties(CodeGenRegBank &RegBank) {
  assert(!getDef() && "Only synthesized classes can inherit properties");
  assert(!SuperClasses.empty() && "Synthesized class without super class");

  // The last super-class is the smallest one.
  CodeGenRegisterClass &Super = *SuperClasses.back();

  // Most properties are copied directly.
  // Exceptions are members, size, and alignment
  Namespace = Super.Namespace;
  VTs = Super.VTs;
  CopyCost = Super.CopyCost;
  // Check for allocatable superclasses.
  Allocatable = any_of(SuperClasses, [&](const CodeGenRegisterClass *S) {
    return S->Allocatable;
  });
  AltOrderSelect = Super.AltOrderSelect;
  AllocationPriority = Super.AllocationPriority;
<<<<<<< HEAD
  AllowsNoRegister = Super.AllowsNoRegister;
=======
  TSFlags = Super.TSFlags;
>>>>>>> 42590d45
  GeneratePressureSet |= Super.GeneratePressureSet;

  // Copy all allocation orders, filter out foreign registers from the larger
  // super-class.
  Orders.resize(Super.Orders.size());
  for (unsigned i = 0, ie = Super.Orders.size(); i != ie; ++i)
    for (unsigned j = 0, je = Super.Orders[i].size(); j != je; ++j)
      if (contains(RegBank.getReg(Super.Orders[i][j])))
        Orders[i].push_back(Super.Orders[i][j]);
}

bool CodeGenRegisterClass::contains(const CodeGenRegister *Reg) const {
  return std::binary_search(Members.begin(), Members.end(), Reg,
                            deref<std::less<>>());
}

unsigned CodeGenRegisterClass::getWeight(const CodeGenRegBank& RegBank) const {
  if (TheDef && !TheDef->isValueUnset("Weight"))
    return TheDef->getValueAsInt("Weight");

  if (Members.empty() || Artificial)
    return 0;

  return (*Members.begin())->getWeight(RegBank);
}

namespace llvm {

  raw_ostream &operator<<(raw_ostream &OS, const CodeGenRegisterClass::Key &K) {
    OS << "{ " << K.RSI;
    for (const auto R : *K.Members)
      OS << ", " << R->getName();
    return OS << " }";
  }

} // end namespace llvm

// This is a simple lexicographical order that can be used to search for sets.
// It is not the same as the topological order provided by TopoOrderRC.
bool CodeGenRegisterClass::Key::
operator<(const CodeGenRegisterClass::Key &B) const {
  assert(Members && B.Members);
  return std::tie(*Members, RSI) < std::tie(*B.Members, B.RSI);
}

// Returns true if RC is a strict subclass.
// RC is a sub-class of this class if it is a valid replacement for any
// instruction operand where a register of this classis required. It must
// satisfy these conditions:
//
// 1. All RC registers are also in this.
// 2. The RC spill size must not be smaller than our spill size.
// 3. RC spill alignment must be compatible with ours.
//
static bool testSubClass(const CodeGenRegisterClass *A,
                         const CodeGenRegisterClass *B) {
  return A->RSI.isSubClassOf(B->RSI) &&
         std::includes(A->getMembers().begin(), A->getMembers().end(),
                       B->getMembers().begin(), B->getMembers().end(),
                       deref<std::less<>>());
}

/// Sorting predicate for register classes.  This provides a topological
/// ordering that arranges all register classes before their sub-classes.
///
/// Register classes with the same registers, spill size, and alignment form a
/// clique.  They will be ordered alphabetically.
///
static bool TopoOrderRC(const CodeGenRegisterClass &PA,
                        const CodeGenRegisterClass &PB) {
  auto *A = &PA;
  auto *B = &PB;
  if (A == B)
    return false;

  if (A->RSI < B->RSI)
    return true;
  if (A->RSI != B->RSI)
    return false;

  // Order by descending set size.  Note that the classes' allocation order may
  // not have been computed yet.  The Members set is always vaild.
  if (A->getMembers().size() > B->getMembers().size())
    return true;
  if (A->getMembers().size() < B->getMembers().size())
    return false;

  // Finally order by name as a tie breaker.
  return StringRef(A->getName()) < B->getName();
}

std::string CodeGenRegisterClass::getQualifiedName() const {
  if (Namespace.empty())
    return getName();
  else
    return (Namespace + "::" + getName()).str();
}

// Compute sub-classes of all register classes.
// Assume the classes are ordered topologically.
void CodeGenRegisterClass::computeSubClasses(CodeGenRegBank &RegBank) {
  auto &RegClasses = RegBank.getRegClasses();

  // Visit backwards so sub-classes are seen first.
  for (auto I = RegClasses.rbegin(), E = RegClasses.rend(); I != E; ++I) {
    CodeGenRegisterClass &RC = *I;
    RC.SubClasses.resize(RegClasses.size());
    RC.SubClasses.set(RC.EnumValue);
    if (RC.Artificial)
      continue;

    // Normally, all subclasses have IDs >= rci, unless RC is part of a clique.
    for (auto I2 = I.base(), E2 = RegClasses.end(); I2 != E2; ++I2) {
      CodeGenRegisterClass &SubRC = *I2;
      if (RC.SubClasses.test(SubRC.EnumValue))
        continue;
      if (!testSubClass(&RC, &SubRC))
        continue;
      // SubRC is a sub-class. Grap all its sub-classes so we won't have to
      // check them again.
      RC.SubClasses |= SubRC.SubClasses;
    }

    // Sweep up missed clique members.  They will be immediately preceding RC.
    for (auto I2 = std::next(I); I2 != E && testSubClass(&RC, &*I2); ++I2)
      RC.SubClasses.set(I2->EnumValue);
  }

  // Compute the SuperClasses lists from the SubClasses vectors.
  for (auto &RC : RegClasses) {
    const BitVector &SC = RC.getSubClasses();
    auto I = RegClasses.begin();
    for (int s = 0, next_s = SC.find_first(); next_s != -1;
         next_s = SC.find_next(s)) {
      std::advance(I, next_s - s);
      s = next_s;
      if (&*I == &RC)
        continue;
      I->SuperClasses.push_back(&RC);
    }
  }

  // With the class hierarchy in place, let synthesized register classes inherit
  // properties from their closest super-class. The iteration order here can
  // propagate properties down multiple levels.
  for (auto &RC : RegClasses)
    if (!RC.getDef())
      RC.inheritProperties(RegBank);
}

Optional<std::pair<CodeGenRegisterClass *, CodeGenRegisterClass *>>
CodeGenRegisterClass::getMatchingSubClassWithSubRegs(
    CodeGenRegBank &RegBank, const CodeGenSubRegIndex *SubIdx) const {
  auto SizeOrder = [this](const CodeGenRegisterClass *A,
                      const CodeGenRegisterClass *B) {
    // If there are multiple, identical register classes, prefer the original
    // register class.
    if (A == B)
      return false;
    if (A->getMembers().size() == B->getMembers().size())
      return A == this;
    return A->getMembers().size() > B->getMembers().size();
  };

  auto &RegClasses = RegBank.getRegClasses();

  // Find all the subclasses of this one that fully support the sub-register
  // index and order them by size. BiggestSuperRC should always be first.
  CodeGenRegisterClass *BiggestSuperRegRC = getSubClassWithSubReg(SubIdx);
  if (!BiggestSuperRegRC)
    return None;
  BitVector SuperRegRCsBV = BiggestSuperRegRC->getSubClasses();
  std::vector<CodeGenRegisterClass *> SuperRegRCs;
  for (auto &RC : RegClasses)
    if (SuperRegRCsBV[RC.EnumValue])
      SuperRegRCs.emplace_back(&RC);
  llvm::stable_sort(SuperRegRCs, SizeOrder);

  assert(SuperRegRCs.front() == BiggestSuperRegRC &&
         "Biggest class wasn't first");

  // Find all the subreg classes and order them by size too.
  std::vector<std::pair<CodeGenRegisterClass *, BitVector>> SuperRegClasses;
  for (auto &RC: RegClasses) {
    BitVector SuperRegClassesBV(RegClasses.size());
    RC.getSuperRegClasses(SubIdx, SuperRegClassesBV);
    if (SuperRegClassesBV.any())
      SuperRegClasses.push_back(std::make_pair(&RC, SuperRegClassesBV));
  }
  llvm::sort(SuperRegClasses,
             [&](const std::pair<CodeGenRegisterClass *, BitVector> &A,
                 const std::pair<CodeGenRegisterClass *, BitVector> &B) {
               return SizeOrder(A.first, B.first);
             });

  // Find the biggest subclass and subreg class such that R:subidx is in the
  // subreg class for all R in subclass.
  //
  // For example:
  // All registers in X86's GR64 have a sub_32bit subregister but no class
  // exists that contains all the 32-bit subregisters because GR64 contains RIP
  // but GR32 does not contain EIP. Instead, we constrain SuperRegRC to
  // GR32_with_sub_8bit (which is identical to GR32_with_sub_32bit) and then,
  // having excluded RIP, we are able to find a SubRegRC (GR32).
  CodeGenRegisterClass *ChosenSuperRegClass = nullptr;
  CodeGenRegisterClass *SubRegRC = nullptr;
  for (auto *SuperRegRC : SuperRegRCs) {
    for (const auto &SuperRegClassPair : SuperRegClasses) {
      const BitVector &SuperRegClassBV = SuperRegClassPair.second;
      if (SuperRegClassBV[SuperRegRC->EnumValue]) {
        SubRegRC = SuperRegClassPair.first;
        ChosenSuperRegClass = SuperRegRC;

        // If SubRegRC is bigger than SuperRegRC then there are members of
        // SubRegRC that don't have super registers via SubIdx. Keep looking to
        // find a better fit and fall back on this one if there isn't one.
        //
        // This is intended to prevent X86 from making odd choices such as
        // picking LOW32_ADDR_ACCESS_RBP instead of GR32 in the example above.
        // LOW32_ADDR_ACCESS_RBP is a valid choice but contains registers that
        // aren't subregisters of SuperRegRC whereas GR32 has a direct 1:1
        // mapping.
        if (SuperRegRC->getMembers().size() >= SubRegRC->getMembers().size())
          return std::make_pair(ChosenSuperRegClass, SubRegRC);
      }
    }

    // If we found a fit but it wasn't quite ideal because SubRegRC had excess
    // registers, then we're done.
    if (ChosenSuperRegClass)
      return std::make_pair(ChosenSuperRegClass, SubRegRC);
  }

  return None;
}

void CodeGenRegisterClass::getSuperRegClasses(const CodeGenSubRegIndex *SubIdx,
                                              BitVector &Out) const {
  auto FindI = SuperRegClasses.find(SubIdx);
  if (FindI == SuperRegClasses.end())
    return;
  for (CodeGenRegisterClass *RC : FindI->second)
    Out.set(RC->EnumValue);
}

// Populate a unique sorted list of units from a register set.
void CodeGenRegisterClass::buildRegUnitSet(const CodeGenRegBank &RegBank,
  std::vector<unsigned> &RegUnits) const {
  std::vector<unsigned> TmpUnits;
  for (RegUnitIterator UnitI(Members); UnitI.isValid(); ++UnitI) {
    const RegUnit &RU = RegBank.getRegUnit(*UnitI);
    if (!RU.Artificial)
      TmpUnits.push_back(*UnitI);
  }
  llvm::sort(TmpUnits);
  std::unique_copy(TmpUnits.begin(), TmpUnits.end(),
                   std::back_inserter(RegUnits));
}

//===----------------------------------------------------------------------===//
//                               CodeGenRegBank
//===----------------------------------------------------------------------===//

CodeGenRegBank::CodeGenRegBank(RecordKeeper &Records,
                               const CodeGenHwModes &Modes) : CGH(Modes) {
  // Configure register Sets to understand register classes and tuples.
  Sets.addFieldExpander("RegisterClass", "MemberList");
  Sets.addFieldExpander("CalleeSavedRegs", "SaveList");
  Sets.addExpander("RegisterTuples",
                   std::make_unique<TupleExpander>(SynthDefs));

  // Read in the user-defined (named) sub-register indices.
  // More indices will be synthesized later.
  std::vector<Record*> SRIs = Records.getAllDerivedDefinitions("SubRegIndex");
  llvm::sort(SRIs, LessRecord());
  for (unsigned i = 0, e = SRIs.size(); i != e; ++i)
    getSubRegIdx(SRIs[i]);
  // Build composite maps from ComposedOf fields.
  for (auto &Idx : SubRegIndices)
    Idx.updateComponents(*this);

  // Read in the register definitions.
  std::vector<Record*> Regs = Records.getAllDerivedDefinitions("Register");
  llvm::sort(Regs, LessRecordRegister());
  // Assign the enumeration values.
  for (unsigned i = 0, e = Regs.size(); i != e; ++i)
    getReg(Regs[i]);

  // Expand tuples and number the new registers.
  std::vector<Record*> Tups =
    Records.getAllDerivedDefinitions("RegisterTuples");

  for (Record *R : Tups) {
    std::vector<Record *> TupRegs = *Sets.expand(R);
    llvm::sort(TupRegs, LessRecordRegister());
    for (Record *RC : TupRegs)
      getReg(RC);
  }

  // Now all the registers are known. Build the object graph of explicit
  // register-register references.
  for (auto &Reg : Registers)
    Reg.buildObjectGraph(*this);

  // Compute register name map.
  for (auto &Reg : Registers)
    // FIXME: This could just be RegistersByName[name] = register, except that
    // causes some failures in MIPS - perhaps they have duplicate register name
    // entries? (or maybe there's a reason for it - I don't know much about this
    // code, just drive-by refactoring)
    RegistersByName.insert(
        std::make_pair(Reg.TheDef->getValueAsString("AsmName"), &Reg));

  // Precompute all sub-register maps.
  // This will create Composite entries for all inferred sub-register indices.
  for (auto &Reg : Registers)
    Reg.computeSubRegs(*this);

  // Compute transitive closure of subregister index ConcatenationOf vectors
  // and initialize ConcatIdx map.
  for (CodeGenSubRegIndex &SRI : SubRegIndices) {
    SRI.computeConcatTransitiveClosure();
    if (!SRI.ConcatenationOf.empty())
      ConcatIdx.insert(std::make_pair(
          SmallVector<CodeGenSubRegIndex*,8>(SRI.ConcatenationOf.begin(),
                                             SRI.ConcatenationOf.end()), &SRI));
  }

  // Infer even more sub-registers by combining leading super-registers.
  for (auto &Reg : Registers)
    if (Reg.CoveredBySubRegs)
      Reg.computeSecondarySubRegs(*this);

  // After the sub-register graph is complete, compute the topologically
  // ordered SuperRegs list.
  for (auto &Reg : Registers)
    Reg.computeSuperRegs(*this);

  // For each pair of Reg:SR, if both are non-artificial, mark the
  // corresponding sub-register index as non-artificial.
  for (auto &Reg : Registers) {
    if (Reg.Artificial)
      continue;
    for (auto P : Reg.getSubRegs()) {
      const CodeGenRegister *SR = P.second;
      if (!SR->Artificial)
        P.first->Artificial = false;
    }
  }

  // Native register units are associated with a leaf register. They've all been
  // discovered now.
  NumNativeRegUnits = RegUnits.size();

  // Read in register class definitions.
  std::vector<Record*> RCs = Records.getAllDerivedDefinitions("RegisterClass");
  if (RCs.empty())
    PrintFatalError("No 'RegisterClass' subclasses defined!");

  // Allocate user-defined register classes.
  for (auto *R : RCs) {
    RegClasses.emplace_back(*this, R);
    CodeGenRegisterClass &RC = RegClasses.back();
    if (!RC.Artificial)
      addToMaps(&RC);
  }

  // Infer missing classes to create a full algebra.
  computeInferredRegisterClasses();

  // Order register classes topologically and assign enum values.
  RegClasses.sort(TopoOrderRC);
  unsigned i = 0;
  for (auto &RC : RegClasses)
    RC.EnumValue = i++;
  CodeGenRegisterClass::computeSubClasses(*this);
}

// Create a synthetic CodeGenSubRegIndex without a corresponding Record.
CodeGenSubRegIndex*
CodeGenRegBank::createSubRegIndex(StringRef Name, StringRef Namespace) {
  SubRegIndices.emplace_back(Name, Namespace, SubRegIndices.size() + 1);
  return &SubRegIndices.back();
}

CodeGenSubRegIndex *CodeGenRegBank::getSubRegIdx(Record *Def) {
  CodeGenSubRegIndex *&Idx = Def2SubRegIdx[Def];
  if (Idx)
    return Idx;
  SubRegIndices.emplace_back(Def, SubRegIndices.size() + 1);
  Idx = &SubRegIndices.back();
  return Idx;
}

const CodeGenSubRegIndex *
CodeGenRegBank::findSubRegIdx(const Record* Def) const {
  return Def2SubRegIdx.lookup(Def);
}

CodeGenRegister *CodeGenRegBank::getReg(Record *Def) {
  CodeGenRegister *&Reg = Def2Reg[Def];
  if (Reg)
    return Reg;
  Registers.emplace_back(Def, Registers.size() + 1);
  Reg = &Registers.back();
  return Reg;
}

void CodeGenRegBank::addToMaps(CodeGenRegisterClass *RC) {
  if (Record *Def = RC->getDef())
    Def2RC.insert(std::make_pair(Def, RC));

  // Duplicate classes are rejected by insert().
  // That's OK, we only care about the properties handled by CGRC::Key.
  CodeGenRegisterClass::Key K(*RC);
  Key2RC.insert(std::make_pair(K, RC));
}

// Create a synthetic sub-class if it is missing.
CodeGenRegisterClass*
CodeGenRegBank::getOrCreateSubClass(const CodeGenRegisterClass *RC,
                                    const CodeGenRegister::Vec *Members,
                                    StringRef Name) {
  // Synthetic sub-class has the same size and alignment as RC.
  CodeGenRegisterClass::Key K(Members, RC->RSI);
  RCKeyMap::const_iterator FoundI = Key2RC.find(K);
  if (FoundI != Key2RC.end())
    return FoundI->second;

  // Sub-class doesn't exist, create a new one.
  RegClasses.emplace_back(*this, Name, K);
  addToMaps(&RegClasses.back());
  return &RegClasses.back();
}

CodeGenRegisterClass *CodeGenRegBank::getRegClass(const Record *Def) const {
  if (CodeGenRegisterClass *RC = Def2RC.lookup(Def))
    return RC;

  PrintFatalError(Def->getLoc(), "Not a known RegisterClass!");
}

CodeGenSubRegIndex*
CodeGenRegBank::getCompositeSubRegIndex(CodeGenSubRegIndex *A,
                                        CodeGenSubRegIndex *B) {
  // Look for an existing entry.
  CodeGenSubRegIndex *Comp = A->compose(B);
  if (Comp)
    return Comp;

  // None exists, synthesize one.
  std::string Name = A->getName() + "_then_" + B->getName();
  Comp = createSubRegIndex(Name, A->getNamespace());
  A->addComposite(B, Comp);
  return Comp;
}

CodeGenSubRegIndex *CodeGenRegBank::
getConcatSubRegIndex(const SmallVector<CodeGenSubRegIndex *, 8> &Parts) {
  assert(Parts.size() > 1 && "Need two parts to concatenate");
#ifndef NDEBUG
  for (CodeGenSubRegIndex *Idx : Parts) {
    assert(Idx->ConcatenationOf.empty() && "No transitive closure?");
  }
#endif

  // Look for an existing entry.
  CodeGenSubRegIndex *&Idx = ConcatIdx[Parts];
  if (Idx)
    return Idx;

  // None exists, synthesize one.
  std::string Name = Parts.front()->getName();
  // Determine whether all parts are contiguous.
  bool isContinuous = true;
  unsigned Size = Parts.front()->Size;
  unsigned LastOffset = Parts.front()->Offset;
  unsigned LastSize = Parts.front()->Size;
  for (unsigned i = 1, e = Parts.size(); i != e; ++i) {
    Name += '_';
    Name += Parts[i]->getName();
    Size += Parts[i]->Size;
    if (Parts[i]->Offset != (LastOffset + LastSize))
      isContinuous = false;
    LastOffset = Parts[i]->Offset;
    LastSize = Parts[i]->Size;
  }
  Idx = createSubRegIndex(Name, Parts.front()->getNamespace());
  Idx->Size = Size;
  Idx->Offset = isContinuous ? Parts.front()->Offset : -1;
  Idx->ConcatenationOf.assign(Parts.begin(), Parts.end());
  return Idx;
}

void CodeGenRegBank::computeComposites() {
  using RegMap = std::map<const CodeGenRegister*, const CodeGenRegister*>;

  // Subreg -> { Reg->Reg }, where the right-hand side is the mapping from
  // register to (sub)register associated with the action of the left-hand
  // side subregister.
  std::map<const CodeGenSubRegIndex*, RegMap> SubRegAction;
  for (const CodeGenRegister &R : Registers) {
    const CodeGenRegister::SubRegMap &SM = R.getSubRegs();
    for (std::pair<const CodeGenSubRegIndex*, const CodeGenRegister*> P : SM)
      SubRegAction[P.first].insert({&R, P.second});
  }

  // Calculate the composition of two subregisters as compositions of their
  // associated actions.
  auto compose = [&SubRegAction] (const CodeGenSubRegIndex *Sub1,
                                  const CodeGenSubRegIndex *Sub2) {
    RegMap C;
    const RegMap &Img1 = SubRegAction.at(Sub1);
    const RegMap &Img2 = SubRegAction.at(Sub2);
    for (std::pair<const CodeGenRegister*, const CodeGenRegister*> P : Img1) {
      auto F = Img2.find(P.second);
      if (F != Img2.end())
        C.insert({P.first, F->second});
    }
    return C;
  };

  // Check if the two maps agree on the intersection of their domains.
  auto agree = [] (const RegMap &Map1, const RegMap &Map2) {
    // Technically speaking, an empty map agrees with any other map, but
    // this could flag false positives. We're interested in non-vacuous
    // agreements.
    if (Map1.empty() || Map2.empty())
      return false;
    for (std::pair<const CodeGenRegister*, const CodeGenRegister*> P : Map1) {
      auto F = Map2.find(P.first);
      if (F == Map2.end() || P.second != F->second)
        return false;
    }
    return true;
  };

  using CompositePair = std::pair<const CodeGenSubRegIndex*,
                                  const CodeGenSubRegIndex*>;
  SmallSet<CompositePair,4> UserDefined;
  for (const CodeGenSubRegIndex &Idx : SubRegIndices)
    for (auto P : Idx.getComposites())
      UserDefined.insert(std::make_pair(&Idx, P.first));

  // Keep track of TopoSigs visited. We only need to visit each TopoSig once,
  // and many registers will share TopoSigs on regular architectures.
  BitVector TopoSigs(getNumTopoSigs());

  for (const auto &Reg1 : Registers) {
    // Skip identical subreg structures already processed.
    if (TopoSigs.test(Reg1.getTopoSig()))
      continue;
    TopoSigs.set(Reg1.getTopoSig());

    const CodeGenRegister::SubRegMap &SRM1 = Reg1.getSubRegs();
    for (auto I1 : SRM1) {
      CodeGenSubRegIndex *Idx1 = I1.first;
      CodeGenRegister *Reg2 = I1.second;
      // Ignore identity compositions.
      if (&Reg1 == Reg2)
        continue;
      const CodeGenRegister::SubRegMap &SRM2 = Reg2->getSubRegs();
      // Try composing Idx1 with another SubRegIndex.
      for (auto I2 : SRM2) {
        CodeGenSubRegIndex *Idx2 = I2.first;
        CodeGenRegister *Reg3 = I2.second;
        // Ignore identity compositions.
        if (Reg2 == Reg3)
          continue;
        // OK Reg1:IdxPair == Reg3. Find the index with Reg:Idx == Reg3.
        CodeGenSubRegIndex *Idx3 = Reg1.getSubRegIndex(Reg3);
        assert(Idx3 && "Sub-register doesn't have an index");

        // Conflicting composition? Emit a warning but allow it.
        if (CodeGenSubRegIndex *Prev = Idx1->addComposite(Idx2, Idx3)) {
          // If the composition was not user-defined, always emit a warning.
          if (!UserDefined.count({Idx1, Idx2}) ||
              agree(compose(Idx1, Idx2), SubRegAction.at(Idx3)))
            PrintWarning(Twine("SubRegIndex ") + Idx1->getQualifiedName() +
                         " and " + Idx2->getQualifiedName() +
                         " compose ambiguously as " + Prev->getQualifiedName() +
                         " or " + Idx3->getQualifiedName());
        }
      }
    }
  }
}

// Compute lane masks. This is similar to register units, but at the
// sub-register index level. Each bit in the lane mask is like a register unit
// class, and two lane masks will have a bit in common if two sub-register
// indices overlap in some register.
//
// Conservatively share a lane mask bit if two sub-register indices overlap in
// some registers, but not in others. That shouldn't happen a lot.
void CodeGenRegBank::computeSubRegLaneMasks() {
  // First assign individual bits to all the leaf indices.
  unsigned Bit = 0;
  // Determine mask of lanes that cover their registers.
  CoveringLanes = LaneBitmask::getAll();
  for (auto &Idx : SubRegIndices) {
    if (Idx.getComposites().empty()) {
      if (Bit > LaneBitmask::BitWidth) {
        PrintFatalError(
          Twine("Ran out of lanemask bits to represent subregister ")
          + Idx.getName());
      }
      Idx.LaneMask = LaneBitmask::getLane(Bit);
      ++Bit;
    } else {
      Idx.LaneMask = LaneBitmask::getNone();
    }
  }

  // Compute transformation sequences for composeSubRegIndexLaneMask. The idea
  // here is that for each possible target subregister we look at the leafs
  // in the subregister graph that compose for this target and create
  // transformation sequences for the lanemasks. Each step in the sequence
  // consists of a bitmask and a bitrotate operation. As the rotation amounts
  // are usually the same for many subregisters we can easily combine the steps
  // by combining the masks.
  for (const auto &Idx : SubRegIndices) {
    const auto &Composites = Idx.getComposites();
    auto &LaneTransforms = Idx.CompositionLaneMaskTransform;

    if (Composites.empty()) {
      // Moving from a class with no subregisters we just had a single lane:
      // The subregister must be a leaf subregister and only occupies 1 bit.
      // Move the bit from the class without subregisters into that position.
      unsigned DstBit = Idx.LaneMask.getHighestLane();
      assert(Idx.LaneMask == LaneBitmask::getLane(DstBit) &&
             "Must be a leaf subregister");
      MaskRolPair MaskRol = { LaneBitmask::getLane(0), (uint8_t)DstBit };
      LaneTransforms.push_back(MaskRol);
    } else {
      // Go through all leaf subregisters and find the ones that compose with
      // Idx. These make out all possible valid bits in the lane mask we want to
      // transform. Looking only at the leafs ensure that only a single bit in
      // the mask is set.
      unsigned NextBit = 0;
      for (auto &Idx2 : SubRegIndices) {
        // Skip non-leaf subregisters.
        if (!Idx2.getComposites().empty())
          continue;
        // Replicate the behaviour from the lane mask generation loop above.
        unsigned SrcBit = NextBit;
        LaneBitmask SrcMask = LaneBitmask::getLane(SrcBit);
        if (NextBit < LaneBitmask::BitWidth-1)
          ++NextBit;
        assert(Idx2.LaneMask == SrcMask);

        // Get the composed subregister if there is any.
        auto C = Composites.find(&Idx2);
        if (C == Composites.end())
          continue;
        const CodeGenSubRegIndex *Composite = C->second;
        // The Composed subreg should be a leaf subreg too
        assert(Composite->getComposites().empty());

        // Create Mask+Rotate operation and merge with existing ops if possible.
        unsigned DstBit = Composite->LaneMask.getHighestLane();
        int Shift = DstBit - SrcBit;
        uint8_t RotateLeft = Shift >= 0 ? (uint8_t)Shift
                                        : LaneBitmask::BitWidth + Shift;
        for (auto &I : LaneTransforms) {
          if (I.RotateLeft == RotateLeft) {
            I.Mask |= SrcMask;
            SrcMask = LaneBitmask::getNone();
          }
        }
        if (SrcMask.any()) {
          MaskRolPair MaskRol = { SrcMask, RotateLeft };
          LaneTransforms.push_back(MaskRol);
        }
      }
    }

    // Optimize if the transformation consists of one step only: Set mask to
    // 0xffffffff (including some irrelevant invalid bits) so that it should
    // merge with more entries later while compressing the table.
    if (LaneTransforms.size() == 1)
      LaneTransforms[0].Mask = LaneBitmask::getAll();

    // Further compression optimization: For invalid compositions resulting
    // in a sequence with 0 entries we can just pick any other. Choose
    // Mask 0xffffffff with Rotation 0.
    if (LaneTransforms.size() == 0) {
      MaskRolPair P = { LaneBitmask::getAll(), 0 };
      LaneTransforms.push_back(P);
    }
  }

  // FIXME: What if ad-hoc aliasing introduces overlaps that aren't represented
  // by the sub-register graph? This doesn't occur in any known targets.

  // Inherit lanes from composites.
  for (const auto &Idx : SubRegIndices) {
    LaneBitmask Mask = Idx.computeLaneMask();
    // If some super-registers without CoveredBySubRegs use this index, we can
    // no longer assume that the lanes are covering their registers.
    if (!Idx.AllSuperRegsCovered)
      CoveringLanes &= ~Mask;
  }

  // Compute lane mask combinations for register classes.
  for (auto &RegClass : RegClasses) {
    LaneBitmask LaneMask;
    for (const auto &SubRegIndex : SubRegIndices) {
      if (RegClass.getSubClassWithSubReg(&SubRegIndex) == nullptr)
        continue;
      LaneMask |= SubRegIndex.LaneMask;
    }

    // For classes without any subregisters set LaneMask to 1 instead of 0.
    // This makes it easier for client code to handle classes uniformly.
    if (LaneMask.none())
      LaneMask = LaneBitmask::getLane(0);

    RegClass.LaneMask = LaneMask;
  }
}

namespace {

// UberRegSet is a helper class for computeRegUnitWeights. Each UberRegSet is
// the transitive closure of the union of overlapping register
// classes. Together, the UberRegSets form a partition of the registers. If we
// consider overlapping register classes to be connected, then each UberRegSet
// is a set of connected components.
//
// An UberRegSet will likely be a horizontal slice of register names of
// the same width. Nontrivial subregisters should then be in a separate
// UberRegSet. But this property isn't required for valid computation of
// register unit weights.
//
// A Weight field caches the max per-register unit weight in each UberRegSet.
//
// A set of SingularDeterminants flags single units of some register in this set
// for which the unit weight equals the set weight. These units should not have
// their weight increased.
struct UberRegSet {
  CodeGenRegister::Vec Regs;
  unsigned Weight = 0;
  CodeGenRegister::RegUnitList SingularDeterminants;

  UberRegSet() = default;
};

} // end anonymous namespace

// Partition registers into UberRegSets, where each set is the transitive
// closure of the union of overlapping register classes.
//
// UberRegSets[0] is a special non-allocatable set.
static void computeUberSets(std::vector<UberRegSet> &UberSets,
                            std::vector<UberRegSet*> &RegSets,
                            CodeGenRegBank &RegBank) {
  const auto &Registers = RegBank.getRegisters();

  // The Register EnumValue is one greater than its index into Registers.
  assert(Registers.size() == Registers.back().EnumValue &&
         "register enum value mismatch");

  // For simplicitly make the SetID the same as EnumValue.
  IntEqClasses UberSetIDs(Registers.size()+1);
  std::set<unsigned> AllocatableRegs;
  for (auto &RegClass : RegBank.getRegClasses()) {
    if (!RegClass.Allocatable)
      continue;

    const CodeGenRegister::Vec &Regs = RegClass.getMembers();
    if (Regs.empty())
      continue;

    unsigned USetID = UberSetIDs.findLeader((*Regs.begin())->EnumValue);
    assert(USetID && "register number 0 is invalid");

    AllocatableRegs.insert((*Regs.begin())->EnumValue);
    for (auto I = std::next(Regs.begin()), E = Regs.end(); I != E; ++I) {
      AllocatableRegs.insert((*I)->EnumValue);
      UberSetIDs.join(USetID, (*I)->EnumValue);
    }
  }
  // Combine non-allocatable regs.
  for (const auto &Reg : Registers) {
    unsigned RegNum = Reg.EnumValue;
    if (AllocatableRegs.count(RegNum))
      continue;

    UberSetIDs.join(0, RegNum);
  }
  UberSetIDs.compress();

  // Make the first UberSet a special unallocatable set.
  unsigned ZeroID = UberSetIDs[0];

  // Insert Registers into the UberSets formed by union-find.
  // Do not resize after this.
  UberSets.resize(UberSetIDs.getNumClasses());
  unsigned i = 0;
  for (const CodeGenRegister &Reg : Registers) {
    unsigned USetID = UberSetIDs[Reg.EnumValue];
    if (!USetID)
      USetID = ZeroID;
    else if (USetID == ZeroID)
      USetID = 0;

    UberRegSet *USet = &UberSets[USetID];
    USet->Regs.push_back(&Reg);
    sortAndUniqueRegisters(USet->Regs);
    RegSets[i++] = USet;
  }
}

// Recompute each UberSet weight after changing unit weights.
static void computeUberWeights(std::vector<UberRegSet> &UberSets,
                               CodeGenRegBank &RegBank) {
  // Skip the first unallocatable set.
  for (std::vector<UberRegSet>::iterator I = std::next(UberSets.begin()),
         E = UberSets.end(); I != E; ++I) {

    // Initialize all unit weights in this set, and remember the max units/reg.
    const CodeGenRegister *Reg = nullptr;
    unsigned MaxWeight = 0, Weight = 0;
    for (RegUnitIterator UnitI(I->Regs); UnitI.isValid(); ++UnitI) {
      if (Reg != UnitI.getReg()) {
        if (Weight > MaxWeight)
          MaxWeight = Weight;
        Reg = UnitI.getReg();
        Weight = 0;
      }
      if (!RegBank.getRegUnit(*UnitI).Artificial) {
        unsigned UWeight = RegBank.getRegUnit(*UnitI).Weight;
        if (!UWeight) {
          UWeight = 1;
          RegBank.increaseRegUnitWeight(*UnitI, UWeight);
        }
        Weight += UWeight;
      }
    }
    if (Weight > MaxWeight)
      MaxWeight = Weight;
    if (I->Weight != MaxWeight) {
      LLVM_DEBUG(dbgs() << "UberSet " << I - UberSets.begin() << " Weight "
                        << MaxWeight;
                 for (auto &Unit
                      : I->Regs) dbgs()
                 << " " << Unit->getName();
                 dbgs() << "\n");
      // Update the set weight.
      I->Weight = MaxWeight;
    }

    // Find singular determinants.
    for (const auto R : I->Regs) {
      if (R->getRegUnits().count() == 1 && R->getWeight(RegBank) == I->Weight) {
        I->SingularDeterminants |= R->getRegUnits();
      }
    }
  }
}

// normalizeWeight is a computeRegUnitWeights helper that adjusts the weight of
// a register and its subregisters so that they have the same weight as their
// UberSet. Self-recursion processes the subregister tree in postorder so
// subregisters are normalized first.
//
// Side effects:
// - creates new adopted register units
// - causes superregisters to inherit adopted units
// - increases the weight of "singular" units
// - induces recomputation of UberWeights.
static bool normalizeWeight(CodeGenRegister *Reg,
                            std::vector<UberRegSet> &UberSets,
                            std::vector<UberRegSet*> &RegSets,
                            BitVector &NormalRegs,
                            CodeGenRegister::RegUnitList &NormalUnits,
                            CodeGenRegBank &RegBank) {
  NormalRegs.resize(std::max(Reg->EnumValue + 1, NormalRegs.size()));
  if (NormalRegs.test(Reg->EnumValue))
    return false;
  NormalRegs.set(Reg->EnumValue);

  bool Changed = false;
  const CodeGenRegister::SubRegMap &SRM = Reg->getSubRegs();
  for (auto SRI : SRM) {
    if (SRI.second == Reg)
      continue; // self-cycles happen

    Changed |= normalizeWeight(SRI.second, UberSets, RegSets, NormalRegs,
                               NormalUnits, RegBank);
  }
  // Postorder register normalization.

  // Inherit register units newly adopted by subregisters.
  if (Reg->inheritRegUnits(RegBank))
    computeUberWeights(UberSets, RegBank);

  // Check if this register is too skinny for its UberRegSet.
  UberRegSet *UberSet = RegSets[RegBank.getRegIndex(Reg)];

  unsigned RegWeight = Reg->getWeight(RegBank);
  if (UberSet->Weight > RegWeight) {
    // A register unit's weight can be adjusted only if it is the singular unit
    // for this register, has not been used to normalize a subregister's set,
    // and has not already been used to singularly determine this UberRegSet.
    unsigned AdjustUnit = *Reg->getRegUnits().begin();
    if (Reg->getRegUnits().count() != 1
        || hasRegUnit(NormalUnits, AdjustUnit)
        || hasRegUnit(UberSet->SingularDeterminants, AdjustUnit)) {
      // We don't have an adjustable unit, so adopt a new one.
      AdjustUnit = RegBank.newRegUnit(UberSet->Weight - RegWeight);
      Reg->adoptRegUnit(AdjustUnit);
      // Adopting a unit does not immediately require recomputing set weights.
    }
    else {
      // Adjust the existing single unit.
      if (!RegBank.getRegUnit(AdjustUnit).Artificial)
        RegBank.increaseRegUnitWeight(AdjustUnit, UberSet->Weight - RegWeight);
      // The unit may be shared among sets and registers within this set.
      computeUberWeights(UberSets, RegBank);
    }
    Changed = true;
  }

  // Mark these units normalized so superregisters can't change their weights.
  NormalUnits |= Reg->getRegUnits();

  return Changed;
}

// Compute a weight for each register unit created during getSubRegs.
//
// The goal is that two registers in the same class will have the same weight,
// where each register's weight is defined as sum of its units' weights.
void CodeGenRegBank::computeRegUnitWeights() {
  std::vector<UberRegSet> UberSets;
  std::vector<UberRegSet*> RegSets(Registers.size());
  computeUberSets(UberSets, RegSets, *this);
  // UberSets and RegSets are now immutable.

  computeUberWeights(UberSets, *this);

  // Iterate over each Register, normalizing the unit weights until reaching
  // a fix point.
  unsigned NumIters = 0;
  for (bool Changed = true; Changed; ++NumIters) {
    assert(NumIters <= NumNativeRegUnits && "Runaway register unit weights");
    Changed = false;
    for (auto &Reg : Registers) {
      CodeGenRegister::RegUnitList NormalUnits;
      BitVector NormalRegs;
      Changed |= normalizeWeight(&Reg, UberSets, RegSets, NormalRegs,
                                 NormalUnits, *this);
    }
  }
}

// Find a set in UniqueSets with the same elements as Set.
// Return an iterator into UniqueSets.
static std::vector<RegUnitSet>::const_iterator
findRegUnitSet(const std::vector<RegUnitSet> &UniqueSets,
               const RegUnitSet &Set) {
  std::vector<RegUnitSet>::const_iterator
    I = UniqueSets.begin(), E = UniqueSets.end();
  for(;I != E; ++I) {
    if (I->Units == Set.Units)
      break;
  }
  return I;
}

// Return true if the RUSubSet is a subset of RUSuperSet.
static bool isRegUnitSubSet(const std::vector<unsigned> &RUSubSet,
                            const std::vector<unsigned> &RUSuperSet) {
  return std::includes(RUSuperSet.begin(), RUSuperSet.end(),
                       RUSubSet.begin(), RUSubSet.end());
}

/// Iteratively prune unit sets. Prune subsets that are close to the superset,
/// but with one or two registers removed. We occasionally have registers like
/// APSR and PC thrown in with the general registers. We also see many
/// special-purpose register subsets, such as tail-call and Thumb
/// encodings. Generating all possible overlapping sets is combinatorial and
/// overkill for modeling pressure. Ideally we could fix this statically in
/// tablegen by (1) having the target define register classes that only include
/// the allocatable registers and marking other classes as non-allocatable and
/// (2) having a way to mark special purpose classes as "don't-care" classes for
/// the purpose of pressure.  However, we make an attempt to handle targets that
/// are not nicely defined by merging nearly identical register unit sets
/// statically. This generates smaller tables. Then, dynamically, we adjust the
/// set limit by filtering the reserved registers.
///
/// Merge sets only if the units have the same weight. For example, on ARM,
/// Q-tuples with ssub index 0 include all S regs but also include D16+. We
/// should not expand the S set to include D regs.
void CodeGenRegBank::pruneUnitSets() {
  assert(RegClassUnitSets.empty() && "this invalidates RegClassUnitSets");

  // Form an equivalence class of UnitSets with no significant difference.
  std::vector<unsigned> SuperSetIDs;
  for (unsigned SubIdx = 0, EndIdx = RegUnitSets.size();
       SubIdx != EndIdx; ++SubIdx) {
    const RegUnitSet &SubSet = RegUnitSets[SubIdx];
    unsigned SuperIdx = 0;
    for (; SuperIdx != EndIdx; ++SuperIdx) {
      if (SuperIdx == SubIdx)
        continue;

      unsigned UnitWeight = RegUnits[SubSet.Units[0]].Weight;
      const RegUnitSet &SuperSet = RegUnitSets[SuperIdx];
      if (isRegUnitSubSet(SubSet.Units, SuperSet.Units)
          && (SubSet.Units.size() + 3 > SuperSet.Units.size())
          && UnitWeight == RegUnits[SuperSet.Units[0]].Weight
          && UnitWeight == RegUnits[SuperSet.Units.back()].Weight) {
        LLVM_DEBUG(dbgs() << "UnitSet " << SubIdx << " subsumed by " << SuperIdx
                          << "\n");
        // We can pick any of the set names for the merged set. Go for the
        // shortest one to avoid picking the name of one of the classes that are
        // artificially created by tablegen. So "FPR128_lo" instead of
        // "QQQQ_with_qsub3_in_FPR128_lo".
        if (RegUnitSets[SubIdx].Name.size() < RegUnitSets[SuperIdx].Name.size())
          RegUnitSets[SuperIdx].Name = RegUnitSets[SubIdx].Name;
        break;
      }
    }
    if (SuperIdx == EndIdx)
      SuperSetIDs.push_back(SubIdx);
  }
  // Populate PrunedUnitSets with each equivalence class's superset.
  std::vector<RegUnitSet> PrunedUnitSets(SuperSetIDs.size());
  for (unsigned i = 0, e = SuperSetIDs.size(); i != e; ++i) {
    unsigned SuperIdx = SuperSetIDs[i];
    PrunedUnitSets[i].Name = RegUnitSets[SuperIdx].Name;
    PrunedUnitSets[i].Units.swap(RegUnitSets[SuperIdx].Units);
  }
  RegUnitSets.swap(PrunedUnitSets);
}

// Create a RegUnitSet for each RegClass that contains all units in the class
// including adopted units that are necessary to model register pressure. Then
// iteratively compute RegUnitSets such that the union of any two overlapping
// RegUnitSets is repreresented.
//
// RegisterInfoEmitter will map each RegClass to its RegUnitClass and any
// RegUnitSet that is a superset of that RegUnitClass.
void CodeGenRegBank::computeRegUnitSets() {
  assert(RegUnitSets.empty() && "dirty RegUnitSets");

  // Compute a unique RegUnitSet for each RegClass.
  auto &RegClasses = getRegClasses();
  for (auto &RC : RegClasses) {
    if (!RC.Allocatable || RC.Artificial || !RC.GeneratePressureSet)
      continue;

    // Speculatively grow the RegUnitSets to hold the new set.
    RegUnitSets.resize(RegUnitSets.size() + 1);
    RegUnitSets.back().Name = RC.getName();

    // Compute a sorted list of units in this class.
    RC.buildRegUnitSet(*this, RegUnitSets.back().Units);

    // Find an existing RegUnitSet.
    std::vector<RegUnitSet>::const_iterator SetI =
      findRegUnitSet(RegUnitSets, RegUnitSets.back());
    if (SetI != std::prev(RegUnitSets.end()))
      RegUnitSets.pop_back();
  }

  LLVM_DEBUG(dbgs() << "\nBefore pruning:\n"; for (unsigned USIdx = 0,
                                                   USEnd = RegUnitSets.size();
                                                   USIdx < USEnd; ++USIdx) {
    dbgs() << "UnitSet " << USIdx << " " << RegUnitSets[USIdx].Name << ":";
    for (auto &U : RegUnitSets[USIdx].Units)
      printRegUnitName(U);
    dbgs() << "\n";
  });

  // Iteratively prune unit sets.
  pruneUnitSets();

  LLVM_DEBUG(dbgs() << "\nBefore union:\n"; for (unsigned USIdx = 0,
                                                 USEnd = RegUnitSets.size();
                                                 USIdx < USEnd; ++USIdx) {
    dbgs() << "UnitSet " << USIdx << " " << RegUnitSets[USIdx].Name << ":";
    for (auto &U : RegUnitSets[USIdx].Units)
      printRegUnitName(U);
    dbgs() << "\n";
  } dbgs() << "\nUnion sets:\n");

  // Iterate over all unit sets, including new ones added by this loop.
  unsigned NumRegUnitSubSets = RegUnitSets.size();
  for (unsigned Idx = 0, EndIdx = RegUnitSets.size(); Idx != EndIdx; ++Idx) {
    // In theory, this is combinatorial. In practice, it needs to be bounded
    // by a small number of sets for regpressure to be efficient.
    // If the assert is hit, we need to implement pruning.
    assert(Idx < (2*NumRegUnitSubSets) && "runaway unit set inference");

    // Compare new sets with all original classes.
    for (unsigned SearchIdx = (Idx >= NumRegUnitSubSets) ? 0 : Idx+1;
         SearchIdx != EndIdx; ++SearchIdx) {
      std::set<unsigned> Intersection;
      std::set_intersection(RegUnitSets[Idx].Units.begin(),
                            RegUnitSets[Idx].Units.end(),
                            RegUnitSets[SearchIdx].Units.begin(),
                            RegUnitSets[SearchIdx].Units.end(),
                            std::inserter(Intersection, Intersection.begin()));
      if (Intersection.empty())
        continue;

      // Speculatively grow the RegUnitSets to hold the new set.
      RegUnitSets.resize(RegUnitSets.size() + 1);
      RegUnitSets.back().Name =
        RegUnitSets[Idx].Name + "_with_" + RegUnitSets[SearchIdx].Name;

      std::set_union(RegUnitSets[Idx].Units.begin(),
                     RegUnitSets[Idx].Units.end(),
                     RegUnitSets[SearchIdx].Units.begin(),
                     RegUnitSets[SearchIdx].Units.end(),
                     std::inserter(RegUnitSets.back().Units,
                                   RegUnitSets.back().Units.begin()));

      // Find an existing RegUnitSet, or add the union to the unique sets.
      std::vector<RegUnitSet>::const_iterator SetI =
        findRegUnitSet(RegUnitSets, RegUnitSets.back());
      if (SetI != std::prev(RegUnitSets.end()))
        RegUnitSets.pop_back();
      else {
        LLVM_DEBUG(dbgs() << "UnitSet " << RegUnitSets.size() - 1 << " "
                          << RegUnitSets.back().Name << ":";
                   for (auto &U
                        : RegUnitSets.back().Units) printRegUnitName(U);
                   dbgs() << "\n";);
      }
    }
  }

  // Iteratively prune unit sets after inferring supersets.
  pruneUnitSets();

  LLVM_DEBUG(
      dbgs() << "\n"; for (unsigned USIdx = 0, USEnd = RegUnitSets.size();
                           USIdx < USEnd; ++USIdx) {
        dbgs() << "UnitSet " << USIdx << " " << RegUnitSets[USIdx].Name << ":";
        for (auto &U : RegUnitSets[USIdx].Units)
          printRegUnitName(U);
        dbgs() << "\n";
      });

  // For each register class, list the UnitSets that are supersets.
  RegClassUnitSets.resize(RegClasses.size());
  int RCIdx = -1;
  for (auto &RC : RegClasses) {
    ++RCIdx;
    if (!RC.Allocatable)
      continue;

    // Recompute the sorted list of units in this class.
    std::vector<unsigned> RCRegUnits;
    RC.buildRegUnitSet(*this, RCRegUnits);

    // Don't increase pressure for unallocatable regclasses.
    if (RCRegUnits.empty())
      continue;

    LLVM_DEBUG(dbgs() << "RC " << RC.getName() << " Units:\n";
               for (auto U
                    : RCRegUnits) printRegUnitName(U);
               dbgs() << "\n  UnitSetIDs:");

    // Find all supersets.
    for (unsigned USIdx = 0, USEnd = RegUnitSets.size();
         USIdx != USEnd; ++USIdx) {
      if (isRegUnitSubSet(RCRegUnits, RegUnitSets[USIdx].Units)) {
        LLVM_DEBUG(dbgs() << " " << USIdx);
        RegClassUnitSets[RCIdx].push_back(USIdx);
      }
    }
    LLVM_DEBUG(dbgs() << "\n");
    assert(!RegClassUnitSets[RCIdx].empty() && "missing unit set for regclass");
  }

  // For each register unit, ensure that we have the list of UnitSets that
  // contain the unit. Normally, this matches an existing list of UnitSets for a
  // register class. If not, we create a new entry in RegClassUnitSets as a
  // "fake" register class.
  for (unsigned UnitIdx = 0, UnitEnd = NumNativeRegUnits;
       UnitIdx < UnitEnd; ++UnitIdx) {
    std::vector<unsigned> RUSets;
    for (unsigned i = 0, e = RegUnitSets.size(); i != e; ++i) {
      RegUnitSet &RUSet = RegUnitSets[i];
      if (!is_contained(RUSet.Units, UnitIdx))
        continue;
      RUSets.push_back(i);
    }
    unsigned RCUnitSetsIdx = 0;
    for (unsigned e = RegClassUnitSets.size();
         RCUnitSetsIdx != e; ++RCUnitSetsIdx) {
      if (RegClassUnitSets[RCUnitSetsIdx] == RUSets) {
        break;
      }
    }
    RegUnits[UnitIdx].RegClassUnitSetsIdx = RCUnitSetsIdx;
    if (RCUnitSetsIdx == RegClassUnitSets.size()) {
      // Create a new list of UnitSets as a "fake" register class.
      RegClassUnitSets.resize(RCUnitSetsIdx + 1);
      RegClassUnitSets[RCUnitSetsIdx].swap(RUSets);
    }
  }
}

void CodeGenRegBank::computeRegUnitLaneMasks() {
  for (auto &Register : Registers) {
    // Create an initial lane mask for all register units.
    const auto &RegUnits = Register.getRegUnits();
    CodeGenRegister::RegUnitLaneMaskList
        RegUnitLaneMasks(RegUnits.count(), LaneBitmask::getNone());
    // Iterate through SubRegisters.
    typedef CodeGenRegister::SubRegMap SubRegMap;
    const SubRegMap &SubRegs = Register.getSubRegs();
    for (auto S : SubRegs) {
      CodeGenRegister *SubReg = S.second;
      // Ignore non-leaf subregisters, their lane masks are fully covered by
      // the leaf subregisters anyway.
      if (!SubReg->getSubRegs().empty())
        continue;
      CodeGenSubRegIndex *SubRegIndex = S.first;
      const CodeGenRegister *SubRegister = S.second;
      LaneBitmask LaneMask = SubRegIndex->LaneMask;
      // Distribute LaneMask to Register Units touched.
      for (unsigned SUI : SubRegister->getRegUnits()) {
        bool Found = false;
        unsigned u = 0;
        for (unsigned RU : RegUnits) {
          if (SUI == RU) {
            RegUnitLaneMasks[u] |= LaneMask;
            assert(!Found);
            Found = true;
          }
          ++u;
        }
        (void)Found;
        assert(Found);
      }
    }
    Register.setRegUnitLaneMasks(RegUnitLaneMasks);
  }
}

void CodeGenRegBank::computeDerivedInfo() {
  computeComposites();
  computeSubRegLaneMasks();

  // Compute a weight for each register unit created during getSubRegs.
  // This may create adopted register units (with unit # >= NumNativeRegUnits).
  computeRegUnitWeights();

  // Compute a unique set of RegUnitSets. One for each RegClass and inferred
  // supersets for the union of overlapping sets.
  computeRegUnitSets();

  computeRegUnitLaneMasks();

  // Compute register class HasDisjunctSubRegs/CoveredBySubRegs flag.
  for (CodeGenRegisterClass &RC : RegClasses) {
    RC.HasDisjunctSubRegs = false;
    RC.CoveredBySubRegs = true;
    for (const CodeGenRegister *Reg : RC.getMembers()) {
      RC.HasDisjunctSubRegs |= Reg->HasDisjunctSubRegs;
      RC.CoveredBySubRegs &= Reg->CoveredBySubRegs;
    }
  }

  // Get the weight of each set.
  for (unsigned Idx = 0, EndIdx = RegUnitSets.size(); Idx != EndIdx; ++Idx)
    RegUnitSets[Idx].Weight = getRegUnitSetWeight(RegUnitSets[Idx].Units);

  // Find the order of each set.
  RegUnitSetOrder.reserve(RegUnitSets.size());
  for (unsigned Idx = 0, EndIdx = RegUnitSets.size(); Idx != EndIdx; ++Idx)
    RegUnitSetOrder.push_back(Idx);

  llvm::stable_sort(RegUnitSetOrder, [this](unsigned ID1, unsigned ID2) {
    return getRegPressureSet(ID1).Units.size() <
           getRegPressureSet(ID2).Units.size();
  });
  for (unsigned Idx = 0, EndIdx = RegUnitSets.size(); Idx != EndIdx; ++Idx) {
    RegUnitSets[RegUnitSetOrder[Idx]].Order = Idx;
  }
}

//
// Synthesize missing register class intersections.
//
// Make sure that sub-classes of RC exists such that getCommonSubClass(RC, X)
// returns a maximal register class for all X.
//
void CodeGenRegBank::inferCommonSubClass(CodeGenRegisterClass *RC) {
  assert(!RegClasses.empty());
  // Stash the iterator to the last element so that this loop doesn't visit
  // elements added by the getOrCreateSubClass call within it.
  for (auto I = RegClasses.begin(), E = std::prev(RegClasses.end());
       I != std::next(E); ++I) {
    CodeGenRegisterClass *RC1 = RC;
    CodeGenRegisterClass *RC2 = &*I;
    if (RC1 == RC2)
      continue;

    // Compute the set intersection of RC1 and RC2.
    const CodeGenRegister::Vec &Memb1 = RC1->getMembers();
    const CodeGenRegister::Vec &Memb2 = RC2->getMembers();
    CodeGenRegister::Vec Intersection;
    std::set_intersection(Memb1.begin(), Memb1.end(), Memb2.begin(),
                          Memb2.end(),
                          std::inserter(Intersection, Intersection.begin()),
                          deref<std::less<>>());

    // Skip disjoint class pairs.
    if (Intersection.empty())
      continue;

    // If RC1 and RC2 have different spill sizes or alignments, use the
    // stricter one for sub-classing.  If they are equal, prefer RC1.
    if (RC2->RSI.hasStricterSpillThan(RC1->RSI))
      std::swap(RC1, RC2);

    getOrCreateSubClass(RC1, &Intersection,
                        RC1->getName() + "_and_" + RC2->getName());
  }
}

//
// Synthesize missing sub-classes for getSubClassWithSubReg().
//
// Make sure that the set of registers in RC with a given SubIdx sub-register
// form a register class.  Update RC->SubClassWithSubReg.
//
void CodeGenRegBank::inferSubClassWithSubReg(CodeGenRegisterClass *RC) {
  // Map SubRegIndex to set of registers in RC supporting that SubRegIndex.
  typedef std::map<const CodeGenSubRegIndex *, CodeGenRegister::Vec,
                   deref<std::less<>>>
      SubReg2SetMap;

  // Compute the set of registers supporting each SubRegIndex.
  SubReg2SetMap SRSets;
  for (const auto R : RC->getMembers()) {
    if (R->Artificial)
      continue;
    const CodeGenRegister::SubRegMap &SRM = R->getSubRegs();
    for (auto I : SRM) {
      if (!I.first->Artificial)
        SRSets[I.first].push_back(R);
    }
  }

  for (auto I : SRSets)
    sortAndUniqueRegisters(I.second);

  // Find matching classes for all SRSets entries.  Iterate in SubRegIndex
  // numerical order to visit synthetic indices last.
  for (const auto &SubIdx : SubRegIndices) {
    if (SubIdx.Artificial)
      continue;
    SubReg2SetMap::const_iterator I = SRSets.find(&SubIdx);
    // Unsupported SubRegIndex. Skip it.
    if (I == SRSets.end())
      continue;
    // In most cases, all RC registers support the SubRegIndex.
    if (I->second.size() == RC->getMembers().size()) {
      RC->setSubClassWithSubReg(&SubIdx, RC);
      continue;
    }
    // This is a real subset.  See if we have a matching class.
    CodeGenRegisterClass *SubRC =
      getOrCreateSubClass(RC, &I->second,
                          RC->getName() + "_with_" + I->first->getName());
    RC->setSubClassWithSubReg(&SubIdx, SubRC);
  }
}

//
// Synthesize missing sub-classes of RC for getMatchingSuperRegClass().
//
// Create sub-classes of RC such that getMatchingSuperRegClass(RC, SubIdx, X)
// has a maximal result for any SubIdx and any X >= FirstSubRegRC.
//

void CodeGenRegBank::inferMatchingSuperRegClass(CodeGenRegisterClass *RC,
                                                std::list<CodeGenRegisterClass>::iterator FirstSubRegRC) {
  SmallVector<std::pair<const CodeGenRegister*,
                        const CodeGenRegister*>, 16> SSPairs;
  BitVector TopoSigs(getNumTopoSigs());

  // Iterate in SubRegIndex numerical order to visit synthetic indices last.
  for (auto &SubIdx : SubRegIndices) {
    // Skip indexes that aren't fully supported by RC's registers. This was
    // computed by inferSubClassWithSubReg() above which should have been
    // called first.
    if (RC->getSubClassWithSubReg(&SubIdx) != RC)
      continue;

    // Build list of (Super, Sub) pairs for this SubIdx.
    SSPairs.clear();
    TopoSigs.reset();
    for (const auto Super : RC->getMembers()) {
      const CodeGenRegister *Sub = Super->getSubRegs().find(&SubIdx)->second;
      assert(Sub && "Missing sub-register");
      SSPairs.push_back(std::make_pair(Super, Sub));
      TopoSigs.set(Sub->getTopoSig());
    }

    // Iterate over sub-register class candidates.  Ignore classes created by
    // this loop. They will never be useful.
    // Store an iterator to the last element (not end) so that this loop doesn't
    // visit newly inserted elements.
    assert(!RegClasses.empty());
    for (auto I = FirstSubRegRC, E = std::prev(RegClasses.end());
         I != std::next(E); ++I) {
      CodeGenRegisterClass &SubRC = *I;
      if (SubRC.Artificial)
        continue;
      // Topological shortcut: SubRC members have the wrong shape.
      if (!TopoSigs.anyCommon(SubRC.getTopoSigs()))
        continue;
      // Compute the subset of RC that maps into SubRC.
      CodeGenRegister::Vec SubSetVec;
      for (unsigned i = 0, e = SSPairs.size(); i != e; ++i)
        if (SubRC.contains(SSPairs[i].second))
          SubSetVec.push_back(SSPairs[i].first);

      if (SubSetVec.empty())
        continue;

      // RC injects completely into SubRC.
      sortAndUniqueRegisters(SubSetVec);
      if (SubSetVec.size() == SSPairs.size()) {
        SubRC.addSuperRegClass(&SubIdx, RC);
        continue;
      }

      // Only a subset of RC maps into SubRC. Make sure it is represented by a
      // class.
      getOrCreateSubClass(RC, &SubSetVec, RC->getName() + "_with_" +
                                          SubIdx.getName() + "_in_" +
                                          SubRC.getName());
    }
  }
}

//
// Infer missing register classes.
//
void CodeGenRegBank::computeInferredRegisterClasses() {
  assert(!RegClasses.empty());
  // When this function is called, the register classes have not been sorted
  // and assigned EnumValues yet.  That means getSubClasses(),
  // getSuperClasses(), and hasSubClass() functions are defunct.

  // Use one-before-the-end so it doesn't move forward when new elements are
  // added.
  auto FirstNewRC = std::prev(RegClasses.end());

  // Visit all register classes, including the ones being added by the loop.
  // Watch out for iterator invalidation here.
  for (auto I = RegClasses.begin(), E = RegClasses.end(); I != E; ++I) {
    CodeGenRegisterClass *RC = &*I;
    if (RC->Artificial)
      continue;

    // Synthesize answers for getSubClassWithSubReg().
    inferSubClassWithSubReg(RC);

    // Synthesize answers for getCommonSubClass().
    inferCommonSubClass(RC);

    // Synthesize answers for getMatchingSuperRegClass().
    inferMatchingSuperRegClass(RC);

    // New register classes are created while this loop is running, and we need
    // to visit all of them.  I  particular, inferMatchingSuperRegClass needs
    // to match old super-register classes with sub-register classes created
    // after inferMatchingSuperRegClass was called.  At this point,
    // inferMatchingSuperRegClass has checked SuperRC = [0..rci] with SubRC =
    // [0..FirstNewRC).  We need to cover SubRC = [FirstNewRC..rci].
    if (I == FirstNewRC) {
      auto NextNewRC = std::prev(RegClasses.end());
      for (auto I2 = RegClasses.begin(), E2 = std::next(FirstNewRC); I2 != E2;
           ++I2)
        inferMatchingSuperRegClass(&*I2, E2);
      FirstNewRC = NextNewRC;
    }
  }
}

/// getRegisterClassForRegister - Find the register class that contains the
/// specified physical register.  If the register is not in a register class,
/// return null. If the register is in multiple classes, and the classes have a
/// superset-subset relationship and the same set of types, return the
/// superclass.  Otherwise return null.
const CodeGenRegisterClass*
CodeGenRegBank::getRegClassForRegister(Record *R) {
  const CodeGenRegister *Reg = getReg(R);
  const CodeGenRegisterClass *FoundRC = nullptr;
  for (const auto &RC : getRegClasses()) {
    if (!RC.contains(Reg))
      continue;

    // If this is the first class that contains the register,
    // make a note of it and go on to the next class.
    if (!FoundRC) {
      FoundRC = &RC;
      continue;
    }

    // If a register's classes have different types, return null.
    if (RC.getValueTypes() != FoundRC->getValueTypes())
      return nullptr;

    // Check to see if the previously found class that contains
    // the register is a subclass of the current class. If so,
    // prefer the superclass.
    if (RC.hasSubClass(FoundRC)) {
      FoundRC = &RC;
      continue;
    }

    // Check to see if the previously found class that contains
    // the register is a superclass of the current class. If so,
    // prefer the superclass.
    if (FoundRC->hasSubClass(&RC))
      continue;

    // Multiple classes, and neither is a superclass of the other.
    // Return null.
    return nullptr;
  }
  return FoundRC;
}

const CodeGenRegisterClass *
CodeGenRegBank::getMinimalPhysRegClass(Record *RegRecord,
                                       ValueTypeByHwMode *VT) {
  const CodeGenRegister *Reg = getReg(RegRecord);
  const CodeGenRegisterClass *BestRC = nullptr;
  for (const auto &RC : getRegClasses()) {
    if ((!VT || RC.hasType(*VT)) &&
        RC.contains(Reg) && (!BestRC || BestRC->hasSubClass(&RC)))
      BestRC = &RC;
  }

  assert(BestRC && "Couldn't find the register class");
  return BestRC;
}

BitVector CodeGenRegBank::computeCoveredRegisters(ArrayRef<Record*> Regs) {
  SetVector<const CodeGenRegister*> Set;

  // First add Regs with all sub-registers.
  for (unsigned i = 0, e = Regs.size(); i != e; ++i) {
    CodeGenRegister *Reg = getReg(Regs[i]);
    if (Set.insert(Reg))
      // Reg is new, add all sub-registers.
      // The pre-ordering is not important here.
      Reg->addSubRegsPreOrder(Set, *this);
  }

  // Second, find all super-registers that are completely covered by the set.
  for (unsigned i = 0; i != Set.size(); ++i) {
    const CodeGenRegister::SuperRegList &SR = Set[i]->getSuperRegs();
    for (unsigned j = 0, e = SR.size(); j != e; ++j) {
      const CodeGenRegister *Super = SR[j];
      if (!Super->CoveredBySubRegs || Set.count(Super))
        continue;
      // This new super-register is covered by its sub-registers.
      bool AllSubsInSet = true;
      const CodeGenRegister::SubRegMap &SRM = Super->getSubRegs();
      for (auto I : SRM)
        if (!Set.count(I.second)) {
          AllSubsInSet = false;
          break;
        }
      // All sub-registers in Set, add Super as well.
      // We will visit Super later to recheck its super-registers.
      if (AllSubsInSet)
        Set.insert(Super);
    }
  }

  // Convert to BitVector.
  BitVector BV(Registers.size() + 1);
  for (unsigned i = 0, e = Set.size(); i != e; ++i)
    BV.set(Set[i]->EnumValue);
  return BV;
}

void CodeGenRegBank::printRegUnitName(unsigned Unit) const {
  if (Unit < NumNativeRegUnits)
    dbgs() << ' ' << RegUnits[Unit].Roots[0]->getName();
  else
    dbgs() << " #" << Unit;
}<|MERGE_RESOLUTION|>--- conflicted
+++ resolved
@@ -802,16 +802,13 @@
   if (AllocationPriority < 0 || AllocationPriority > 63)
     PrintFatalError(R->getLoc(), "AllocationPriority out of range [0,63]");
   this->AllocationPriority = AllocationPriority;
-<<<<<<< HEAD
   AllowsNoRegister = R->getValueAsBit("AllowsNoRegister");
-=======
 
   BitsInit *TSF = R->getValueAsBitsInit("TSFlags");
   for (unsigned I = 0, E = TSF->getNumBits(); I != E; ++I) {
     BitInit *Bit = cast<BitInit>(TSF->getBit(I));
     TSFlags |= uint8_t(Bit->getValue()) << I;
   }
->>>>>>> 42590d45
 }
 
 // Create an inferred register class that was missing from the .td files.
@@ -821,12 +818,8 @@
                                            StringRef Name, Key Props)
     : Members(*Props.Members), TheDef(nullptr), Name(std::string(Name)),
       TopoSigs(RegBank.getNumTopoSigs()), EnumValue(-1), RSI(Props.RSI),
-<<<<<<< HEAD
       CopyCost(0), Allocatable(true), AllocationPriority(0),
-      AllowsNoRegister(false) {
-=======
-      CopyCost(0), Allocatable(true), AllocationPriority(0), TSFlags(0) {
->>>>>>> 42590d45
+      TSFlags(0), AllowsNoRegister(false) {
   Artificial = true;
   GeneratePressureSet = false;
   for (const auto R : Members) {
@@ -854,11 +847,8 @@
   });
   AltOrderSelect = Super.AltOrderSelect;
   AllocationPriority = Super.AllocationPriority;
-<<<<<<< HEAD
   AllowsNoRegister = Super.AllowsNoRegister;
-=======
   TSFlags = Super.TSFlags;
->>>>>>> 42590d45
   GeneratePressureSet |= Super.GeneratePressureSet;
 
   // Copy all allocation orders, filter out foreign registers from the larger

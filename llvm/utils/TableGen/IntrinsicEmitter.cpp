//===- IntrinsicEmitter.cpp - Generate intrinsic information --------------===//
//
// Part of the LLVM Project, under the Apache License v2.0 with LLVM Exceptions.
// See https://llvm.org/LICENSE.txt for license information.
// SPDX-License-Identifier: Apache-2.0 WITH LLVM-exception
//
//===----------------------------------------------------------------------===//
//
// This tablegen backend emits information about intrinsic functions.
//
//===----------------------------------------------------------------------===//

#include "CodeGenIntrinsics.h"
#include "CodeGenTarget.h"
#include "SequenceToOffsetTable.h"
#include "TableGenBackends.h"
#include "llvm/ADT/StringExtras.h"
#include "llvm/Support/CommandLine.h"
#include "llvm/TableGen/Error.h"
#include "llvm/TableGen/Record.h"
#include "llvm/TableGen/StringMatcher.h"
#include "llvm/TableGen/StringToOffsetTable.h"
#include "llvm/TableGen/TableGenBackend.h"
#include <algorithm>
using namespace llvm;

cl::OptionCategory GenIntrinsicCat("Options for -gen-intrinsic-enums");
cl::opt<std::string>
    IntrinsicPrefix("intrinsic-prefix",
                    cl::desc("Generate intrinsics with this target prefix"),
                    cl::value_desc("target prefix"), cl::cat(GenIntrinsicCat));

namespace {
class IntrinsicEmitter {
  RecordKeeper &Records;

public:
  IntrinsicEmitter(RecordKeeper &R) : Records(R) {}

  void run(raw_ostream &OS, bool Enums);

  void EmitEnumInfo(const CodeGenIntrinsicTable &Ints, raw_ostream &OS);
  void EmitTargetInfo(const CodeGenIntrinsicTable &Ints, raw_ostream &OS);
  void EmitIntrinsicToNameTable(const CodeGenIntrinsicTable &Ints,
                                raw_ostream &OS);
  void EmitIntrinsicToOverloadTable(const CodeGenIntrinsicTable &Ints,
                                    raw_ostream &OS);
  void EmitGenerator(const CodeGenIntrinsicTable &Ints, raw_ostream &OS);
  void EmitAttributes(const CodeGenIntrinsicTable &Ints, raw_ostream &OS);
  void EmitIntrinsicToBuiltinMap(const CodeGenIntrinsicTable &Ints, bool IsGCC,
                                 raw_ostream &OS);
};
} // End anonymous namespace

//===----------------------------------------------------------------------===//
// IntrinsicEmitter Implementation
//===----------------------------------------------------------------------===//

void IntrinsicEmitter::run(raw_ostream &OS, bool Enums) {
  emitSourceFileHeader("Intrinsic Function Source Fragment", OS);

  CodeGenIntrinsicTable Ints(Records);

  if (Enums) {
    // Emit the enum information.
    EmitEnumInfo(Ints, OS);
  } else {
    // Emit the target metadata.
    EmitTargetInfo(Ints, OS);

    // Emit the intrinsic ID -> name table.
    EmitIntrinsicToNameTable(Ints, OS);

    // Emit the intrinsic ID -> overload table.
    EmitIntrinsicToOverloadTable(Ints, OS);

    // Emit the intrinsic declaration generator.
    EmitGenerator(Ints, OS);

    // Emit the intrinsic parameter attributes.
    EmitAttributes(Ints, OS);

    // Emit code to translate GCC builtins into LLVM intrinsics.
    EmitIntrinsicToBuiltinMap(Ints, true, OS);

    // Emit code to translate MS builtins into LLVM intrinsics.
    EmitIntrinsicToBuiltinMap(Ints, false, OS);
  }
}

void IntrinsicEmitter::EmitEnumInfo(const CodeGenIntrinsicTable &Ints,
                                    raw_ostream &OS) {
  // Find the TargetSet for which to generate enums. There will be an initial
  // set with an empty target prefix which will include target independent
  // intrinsics like dbg.value.
  const CodeGenIntrinsicTable::TargetSet *Set = nullptr;
  for (const auto &Target : Ints.Targets) {
    if (Target.Name == IntrinsicPrefix) {
      Set = &Target;
      break;
    }
  }
  if (!Set) {
    std::vector<std::string> KnownTargets;
    for (const auto &Target : Ints.Targets)
      if (!Target.Name.empty())
        KnownTargets.push_back(Target.Name);
    PrintFatalError("tried to generate intrinsics for unknown target " +
                    IntrinsicPrefix +
                    "\nKnown targets are: " + join(KnownTargets, ", ") + "\n");
  }

  // Generate a complete header for target specific intrinsics.
  if (!IntrinsicPrefix.empty()) {
    std::string UpperPrefix = StringRef(IntrinsicPrefix).upper();
    OS << "#ifndef LLVM_IR_INTRINSIC_" << UpperPrefix << "_ENUMS_H\n";
    OS << "#define LLVM_IR_INTRINSIC_" << UpperPrefix << "_ENUMS_H\n\n";
    OS << "namespace llvm {\n";
    OS << "namespace Intrinsic {\n";
    OS << "enum " << UpperPrefix << "Intrinsics : unsigned {\n";
  }

  OS << "// Enum values for intrinsics\n";
  for (unsigned i = Set->Offset, e = Set->Offset + Set->Count; i != e; ++i) {
    OS << "    " << Ints[i].EnumName;

    // Assign a value to the first intrinsic in this target set so that all
    // intrinsic ids are distinct.
    if (i == Set->Offset)
      OS << " = " << (Set->Offset + 1);

    OS << ", ";
    if (Ints[i].EnumName.size() < 40)
      OS.indent(40 - Ints[i].EnumName.size());
    OS << " // " << Ints[i].Name << "\n";
  }

  // Emit num_intrinsics into the target neutral enum.
  if (IntrinsicPrefix.empty()) {
    OS << "    num_intrinsics = " << (Ints.size() + 1) << "\n";
  } else {
    OS << "}; // enum\n";
    OS << "} // namespace Intrinsic\n";
    OS << "} // namespace llvm\n\n";
    OS << "#endif\n";
  }
}

void IntrinsicEmitter::EmitTargetInfo(const CodeGenIntrinsicTable &Ints,
                                    raw_ostream &OS) {
  OS << "// Target mapping\n";
  OS << "#ifdef GET_INTRINSIC_TARGET_DATA\n";
  OS << "struct IntrinsicTargetInfo {\n"
     << "  llvm::StringLiteral Name;\n"
     << "  size_t Offset;\n"
     << "  size_t Count;\n"
     << "};\n";
  OS << "static constexpr IntrinsicTargetInfo TargetInfos[] = {\n";
  for (auto Target : Ints.Targets)
    OS << "  {llvm::StringLiteral(\"" << Target.Name << "\"), " << Target.Offset
       << ", " << Target.Count << "},\n";
  OS << "};\n";
  OS << "#endif\n\n";
}

void IntrinsicEmitter::EmitIntrinsicToNameTable(
    const CodeGenIntrinsicTable &Ints, raw_ostream &OS) {
  OS << "// Intrinsic ID to name table\n";
  OS << "#ifdef GET_INTRINSIC_NAME_TABLE\n";
  OS << "  // Note that entry #0 is the invalid intrinsic!\n";
  for (unsigned i = 0, e = Ints.size(); i != e; ++i)
    OS << "  \"" << Ints[i].Name << "\",\n";
  OS << "#endif\n\n";
}

void IntrinsicEmitter::EmitIntrinsicToOverloadTable(
    const CodeGenIntrinsicTable &Ints, raw_ostream &OS) {
  OS << "// Intrinsic ID to overload bitset\n";
  OS << "#ifdef GET_INTRINSIC_OVERLOAD_TABLE\n";
  OS << "static const uint8_t OTable[] = {\n";
  OS << "  0";
  for (unsigned i = 0, e = Ints.size(); i != e; ++i) {
    // Add one to the index so we emit a null bit for the invalid #0 intrinsic.
    if ((i+1)%8 == 0)
      OS << ",\n  0";
    if (Ints[i].isOverloaded)
      OS << " | (1<<" << (i+1)%8 << ')';
  }
  OS << "\n};\n\n";
  // OTable contains a true bit at the position if the intrinsic is overloaded.
  OS << "return (OTable[id/8] & (1 << (id%8))) != 0;\n";
  OS << "#endif\n\n";
}


// NOTE: This must be kept in synch with the copy in lib/IR/Function.cpp!
enum IIT_Info {
  // Common values should be encoded with 0-15.
  IIT_Done = 0,
  IIT_I1   = 1,
  IIT_I8   = 2,
  IIT_I16  = 3,
  IIT_I32  = 4,
  IIT_I64  = 5,
  IIT_F16  = 6,
  IIT_F32  = 7,
  IIT_F64  = 8,
  IIT_V2   = 9,
  IIT_V4   = 10,
  IIT_V8   = 11,
  IIT_V16  = 12,
  IIT_V32  = 13,
  IIT_PTR  = 14,
  IIT_ARG  = 15,

  // Values from 16+ are only encodable with the inefficient encoding.
  IIT_V64  = 16,
  IIT_MMX  = 17,
  IIT_TOKEN = 18,
  IIT_METADATA = 19,
  IIT_EMPTYSTRUCT = 20,
  IIT_STRUCT2 = 21,
  IIT_STRUCT3 = 22,
  IIT_STRUCT4 = 23,
  IIT_STRUCT5 = 24,
  IIT_EXTEND_ARG = 25,
  IIT_TRUNC_ARG = 26,
  IIT_ANYPTR = 27,
  IIT_V1   = 28,
  IIT_VARARG = 29,
  IIT_HALF_VEC_ARG = 30,
  IIT_SAME_VEC_WIDTH_ARG = 31,
  IIT_PTR_TO_ARG = 32,
  IIT_PTR_TO_ELT = 33,
  IIT_VEC_OF_ANYPTRS_TO_ELT = 34,
  IIT_I128 = 35,
  IIT_V512 = 36,
  IIT_V1024 = 37,
  IIT_STRUCT6 = 38,
  IIT_STRUCT7 = 39,
  IIT_STRUCT8 = 40,
  IIT_F128 = 41,
  IIT_VEC_ELEMENT = 42,
  IIT_SCALABLE_VEC = 43,
  IIT_SUBDIVIDE2_ARG = 44,
  IIT_SUBDIVIDE4_ARG = 45,
  IIT_VEC_OF_BITCASTS_TO_INT = 46,
<<<<<<< HEAD
  IIT_V128  = 47,
  IIT_I2 = 48,
  IIT_I4 = 49
=======
  IIT_V128 = 47,
  IIT_BF16 = 48
>>>>>>> ec5edfba
};

static void EncodeFixedValueType(MVT::SimpleValueType VT,
                                 std::vector<unsigned char> &Sig) {
  if (MVT(VT).isInteger()) {
    unsigned BitWidth = MVT(VT).getSizeInBits();
    switch (BitWidth) {
    default: PrintFatalError("unhandled integer type width in intrinsic!");
    case 1: return Sig.push_back(IIT_I1);
    case 2: return Sig.push_back(IIT_I2);
    case 4: return Sig.push_back(IIT_I4);
    case 8: return Sig.push_back(IIT_I8);
    case 16: return Sig.push_back(IIT_I16);
    case 32: return Sig.push_back(IIT_I32);
    case 64: return Sig.push_back(IIT_I64);
    case 128: return Sig.push_back(IIT_I128);
    }
  }

  switch (VT) {
  default: PrintFatalError("unhandled MVT in intrinsic!");
  case MVT::f16: return Sig.push_back(IIT_F16);
  case MVT::bf16: return Sig.push_back(IIT_BF16);
  case MVT::f32: return Sig.push_back(IIT_F32);
  case MVT::f64: return Sig.push_back(IIT_F64);
  case MVT::f128: return Sig.push_back(IIT_F128);
  case MVT::token: return Sig.push_back(IIT_TOKEN);
  case MVT::Metadata: return Sig.push_back(IIT_METADATA);
  case MVT::x86mmx: return Sig.push_back(IIT_MMX);
  // MVT::OtherVT is used to mean the empty struct type here.
  case MVT::Other: return Sig.push_back(IIT_EMPTYSTRUCT);
  // MVT::isVoid is used to represent varargs here.
  case MVT::isVoid: return Sig.push_back(IIT_VARARG);
  }
}

#if defined(_MSC_VER) && !defined(__clang__)
#pragma optimize("",off) // MSVC 2015 optimizer can't deal with this function.
#endif

static void EncodeFixedType(Record *R, std::vector<unsigned char> &ArgCodes,
                            unsigned &NextArgCode,
                            std::vector<unsigned char> &Sig,
                            ArrayRef<unsigned char> Mapping) {

  if (R->isSubClassOf("LLVMMatchType")) {
    unsigned Number = Mapping[R->getValueAsInt("Number")];
    assert(Number < ArgCodes.size() && "Invalid matching number!");
    if (R->isSubClassOf("LLVMExtendedType"))
      Sig.push_back(IIT_EXTEND_ARG);
    else if (R->isSubClassOf("LLVMTruncatedType"))
      Sig.push_back(IIT_TRUNC_ARG);
    else if (R->isSubClassOf("LLVMHalfElementsVectorType"))
      Sig.push_back(IIT_HALF_VEC_ARG);
    else if (R->isSubClassOf("LLVMScalarOrSameVectorWidth")) {
      Sig.push_back(IIT_SAME_VEC_WIDTH_ARG);
      Sig.push_back((Number << 3) | ArgCodes[Number]);
      MVT::SimpleValueType VT = getValueType(R->getValueAsDef("ElTy"));
      EncodeFixedValueType(VT, Sig);
      return;
    }
    else if (R->isSubClassOf("LLVMPointerTo"))
      Sig.push_back(IIT_PTR_TO_ARG);
    else if (R->isSubClassOf("LLVMVectorOfAnyPointersToElt")) {
      Sig.push_back(IIT_VEC_OF_ANYPTRS_TO_ELT);
      // Encode overloaded ArgNo
      Sig.push_back(NextArgCode++);
      // Encode LLVMMatchType<Number> ArgNo
      Sig.push_back(Number);
      return;
    } else if (R->isSubClassOf("LLVMPointerToElt"))
      Sig.push_back(IIT_PTR_TO_ELT);
    else if (R->isSubClassOf("LLVMVectorElementType"))
      Sig.push_back(IIT_VEC_ELEMENT);
    else if (R->isSubClassOf("LLVMSubdivide2VectorType"))
      Sig.push_back(IIT_SUBDIVIDE2_ARG);
    else if (R->isSubClassOf("LLVMSubdivide4VectorType"))
      Sig.push_back(IIT_SUBDIVIDE4_ARG);
    else if (R->isSubClassOf("LLVMVectorOfBitcastsToInt"))
      Sig.push_back(IIT_VEC_OF_BITCASTS_TO_INT);
    else
      Sig.push_back(IIT_ARG);
    return Sig.push_back((Number << 3) | 7 /*IITDescriptor::AK_MatchType*/);
  }

  MVT::SimpleValueType VT = getValueType(R->getValueAsDef("VT"));

  unsigned Tmp = 0;
  switch (VT) {
  default: break;
  case MVT::iPTRAny: ++Tmp; LLVM_FALLTHROUGH;
  case MVT::vAny: ++Tmp;    LLVM_FALLTHROUGH;
  case MVT::fAny: ++Tmp;    LLVM_FALLTHROUGH;
  case MVT::iAny: ++Tmp;    LLVM_FALLTHROUGH;
  case MVT::Any: {
    // If this is an "any" valuetype, then the type is the type of the next
    // type in the list specified to getIntrinsic().
    Sig.push_back(IIT_ARG);

    // Figure out what arg # this is consuming, and remember what kind it was.
    assert(NextArgCode < ArgCodes.size() && ArgCodes[NextArgCode] == Tmp &&
           "Invalid or no ArgCode associated with overloaded VT!");
    unsigned ArgNo = NextArgCode++;

    // Encode what sort of argument it must be in the low 3 bits of the ArgNo.
    return Sig.push_back((ArgNo << 3) | Tmp);
  }

  case MVT::iPTR: {
    unsigned AddrSpace = 0;
    if (R->isSubClassOf("LLVMQualPointerType")) {
      AddrSpace = R->getValueAsInt("AddrSpace");
      assert(AddrSpace < 256 && "Address space exceeds 255");
    }
    if (AddrSpace) {
      Sig.push_back(IIT_ANYPTR);
      Sig.push_back(AddrSpace);
    } else {
      Sig.push_back(IIT_PTR);
    }
    return EncodeFixedType(R->getValueAsDef("ElTy"), ArgCodes, NextArgCode, Sig,
                           Mapping);
  }
  }

  if (MVT(VT).isVector()) {
    MVT VVT = VT;
    if (VVT.isScalableVector())
      Sig.push_back(IIT_SCALABLE_VEC);
    switch (VVT.getVectorNumElements()) {
    default: PrintFatalError("unhandled vector type width in intrinsic!");
    case 1: Sig.push_back(IIT_V1); break;
    case 2: Sig.push_back(IIT_V2); break;
    case 4: Sig.push_back(IIT_V4); break;
    case 8: Sig.push_back(IIT_V8); break;
    case 16: Sig.push_back(IIT_V16); break;
    case 32: Sig.push_back(IIT_V32); break;
    case 64: Sig.push_back(IIT_V64); break;
    case 128: Sig.push_back(IIT_V128); break;
    case 512: Sig.push_back(IIT_V512); break;
    case 1024: Sig.push_back(IIT_V1024); break;
    }

    return EncodeFixedValueType(VVT.getVectorElementType().SimpleTy, Sig);
  }

  EncodeFixedValueType(VT, Sig);
}

static void UpdateArgCodes(Record *R, std::vector<unsigned char> &ArgCodes,
                           unsigned int &NumInserted,
                           SmallVectorImpl<unsigned char> &Mapping) {
  if (R->isSubClassOf("LLVMMatchType")) {
    if (R->isSubClassOf("LLVMVectorOfAnyPointersToElt")) {
      ArgCodes.push_back(3 /*vAny*/);
      ++NumInserted;
    }
    return;
  }

  unsigned Tmp = 0;
  switch (getValueType(R->getValueAsDef("VT"))) {
  default: break;
  case MVT::iPTR:
    UpdateArgCodes(R->getValueAsDef("ElTy"), ArgCodes, NumInserted, Mapping);
    break;
  case MVT::iPTRAny:
    ++Tmp;
    LLVM_FALLTHROUGH;
  case MVT::vAny:
    ++Tmp;
    LLVM_FALLTHROUGH;
  case MVT::fAny:
    ++Tmp;
    LLVM_FALLTHROUGH;
  case MVT::iAny:
    ++Tmp;
    LLVM_FALLTHROUGH;
  case MVT::Any:
    unsigned OriginalIdx = ArgCodes.size() - NumInserted;
    assert(OriginalIdx >= Mapping.size());
    Mapping.resize(OriginalIdx+1);
    Mapping[OriginalIdx] = ArgCodes.size();
    ArgCodes.push_back(Tmp);
    break;
  }
}

#if defined(_MSC_VER) && !defined(__clang__)
#pragma optimize("",on)
#endif

/// ComputeFixedEncoding - If we can encode the type signature for this
/// intrinsic into 32 bits, return it.  If not, return ~0U.
static void ComputeFixedEncoding(const CodeGenIntrinsic &Int,
                                 std::vector<unsigned char> &TypeSig) {
  std::vector<unsigned char> ArgCodes;

  // Add codes for any overloaded result VTs.
  unsigned int NumInserted = 0;
  SmallVector<unsigned char, 8> ArgMapping;
  for (unsigned i = 0, e = Int.IS.RetVTs.size(); i != e; ++i)
    UpdateArgCodes(Int.IS.RetTypeDefs[i], ArgCodes, NumInserted, ArgMapping);

  // Add codes for any overloaded operand VTs.
  for (unsigned i = 0, e = Int.IS.ParamTypeDefs.size(); i != e; ++i)
    UpdateArgCodes(Int.IS.ParamTypeDefs[i], ArgCodes, NumInserted, ArgMapping);

  unsigned NextArgCode = 0;
  if (Int.IS.RetVTs.empty())
    TypeSig.push_back(IIT_Done);
  else if (Int.IS.RetVTs.size() == 1 &&
           Int.IS.RetVTs[0] == MVT::isVoid)
    TypeSig.push_back(IIT_Done);
  else {
    switch (Int.IS.RetVTs.size()) {
      case 1: break;
      case 2: TypeSig.push_back(IIT_STRUCT2); break;
      case 3: TypeSig.push_back(IIT_STRUCT3); break;
      case 4: TypeSig.push_back(IIT_STRUCT4); break;
      case 5: TypeSig.push_back(IIT_STRUCT5); break;
      case 6: TypeSig.push_back(IIT_STRUCT6); break;
      case 7: TypeSig.push_back(IIT_STRUCT7); break;
      case 8: TypeSig.push_back(IIT_STRUCT8); break;
      default: llvm_unreachable("Unhandled case in struct");
    }

    for (unsigned i = 0, e = Int.IS.RetVTs.size(); i != e; ++i)
      EncodeFixedType(Int.IS.RetTypeDefs[i], ArgCodes, NextArgCode, TypeSig,
                      ArgMapping);
  }

  for (unsigned i = 0, e = Int.IS.ParamTypeDefs.size(); i != e; ++i)
    EncodeFixedType(Int.IS.ParamTypeDefs[i], ArgCodes, NextArgCode, TypeSig,
                    ArgMapping);
}

static void printIITEntry(raw_ostream &OS, unsigned char X) {
  OS << (unsigned)X;
}

void IntrinsicEmitter::EmitGenerator(const CodeGenIntrinsicTable &Ints,
                                     raw_ostream &OS) {
  // If we can compute a 32-bit fixed encoding for this intrinsic, do so and
  // capture it in this vector, otherwise store a ~0U.
  std::vector<unsigned> FixedEncodings;

  SequenceToOffsetTable<std::vector<unsigned char> > LongEncodingTable;

  std::vector<unsigned char> TypeSig;

  // Compute the unique argument type info.
  for (unsigned i = 0, e = Ints.size(); i != e; ++i) {
    // Get the signature for the intrinsic.
    TypeSig.clear();
    ComputeFixedEncoding(Ints[i], TypeSig);

    // Check to see if we can encode it into a 32-bit word.  We can only encode
    // 8 nibbles into a 32-bit word.
    if (TypeSig.size() <= 8) {
      bool Failed = false;
      unsigned Result = 0;
      for (unsigned i = 0, e = TypeSig.size(); i != e; ++i) {
        // If we had an unencodable argument, bail out.
        if (TypeSig[i] > 15) {
          Failed = true;
          break;
        }
        Result = (Result << 4) | TypeSig[e-i-1];
      }

      // If this could be encoded into a 31-bit word, return it.
      if (!Failed && (Result >> 31) == 0) {
        FixedEncodings.push_back(Result);
        continue;
      }
    }

    // Otherwise, we're going to unique the sequence into the
    // LongEncodingTable, and use its offset in the 32-bit table instead.
    LongEncodingTable.add(TypeSig);

    // This is a placehold that we'll replace after the table is laid out.
    FixedEncodings.push_back(~0U);
  }

  LongEncodingTable.layout();

  OS << "// Global intrinsic function declaration type table.\n";
  OS << "#ifdef GET_INTRINSIC_GENERATOR_GLOBAL\n";

  OS << "static const unsigned IIT_Table[] = {\n  ";

  for (unsigned i = 0, e = FixedEncodings.size(); i != e; ++i) {
    if ((i & 7) == 7)
      OS << "\n  ";

    // If the entry fit in the table, just emit it.
    if (FixedEncodings[i] != ~0U) {
      OS << "0x" << Twine::utohexstr(FixedEncodings[i]) << ", ";
      continue;
    }

    TypeSig.clear();
    ComputeFixedEncoding(Ints[i], TypeSig);


    // Otherwise, emit the offset into the long encoding table.  We emit it this
    // way so that it is easier to read the offset in the .def file.
    OS << "(1U<<31) | " << LongEncodingTable.get(TypeSig) << ", ";
  }

  OS << "0\n};\n\n";

  // Emit the shared table of register lists.
  OS << "static const unsigned char IIT_LongEncodingTable[] = {\n";
  if (!LongEncodingTable.empty())
    LongEncodingTable.emit(OS, printIITEntry);
  OS << "  255\n};\n\n";

  OS << "#endif\n\n";  // End of GET_INTRINSIC_GENERATOR_GLOBAL
}

namespace {
struct AttributeComparator {
  bool operator()(const CodeGenIntrinsic *L, const CodeGenIntrinsic *R) const {
    // Sort throwing intrinsics after non-throwing intrinsics.
    if (L->canThrow != R->canThrow)
      return R->canThrow;

    if (L->isNoDuplicate != R->isNoDuplicate)
      return R->isNoDuplicate;

    if (L->isNoReturn != R->isNoReturn)
      return R->isNoReturn;

    if (L->isNoSync != R->isNoSync)
      return R->isNoSync;

    if (L->isWillReturn != R->isWillReturn)
      return R->isWillReturn;

    if (L->isCold != R->isCold)
      return R->isCold;

    if (L->isConvergent != R->isConvergent)
      return R->isConvergent;

    if (L->isSpeculatable != R->isSpeculatable)
      return R->isSpeculatable;

    if (L->hasSideEffects != R->hasSideEffects)
      return R->hasSideEffects;

    // Try to order by readonly/readnone attribute.
    CodeGenIntrinsic::ModRefBehavior LK = L->ModRef;
    CodeGenIntrinsic::ModRefBehavior RK = R->ModRef;
    if (LK != RK) return (LK > RK);
    // Order by argument attributes.
    // This is reliable because each side is already sorted internally.
    return (L->ArgumentAttributes < R->ArgumentAttributes);
  }
};
} // End anonymous namespace

/// EmitAttributes - This emits the Intrinsic::getAttributes method.
void IntrinsicEmitter::EmitAttributes(const CodeGenIntrinsicTable &Ints,
                                      raw_ostream &OS) {
  OS << "// Add parameter attributes that are not common to all intrinsics.\n";
  OS << "#ifdef GET_INTRINSIC_ATTRIBUTES\n";
  OS << "AttributeList Intrinsic::getAttributes(LLVMContext &C, ID id) {\n";

  // Compute the maximum number of attribute arguments and the map
  typedef std::map<const CodeGenIntrinsic*, unsigned,
                   AttributeComparator> UniqAttrMapTy;
  UniqAttrMapTy UniqAttributes;
  unsigned maxArgAttrs = 0;
  unsigned AttrNum = 0;
  for (unsigned i = 0, e = Ints.size(); i != e; ++i) {
    const CodeGenIntrinsic &intrinsic = Ints[i];
    maxArgAttrs =
      std::max(maxArgAttrs, unsigned(intrinsic.ArgumentAttributes.size()));
    unsigned &N = UniqAttributes[&intrinsic];
    if (N) continue;
    assert(AttrNum < 256 && "Too many unique attributes for table!");
    N = ++AttrNum;
  }

  // Emit an array of AttributeList.  Most intrinsics will have at least one
  // entry, for the function itself (index ~1), which is usually nounwind.
  OS << "  static const uint8_t IntrinsicsToAttributesMap[] = {\n";

  for (unsigned i = 0, e = Ints.size(); i != e; ++i) {
    const CodeGenIntrinsic &intrinsic = Ints[i];

    OS << "    " << UniqAttributes[&intrinsic] << ", // "
       << intrinsic.Name << "\n";
  }
  OS << "  };\n\n";

  OS << "  AttributeList AS[" << maxArgAttrs + 1 << "];\n";
  OS << "  unsigned NumAttrs = 0;\n";
  OS << "  if (id != 0) {\n";
  OS << "    switch(IntrinsicsToAttributesMap[id - 1]) {\n";
  OS << "    default: llvm_unreachable(\"Invalid attribute number\");\n";
  for (UniqAttrMapTy::const_iterator I = UniqAttributes.begin(),
       E = UniqAttributes.end(); I != E; ++I) {
    OS << "    case " << I->second << ": {\n";

    const CodeGenIntrinsic &intrinsic = *(I->first);

    // Keep track of the number of attributes we're writing out.
    unsigned numAttrs = 0;

    // The argument attributes are alreadys sorted by argument index.
    unsigned ai = 0, ae = intrinsic.ArgumentAttributes.size();
    if (ae) {
      while (ai != ae) {
        unsigned attrIdx = intrinsic.ArgumentAttributes[ai].Index;

        OS << "      const Attribute::AttrKind AttrParam" << attrIdx << "[]= {";
        bool addComma = false;

        bool AllValuesAreZero = true;
        SmallVector<uint64_t, 8> Values;
        do {
          switch (intrinsic.ArgumentAttributes[ai].Kind) {
          case CodeGenIntrinsic::NoCapture:
            if (addComma)
              OS << ",";
            OS << "Attribute::NoCapture";
            addComma = true;
            break;
          case CodeGenIntrinsic::NoAlias:
            if (addComma)
              OS << ",";
            OS << "Attribute::NoAlias";
            addComma = true;
            break;
          case CodeGenIntrinsic::Returned:
            if (addComma)
              OS << ",";
            OS << "Attribute::Returned";
            addComma = true;
            break;
          case CodeGenIntrinsic::ReadOnly:
            if (addComma)
              OS << ",";
            OS << "Attribute::ReadOnly";
            addComma = true;
            break;
          case CodeGenIntrinsic::WriteOnly:
            if (addComma)
              OS << ",";
            OS << "Attribute::WriteOnly";
            addComma = true;
            break;
          case CodeGenIntrinsic::ReadNone:
            if (addComma)
              OS << ",";
            OS << "Attribute::ReadNone";
            addComma = true;
            break;
          case CodeGenIntrinsic::ImmArg:
            if (addComma)
              OS << ',';
            OS << "Attribute::ImmArg";
            addComma = true;
            break;
          case CodeGenIntrinsic::Alignment:
            if (addComma)
              OS << ',';
            OS << "Attribute::Alignment";
            addComma = true;
            break;
          }
          uint64_t V = intrinsic.ArgumentAttributes[ai].Value;
          Values.push_back(V);
          AllValuesAreZero &= (V == 0);

          ++ai;
        } while (ai != ae && intrinsic.ArgumentAttributes[ai].Index == attrIdx);
        OS << "};\n";

        // Generate attribute value array if not all attribute values are zero.
        if (!AllValuesAreZero) {
          OS << "      const uint64_t AttrValParam" << attrIdx << "[]= {";
          addComma = false;
          for (const auto V : Values) {
            if (addComma)
              OS << ',';
            OS << V;
            addComma = true;
          }
          OS << "};\n";
        }

        OS << "      AS[" << numAttrs++ << "] = AttributeList::get(C, "
           << attrIdx << ", AttrParam" << attrIdx;
        if (!AllValuesAreZero)
          OS << ", AttrValParam" << attrIdx;
        OS << ");\n";
      }
    }

    if (!intrinsic.canThrow ||
        (intrinsic.ModRef != CodeGenIntrinsic::ReadWriteMem && !intrinsic.hasSideEffects) ||
        intrinsic.isNoReturn || intrinsic.isNoSync || intrinsic.isWillReturn ||
        intrinsic.isCold || intrinsic.isNoDuplicate || intrinsic.isConvergent ||
        intrinsic.isSpeculatable) {
      OS << "      const Attribute::AttrKind Atts[] = {";
      bool addComma = false;
      if (!intrinsic.canThrow) {
        OS << "Attribute::NoUnwind";
        addComma = true;
      }
      if (intrinsic.isNoReturn) {
        if (addComma)
          OS << ",";
        OS << "Attribute::NoReturn";
        addComma = true;
      }
      if (intrinsic.isNoSync) {
        if (addComma)
          OS << ",";
        OS << "Attribute::NoSync";
        addComma = true;
      }
      if (intrinsic.isWillReturn) {
        if (addComma)
          OS << ",";
        OS << "Attribute::WillReturn";
        addComma = true;
      }
      if (intrinsic.isCold) {
        if (addComma)
          OS << ",";
        OS << "Attribute::Cold";
        addComma = true;
      }
      if (intrinsic.isNoDuplicate) {
        if (addComma)
          OS << ",";
        OS << "Attribute::NoDuplicate";
        addComma = true;
      }
      if (intrinsic.isConvergent) {
        if (addComma)
          OS << ",";
        OS << "Attribute::Convergent";
        addComma = true;
      }
      if (intrinsic.isSpeculatable) {
        if (addComma)
          OS << ",";
        OS << "Attribute::Speculatable";
        addComma = true;
      }

      switch (intrinsic.ModRef) {
      case CodeGenIntrinsic::NoMem:
        if (intrinsic.hasSideEffects)
          break;
        if (addComma)
          OS << ",";
        OS << "Attribute::ReadNone";
        break;
      case CodeGenIntrinsic::ReadArgMem:
        if (addComma)
          OS << ",";
        OS << "Attribute::ReadOnly,";
        OS << "Attribute::ArgMemOnly";
        break;
      case CodeGenIntrinsic::ReadMem:
        if (addComma)
          OS << ",";
        OS << "Attribute::ReadOnly";
        break;
      case CodeGenIntrinsic::ReadInaccessibleMem:
        if (addComma)
          OS << ",";
        OS << "Attribute::ReadOnly,";
        OS << "Attribute::InaccessibleMemOnly";
        break;
      case CodeGenIntrinsic::ReadInaccessibleMemOrArgMem:
        if (addComma)
          OS << ",";
        OS << "Attribute::ReadOnly,";
        OS << "Attribute::InaccessibleMemOrArgMemOnly";
        break;
      case CodeGenIntrinsic::WriteArgMem:
        if (addComma)
          OS << ",";
        OS << "Attribute::WriteOnly,";
        OS << "Attribute::ArgMemOnly";
        break;
      case CodeGenIntrinsic::WriteMem:
        if (addComma)
          OS << ",";
        OS << "Attribute::WriteOnly";
        break;
      case CodeGenIntrinsic::WriteInaccessibleMem:
        if (addComma)
          OS << ",";
        OS << "Attribute::WriteOnly,";
        OS << "Attribute::InaccessibleMemOnly";
        break;
      case CodeGenIntrinsic::WriteInaccessibleMemOrArgMem:
        if (addComma)
          OS << ",";
        OS << "Attribute::WriteOnly,";
        OS << "Attribute::InaccessibleMemOrArgMemOnly";
        break;
      case CodeGenIntrinsic::ReadWriteArgMem:
        if (addComma)
          OS << ",";
        OS << "Attribute::ArgMemOnly";
        break;
      case CodeGenIntrinsic::ReadWriteInaccessibleMem:
        if (addComma)
          OS << ",";
        OS << "Attribute::InaccessibleMemOnly";
        break;
      case CodeGenIntrinsic::ReadWriteInaccessibleMemOrArgMem:
        if (addComma)
          OS << ",";
        OS << "Attribute::InaccessibleMemOrArgMemOnly";
        break;
      case CodeGenIntrinsic::ReadWriteMem:
        break;
      }
      OS << "};\n";
      OS << "      AS[" << numAttrs++ << "] = AttributeList::get(C, "
         << "AttributeList::FunctionIndex, Atts);\n";
    }

    if (numAttrs) {
      OS << "      NumAttrs = " << numAttrs << ";\n";
      OS << "      break;\n";
      OS << "      }\n";
    } else {
      OS << "      return AttributeList();\n";
      OS << "      }\n";
    }
  }

  OS << "    }\n";
  OS << "  }\n";
  OS << "  return AttributeList::get(C, makeArrayRef(AS, NumAttrs));\n";
  OS << "}\n";
  OS << "#endif // GET_INTRINSIC_ATTRIBUTES\n\n";
}

void IntrinsicEmitter::EmitIntrinsicToBuiltinMap(
    const CodeGenIntrinsicTable &Ints, bool IsGCC, raw_ostream &OS) {
  StringRef CompilerName = (IsGCC ? "GCC" : "MS");
  typedef std::map<std::string, std::map<std::string, std::string>> BIMTy;
  BIMTy BuiltinMap;
  StringToOffsetTable Table;
  for (unsigned i = 0, e = Ints.size(); i != e; ++i) {
    const std::string &BuiltinName =
        IsGCC ? Ints[i].GCCBuiltinName : Ints[i].MSBuiltinName;
    if (!BuiltinName.empty()) {
      // Get the map for this target prefix.
      std::map<std::string, std::string> &BIM =
          BuiltinMap[Ints[i].TargetPrefix];

      if (!BIM.insert(std::make_pair(BuiltinName, Ints[i].EnumName)).second)
        PrintFatalError(Ints[i].TheDef->getLoc(),
                        "Intrinsic '" + Ints[i].TheDef->getName() +
                            "': duplicate " + CompilerName + " builtin name!");
      Table.GetOrAddStringOffset(BuiltinName);
    }
  }

  OS << "// Get the LLVM intrinsic that corresponds to a builtin.\n";
  OS << "// This is used by the C front-end.  The builtin name is passed\n";
  OS << "// in as BuiltinName, and a target prefix (e.g. 'ppc') is passed\n";
  OS << "// in as TargetPrefix.  The result is assigned to 'IntrinsicID'.\n";
  OS << "#ifdef GET_LLVM_INTRINSIC_FOR_" << CompilerName << "_BUILTIN\n";

  OS << "Intrinsic::ID Intrinsic::getIntrinsicFor" << CompilerName
     << "Builtin(const char "
     << "*TargetPrefixStr, StringRef BuiltinNameStr) {\n";

  if (Table.Empty()) {
    OS << "  return Intrinsic::not_intrinsic;\n";
    OS << "}\n";
    OS << "#endif\n\n";
    return;
  }

  OS << "  static const char BuiltinNames[] = {\n";
  Table.EmitCharArray(OS);
  OS << "  };\n\n";

  OS << "  struct BuiltinEntry {\n";
  OS << "    Intrinsic::ID IntrinID;\n";
  OS << "    unsigned StrTabOffset;\n";
  OS << "    const char *getName() const {\n";
  OS << "      return &BuiltinNames[StrTabOffset];\n";
  OS << "    }\n";
  OS << "    bool operator<(StringRef RHS) const {\n";
  OS << "      return strncmp(getName(), RHS.data(), RHS.size()) < 0;\n";
  OS << "    }\n";
  OS << "  };\n";

  OS << "  StringRef TargetPrefix(TargetPrefixStr);\n\n";

  // Note: this could emit significantly better code if we cared.
  for (BIMTy::iterator I = BuiltinMap.begin(), E = BuiltinMap.end();I != E;++I){
    OS << "  ";
    if (!I->first.empty())
      OS << "if (TargetPrefix == \"" << I->first << "\") ";
    else
      OS << "/* Target Independent Builtins */ ";
    OS << "{\n";

    // Emit the comparisons for this target prefix.
    OS << "    static const BuiltinEntry " << I->first << "Names[] = {\n";
    for (const auto &P : I->second) {
      OS << "      {Intrinsic::" << P.second << ", "
         << Table.GetOrAddStringOffset(P.first) << "}, // " << P.first << "\n";
    }
    OS << "    };\n";
    OS << "    auto I = std::lower_bound(std::begin(" << I->first << "Names),\n";
    OS << "                              std::end(" << I->first << "Names),\n";
    OS << "                              BuiltinNameStr);\n";
    OS << "    if (I != std::end(" << I->first << "Names) &&\n";
    OS << "        I->getName() == BuiltinNameStr)\n";
    OS << "      return I->IntrinID;\n";
    OS << "  }\n";
  }
  OS << "  return ";
  OS << "Intrinsic::not_intrinsic;\n";
  OS << "}\n";
  OS << "#endif\n\n";
}

void llvm::EmitIntrinsicEnums(RecordKeeper &RK, raw_ostream &OS) {
  IntrinsicEmitter(RK).run(OS, /*Enums=*/true);
}

void llvm::EmitIntrinsicImpl(RecordKeeper &RK, raw_ostream &OS) {
  IntrinsicEmitter(RK).run(OS, /*Enums=*/false);
}<|MERGE_RESOLUTION|>--- conflicted
+++ resolved
@@ -245,14 +245,10 @@
   IIT_SUBDIVIDE2_ARG = 44,
   IIT_SUBDIVIDE4_ARG = 45,
   IIT_VEC_OF_BITCASTS_TO_INT = 46,
-<<<<<<< HEAD
-  IIT_V128  = 47,
-  IIT_I2 = 48,
-  IIT_I4 = 49
-=======
   IIT_V128 = 47,
-  IIT_BF16 = 48
->>>>>>> ec5edfba
+  IIT_BF16 = 48,
+  IIT_I2 = 49,
+  IIT_I4 = 50
 };
 
 static void EncodeFixedValueType(MVT::SimpleValueType VT,

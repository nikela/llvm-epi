--- conflicted
+++ resolved
@@ -1016,14 +1016,7 @@
 
 TEST(DWARFDebugInfo, TestStringOffsets) {
   Triple Triple = getNormalizedDefaultTargetTriple();
-<<<<<<< HEAD
-  // RISC-V still does not fully support DWARF yet
-  if (Triple.getArch() == Triple::riscv64)
-    return;
-  if (!isConfigurationSupported(Triple))
-=======
   if (!isObjectEmissionSupported(Triple))
->>>>>>> 06b03800
     return;
 
   const char *String1 = "Hello";
@@ -1474,14 +1467,7 @@
 
 TEST(DWARFDebugInfo, TestFindRecurse) {
   Triple Triple = getNormalizedDefaultTargetTriple();
-<<<<<<< HEAD
-  // RISC-V still does not fully support DWARF
-  if (Triple.getArch() == Triple::riscv64)
-    return;
-  if (!isConfigurationSupported(Triple))
-=======
   if (!isObjectEmissionSupported(Triple))
->>>>>>> 06b03800
     return;
 
   uint16_t Version = 4;

--- conflicted
+++ resolved
@@ -147,7 +147,9 @@
     Str << " declare <8 x i1> @llvm.vp.icmp.v8i16"
         << "(<8 x i16>, <8 x i16>, metadata, <8 x i1>, i32) ";
 
-<<<<<<< HEAD
+    Str << " declare <8 x i16> @llvm.vp.bswap.v8i16"
+        << "(<8 x i16>, <8 x i1>, i32) ";
+
     // EPI only
     Str << " declare <8 x i32> @llvm.experimental.vp.reverse.v8i32(<8 x i32>, <8 x i1>, i32) ";
     Str << " declare <8 x float> @llvm.vp.cos.v8f32(<8 x float>, <8 x i1>, i32) ";
@@ -160,10 +162,6 @@
            "i32) ";
     Str << " declare <8 x float> @llvm.vp.log10.v8f32(<8 x float>, <8 x i1>, "
            "i32) ";
-=======
-    Str << " declare <8 x i16> @llvm.vp.bswap.v8i16"
-        << "(<8 x i16>, <8 x i1>, i32) ";
->>>>>>> ea43742e
 
     return parseAssemblyString(Str.str(), Err, C);
   }

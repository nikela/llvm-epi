--- conflicted
+++ resolved
@@ -53,14 +53,9 @@
       Str << " declare <8 x float> @llvm.vp." << BinaryFPOpcode
           << ".v8f32(<8 x float>, <8 x float>, <8 x i1>, i32) ";
 
-<<<<<<< HEAD
     Str << " declare <8 x float> @llvm.vp.fneg.v8f32(<8 x float>, <8 x i1>, i32)  ";
     Str << " declare <8 x float> @llvm.vp.fma.v8f32(<8 x float>, <8 x float>, "
-           "<8 x float>, <8 x i1>, i32) ";
-=======
-    Str << " declare <8 x float> @llvm.vp.fma.v8f32(<8 x float>, <8 x float>, "
                  "<8 x float>, <8 x i1>, i32) ";
->>>>>>> 77535fda
 
     Str << " declare void @llvm.vp.store.v8i32.p0v8i32(<8 x i32>, <8 x i32>*, "
            "<8 x i1>, i32) ";

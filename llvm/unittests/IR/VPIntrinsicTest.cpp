--- conflicted
+++ resolved
@@ -103,11 +103,11 @@
     Str << " declare <8 x i32> @llvm.vp.ptrtoint.v8i32.v8p0i32(<8 x i32*>, <8 x i1>, i32) ";
     Str << " declare <8 x i32*> @llvm.vp.inttoptr.v8p0i32.v8i32(<8 x i32>, <8 x i1>, i32) ";
 
-    Str << " declare <8 x float> @llvm.vp.sitofp.v8f32.v8i32(<8 x i32>, <8 x i1>, i32) ";
     Str << " declare <8 x float> @llvm.vp.uitofp.v8f32.v8i32(<8 x i32>, <8 x i1>, i32) ";
     Str << " declare <8 x i32> @llvm.vp.fptosi.v8i32"
         << ".v8f32(<8 x float>, <8 x i1>, i32) ";
-<<<<<<< HEAD
+    Str << " declare <8 x float> @llvm.vp.sitofp.v8f32"
+        << ".v8i32(<8 x i32>, <8 x i1>, i32) ";
     Str << " declare <8 x i32> @llvm.vp.fptoui.v8i32.v8f32(<8 x float>, <8 x i1>, i32) ";
 
     Str << " declare <8 x i32> @llvm.experimental.vp.reverse.v8i32(<8 x i32>, <8 x i1>, i32) ";
@@ -117,10 +117,6 @@
     Str << " declare <8 x float> @llvm.vp.exp.v8f32(<8 x float>, <8 x i1>, i32) ";
     Str << " declare <8 x float> @llvm.vp.pow.v8f32(<8 x float>, <8 x float>, <8 x i1>, i32) ";
     Str << " declare <8 x float> @llvm.vp.frint.v8f32(<8 x float>, <8 x i1>, i32) ";
-=======
-    Str << " declare <8 x float> @llvm.vp.sitofp.v8f32"
-        << ".v8i32(<8 x i32>, <8 x i1>, i32) ";
->>>>>>> d252a2b8
 
     return parseAssemblyString(Str.str(), Err, C);
   }

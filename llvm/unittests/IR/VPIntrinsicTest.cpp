//===- VPIntrinsicTest.cpp - VPIntrinsic unit tests ---------===//
//
// Part of the LLVM Project, under the Apache License v2.0 with LLVM Exceptions.
// See https://llvm.org/LICENSE.txt for license information.
// SPDX-License-Identifier: Apache-2.0 WITH LLVM-exception
//
//===----------------------------------------------------------------------===//

#include "llvm/ADT/SmallVector.h"
#include "llvm/AsmParser/Parser.h"
#include "llvm/CodeGen/ISDOpcodes.h"
#include "llvm/IR/Constants.h"
#include "llvm/IR/IRBuilder.h"
#include "llvm/IR/IntrinsicInst.h"
#include "llvm/IR/LLVMContext.h"
#include "llvm/IR/Module.h"
#include "llvm/IR/Verifier.h"
#include "llvm/Support/SourceMgr.h"
#include "gtest/gtest.h"
#include <sstream>

#include <sstream>

using namespace llvm;

namespace {

static const char *ReductionIntOpcodes[] = {
    "add", "mul", "and", "or", "xor", "smin", "smax", "umin", "umax"};

static const char *ReductionFPOpcodes[] = {"fadd", "fmul", "fmin", "fmax"};

class VPIntrinsicTest : public testing::Test {
protected:
  LLVMContext Context;

  VPIntrinsicTest() : Context() {}

  LLVMContext C;
  SMDiagnostic Err;

  std::unique_ptr<Module> createVPDeclarationModule() {
    const char *BinaryIntOpcodes[] = {"add",  "sub",  "mul", "sdiv", "srem",
                                      "udiv", "urem", "and", "xor",  "or",
                                      "ashr", "lshr", "shl"};
    std::stringstream Str;
    for (const char *BinaryIntOpcode : BinaryIntOpcodes)
      Str << " declare <8 x i32> @llvm.vp." << BinaryIntOpcode
          << ".v8i32(<8 x i32>, <8 x i32>, <8 x i1>, i32) ";

    const char *BinaryFPOpcodes[] = {"fadd", "fsub", "fmul", "fdiv", "frem"};
    for (const char *BinaryFPOpcode : BinaryFPOpcodes)
      Str << " declare <8 x float> @llvm.vp." << BinaryFPOpcode
          << ".v8f32(<8 x float>, <8 x float>, <8 x i1>, i32) ";

    Str << " declare <8 x float> @llvm.vp.fneg.v8f32(<8 x float>, <8 x i1>, "
           "i32)";
    Str << " declare <8 x float> @llvm.vp.fma.v8f32(<8 x float>, <8 x float>, "
           "<8 x float>, <8 x i1>, i32) ";
    Str << " declare <8 x float> @llvm.vp.fmuladd.v8f32(<8 x float>, <8 x float>, "
           "<8 x float>, <8 x i1>, i32) ";

    Str << " declare void @llvm.vp.store.v8i32.p0v8i32(<8 x i32>, <8 x i32>*, "
           "<8 x i1>, i32) ";
    Str << "declare void "
           "@llvm.experimental.vp.strided.store.v8i32.i32(<8 x i32>, "
           "i32*, i32, <8 x i1>, i32) ";
    Str << "declare void "
           "@llvm.experimental.vp.strided.store.v8i32.p1i32.i32(<8 x i32>, "
           "i32 addrspace(1)*, i32, <8 x i1>, i32) ";
    Str << " declare void @llvm.vp.scatter.v8i32.v8p0i32(<8 x i32>, <8 x "
           "i32*>, <8 x i1>, i32) ";
    Str << " declare <8 x i32> @llvm.vp.load.v8i32.p0v8i32(<8 x i32>*, <8 x "
           "i1>, i32) ";
    Str << "declare <8 x i32> "
           "@llvm.experimental.vp.strided.load.v8i32.i32(i32*, i32, <8 "
           "x i1>, i32) ";
    Str << "declare <8 x i32> "
           "@llvm.experimental.vp.strided.load.v8i32.p1i32.i32(i32 "
           "addrspace(1)*, i32, <8 x i1>, i32) ";
    Str << " declare <8 x i32> @llvm.vp.gather.v8i32.v8p0i32(<8 x i32*>, <8 x "
           "i1>, i32) ";

    for (const char *ReductionOpcode : ReductionIntOpcodes)
      Str << " declare i32 @llvm.vp.reduce." << ReductionOpcode
          << ".v8i32(i32, <8 x i32>, <8 x i1>, i32) ";

    for (const char *ReductionOpcode : ReductionFPOpcodes)
      Str << " declare float @llvm.vp.reduce." << ReductionOpcode
          << ".v8f32(float, <8 x float>, <8 x i1>, i32) ";

    Str << " declare <8 x i32> @llvm.vp.merge.v8i32(<8 x i1>, <8 x i32>, <8 x "
           "i32>, i32)";
    Str << " declare <8 x i32> @llvm.vp.select.v8i32(<8 x i1>, <8 x i32>, <8 x "
           "i32>, i32)";

    Str << " declare <8 x i32> @llvm.experimental.vp.splice.v8i32(<8 x "
           "i32>, <8 x i32>, i32, <8 x i1>, i32, i32) ";

<<<<<<< HEAD
    Str << " declare <8 x i32> @llvm.vp.sext.v8i32.v8i16(<8 x i16>, <8 x i1>, i32) ";
    Str << " declare <8 x i32> @llvm.vp.zext.v8i32.v8i16(<8 x i16>, <8 x i1>, i32) ";

    Str << " declare <4 x double> @llvm.vp.fpext.v4f64.v4f32(<4 x float>, <4 x i1>, i32) ";

    Str << " declare <8 x i32> @llvm.vp.trunc.v8i32.v8i64(<8 x i64>, <8 x i1>, i32) ";
    Str << " declare <8 x float> @llvm.vp.fptrunc.v8f32.v8f64(<8 x double>, <8 x i1>, i32) ";

    Str << " declare <8 x i32> @llvm.vp.ptrtoint.v8i32.v8p0i32(<8 x i32*>, <8 x i1>, i32) ";
    Str << " declare <8 x i32*> @llvm.vp.inttoptr.v8p0i32.v8i32(<8 x i32>, <8 x i1>, i32) ";

    Str << " declare <8 x float> @llvm.vp.uitofp.v8f32.v8i32(<8 x i32>, <8 x i1>, i32) ";
=======
    Str << " declare <8 x i32> @llvm.vp.fptoui.v8i32"
        << ".v8f32(<8 x float>, <8 x i1>, i32) ";
>>>>>>> 530b4e10
    Str << " declare <8 x i32> @llvm.vp.fptosi.v8i32"
        << ".v8f32(<8 x float>, <8 x i1>, i32) ";
    Str << " declare <8 x float> @llvm.vp.uitofp.v8f32"
        << ".v8i32(<8 x i32>, <8 x i1>, i32) ";
    Str << " declare <8 x float> @llvm.vp.sitofp.v8f32"
        << ".v8i32(<8 x i32>, <8 x i1>, i32) ";
<<<<<<< HEAD
    Str << " declare <8 x i32> @llvm.vp.fptoui.v8i32.v8f32(<8 x float>, <8 x i1>, i32) ";

    Str << " declare <8 x i32> @llvm.experimental.vp.reverse.v8i32(<8 x i32>, <8 x i1>, i32) ";

    Str << " declare <8 x float> @llvm.vp.cos.v8f32(<8 x float>, <8 x i1>, i32) ";
    Str << " declare <8 x float> @llvm.vp.sin.v8f32(<8 x float>, <8 x i1>, i32) ";
    Str << " declare <8 x float> @llvm.vp.exp.v8f32(<8 x float>, <8 x i1>, i32) ";
    Str << " declare <8 x float> @llvm.vp.pow.v8f32(<8 x float>, <8 x float>, <8 x i1>, i32) ";
    Str << " declare <8 x float> @llvm.vp.frint.v8f32(<8 x float>, <8 x i1>, i32) ";

    Str << " declare <8 x i1> @llvm.vp.fcmp.v8f32"
        << "(<8 x float>, <8 x float>, metadata, <8 x i1>, i32) ";
    Str << " declare <8 x i1> @llvm.vp.icmp.v8i32"
        << "(<8 x i32>, <8 x i32>, metadata, <8 x i1>, i32) ";
=======
    Str << " declare <8 x float> @llvm.vp.fptrunc.v8f32"
        << ".v8f64(<8 x double>, <8 x i1>, i32) ";
    Str << " declare <8 x double> @llvm.vp.fpext.v8f64"
        << ".v8f32(<8 x float>, <8 x i1>, i32) ";
    Str << " declare <8 x i32> @llvm.vp.trunc.v8i32"
        << ".v8i64(<8 x i64>, <8 x i1>, i32) ";
    Str << " declare <8 x i64> @llvm.vp.zext.v8i64"
        << ".v8i32(<8 x i32>, <8 x i1>, i32) ";
    Str << " declare <8 x i64> @llvm.vp.sext.v8i64"
        << ".v8i32(<8 x i32>, <8 x i1>, i32) ";
    Str << " declare <8 x i32> @llvm.vp.ptrtoint.v8i32"
        << ".v8p0i32(<8 x i32*>, <8 x i1>, i32) ";
    Str << " declare <8 x i32*> @llvm.vp.inttoptr.v8p0i32"
        << ".v8i32(<8 x i32>, <8 x i1>, i32) ";

    Str << " declare <8 x i1> @llvm.vp.fcmp.v8f32"
        << "(<8 x float>, <8 x float>, metadata, <8 x i1>, i32) ";
    Str << " declare <8 x i1> @llvm.vp.icmp.v8i16"
        << "(<8 x i16>, <8 x i16>, metadata, <8 x i1>, i32) ";
>>>>>>> 530b4e10

    return parseAssemblyString(Str.str(), Err, C);
  }
};

/// Check that the property scopes include/llvm/IR/VPIntrinsics.def are closed.
TEST_F(VPIntrinsicTest, VPIntrinsicsDefScopes) {
  Optional<Intrinsic::ID> ScopeVPID;
#define BEGIN_REGISTER_VP_INTRINSIC(VPID, ...)                                 \
  ASSERT_FALSE(ScopeVPID.hasValue());                                          \
  ScopeVPID = Intrinsic::VPID;
#define END_REGISTER_VP_INTRINSIC(VPID)                                        \
  ASSERT_TRUE(ScopeVPID.hasValue());                                           \
  ASSERT_EQ(ScopeVPID.getValue(), Intrinsic::VPID);                            \
  ScopeVPID = None;

  Optional<ISD::NodeType> ScopeOPC;
#define BEGIN_REGISTER_VP_SDNODE(SDOPC, ...)                                   \
  ASSERT_FALSE(ScopeOPC.hasValue());                                           \
  ScopeOPC = ISD::SDOPC;
#define END_REGISTER_VP_SDNODE(SDOPC)                                          \
  ASSERT_TRUE(ScopeOPC.hasValue());                                            \
  ASSERT_EQ(ScopeOPC.getValue(), ISD::SDOPC);                                  \
  ScopeOPC = None;
#include "llvm/IR/VPIntrinsics.def"

  ASSERT_FALSE(ScopeVPID.hasValue());
  ASSERT_FALSE(ScopeOPC.hasValue());
}

/// Check that every VP intrinsic in the test module is recognized as a VP
/// intrinsic.
TEST_F(VPIntrinsicTest, VPModuleComplete) {
  std::unique_ptr<Module> M = createVPDeclarationModule();
  assert(M);

  // Check that all @llvm.vp.* functions in the module are recognized vp
  // intrinsics.
  std::set<Intrinsic::ID> SeenIDs;
  for (const auto &VPDecl : *M) {
    ASSERT_TRUE(VPDecl.isIntrinsic());
    ASSERT_TRUE(VPIntrinsic::isVPIntrinsic(VPDecl.getIntrinsicID()));
    SeenIDs.insert(VPDecl.getIntrinsicID());
  }

  // Check that every registered VP intrinsic has an instance in the test
  // module.
#define BEGIN_REGISTER_VP_INTRINSIC(VPID, ...)                                 \
  ASSERT_TRUE(SeenIDs.count(Intrinsic::VPID));
#include "llvm/IR/VPIntrinsics.def"
}

/// Check that VPIntrinsic:canIgnoreVectorLengthParam() returns true
/// if the vector length parameter does not mask off any lanes.
TEST_F(VPIntrinsicTest, CanIgnoreVectorLength) {
  LLVMContext C;
  SMDiagnostic Err;

  std::unique_ptr<Module> M =
      parseAssemblyString(
"declare <256 x i64> @llvm.vp.mul.v256i64(<256 x i64>, <256 x i64>, <256 x i1>, i32)"
"declare <vscale x 2 x i64> @llvm.vp.mul.nxv2i64(<vscale x 2 x i64>, <vscale x 2 x i64>, <vscale x 2 x i1>, i32)"
"declare <vscale x 1 x i64> @llvm.vp.mul.nxv1i64(<vscale x 1 x i64>, <vscale x 1 x i64>, <vscale x 1 x i1>, i32)"
"declare i32 @llvm.vscale.i32()"
"define void @test_static_vlen( "
"      <256 x i64> %i0, <vscale x 2 x i64> %si0x2, <vscale x 1 x i64> %si0x1,"
"      <256 x i64> %i1, <vscale x 2 x i64> %si1x2, <vscale x 1 x i64> %si1x1,"
"      <256 x i1> %m, <vscale x 2 x i1> %smx2, <vscale x 1 x i1> %smx1, i32 %vl) { "
"  %r0 = call <256 x i64> @llvm.vp.mul.v256i64(<256 x i64> %i0, <256 x i64> %i1, <256 x i1> %m, i32 %vl)"
"  %r1 = call <256 x i64> @llvm.vp.mul.v256i64(<256 x i64> %i0, <256 x i64> %i1, <256 x i1> %m, i32 256)"
"  %r2 = call <256 x i64> @llvm.vp.mul.v256i64(<256 x i64> %i0, <256 x i64> %i1, <256 x i1> %m, i32 0)"
"  %r3 = call <256 x i64> @llvm.vp.mul.v256i64(<256 x i64> %i0, <256 x i64> %i1, <256 x i1> %m, i32 7)"
"  %r4 = call <256 x i64> @llvm.vp.mul.v256i64(<256 x i64> %i0, <256 x i64> %i1, <256 x i1> %m, i32 123)"
"  %vs = call i32 @llvm.vscale.i32()"
"  %vs.x2 = mul i32 %vs, 2"
"  %r5 = call <vscale x 2 x i64> @llvm.vp.mul.nxv2i64(<vscale x 2 x i64> %si0x2, <vscale x 2 x i64> %si1x2, <vscale x 2 x i1> %smx2, i32 %vs.x2)"
"  %r6 = call <vscale x 2 x i64> @llvm.vp.mul.nxv2i64(<vscale x 2 x i64> %si0x2, <vscale x 2 x i64> %si1x2, <vscale x 2 x i1> %smx2, i32 %vs)"
"  %r7 = call <vscale x 2 x i64> @llvm.vp.mul.nxv2i64(<vscale x 2 x i64> %si0x2, <vscale x 2 x i64> %si1x2, <vscale x 2 x i1> %smx2, i32 99999)"
"  %r8 = call <vscale x 1 x i64> @llvm.vp.mul.nxv1i64(<vscale x 1 x i64> %si0x1, <vscale x 1 x i64> %si1x1, <vscale x 1 x i1> %smx1, i32 %vs)"
"  %r9 = call <vscale x 1 x i64> @llvm.vp.mul.nxv1i64(<vscale x 1 x i64> %si0x1, <vscale x 1 x i64> %si1x1, <vscale x 1 x i1> %smx1, i32 1)"
"  %r10 = call <vscale x 1 x i64> @llvm.vp.mul.nxv1i64(<vscale x 1 x i64> %si0x1, <vscale x 1 x i64> %si1x1, <vscale x 1 x i1> %smx1, i32 %vs.x2)"
"  %vs.wat = add i32 %vs, 2"
"  %r11 = call <vscale x 2 x i64> @llvm.vp.mul.nxv2i64(<vscale x 2 x i64> %si0x2, <vscale x 2 x i64> %si1x2, <vscale x 2 x i1> %smx2, i32 %vs.wat)"
"  ret void "
"}",
          Err, C);

  auto *F = M->getFunction("test_static_vlen");
  assert(F);

  const bool Expected[] = {false, true,  false, false, false, true,
                           false, false, true,  false, true,  false};
  const auto *ExpectedIt = std::begin(Expected);
  for (auto &I : F->getEntryBlock()) {
    VPIntrinsic *VPI = dyn_cast<VPIntrinsic>(&I);
    if (!VPI)
      continue;

    ASSERT_NE(ExpectedIt, std::end(Expected));
    ASSERT_EQ(*ExpectedIt, VPI->canIgnoreVectorLengthParam());
    ++ExpectedIt;
  }
}

/// Check that the argument returned by
/// VPIntrinsic::get<X>ParamPos(Intrinsic::ID) has the expected type.
TEST_F(VPIntrinsicTest, GetParamPos) {
  std::unique_ptr<Module> M = createVPDeclarationModule();
  assert(M);

  for (Function &F : *M) {
    ASSERT_TRUE(F.isIntrinsic());
    Optional<unsigned> MaskParamPos =
        VPIntrinsic::getMaskParamPos(F.getIntrinsicID());
    if (MaskParamPos.hasValue()) {
      Type *MaskParamType = F.getArg(MaskParamPos.getValue())->getType();
      ASSERT_TRUE(MaskParamType->isVectorTy());
      ASSERT_TRUE(
          cast<VectorType>(MaskParamType)->getElementType()->isIntegerTy(1));
    }

    Optional<unsigned> VecLenParamPos =
        VPIntrinsic::getVectorLengthParamPos(F.getIntrinsicID());
    if (VecLenParamPos.hasValue()) {
      Type *VecLenParamType = F.getArg(VecLenParamPos.getValue())->getType();
      ASSERT_TRUE(VecLenParamType->isIntegerTy(32));
    }
  }
}

/// Check that going from Opcode to VP intrinsic and back results in the same
/// Opcode.
TEST_F(VPIntrinsicTest, OpcodeRoundTrip) {
  std::vector<unsigned> Opcodes;
  Opcodes.reserve(100);

  {
#define HANDLE_INST(OCNum, OCName, Class) Opcodes.push_back(OCNum);
#include "llvm/IR/Instruction.def"
  }

  unsigned FullTripCounts = 0;
  for (unsigned OC : Opcodes) {
    Intrinsic::ID VPID = VPIntrinsic::getForOpcode(OC);
    // No equivalent VP intrinsic available.
    if (VPID == Intrinsic::not_intrinsic)
      continue;

    Optional<unsigned> RoundTripOC =
        VPIntrinsic::getFunctionalOpcodeForVP(VPID);
    // No equivalent Opcode available.
    if (!RoundTripOC)
      continue;

    ASSERT_EQ(*RoundTripOC, OC);
    ++FullTripCounts;
  }
  ASSERT_NE(FullTripCounts, 0u);
}

/// Check that going from VP intrinsic to Opcode and back results in the same
/// intrinsic id.
TEST_F(VPIntrinsicTest, IntrinsicIDRoundTrip) {
  std::unique_ptr<Module> M = createVPDeclarationModule();
  assert(M);

  unsigned FullTripCounts = 0;
  for (const auto &VPDecl : *M) {
    auto VPID = VPDecl.getIntrinsicID();
    Optional<unsigned> OC = VPIntrinsic::getFunctionalOpcodeForVP(VPID);

    // no equivalent Opcode available
    if (!OC)
      continue;

    Intrinsic::ID RoundTripVPID = VPIntrinsic::getForOpcode(*OC);

    ASSERT_EQ(RoundTripVPID, VPID);
    ++FullTripCounts;
  }
  ASSERT_NE(FullTripCounts, 0u);
}

/// Check that VPIntrinsic::getDeclarationForParams works.
TEST_F(VPIntrinsicTest, VPIntrinsicDeclarationForParams) {
  std::unique_ptr<Module> M = createVPDeclarationModule();
  assert(M);

  auto OutM = std::make_unique<Module>("", M->getContext());

  for (auto &F : *M) {
    auto *FuncTy = F.getFunctionType();

    // Declare intrinsic anew with explicit types.
    std::vector<Value *> Values;
    for (auto *ParamTy : FuncTy->params())
      Values.push_back(UndefValue::get(ParamTy));

    ASSERT_NE(F.getIntrinsicID(), Intrinsic::not_intrinsic);
    auto *NewDecl = VPIntrinsic::getDeclarationForParams(
        OutM.get(), F.getIntrinsicID(), FuncTy->getReturnType(), Values);
    ASSERT_TRUE(NewDecl);

    // Check that 'old decl' == 'new decl'.
    ASSERT_EQ(F.getIntrinsicID(), NewDecl->getIntrinsicID());
    FunctionType::param_iterator ItNewParams =
        NewDecl->getFunctionType()->param_begin();
    FunctionType::param_iterator EndItNewParams =
        NewDecl->getFunctionType()->param_end();
    for (auto *ParamTy : FuncTy->params()) {
      ASSERT_NE(ItNewParams, EndItNewParams);
      ASSERT_EQ(*ItNewParams, ParamTy);
      ++ItNewParams;
    }
  }
}

/// Check that the HANDLE_VP_TO_CONSTRAINEDFP maps to an existing intrinsic with
/// the right amount of constrained-fp metadata args.
TEST_F(VPIntrinsicTest, HandleToConstrainedFP) {
#define VP_PROPERTY_CONSTRAINEDFP(HASROUND, HASEXCEPT, CFPID)                  \
  {                                                                            \
    SmallVector<Intrinsic::IITDescriptor, 5> T;                                \
    Intrinsic::getIntrinsicInfoTableEntries(Intrinsic::CFPID, T);              \
    unsigned NumMetadataArgs = 0;                                              \
    for (auto TD : T)                                                          \
      NumMetadataArgs += (TD.Kind == Intrinsic::IITDescriptor::Metadata);      \
    bool IsCmp = Intrinsic::CFPID == Intrinsic::experimental_constrained_fcmp; \
    ASSERT_EQ(NumMetadataArgs, (unsigned)(IsCmp + HASROUND + HASEXCEPT));      \
  }
#include "llvm/IR/VPIntrinsics.def"
}

} // end anonymous namespace

/// Check various properties of VPReductionIntrinsics
TEST_F(VPIntrinsicTest, VPReductions) {
  LLVMContext C;
  SMDiagnostic Err;

  std::stringstream Str;
  Str << "declare <8 x i32> @llvm.vp.mul.v8i32(<8 x i32>, <8 x i32>, <8 x i1>, "
         "i32)";
  for (const char *ReductionOpcode : ReductionIntOpcodes)
    Str << " declare i32 @llvm.vp.reduce." << ReductionOpcode
        << ".v8i32(i32, <8 x i32>, <8 x i1>, i32) ";

  for (const char *ReductionOpcode : ReductionFPOpcodes)
    Str << " declare float @llvm.vp.reduce." << ReductionOpcode
        << ".v8f32(float, <8 x float>, <8 x i1>, i32) ";

  Str << "define void @test_reductions(i32 %start, <8 x i32> %val, float "
         "%fpstart, <8 x float> %fpval, <8 x i1> %m, i32 %vl) {";

  // Mix in a regular non-reduction intrinsic to check that the
  // VPReductionIntrinsic subclass works as intended.
  Str << "  %r0 = call <8 x i32> @llvm.vp.mul.v8i32(<8 x i32> %val, <8 x i32> "
         "%val, <8 x i1> %m, i32 %vl)";

  unsigned Idx = 1;
  for (const char *ReductionOpcode : ReductionIntOpcodes)
    Str << "  %r" << Idx++ << " = call i32 @llvm.vp.reduce." << ReductionOpcode
        << ".v8i32(i32 %start, <8 x i32> %val, <8 x i1> %m, i32 %vl)";
  for (const char *ReductionOpcode : ReductionFPOpcodes)
    Str << "  %r" << Idx++ << " = call float @llvm.vp.reduce."
        << ReductionOpcode
        << ".v8f32(float %fpstart, <8 x float> %fpval, <8 x i1> %m, i32 %vl)";

  Str << "  ret void"
         "}";

  std::unique_ptr<Module> M = parseAssemblyString(Str.str(), Err, C);
  assert(M);

  auto *F = M->getFunction("test_reductions");
  assert(F);

  for (const auto &I : F->getEntryBlock()) {
    const VPIntrinsic *VPI = dyn_cast<VPIntrinsic>(&I);
    if (!VPI)
      continue;

    Intrinsic::ID ID = VPI->getIntrinsicID();
    const auto *VPRedI = dyn_cast<VPReductionIntrinsic>(&I);

    if (!VPReductionIntrinsic::isVPReduction(ID)) {
      EXPECT_EQ(VPRedI, nullptr);
      EXPECT_EQ(VPReductionIntrinsic::getStartParamPos(ID).hasValue(), false);
      EXPECT_EQ(VPReductionIntrinsic::getVectorParamPos(ID).hasValue(), false);
      continue;
    }

    EXPECT_EQ(VPReductionIntrinsic::getStartParamPos(ID).hasValue(), true);
    EXPECT_EQ(VPReductionIntrinsic::getVectorParamPos(ID).hasValue(), true);
    ASSERT_NE(VPRedI, nullptr);
    EXPECT_EQ(VPReductionIntrinsic::getStartParamPos(ID),
              VPRedI->getStartParamPos());
    EXPECT_EQ(VPReductionIntrinsic::getVectorParamPos(ID),
              VPRedI->getVectorParamPos());
    EXPECT_EQ(VPRedI->getStartParamPos(), 0u);
    EXPECT_EQ(VPRedI->getVectorParamPos(), 1u);
  }
}<|MERGE_RESOLUTION|>--- conflicted
+++ resolved
@@ -93,49 +93,17 @@
            "i32>, i32)";
     Str << " declare <8 x i32> @llvm.vp.select.v8i32(<8 x i1>, <8 x i32>, <8 x "
            "i32>, i32)";
-
     Str << " declare <8 x i32> @llvm.experimental.vp.splice.v8i32(<8 x "
            "i32>, <8 x i32>, i32, <8 x i1>, i32, i32) ";
 
-<<<<<<< HEAD
-    Str << " declare <8 x i32> @llvm.vp.sext.v8i32.v8i16(<8 x i16>, <8 x i1>, i32) ";
-    Str << " declare <8 x i32> @llvm.vp.zext.v8i32.v8i16(<8 x i16>, <8 x i1>, i32) ";
-
-    Str << " declare <4 x double> @llvm.vp.fpext.v4f64.v4f32(<4 x float>, <4 x i1>, i32) ";
-
-    Str << " declare <8 x i32> @llvm.vp.trunc.v8i32.v8i64(<8 x i64>, <8 x i1>, i32) ";
-    Str << " declare <8 x float> @llvm.vp.fptrunc.v8f32.v8f64(<8 x double>, <8 x i1>, i32) ";
-
-    Str << " declare <8 x i32> @llvm.vp.ptrtoint.v8i32.v8p0i32(<8 x i32*>, <8 x i1>, i32) ";
-    Str << " declare <8 x i32*> @llvm.vp.inttoptr.v8p0i32.v8i32(<8 x i32>, <8 x i1>, i32) ";
-
-    Str << " declare <8 x float> @llvm.vp.uitofp.v8f32.v8i32(<8 x i32>, <8 x i1>, i32) ";
-=======
     Str << " declare <8 x i32> @llvm.vp.fptoui.v8i32"
         << ".v8f32(<8 x float>, <8 x i1>, i32) ";
->>>>>>> 530b4e10
     Str << " declare <8 x i32> @llvm.vp.fptosi.v8i32"
         << ".v8f32(<8 x float>, <8 x i1>, i32) ";
     Str << " declare <8 x float> @llvm.vp.uitofp.v8f32"
         << ".v8i32(<8 x i32>, <8 x i1>, i32) ";
     Str << " declare <8 x float> @llvm.vp.sitofp.v8f32"
         << ".v8i32(<8 x i32>, <8 x i1>, i32) ";
-<<<<<<< HEAD
-    Str << " declare <8 x i32> @llvm.vp.fptoui.v8i32.v8f32(<8 x float>, <8 x i1>, i32) ";
-
-    Str << " declare <8 x i32> @llvm.experimental.vp.reverse.v8i32(<8 x i32>, <8 x i1>, i32) ";
-
-    Str << " declare <8 x float> @llvm.vp.cos.v8f32(<8 x float>, <8 x i1>, i32) ";
-    Str << " declare <8 x float> @llvm.vp.sin.v8f32(<8 x float>, <8 x i1>, i32) ";
-    Str << " declare <8 x float> @llvm.vp.exp.v8f32(<8 x float>, <8 x i1>, i32) ";
-    Str << " declare <8 x float> @llvm.vp.pow.v8f32(<8 x float>, <8 x float>, <8 x i1>, i32) ";
-    Str << " declare <8 x float> @llvm.vp.frint.v8f32(<8 x float>, <8 x i1>, i32) ";
-
-    Str << " declare <8 x i1> @llvm.vp.fcmp.v8f32"
-        << "(<8 x float>, <8 x float>, metadata, <8 x i1>, i32) ";
-    Str << " declare <8 x i1> @llvm.vp.icmp.v8i32"
-        << "(<8 x i32>, <8 x i32>, metadata, <8 x i1>, i32) ";
-=======
     Str << " declare <8 x float> @llvm.vp.fptrunc.v8f32"
         << ".v8f64(<8 x double>, <8 x i1>, i32) ";
     Str << " declare <8 x double> @llvm.vp.fpext.v8f64"
@@ -155,7 +123,14 @@
         << "(<8 x float>, <8 x float>, metadata, <8 x i1>, i32) ";
     Str << " declare <8 x i1> @llvm.vp.icmp.v8i16"
         << "(<8 x i16>, <8 x i16>, metadata, <8 x i1>, i32) ";
->>>>>>> 530b4e10
+
+    // EPI only
+    Str << " declare <8 x i32> @llvm.experimental.vp.reverse.v8i32(<8 x i32>, <8 x i1>, i32) ";
+    Str << " declare <8 x float> @llvm.vp.cos.v8f32(<8 x float>, <8 x i1>, i32) ";
+    Str << " declare <8 x float> @llvm.vp.sin.v8f32(<8 x float>, <8 x i1>, i32) ";
+    Str << " declare <8 x float> @llvm.vp.exp.v8f32(<8 x float>, <8 x i1>, i32) ";
+    Str << " declare <8 x float> @llvm.vp.pow.v8f32(<8 x float>, <8 x float>, <8 x i1>, i32) ";
+    Str << " declare <8 x float> @llvm.vp.frint.v8f32(<8 x float>, <8 x i1>, i32) ";
 
     return parseAssemblyString(Str.str(), Err, C);
   }

//===- VPIntrinsicTest.cpp - VPIntrinsic unit tests ---------===//
//
// Part of the LLVM Project, under the Apache License v2.0 with LLVM Exceptions.
// See https://llvm.org/LICENSE.txt for license information.
// SPDX-License-Identifier: Apache-2.0 WITH LLVM-exception
//
//===----------------------------------------------------------------------===//

#include "llvm/ADT/SmallVector.h"
#include "llvm/AsmParser/Parser.h"
#include "llvm/CodeGen/ISDOpcodes.h"
#include "llvm/IR/Constants.h"
#include "llvm/IR/IRBuilder.h"
#include "llvm/IR/IntrinsicInst.h"
#include "llvm/IR/LLVMContext.h"
#include "llvm/IR/Module.h"
#include "llvm/IR/Verifier.h"
#include "llvm/Support/SourceMgr.h"
#include "gtest/gtest.h"
#include <sstream>

#include <sstream>

using namespace llvm;

namespace {

static const char *ReductionIntOpcodes[] = {
    "add", "mul", "and", "or", "xor", "smin", "smax", "umin", "umax"};

static const char *ReductionFPOpcodes[] = {"fadd", "fmul", "fmin", "fmax"};

class VPIntrinsicTest : public testing::Test {
protected:
  LLVMContext Context;

  VPIntrinsicTest() : Context() {}

  LLVMContext C;
  SMDiagnostic Err;

  std::unique_ptr<Module> createVPDeclarationModule() {
    const char *BinaryIntOpcodes[] = {"add",  "sub",  "mul", "sdiv", "srem",
                                      "udiv", "urem", "and", "xor",  "or",
                                      "ashr", "lshr", "shl"};
    std::stringstream Str;
    for (const char *BinaryIntOpcode : BinaryIntOpcodes)
      Str << " declare <8 x i32> @llvm.vp." << BinaryIntOpcode
          << ".v8i32(<8 x i32>, <8 x i32>, <8 x i1>, i32) ";

    const char *BinaryFPOpcodes[] = {"fadd", "fsub", "fmul", "fdiv", "frem"};
    for (const char *BinaryFPOpcode : BinaryFPOpcodes)
      Str << " declare <8 x float> @llvm.vp." << BinaryFPOpcode
          << ".v8f32(<8 x float>, <8 x float>, <8 x i1>, i32) ";

    Str << " declare <8 x float> @llvm.vp.fneg.v8f32(<8 x float>, <8 x i1>, "
           "i32)";
    Str << " declare <8 x float> @llvm.vp.fma.v8f32(<8 x float>, <8 x float>, "
           "<8 x float>, <8 x i1>, i32) ";

    Str << " declare void @llvm.vp.store.v8i32.p0v8i32(<8 x i32>, <8 x i32>*, "
           "<8 x i1>, i32) ";
    Str << "declare void "
           "@llvm.experimental.vp.strided.store.v8i32.p0v8i32.i32(<8 x i32>, "
           "<8 x i32>*, i32, <8 x i1>, i32) ";
    Str << " declare void @llvm.vp.scatter.v8i32.v8p0i32(<8 x i32>, <8 x "
           "i32*>, <8 x i1>, i32) ";
    Str << " declare <8 x i32> @llvm.vp.load.v8i32.p0v8i32(<8 x i32>*, <8 x "
           "i1>, i32) ";
    Str << "declare <8 x i32> "
           "@llvm.experimental.vp.strided.load.v8i32.p0v8i32.i32(<8 x i32>*, "
           "i32, <8 x i1>, i32) ";
    Str << " declare <8 x i32> @llvm.vp.gather.v8i32.v8p0i32(<8 x i32*>, <8 x "
           "i1>, i32) ";

    for (const char *ReductionOpcode : ReductionIntOpcodes)
      Str << " declare i32 @llvm.vp.reduce." << ReductionOpcode
          << ".v8i32(i32, <8 x i32>, <8 x i1>, i32) ";

    for (const char *ReductionOpcode : ReductionFPOpcodes)
      Str << " declare float @llvm.vp.reduce." << ReductionOpcode
          << ".v8f32(float, <8 x float>, <8 x i1>, i32) ";

    Str << " declare <8 x i32> @llvm.vp.merge.v8i32(<8 x i1>, <8 x i32>, <8 x "
           "i32>, i32)";
    Str << " declare <8 x i32> @llvm.vp.select.v8i32(<8 x i1>, <8 x i32>, <8 x "
           "i32>, i32)";

    Str << " declare <8 x i32> @llvm.experimental.vp.splice.v8i32(<8 x "
           "i32>, <8 x i32>, i32, <8 x i1>, i32, i32) ";

<<<<<<< HEAD
    Str << " declare <8 x i32> @llvm.vp.icmp.v8i32(<8 x i32>, <8 x i32>, i8, <8 x i1>, i32)";
    Str << " declare <8 x float> @llvm.vp.fcmp.v8f32(<8 x float>, <8 x float>, i8, <8 x i1>, i32)";

    Str << " declare <8 x i32> @llvm.vp.sext.v8i32.v8i16(<8 x i16>, <8 x i1>, i32) ";
    Str << " declare <8 x i32> @llvm.vp.zext.v8i32.v8i16(<8 x i16>, <8 x i1>, i32) ";

    Str << " declare <4 x double> @llvm.vp.fpext.v4f64.v4f32(<4 x float>, <4 x i1>, i32) ";

    Str << " declare <8 x i32> @llvm.vp.trunc.v8i32.v8i64(<8 x i64>, <8 x i1>, i32) ";
    Str << " declare <8 x float> @llvm.vp.fptrunc.v8f32.v8f64(<8 x double>, <8 x i1>, i32) ";

    Str << " declare <8 x i32> @llvm.vp.ptrtoint.v8i32.v8p0i32(<8 x i32*>, <8 x i1>, i32) ";
    Str << " declare <8 x i32*> @llvm.vp.inttoptr.v8p0i32.v8i32(<8 x i32>, <8 x i1>, i32) ";

    Str << " declare <8 x float> @llvm.vp.sitofp.v8f32.v8i32(<8 x i32>, <8 x i1>, i32) ";
    Str << " declare <8 x float> @llvm.vp.uitofp.v8f32.v8i32(<8 x i32>, <8 x i1>, i32) ";
    Str << " declare <8 x i32> @llvm.vp.fptosi.v8i32.v8f32(<8 x float>, <8 x i1>, i32) ";
    Str << " declare <8 x i32> @llvm.vp.fptoui.v8i32.v8f32(<8 x float>, <8 x i1>, i32) ";

    Str << " declare <8 x i32> @llvm.experimental.vp.reverse.v8i32(<8 x i32>, <8 x i1>, i32) ";

    Str << " declare <8 x float> @llvm.vp.cos.v8f32(<8 x float>, <8 x i1>, i32) ";
    Str << " declare <8 x float> @llvm.vp.sin.v8f32(<8 x float>, <8 x i1>, i32) ";
    Str << " declare <8 x float> @llvm.vp.exp.v8f32(<8 x float>, <8 x i1>, i32) ";
    Str << " declare <8 x float> @llvm.vp.pow.v8f32(<8 x float>, <8 x float>, <8 x i1>, i32) ";
    Str << " declare <8 x float> @llvm.vp.frint.v8f32(<8 x float>, <8 x i1>, i32) ";
=======
    Str << " declare <8 x i32> @llvm.vp.fptosi.v8i32"
        << ".v8f32(<8 x float>, <8 x i1>, i32) ";
>>>>>>> 3d1df32b

    return parseAssemblyString(Str.str(), Err, C);
  }
};

/// Check that the property scopes include/llvm/IR/VPIntrinsics.def are closed.
TEST_F(VPIntrinsicTest, VPIntrinsicsDefScopes) {
  Optional<Intrinsic::ID> ScopeVPID;
#define BEGIN_REGISTER_VP_INTRINSIC(VPID, ...)                                 \
  ASSERT_FALSE(ScopeVPID.hasValue());                                          \
  ScopeVPID = Intrinsic::VPID;
#define END_REGISTER_VP_INTRINSIC(VPID)                                        \
  ASSERT_TRUE(ScopeVPID.hasValue());                                           \
  ASSERT_EQ(ScopeVPID.getValue(), Intrinsic::VPID);                            \
  ScopeVPID = None;

  Optional<ISD::NodeType> ScopeOPC;
#define BEGIN_REGISTER_VP_SDNODE(SDOPC, ...)                                   \
  ASSERT_FALSE(ScopeOPC.hasValue());                                           \
  ScopeOPC = ISD::SDOPC;
#define END_REGISTER_VP_SDNODE(SDOPC)                                          \
  ASSERT_TRUE(ScopeOPC.hasValue());                                            \
  ASSERT_EQ(ScopeOPC.getValue(), ISD::SDOPC);                                  \
  ScopeOPC = None;
#include "llvm/IR/VPIntrinsics.def"

  ASSERT_FALSE(ScopeVPID.hasValue());
  ASSERT_FALSE(ScopeOPC.hasValue());
}

/// Check that every VP intrinsic in the test module is recognized as a VP
/// intrinsic.
TEST_F(VPIntrinsicTest, VPModuleComplete) {
  std::unique_ptr<Module> M = createVPDeclarationModule();
  assert(M);

  // Check that all @llvm.vp.* functions in the module are recognized vp
  // intrinsics.
  std::set<Intrinsic::ID> SeenIDs;
  for (const auto &VPDecl : *M) {
    ASSERT_TRUE(VPDecl.isIntrinsic());
    ASSERT_TRUE(VPIntrinsic::isVPIntrinsic(VPDecl.getIntrinsicID()));
    SeenIDs.insert(VPDecl.getIntrinsicID());
  }

  // Check that every registered VP intrinsic has an instance in the test
  // module.
#define BEGIN_REGISTER_VP_INTRINSIC(VPID, ...)                                 \
  ASSERT_TRUE(SeenIDs.count(Intrinsic::VPID));
#include "llvm/IR/VPIntrinsics.def"
}

/// Check that VPIntrinsic:canIgnoreVectorLengthParam() returns true
/// if the vector length parameter does not mask off any lanes.
TEST_F(VPIntrinsicTest, CanIgnoreVectorLength) {
  LLVMContext C;
  SMDiagnostic Err;

  std::unique_ptr<Module> M =
      parseAssemblyString(
"declare <256 x i64> @llvm.vp.mul.v256i64(<256 x i64>, <256 x i64>, <256 x i1>, i32)"
"declare <vscale x 2 x i64> @llvm.vp.mul.nxv2i64(<vscale x 2 x i64>, <vscale x 2 x i64>, <vscale x 2 x i1>, i32)"
"declare <vscale x 1 x i64> @llvm.vp.mul.nxv1i64(<vscale x 1 x i64>, <vscale x 1 x i64>, <vscale x 1 x i1>, i32)"
"declare i32 @llvm.vscale.i32()"
"define void @test_static_vlen( "
"      <256 x i64> %i0, <vscale x 2 x i64> %si0x2, <vscale x 1 x i64> %si0x1,"
"      <256 x i64> %i1, <vscale x 2 x i64> %si1x2, <vscale x 1 x i64> %si1x1,"
"      <256 x i1> %m, <vscale x 2 x i1> %smx2, <vscale x 1 x i1> %smx1, i32 %vl) { "
"  %r0 = call <256 x i64> @llvm.vp.mul.v256i64(<256 x i64> %i0, <256 x i64> %i1, <256 x i1> %m, i32 %vl)"
"  %r1 = call <256 x i64> @llvm.vp.mul.v256i64(<256 x i64> %i0, <256 x i64> %i1, <256 x i1> %m, i32 256)"
"  %r2 = call <256 x i64> @llvm.vp.mul.v256i64(<256 x i64> %i0, <256 x i64> %i1, <256 x i1> %m, i32 0)"
"  %r3 = call <256 x i64> @llvm.vp.mul.v256i64(<256 x i64> %i0, <256 x i64> %i1, <256 x i1> %m, i32 7)"
"  %r4 = call <256 x i64> @llvm.vp.mul.v256i64(<256 x i64> %i0, <256 x i64> %i1, <256 x i1> %m, i32 123)"
"  %vs = call i32 @llvm.vscale.i32()"
"  %vs.x2 = mul i32 %vs, 2"
"  %r5 = call <vscale x 2 x i64> @llvm.vp.mul.nxv2i64(<vscale x 2 x i64> %si0x2, <vscale x 2 x i64> %si1x2, <vscale x 2 x i1> %smx2, i32 %vs.x2)"
"  %r6 = call <vscale x 2 x i64> @llvm.vp.mul.nxv2i64(<vscale x 2 x i64> %si0x2, <vscale x 2 x i64> %si1x2, <vscale x 2 x i1> %smx2, i32 %vs)"
"  %r7 = call <vscale x 2 x i64> @llvm.vp.mul.nxv2i64(<vscale x 2 x i64> %si0x2, <vscale x 2 x i64> %si1x2, <vscale x 2 x i1> %smx2, i32 99999)"
"  %r8 = call <vscale x 1 x i64> @llvm.vp.mul.nxv1i64(<vscale x 1 x i64> %si0x1, <vscale x 1 x i64> %si1x1, <vscale x 1 x i1> %smx1, i32 %vs)"
"  %r9 = call <vscale x 1 x i64> @llvm.vp.mul.nxv1i64(<vscale x 1 x i64> %si0x1, <vscale x 1 x i64> %si1x1, <vscale x 1 x i1> %smx1, i32 1)"
"  %r10 = call <vscale x 1 x i64> @llvm.vp.mul.nxv1i64(<vscale x 1 x i64> %si0x1, <vscale x 1 x i64> %si1x1, <vscale x 1 x i1> %smx1, i32 %vs.x2)"
"  %vs.wat = add i32 %vs, 2"
"  %r11 = call <vscale x 2 x i64> @llvm.vp.mul.nxv2i64(<vscale x 2 x i64> %si0x2, <vscale x 2 x i64> %si1x2, <vscale x 2 x i1> %smx2, i32 %vs.wat)"
"  ret void "
"}",
          Err, C);

  auto *F = M->getFunction("test_static_vlen");
  assert(F);

  const bool Expected[] = {false, true,  false, false, false, true,
                           false, false, true,  false, true,  false};
  const auto *ExpectedIt = std::begin(Expected);
  for (auto &I : F->getEntryBlock()) {
    VPIntrinsic *VPI = dyn_cast<VPIntrinsic>(&I);
    if (!VPI)
      continue;

    ASSERT_NE(ExpectedIt, std::end(Expected));
    ASSERT_EQ(*ExpectedIt, VPI->canIgnoreVectorLengthParam());
    ++ExpectedIt;
  }
}

/// Check that the argument returned by
/// VPIntrinsic::get<X>ParamPos(Intrinsic::ID) has the expected type.
TEST_F(VPIntrinsicTest, GetParamPos) {
  std::unique_ptr<Module> M = createVPDeclarationModule();
  assert(M);

  for (Function &F : *M) {
    ASSERT_TRUE(F.isIntrinsic());
    Optional<unsigned> MaskParamPos =
        VPIntrinsic::getMaskParamPos(F.getIntrinsicID());
    if (MaskParamPos.hasValue()) {
      Type *MaskParamType = F.getArg(MaskParamPos.getValue())->getType();
      ASSERT_TRUE(MaskParamType->isVectorTy());
      ASSERT_TRUE(
          cast<VectorType>(MaskParamType)->getElementType()->isIntegerTy(1));
    }

    Optional<unsigned> VecLenParamPos =
        VPIntrinsic::getVectorLengthParamPos(F.getIntrinsicID());
    if (VecLenParamPos.hasValue()) {
      Type *VecLenParamType = F.getArg(VecLenParamPos.getValue())->getType();
      ASSERT_TRUE(VecLenParamType->isIntegerTy(32));
    }
  }
}

/// Check that going from Opcode to VP intrinsic and back results in the same
/// Opcode.
TEST_F(VPIntrinsicTest, OpcodeRoundTrip) {
  std::vector<unsigned> Opcodes;
  Opcodes.reserve(100);

  {
#define HANDLE_INST(OCNum, OCName, Class) Opcodes.push_back(OCNum);
#include "llvm/IR/Instruction.def"
  }

  unsigned FullTripCounts = 0;
  for (unsigned OC : Opcodes) {
    Intrinsic::ID VPID = VPIntrinsic::getForOpcode(OC);
    // No equivalent VP intrinsic available.
    if (VPID == Intrinsic::not_intrinsic)
      continue;

    Optional<unsigned> RoundTripOC =
        VPIntrinsic::getFunctionalOpcodeForVP(VPID);
    // No equivalent Opcode available.
    if (!RoundTripOC)
      continue;

    ASSERT_EQ(*RoundTripOC, OC);
    ++FullTripCounts;
  }
  ASSERT_NE(FullTripCounts, 0u);
}

/// Check that going from VP intrinsic to Opcode and back results in the same
/// intrinsic id.
TEST_F(VPIntrinsicTest, IntrinsicIDRoundTrip) {
  std::unique_ptr<Module> M = createVPDeclarationModule();
  assert(M);

  unsigned FullTripCounts = 0;
  for (const auto &VPDecl : *M) {
    auto VPID = VPDecl.getIntrinsicID();
    Optional<unsigned> OC = VPIntrinsic::getFunctionalOpcodeForVP(VPID);

    // no equivalent Opcode available
    if (!OC)
      continue;

    Intrinsic::ID RoundTripVPID = VPIntrinsic::getForOpcode(*OC);

    ASSERT_EQ(RoundTripVPID, VPID);
    ++FullTripCounts;
  }
  ASSERT_NE(FullTripCounts, 0u);
}

/// Check that VPIntrinsic::getDeclarationForParams works.
TEST_F(VPIntrinsicTest, VPIntrinsicDeclarationForParams) {
  std::unique_ptr<Module> M = createVPDeclarationModule();
  assert(M);

  auto OutM = std::make_unique<Module>("", M->getContext());

  for (auto &F : *M) {
    auto *FuncTy = F.getFunctionType();

    // Declare intrinsic anew with explicit types.
    std::vector<Value *> Values;
    for (auto *ParamTy : FuncTy->params())
      Values.push_back(UndefValue::get(ParamTy));

    ASSERT_NE(F.getIntrinsicID(), Intrinsic::not_intrinsic);
    auto *NewDecl = VPIntrinsic::getDeclarationForParams(
        OutM.get(), F.getIntrinsicID(), FuncTy->getReturnType(), Values);
    ASSERT_TRUE(NewDecl);

    // Check that 'old decl' == 'new decl'.
    ASSERT_EQ(F.getIntrinsicID(), NewDecl->getIntrinsicID());
    FunctionType::param_iterator ItNewParams =
        NewDecl->getFunctionType()->param_begin();
    FunctionType::param_iterator EndItNewParams =
        NewDecl->getFunctionType()->param_end();
    for (auto *ParamTy : FuncTy->params()) {
      ASSERT_NE(ItNewParams, EndItNewParams);
      ASSERT_EQ(*ItNewParams, ParamTy);
      ++ItNewParams;
    }
  }
}

/// Check that the HANDLE_VP_TO_CONSTRAINEDFP maps to an existing intrinsic with
/// the right amount of metadata args.
TEST_F(VPIntrinsicTest, HandleToConstrainedFP) {
#define VP_PROPERTY_CONSTRAINEDFP(HASROUND, HASEXCEPT, CFPID)                  \
  {                                                                            \
    SmallVector<Intrinsic::IITDescriptor, 5> T;                                \
    Intrinsic::getIntrinsicInfoTableEntries(Intrinsic::CFPID, T);              \
    unsigned NumMetadataArgs = 0;                                              \
    for (auto TD : T)                                                          \
      NumMetadataArgs += (TD.Kind == Intrinsic::IITDescriptor::Metadata);      \
    ASSERT_EQ(NumMetadataArgs, (unsigned)(HASROUND + HASEXCEPT));              \
  }
#include "llvm/IR/VPIntrinsics.def"
}

} // end anonymous namespace

/// Check various properties of VPReductionIntrinsics
TEST_F(VPIntrinsicTest, VPReductions) {
  LLVMContext C;
  SMDiagnostic Err;

  std::stringstream Str;
  Str << "declare <8 x i32> @llvm.vp.mul.v8i32(<8 x i32>, <8 x i32>, <8 x i1>, "
         "i32)";
  for (const char *ReductionOpcode : ReductionIntOpcodes)
    Str << " declare i32 @llvm.vp.reduce." << ReductionOpcode
        << ".v8i32(i32, <8 x i32>, <8 x i1>, i32) ";

  for (const char *ReductionOpcode : ReductionFPOpcodes)
    Str << " declare float @llvm.vp.reduce." << ReductionOpcode
        << ".v8f32(float, <8 x float>, <8 x i1>, i32) ";

  Str << "define void @test_reductions(i32 %start, <8 x i32> %val, float "
         "%fpstart, <8 x float> %fpval, <8 x i1> %m, i32 %vl) {";

  // Mix in a regular non-reduction intrinsic to check that the
  // VPReductionIntrinsic subclass works as intended.
  Str << "  %r0 = call <8 x i32> @llvm.vp.mul.v8i32(<8 x i32> %val, <8 x i32> "
         "%val, <8 x i1> %m, i32 %vl)";

  unsigned Idx = 1;
  for (const char *ReductionOpcode : ReductionIntOpcodes)
    Str << "  %r" << Idx++ << " = call i32 @llvm.vp.reduce." << ReductionOpcode
        << ".v8i32(i32 %start, <8 x i32> %val, <8 x i1> %m, i32 %vl)";
  for (const char *ReductionOpcode : ReductionFPOpcodes)
    Str << "  %r" << Idx++ << " = call float @llvm.vp.reduce."
        << ReductionOpcode
        << ".v8f32(float %fpstart, <8 x float> %fpval, <8 x i1> %m, i32 %vl)";

  Str << "  ret void"
         "}";

  std::unique_ptr<Module> M = parseAssemblyString(Str.str(), Err, C);
  assert(M);

  auto *F = M->getFunction("test_reductions");
  assert(F);

  for (const auto &I : F->getEntryBlock()) {
    const VPIntrinsic *VPI = dyn_cast<VPIntrinsic>(&I);
    if (!VPI)
      continue;

    Intrinsic::ID ID = VPI->getIntrinsicID();
    const auto *VPRedI = dyn_cast<VPReductionIntrinsic>(&I);

    if (!VPReductionIntrinsic::isVPReduction(ID)) {
      EXPECT_EQ(VPRedI, nullptr);
      EXPECT_EQ(VPReductionIntrinsic::getStartParamPos(ID).hasValue(), false);
      EXPECT_EQ(VPReductionIntrinsic::getVectorParamPos(ID).hasValue(), false);
      continue;
    }

    EXPECT_EQ(VPReductionIntrinsic::getStartParamPos(ID).hasValue(), true);
    EXPECT_EQ(VPReductionIntrinsic::getVectorParamPos(ID).hasValue(), true);
    ASSERT_NE(VPRedI, nullptr);
    EXPECT_EQ(VPReductionIntrinsic::getStartParamPos(ID),
              VPRedI->getStartParamPos());
    EXPECT_EQ(VPReductionIntrinsic::getVectorParamPos(ID),
              VPRedI->getVectorParamPos());
    EXPECT_EQ(VPRedI->getStartParamPos(), 0u);
    EXPECT_EQ(VPRedI->getVectorParamPos(), 1u);
  }
}<|MERGE_RESOLUTION|>--- conflicted
+++ resolved
@@ -89,7 +89,6 @@
     Str << " declare <8 x i32> @llvm.experimental.vp.splice.v8i32(<8 x "
            "i32>, <8 x i32>, i32, <8 x i1>, i32, i32) ";
 
-<<<<<<< HEAD
     Str << " declare <8 x i32> @llvm.vp.icmp.v8i32(<8 x i32>, <8 x i32>, i8, <8 x i1>, i32)";
     Str << " declare <8 x float> @llvm.vp.fcmp.v8f32(<8 x float>, <8 x float>, i8, <8 x i1>, i32)";
 
@@ -106,7 +105,8 @@
 
     Str << " declare <8 x float> @llvm.vp.sitofp.v8f32.v8i32(<8 x i32>, <8 x i1>, i32) ";
     Str << " declare <8 x float> @llvm.vp.uitofp.v8f32.v8i32(<8 x i32>, <8 x i1>, i32) ";
-    Str << " declare <8 x i32> @llvm.vp.fptosi.v8i32.v8f32(<8 x float>, <8 x i1>, i32) ";
+    Str << " declare <8 x i32> @llvm.vp.fptosi.v8i32"
+        << ".v8f32(<8 x float>, <8 x i1>, i32) ";
     Str << " declare <8 x i32> @llvm.vp.fptoui.v8i32.v8f32(<8 x float>, <8 x i1>, i32) ";
 
     Str << " declare <8 x i32> @llvm.experimental.vp.reverse.v8i32(<8 x i32>, <8 x i1>, i32) ";
@@ -116,10 +116,6 @@
     Str << " declare <8 x float> @llvm.vp.exp.v8f32(<8 x float>, <8 x i1>, i32) ";
     Str << " declare <8 x float> @llvm.vp.pow.v8f32(<8 x float>, <8 x float>, <8 x i1>, i32) ";
     Str << " declare <8 x float> @llvm.vp.frint.v8f32(<8 x float>, <8 x i1>, i32) ";
-=======
-    Str << " declare <8 x i32> @llvm.vp.fptosi.v8i32"
-        << ".v8f32(<8 x float>, <8 x i1>, i32) ";
->>>>>>> 3d1df32b
 
     return parseAssemblyString(Str.str(), Err, C);
   }

//===- VPIntrinsicTest.cpp - VPIntrinsic unit tests ---------===//
//
// Part of the LLVM Project, under the Apache License v2.0 with LLVM Exceptions.
// See https://llvm.org/LICENSE.txt for license information.
// SPDX-License-Identifier: Apache-2.0 WITH LLVM-exception
//
//===----------------------------------------------------------------------===//

#include "llvm/ADT/SmallVector.h"
#include "llvm/AsmParser/Parser.h"
#include "llvm/CodeGen/ISDOpcodes.h"
#include "llvm/IR/Constants.h"
#include "llvm/IR/IRBuilder.h"
#include "llvm/IR/IntrinsicInst.h"
#include "llvm/IR/LLVMContext.h"
#include "llvm/IR/Module.h"
#include "llvm/IR/Verifier.h"
#include "llvm/Support/SourceMgr.h"
#include "gtest/gtest.h"
#include <sstream>

#include <sstream>

using namespace llvm;

namespace {

static const char *ReductionIntOpcodes[] = {
    "add", "mul", "and", "or", "xor", "smin", "smax", "umin", "umax"};

static const char *ReductionFPOpcodes[] = {"fadd", "fmul", "fmin", "fmax"};

class VPIntrinsicTest : public testing::Test {
protected:
  LLVMContext Context;

  VPIntrinsicTest() : Context() {}

  LLVMContext C;
  SMDiagnostic Err;

  std::unique_ptr<Module> createVPDeclarationModule() {
    const char *BinaryIntOpcodes[] = {"add",  "sub",  "mul", "sdiv", "srem",
                                      "udiv", "urem", "and", "xor",  "or",
                                      "ashr", "lshr", "shl"};
    std::stringstream Str;
    for (const char *BinaryIntOpcode : BinaryIntOpcodes)
      Str << " declare <8 x i32> @llvm.vp." << BinaryIntOpcode
          << ".v8i32(<8 x i32>, <8 x i32>, <8 x i1>, i32) ";

    const char *BinaryFPOpcodes[] = {"fadd", "fsub", "fmul", "fdiv", "frem"};
    for (const char *BinaryFPOpcode : BinaryFPOpcodes)
      Str << " declare <8 x float> @llvm.vp." << BinaryFPOpcode
          << ".v8f32(<8 x float>, <8 x float>, <8 x i1>, i32) ";

    Str << " declare void @llvm.vp.store.v8i32.p0v8i32(<8 x i32>, <8 x i32>*, "
           "<8 x i1>, i32) ";
    Str << " declare void @llvm.vp.scatter.v8i32.v8p0i32(<8 x i32>, <8 x "
           "i32*>, <8 x i1>, i32) ";
    Str << " declare <8 x i32> @llvm.vp.load.v8i32.p0v8i32(<8 x i32>*, <8 x "
           "i1>, i32) ";
    Str << " declare <8 x i32> @llvm.vp.gather.v8i32.v8p0i32(<8 x i32*>, <8 x "
           "i1>, i32) ";

    for (const char *ReductionOpcode : ReductionIntOpcodes)
      Str << " declare i32 @llvm.vp.reduce." << ReductionOpcode
          << ".v8i32(i32, <8 x i32>, <8 x i1>, i32) ";

    for (const char *ReductionOpcode : ReductionFPOpcodes)
      Str << " declare float @llvm.vp.reduce." << ReductionOpcode
          << ".v8f32(float, <8 x float>, <8 x i1>, i32) ";

    Str << " declare <8 x i32> @llvm.vp.select.v8i32(<8 x i1>, <8 x i32>, <8 x "
           "i32>, i32)";
<<<<<<< HEAD

    Str << " declare <8 x i32> @llvm.vp.icmp.v8i32(<8 x i32>, <8 x i32>, i8, <8 x i1>, i32)";
    Str << " declare <8 x float> @llvm.vp.fcmp.v8f32(<8 x float>, <8 x float>, i8, <8 x i1>, i32)";

    Str << " declare <8 x i32> @llvm.vp.sext.v8i32.v8i16(<8 x i16>, <8 x i1>, i32) ";
    Str << " declare <8 x i32> @llvm.vp.zext.v8i32.v8i16(<8 x i16>, <8 x i1>, i32) ";

    Str << " declare <4 x double> @llvm.vp.fpext.v4f64.v4f32(<4 x float>, <4 x i1>, i32) ";

    Str << " declare <8 x i32> @llvm.vp.trunc.v8i32.v8i64(<8 x i64>, <8 x i1>, i32) ";
    Str << " declare <8 x float> @llvm.vp.fptrunc.v8f32.v8f64(<8 x double>, <8 x i1>, i32) ";
=======
    Str << " declare <8 x i32> @llvm.experimental.vp.splice.v8i32(<8 x "
           "i32>, <8 x i32>, i32, <8 x i1>, i32, i32) ";
>>>>>>> 6512c78e

    return parseAssemblyString(Str.str(), Err, C);
  }
};

/// Check that the property scopes include/llvm/IR/VPIntrinsics.def are closed.
TEST_F(VPIntrinsicTest, VPIntrinsicsDefScopes) {
  Optional<Intrinsic::ID> ScopeVPID;
#define BEGIN_REGISTER_VP_INTRINSIC(VPID, ...)                                 \
  ASSERT_FALSE(ScopeVPID.hasValue());                                          \
  ScopeVPID = Intrinsic::VPID;
#define END_REGISTER_VP_INTRINSIC(VPID)                                        \
  ASSERT_TRUE(ScopeVPID.hasValue());                                           \
  ASSERT_EQ(ScopeVPID.getValue(), Intrinsic::VPID);                            \
  ScopeVPID = None;

  Optional<ISD::NodeType> ScopeOPC;
#define BEGIN_REGISTER_VP_SDNODE(SDOPC, ...)                                   \
  ASSERT_FALSE(ScopeOPC.hasValue());                                           \
  ScopeOPC = ISD::SDOPC;
#define END_REGISTER_VP_SDNODE(SDOPC)                                          \
  ASSERT_TRUE(ScopeOPC.hasValue());                                            \
  ASSERT_EQ(ScopeOPC.getValue(), ISD::SDOPC);                                  \
  ScopeOPC = None;
#include "llvm/IR/VPIntrinsics.def"

  ASSERT_FALSE(ScopeVPID.hasValue());
  ASSERT_FALSE(ScopeOPC.hasValue());
}

/// Check that every VP intrinsic in the test module is recognized as a VP
/// intrinsic.
TEST_F(VPIntrinsicTest, VPModuleComplete) {
  std::unique_ptr<Module> M = createVPDeclarationModule();
  assert(M);

  // Check that all @llvm.vp.* functions in the module are recognized vp
  // intrinsics.
  std::set<Intrinsic::ID> SeenIDs;
  for (const auto &VPDecl : *M) {
    ASSERT_TRUE(VPDecl.isIntrinsic());
    ASSERT_TRUE(VPIntrinsic::isVPIntrinsic(VPDecl.getIntrinsicID()));
    SeenIDs.insert(VPDecl.getIntrinsicID());
  }

  // Check that every registered VP intrinsic has an instance in the test
  // module.
#define BEGIN_REGISTER_VP_INTRINSIC(VPID, ...)                                 \
  ASSERT_TRUE(SeenIDs.count(Intrinsic::VPID));
#include "llvm/IR/VPIntrinsics.def"
}

/// Check that VPIntrinsic:canIgnoreVectorLengthParam() returns true
/// if the vector length parameter does not mask off any lanes.
TEST_F(VPIntrinsicTest, CanIgnoreVectorLength) {
  LLVMContext C;
  SMDiagnostic Err;

  std::unique_ptr<Module> M =
      parseAssemblyString(
"declare <256 x i64> @llvm.vp.mul.v256i64(<256 x i64>, <256 x i64>, <256 x i1>, i32)"
"declare <vscale x 2 x i64> @llvm.vp.mul.nxv2i64(<vscale x 2 x i64>, <vscale x 2 x i64>, <vscale x 2 x i1>, i32)"
"declare <vscale x 1 x i64> @llvm.vp.mul.nxv1i64(<vscale x 1 x i64>, <vscale x 1 x i64>, <vscale x 1 x i1>, i32)"
"declare i32 @llvm.vscale.i32()"
"define void @test_static_vlen( "
"      <256 x i64> %i0, <vscale x 2 x i64> %si0x2, <vscale x 1 x i64> %si0x1,"
"      <256 x i64> %i1, <vscale x 2 x i64> %si1x2, <vscale x 1 x i64> %si1x1,"
"      <256 x i1> %m, <vscale x 2 x i1> %smx2, <vscale x 1 x i1> %smx1, i32 %vl) { "
"  %r0 = call <256 x i64> @llvm.vp.mul.v256i64(<256 x i64> %i0, <256 x i64> %i1, <256 x i1> %m, i32 %vl)"
"  %r1 = call <256 x i64> @llvm.vp.mul.v256i64(<256 x i64> %i0, <256 x i64> %i1, <256 x i1> %m, i32 256)"
"  %r2 = call <256 x i64> @llvm.vp.mul.v256i64(<256 x i64> %i0, <256 x i64> %i1, <256 x i1> %m, i32 0)"
"  %r3 = call <256 x i64> @llvm.vp.mul.v256i64(<256 x i64> %i0, <256 x i64> %i1, <256 x i1> %m, i32 7)"
"  %r4 = call <256 x i64> @llvm.vp.mul.v256i64(<256 x i64> %i0, <256 x i64> %i1, <256 x i1> %m, i32 123)"
"  %vs = call i32 @llvm.vscale.i32()"
"  %vs.x2 = mul i32 %vs, 2"
"  %r5 = call <vscale x 2 x i64> @llvm.vp.mul.nxv2i64(<vscale x 2 x i64> %si0x2, <vscale x 2 x i64> %si1x2, <vscale x 2 x i1> %smx2, i32 %vs.x2)"
"  %r6 = call <vscale x 2 x i64> @llvm.vp.mul.nxv2i64(<vscale x 2 x i64> %si0x2, <vscale x 2 x i64> %si1x2, <vscale x 2 x i1> %smx2, i32 %vs)"
"  %r7 = call <vscale x 2 x i64> @llvm.vp.mul.nxv2i64(<vscale x 2 x i64> %si0x2, <vscale x 2 x i64> %si1x2, <vscale x 2 x i1> %smx2, i32 99999)"
"  %r8 = call <vscale x 1 x i64> @llvm.vp.mul.nxv1i64(<vscale x 1 x i64> %si0x1, <vscale x 1 x i64> %si1x1, <vscale x 1 x i1> %smx1, i32 %vs)"
"  %r9 = call <vscale x 1 x i64> @llvm.vp.mul.nxv1i64(<vscale x 1 x i64> %si0x1, <vscale x 1 x i64> %si1x1, <vscale x 1 x i1> %smx1, i32 1)"
"  %r10 = call <vscale x 1 x i64> @llvm.vp.mul.nxv1i64(<vscale x 1 x i64> %si0x1, <vscale x 1 x i64> %si1x1, <vscale x 1 x i1> %smx1, i32 %vs.x2)"
"  %vs.wat = add i32 %vs, 2"
"  %r11 = call <vscale x 2 x i64> @llvm.vp.mul.nxv2i64(<vscale x 2 x i64> %si0x2, <vscale x 2 x i64> %si1x2, <vscale x 2 x i1> %smx2, i32 %vs.wat)"
"  ret void "
"}",
          Err, C);

  auto *F = M->getFunction("test_static_vlen");
  assert(F);

  const bool Expected[] = {false, true,  false, false, false, true,
                           false, false, true,  false, true,  false};
  const auto *ExpectedIt = std::begin(Expected);
  for (auto &I : F->getEntryBlock()) {
    VPIntrinsic *VPI = dyn_cast<VPIntrinsic>(&I);
    if (!VPI)
      continue;

    ASSERT_NE(ExpectedIt, std::end(Expected));
    ASSERT_EQ(*ExpectedIt, VPI->canIgnoreVectorLengthParam());
    ++ExpectedIt;
  }
}

/// Check that the argument returned by
/// VPIntrinsic::get<X>ParamPos(Intrinsic::ID) has the expected type.
TEST_F(VPIntrinsicTest, GetParamPos) {
  std::unique_ptr<Module> M = createVPDeclarationModule();
  assert(M);

  for (Function &F : *M) {
    ASSERT_TRUE(F.isIntrinsic());
    Optional<unsigned> MaskParamPos =
        VPIntrinsic::getMaskParamPos(F.getIntrinsicID());
    if (MaskParamPos.hasValue()) {
      Type *MaskParamType = F.getArg(MaskParamPos.getValue())->getType();
      ASSERT_TRUE(MaskParamType->isVectorTy());
      ASSERT_TRUE(
          cast<VectorType>(MaskParamType)->getElementType()->isIntegerTy(1));
    }

    Optional<unsigned> VecLenParamPos =
        VPIntrinsic::getVectorLengthParamPos(F.getIntrinsicID());
    if (VecLenParamPos.hasValue()) {
      Type *VecLenParamType = F.getArg(VecLenParamPos.getValue())->getType();
      ASSERT_TRUE(VecLenParamType->isIntegerTy(32));
    }
  }
}

/// Check that going from Opcode to VP intrinsic and back results in the same
/// Opcode.
TEST_F(VPIntrinsicTest, OpcodeRoundTrip) {
  std::vector<unsigned> Opcodes;
  Opcodes.reserve(100);

  {
#define HANDLE_INST(OCNum, OCName, Class) Opcodes.push_back(OCNum);
#include "llvm/IR/Instruction.def"
  }

  unsigned FullTripCounts = 0;
  for (unsigned OC : Opcodes) {
    Intrinsic::ID VPID = VPIntrinsic::getForOpcode(OC);
    // No equivalent VP intrinsic available.
    if (VPID == Intrinsic::not_intrinsic)
      continue;

    Optional<unsigned> RoundTripOC =
        VPIntrinsic::getFunctionalOpcodeForVP(VPID);
    // No equivalent Opcode available.
    if (!RoundTripOC)
      continue;

    ASSERT_EQ(*RoundTripOC, OC);
    ++FullTripCounts;
  }
  ASSERT_NE(FullTripCounts, 0u);
}

/// Check that going from VP intrinsic to Opcode and back results in the same
/// intrinsic id.
TEST_F(VPIntrinsicTest, IntrinsicIDRoundTrip) {
  std::unique_ptr<Module> M = createVPDeclarationModule();
  assert(M);

  unsigned FullTripCounts = 0;
  for (const auto &VPDecl : *M) {
    auto VPID = VPDecl.getIntrinsicID();
    Optional<unsigned> OC = VPIntrinsic::getFunctionalOpcodeForVP(VPID);

    // no equivalent Opcode available
    if (!OC)
      continue;

    Intrinsic::ID RoundTripVPID = VPIntrinsic::getForOpcode(*OC);

    ASSERT_EQ(RoundTripVPID, VPID);
    ++FullTripCounts;
  }
  ASSERT_NE(FullTripCounts, 0u);
}

/// Check that VPIntrinsic::getDeclarationForParams works.
TEST_F(VPIntrinsicTest, VPIntrinsicDeclarationForParams) {
  std::unique_ptr<Module> M = createVPDeclarationModule();
  assert(M);

  auto OutM = std::make_unique<Module>("", M->getContext());

  for (auto &F : *M) {
    auto *FuncTy = F.getFunctionType();
    Type *RetType = FuncTy->getReturnType();

    // Declare intrinsic anew with explicit types.
    std::vector<Value *> Values;
    for (auto *ParamTy : FuncTy->params())
      Values.push_back(UndefValue::get(ParamTy));

    ASSERT_NE(F.getIntrinsicID(), Intrinsic::not_intrinsic);
    auto *NewDecl = VPIntrinsic::getDeclarationForParams(
        RetType, OutM.get(), F.getIntrinsicID(), Values);
    ASSERT_TRUE(NewDecl);

    // Check that 'old decl' == 'new decl'.
    ASSERT_EQ(F.getIntrinsicID(), NewDecl->getIntrinsicID());
    FunctionType::param_iterator ItNewParams =
        NewDecl->getFunctionType()->param_begin();
    FunctionType::param_iterator EndItNewParams =
        NewDecl->getFunctionType()->param_end();
    for (auto *ParamTy : FuncTy->params()) {
      ASSERT_NE(ItNewParams, EndItNewParams);
      ASSERT_EQ(*ItNewParams, ParamTy);
      ++ItNewParams;
    }
  }
}

/// Check that the HANDLE_VP_TO_CONSTRAINEDFP maps to an existing intrinsic with
/// the right amount of metadata args.
TEST_F(VPIntrinsicTest, HandleToConstrainedFP) {
#define HANDLE_VP_TO_CONSTRAINEDFP(HASROUND, HASEXCEPT, CFPID)                 \
  {                                                                            \
    SmallVector<Intrinsic::IITDescriptor, 5> T;                                \
    Intrinsic::getIntrinsicInfoTableEntries(Intrinsic::CFPID, T);              \
    unsigned NumMetadataArgs = 0;                                              \
    for (auto TD : T)                                                          \
      NumMetadataArgs += (TD.Kind == Intrinsic::IITDescriptor::Metadata);      \
    ASSERT_EQ(NumMetadataArgs, (unsigned)(HASROUND + HASEXCEPT));              \
  }
#include "llvm/IR/VPIntrinsics.def"
}

} // end anonymous namespace

/// Check various properties of VPReductionIntrinsics
TEST_F(VPIntrinsicTest, VPReductions) {
  LLVMContext C;
  SMDiagnostic Err;

  std::stringstream Str;
  Str << "declare <8 x i32> @llvm.vp.mul.v8i32(<8 x i32>, <8 x i32>, <8 x i1>, "
         "i32)";
  for (const char *ReductionOpcode : ReductionIntOpcodes)
    Str << " declare i32 @llvm.vp.reduce." << ReductionOpcode
        << ".v8i32(i32, <8 x i32>, <8 x i1>, i32) ";

  for (const char *ReductionOpcode : ReductionFPOpcodes)
    Str << " declare float @llvm.vp.reduce." << ReductionOpcode
        << ".v8f32(float, <8 x float>, <8 x i1>, i32) ";

  Str << "define void @test_reductions(i32 %start, <8 x i32> %val, float "
         "%fpstart, <8 x float> %fpval, <8 x i1> %m, i32 %vl) {";

  // Mix in a regular non-reduction intrinsic to check that the
  // VPReductionIntrinsic subclass works as intended.
  Str << "  %r0 = call <8 x i32> @llvm.vp.mul.v8i32(<8 x i32> %val, <8 x i32> "
         "%val, <8 x i1> %m, i32 %vl)";

  unsigned Idx = 1;
  for (const char *ReductionOpcode : ReductionIntOpcodes)
    Str << "  %r" << Idx++ << " = call i32 @llvm.vp.reduce." << ReductionOpcode
        << ".v8i32(i32 %start, <8 x i32> %val, <8 x i1> %m, i32 %vl)";
  for (const char *ReductionOpcode : ReductionFPOpcodes)
    Str << "  %r" << Idx++ << " = call float @llvm.vp.reduce."
        << ReductionOpcode
        << ".v8f32(float %fpstart, <8 x float> %fpval, <8 x i1> %m, i32 %vl)";

  Str << "  ret void"
         "}";

  std::unique_ptr<Module> M = parseAssemblyString(Str.str(), Err, C);
  assert(M);

  auto *F = M->getFunction("test_reductions");
  assert(F);

  for (const auto &I : F->getEntryBlock()) {
    const VPIntrinsic *VPI = dyn_cast<VPIntrinsic>(&I);
    if (!VPI)
      continue;

    Intrinsic::ID ID = VPI->getIntrinsicID();
    const auto *VPRedI = dyn_cast<VPReductionIntrinsic>(&I);

    if (!VPReductionIntrinsic::isVPReduction(ID)) {
      EXPECT_EQ(VPRedI, nullptr);
      EXPECT_EQ(VPReductionIntrinsic::getStartParamPos(ID).hasValue(), false);
      EXPECT_EQ(VPReductionIntrinsic::getVectorParamPos(ID).hasValue(), false);
      continue;
    }

    EXPECT_EQ(VPReductionIntrinsic::getStartParamPos(ID).hasValue(), true);
    EXPECT_EQ(VPReductionIntrinsic::getVectorParamPos(ID).hasValue(), true);
    ASSERT_NE(VPRedI, nullptr);
    EXPECT_EQ(VPReductionIntrinsic::getStartParamPos(ID),
              VPRedI->getStartParamPos());
    EXPECT_EQ(VPReductionIntrinsic::getVectorParamPos(ID),
              VPRedI->getVectorParamPos());
    EXPECT_EQ(VPRedI->getStartParamPos(), 0u);
    EXPECT_EQ(VPRedI->getVectorParamPos(), 1u);
  }
}<|MERGE_RESOLUTION|>--- conflicted
+++ resolved
@@ -72,7 +72,9 @@
 
     Str << " declare <8 x i32> @llvm.vp.select.v8i32(<8 x i1>, <8 x i32>, <8 x "
            "i32>, i32)";
-<<<<<<< HEAD
+
+    Str << " declare <8 x i32> @llvm.experimental.vp.splice.v8i32(<8 x "
+           "i32>, <8 x i32>, i32, <8 x i1>, i32, i32) ";
 
     Str << " declare <8 x i32> @llvm.vp.icmp.v8i32(<8 x i32>, <8 x i32>, i8, <8 x i1>, i32)";
     Str << " declare <8 x float> @llvm.vp.fcmp.v8f32(<8 x float>, <8 x float>, i8, <8 x i1>, i32)";
@@ -84,10 +86,6 @@
 
     Str << " declare <8 x i32> @llvm.vp.trunc.v8i32.v8i64(<8 x i64>, <8 x i1>, i32) ";
     Str << " declare <8 x float> @llvm.vp.fptrunc.v8f32.v8f64(<8 x double>, <8 x i1>, i32) ";
-=======
-    Str << " declare <8 x i32> @llvm.experimental.vp.splice.v8i32(<8 x "
-           "i32>, <8 x i32>, i32, <8 x i1>, i32, i32) ";
->>>>>>> 6512c78e
 
     return parseAssemblyString(Str.str(), Err, C);
   }

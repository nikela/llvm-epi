--- conflicted
+++ resolved
@@ -71,13 +71,8 @@
            "i32)";
     Str << " declare <8 x float> @llvm.vp.fma.v8f32(<8 x float>, <8 x float>, "
            "<8 x float>, <8 x i1>, i32) ";
-<<<<<<< HEAD
-    Str << " declare <8 x float> @llvm.vp.fmuladd.v8f32(<8 x float>, <8 x float>, "
-           "<8 x float>, <8 x i1>, i32) ";
-=======
     Str << " declare <8 x float> @llvm.vp.fmuladd.v8f32(<8 x float>, "
            "<8 x float>, <8 x float>, <8 x i1>, i32) ";
->>>>>>> e68df2cc
 
     Str << " declare void @llvm.vp.store.v8i32.p0v8i32(<8 x i32>, <8 x i32>*, "
            "<8 x i1>, i32) ";

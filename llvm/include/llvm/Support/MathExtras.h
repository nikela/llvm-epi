--- conflicted
+++ resolved
@@ -67,68 +67,6 @@
                 phif        = 1.61803399F; // (0x1.9e377aP+0) https://oeis.org/A001622
 } // namespace numbers
 
-<<<<<<< HEAD
-namespace detail {
-template <typename T, std::size_t SizeOfT> struct TrailingZerosCounter {
-  static unsigned count(T Val) {
-    if (!Val)
-      return std::numeric_limits<T>::digits;
-    if (Val & 0x1)
-      return 0;
-
-    // Bisection method.
-    unsigned ZeroBits = 0;
-    T Shift = std::numeric_limits<T>::digits >> 1;
-    T Mask = std::numeric_limits<T>::max() >> Shift;
-    while (Shift) {
-      if ((Val & Mask) == 0) {
-        Val >>= Shift;
-        ZeroBits |= Shift;
-      }
-      Shift >>= 1;
-      Mask >>= Shift;
-    }
-    return ZeroBits;
-  }
-};
-
-#if defined(__GNUC__) || defined(_MSC_VER)
-template <typename T> struct TrailingZerosCounter<T, 4> {
-  static unsigned count(T Val) {
-    if (Val == 0)
-      return 32;
-
-#if __has_builtin(__builtin_ctz) || defined(__GNUC__)
-    return __builtin_ctz(Val);
-#elif defined(_MSC_VER)
-    unsigned long Index;
-    _BitScanForward(&Index, Val);
-    return Index;
-#endif
-  }
-};
-
-#if !defined(_MSC_VER) || defined(_M_X64)
-template <typename T> struct TrailingZerosCounter<T, 8> {
-  static unsigned count(T Val) {
-    if (Val == 0)
-      return 64;
-
-#if __has_builtin(__builtin_ctzll) || defined(__GNUC__)
-    return __builtin_ctzll(Val);
-#elif defined(_MSC_VER)
-    unsigned long Index;
-    _BitScanForward64(&Index, Val);
-    return Index;
-#endif
-  }
-};
-#endif
-#endif
-} // namespace detail
-
-=======
->>>>>>> c175923f
 /// Count number of 0's from the least significant bit to the most
 ///   stopping at the first 1.
 ///
@@ -138,67 +76,8 @@
 template <typename T> unsigned countTrailingZeros(T Val) {
   static_assert(std::is_unsigned_v<T>,
                 "Only unsigned integral types are allowed.");
-<<<<<<< HEAD
-  return llvm::detail::TrailingZerosCounter<T, sizeof(T)>::count(Val);
-}
-
-namespace detail {
-template <typename T, std::size_t SizeOfT> struct LeadingZerosCounter {
-  static unsigned count(T Val) {
-    if (!Val)
-      return std::numeric_limits<T>::digits;
-
-    // Bisection method.
-    unsigned ZeroBits = 0;
-    for (T Shift = std::numeric_limits<T>::digits >> 1; Shift; Shift >>= 1) {
-      T Tmp = Val >> Shift;
-      if (Tmp)
-        Val = Tmp;
-      else
-        ZeroBits |= Shift;
-    }
-    return ZeroBits;
-  }
-};
-
-#if defined(__GNUC__) || defined(_MSC_VER)
-template <typename T> struct LeadingZerosCounter<T, 4> {
-  static unsigned count(T Val) {
-    if (Val == 0)
-      return 32;
-
-#if __has_builtin(__builtin_clz) || defined(__GNUC__)
-    return __builtin_clz(Val);
-#elif defined(_MSC_VER)
-    unsigned long Index;
-    _BitScanReverse(&Index, Val);
-    return Index ^ 31;
-#endif
-  }
-};
-
-#if !defined(_MSC_VER) || defined(_M_X64)
-template <typename T> struct LeadingZerosCounter<T, 8> {
-  static unsigned count(T Val) {
-    if (Val == 0)
-      return 64;
-
-#if __has_builtin(__builtin_clzll) || defined(__GNUC__)
-    return __builtin_clzll(Val);
-#elif defined(_MSC_VER)
-    unsigned long Index;
-    _BitScanReverse64(&Index, Val);
-    return Index ^ 63;
-#endif
-  }
-};
-#endif
-#endif
-} // namespace detail
-=======
   return llvm::countr_zero(Val);
 }
->>>>>>> c175923f
 
 /// Count number of 0's from the most significant bit to the least
 ///   stopping at the first 1.
@@ -209,11 +88,7 @@
 template <typename T> unsigned countLeadingZeros(T Val) {
   static_assert(std::is_unsigned_v<T>,
                 "Only unsigned integral types are allowed.");
-<<<<<<< HEAD
-  return llvm::detail::LeadingZerosCounter<T, sizeof(T)>::count(Val);
-=======
   return llvm::countl_zero(Val);
->>>>>>> c175923f
 }
 
 /// Get the index of the first set bit starting from the least
@@ -464,11 +339,7 @@
 template <typename T> unsigned countLeadingOnes(T Value) {
   static_assert(std::is_unsigned_v<T>,
                 "Only unsigned integral types are allowed.");
-<<<<<<< HEAD
-  return countLeadingZeros<T>(~Value);
-=======
   return llvm::countl_one<T>(Value);
->>>>>>> c175923f
 }
 
 /// Count the number of ones from the least significant bit to the first
@@ -481,11 +352,7 @@
 template <typename T> unsigned countTrailingOnes(T Value) {
   static_assert(std::is_unsigned_v<T>,
                 "Only unsigned integral types are allowed.");
-<<<<<<< HEAD
-  return countTrailingZeros<T>(~Value);
-=======
   return llvm::countr_one<T>(Value);
->>>>>>> c175923f
 }
 
 /// Count the number of set bits in a value.

//===- Support/MachineValueType.h - Machine-Level types ---------*- C++ -*-===//
//
// Part of the LLVM Project, under the Apache License v2.0 with LLVM Exceptions.
// See https://llvm.org/LICENSE.txt for license information.
// SPDX-License-Identifier: Apache-2.0 WITH LLVM-exception
//
//===----------------------------------------------------------------------===//
//
// This file defines the set of machine-level target independent types which
// legal values in the code generator use.
//
//===----------------------------------------------------------------------===//

#ifndef LLVM_SUPPORT_MACHINEVALUETYPE_H
#define LLVM_SUPPORT_MACHINEVALUETYPE_H

#include "llvm/ADT/iterator_range.h"
#include "llvm/Support/ErrorHandling.h"
#include "llvm/Support/MathExtras.h"
#include "llvm/Support/TypeSize.h"
#include <cassert>

namespace llvm {

  class Type;

  /// Machine Value Type. Every type that is supported natively by some
  /// processor targeted by LLVM occurs here. This means that any legal value
  /// type can be represented by an MVT.
  class MVT {
  public:
    enum SimpleValueType : uint8_t {
      // Simple value types that aren't explicitly part of this enumeration
      // are considered extended value types.
      INVALID_SIMPLE_VALUE_TYPE = 0,

      // If you change this numbering, you must change the values in
      // ValueTypes.td as well!
      Other          =   1,   // This is a non-standard value
      i1             =   2,   // This is a 1 bit integer value
      i2             =   3,   // This is a 2 bit integer value
      i4             =   4,   // This is a 4 bit integer value
      i8             =   5,   // This is an 8 bit integer value
      i16            =   6,   // This is a 16 bit integer value
      i32            =   7,   // This is a 32 bit integer value
      i64            =   8,   // This is a 64 bit integer value
      i128           =   9,   // This is a 128 bit integer value

      FIRST_INTEGER_VALUETYPE = i1,
      LAST_INTEGER_VALUETYPE  = i128,

      bf16           =  10,   // This is a 16 bit brain floating point value
      f16            =  11,   // This is a 16 bit floating point value
      f32            =  12,   // This is a 32 bit floating point value
      f64            =  13,   // This is a 64 bit floating point value
      f80            =  14,   // This is a 80 bit floating point value
      f128           =  15,   // This is a 128 bit floating point value
      ppcf128        =  16,   // This is a PPC 128-bit floating point value

      FIRST_FP_VALUETYPE = bf16,
      LAST_FP_VALUETYPE  = ppcf128,

      v1i1           =  17,   //    1 x i1
      v2i1           =  18,   //    2 x i1
      v4i1           =  19,   //    4 x i1
      v8i1           =  20,   //    8 x i1
      v16i1          =  21,   //   16 x i1
      v32i1          =  22,   //   32 x i1
      v64i1          =  23,   //   64 x i1
      v128i1         =  24,   //  128 x i1
      v256i1         =  25,   //  256 x i1
      v512i1         =  26,   //  512 x i1
      v1024i1        =  27,   // 1024 x i1

      v1i8           =  28,   //  1 x i8
      v2i8           =  29,   //  2 x i8
      v4i8           =  30,   //  4 x i8
      v8i8           =  31,   //  8 x i8
      v16i8          =  32,   // 16 x i8
      v32i8          =  33,   // 32 x i8
      v64i8          =  34,   // 64 x i8
      v128i8         =  35,   //128 x i8
      v256i8         =  36,   //256 x i8

      v1i16          =  37,   //  1 x i16
      v2i16          =  38,   //  2 x i16
      v3i16          =  39,   //  3 x i16
      v4i16          =  40,   //  4 x i16
      v8i16          =  41,   //  8 x i16
      v16i16         =  42,   // 16 x i16
      v32i16         =  43,   // 32 x i16
      v64i16         =  44,   // 64 x i16
      v128i16        =  45,   //128 x i16

      v1i32          =  46,   //    1 x i32
      v2i32          =  47,   //    2 x i32
      v3i32          =  48,   //    3 x i32
      v4i32          =  49,   //    4 x i32
      v5i32          =  50,   //    5 x i32
      v8i32          =  51,   //    8 x i32
      v16i32         =  52,   //   16 x i32
      v32i32         =  53,   //   32 x i32
      v64i32         =  54,   //   64 x i32
      v128i32        =  55,   //  128 x i32
      v256i32        =  56,   //  256 x i32
      v512i32        =  57,   //  512 x i32
      v1024i32       =  58,   // 1024 x i32
      v2048i32       =  59,   // 2048 x i32

      v1i64          =  60,   //  1 x i64
      v2i64          =  61,   //  2 x i64
      v4i64          =  62,   //  4 x i64
      v8i64          =  63,   //  8 x i64
      v16i64         =  64,   // 16 x i64
      v32i64         =  65,   // 32 x i64

      v1i128         =  66,   //  1 x i128

      FIRST_INTEGER_FIXEDLEN_VECTOR_VALUETYPE = v1i1,
      LAST_INTEGER_FIXEDLEN_VECTOR_VALUETYPE = v1i128,

<<<<<<< HEAD
      v2f16          =  67,   //    2 x f16
      v3f16          =  68,   //    3 x f16
      v4f16          =  69,   //    4 x f16
      v8f16          =  70,   //    8 x f16
      v16f16         =  71,   //   16 x f16
      v32f16         =  72,   //   32 x f16
=======
      v2f16          =  65,   //    2 x f16
      v3f16          =  66,   //    3 x f16
      v4f16          =  67,   //    4 x f16
      v8f16          =  68,   //    8 x f16
      v16f16         =  69,   //   16 x f16
      v32f16         =  70,   //   32 x f16
      v64f16         =  71,   //   64 x f16
      v128f16        =  72,   //  128 x f16
>>>>>>> 4b437fcb
      v2bf16         =  73,   //    2 x bf16
      v3bf16         =  74,   //    3 x bf16
      v4bf16         =  75,   //    4 x bf16
      v8bf16         =  76,   //    8 x bf16
      v16bf16        =  77,   //   16 x bf16
      v32bf16        =  78,   //   32 x bf16
<<<<<<< HEAD
      v1f32          =  79,   //    1 x f32
      v2f32          =  80,   //    2 x f32
      v3f32          =  81,   //    3 x f32
      v4f32          =  82,   //    4 x f32
      v5f32          =  83,   //    5 x f32
      v8f32          =  84,   //    8 x f32
      v16f32         =  85,   //   16 x f32
      v32f32         =  86,   //   32 x f32
      v64f32         =  87,   //   64 x f32
      v128f32        =  88,   //  128 x f32
      v256f32        =  89,   //  256 x f32
      v512f32        =  90,   //  512 x f32
      v1024f32       =  91,   // 1024 x f32
      v2048f32       =  92,   // 2048 x f32
      v1f64          =  93,   //    1 x f64
      v2f64          =  94,   //    2 x f64
      v4f64          =  95,   //    4 x f64
      v8f64          =  96,   //    8 x f64
      v16f64         =  97,   //   16 x f64
=======
      v64bf16        =  79,   //   64 x bf16
      v128bf16       =  80,   //  128 x bf16
      v1f32          =  81,   //    1 x f32
      v2f32          =  82,   //    2 x f32
      v3f32          =  83,   //    3 x f32
      v4f32          =  84,   //    4 x f32
      v5f32          =  85,   //    5 x f32
      v8f32          =  86,   //    8 x f32
      v16f32         =  87,   //   16 x f32
      v32f32         =  88,   //   32 x f32
      v64f32         =  89,   //   64 x f32
      v128f32        =  90,   //  128 x f32
      v256f32        =  91,   //  256 x f32
      v512f32        =  92,   //  512 x f32
      v1024f32       =  93,   // 1024 x f32
      v2048f32       =  94,   // 2048 x f32
      v1f64          =  95,   //    1 x f64
      v2f64          =  96,   //    2 x f64
      v4f64          =  97,   //    4 x f64
      v8f64          =  98,   //    8 x f64
      v16f64         =  99,   //   16 x f64
      v32f64         = 100,   //   32 x f64
>>>>>>> 4b437fcb

      FIRST_FP_FIXEDLEN_VECTOR_VALUETYPE = v2f16,
      LAST_FP_FIXEDLEN_VECTOR_VALUETYPE = v32f64,

      FIRST_FIXEDLEN_VECTOR_VALUETYPE = v1i1,
<<<<<<< HEAD
      LAST_FIXEDLEN_VECTOR_VALUETYPE = v16f64,

      nxv1i1         =  98,   // n x  1 x i1
      nxv2i1         =  99,   // n x  2 x i1
      nxv4i1         = 100,   // n x  4 x i1
      nxv8i1         = 101,   // n x  8 x i1
      nxv16i1        = 102,   // n x 16 x i1
      nxv32i1        = 103,   // n x 32 x i1

      nxv1i8         = 104,   // n x  1 x i8
      nxv2i8         = 105,   // n x  2 x i8
      nxv4i8         = 106,   // n x  4 x i8
      nxv8i8         = 107,   // n x  8 x i8
      nxv16i8        = 108,   // n x 16 x i8
      nxv32i8        = 109,   // n x 32 x i8
      nxv64i8        = 110,   // n x 64 x i8

      nxv1i16        = 111,  // n x  1 x i16
      nxv2i16        = 112,  // n x  2 x i16
      nxv4i16        = 113,  // n x  4 x i16
      nxv8i16        = 114,  // n x  8 x i16
      nxv16i16       = 115,  // n x 16 x i16
      nxv32i16       = 116,  // n x 32 x i16

      nxv1i32        = 117,  // n x  1 x i32
      nxv2i32        = 118,  // n x  2 x i32
      nxv4i32        = 119,  // n x  4 x i32
      nxv8i32        = 120,  // n x  8 x i32
      nxv16i32       = 121,  // n x 16 x i32
      nxv32i32       = 122,  // n x 32 x i32

      nxv1i64        = 123,  // n x  1 x i64
      nxv2i64        = 124,  // n x  2 x i64
      nxv4i64        = 125,  // n x  4 x i64
      nxv8i64        = 126,  // n x  8 x i64
      nxv16i64       = 127,  // n x 16 x i64
      nxv32i64       = 128,  // n x 32 x i64

      // EPIVR Masks
      nxv16i4        =  129,   // n x 16 x i4
      nxv32i2        =  130,   // n x 32 x i2
      nxv64i1        =  131,   // n x 64 x i1

      FIRST_INTEGER_SCALABLE_VECTOR_VALUETYPE = nxv1i1,
      LAST_INTEGER_SCALABLE_VECTOR_VALUETYPE = nxv64i1,

      nxv2f16        = 132,  // n x  2 x f16
      nxv4f16        = 133,  // n x  4 x f16
      nxv8f16        = 134,  // n x  8 x f16
      nxv2bf16       = 135,  // n x  2 x bf16
      nxv4bf16       = 136,  // n x  4 x bf16
      nxv8bf16       = 137,  // n x  8 x bf16
      nxv1f32        = 138,  // n x  1 x f32
      nxv2f32        = 139,  // n x  2 x f32
      nxv4f32        = 140,  // n x  4 x f32
      nxv8f32        = 141,  // n x  8 x f32
      nxv16f32       = 142,  // n x 16 x f32
      nxv1f64        = 143,  // n x  1 x f64
      nxv2f64        = 144,  // n x  2 x f64
      nxv4f64        = 145,  // n x  4 x f64
      nxv8f64        = 146,  // n x  8 x f64
=======
      LAST_FIXEDLEN_VECTOR_VALUETYPE = v32f64,

      nxv1i1         = 101,   // n x  1 x i1
      nxv2i1         = 102,   // n x  2 x i1
      nxv4i1         = 103,   // n x  4 x i1
      nxv8i1         = 104,   // n x  8 x i1
      nxv16i1        = 105,   // n x 16 x i1
      nxv32i1        = 106,   // n x 32 x i1

      nxv1i8         = 107,   // n x  1 x i8
      nxv2i8         = 108,   // n x  2 x i8
      nxv4i8         = 109,   // n x  4 x i8
      nxv8i8         = 110,   // n x  8 x i8
      nxv16i8        = 111,   // n x 16 x i8
      nxv32i8        = 112,   // n x 32 x i8

      nxv1i16        = 113,  // n x  1 x i16
      nxv2i16        = 114,  // n x  2 x i16
      nxv4i16        = 115,  // n x  4 x i16
      nxv8i16        = 116,  // n x  8 x i16
      nxv16i16       = 117,  // n x 16 x i16
      nxv32i16       = 118,  // n x 32 x i16

      nxv1i32        = 119,  // n x  1 x i32
      nxv2i32        = 120,  // n x  2 x i32
      nxv4i32        = 121,  // n x  4 x i32
      nxv8i32        = 122,  // n x  8 x i32
      nxv16i32       = 123,  // n x 16 x i32
      nxv32i32       = 124,  // n x 32 x i32

      nxv1i64        = 125,  // n x  1 x i64
      nxv2i64        = 126,  // n x  2 x i64
      nxv4i64        = 127,  // n x  4 x i64
      nxv8i64        = 128,  // n x  8 x i64
      nxv16i64       = 129,  // n x 16 x i64
      nxv32i64       = 130,  // n x 32 x i64

      FIRST_INTEGER_SCALABLE_VECTOR_VALUETYPE = nxv1i1,
      LAST_INTEGER_SCALABLE_VECTOR_VALUETYPE = nxv32i64,

      nxv2f16        = 131,  // n x  2 x f16
      nxv4f16        = 132,  // n x  4 x f16
      nxv8f16        = 133,  // n x  8 x f16
      nxv2bf16       = 134,  // n x  2 x bf16
      nxv4bf16       = 135,  // n x  4 x bf16
      nxv8bf16       = 136,  // n x  8 x bf16
      nxv1f32        = 137,  // n x  1 x f32
      nxv2f32        = 138,  // n x  2 x f32
      nxv4f32        = 139,  // n x  4 x f32
      nxv8f32        = 140,  // n x  8 x f32
      nxv16f32       = 141,  // n x 16 x f32
      nxv1f64        = 142,  // n x  1 x f64
      nxv2f64        = 143,  // n x  2 x f64
      nxv4f64        = 144,  // n x  4 x f64
      nxv8f64        = 145,  // n x  8 x f64
>>>>>>> 4b437fcb

      FIRST_FP_SCALABLE_VECTOR_VALUETYPE = nxv2f16,
      LAST_FP_SCALABLE_VECTOR_VALUETYPE = nxv8f64,

      FIRST_SCALABLE_VECTOR_VALUETYPE = nxv1i1,
      LAST_SCALABLE_VECTOR_VALUETYPE = nxv8f64,

      FIRST_VECTOR_VALUETYPE = v1i1,
      LAST_VECTOR_VALUETYPE  = nxv8f64,

<<<<<<< HEAD
      x86mmx         = 147,   // This is an X86 MMX value

      Glue           = 148,   // This glues nodes together during pre-RA sched

      isVoid         = 149,   // This has no value

      Untyped        = 150,   // This value takes a register, but has
                               // unspecified type.  The register class
                               // will be determined by the opcode.

      exnref         = 151,   // WebAssembly's exnref type

      FIRST_VALUETYPE = 1,     // This is always the beginning of the list.
      LAST_VALUETYPE = 152,   // This always remains at the end of the list.
=======
      x86mmx         = 146,   // This is an X86 MMX value

      Glue           = 147,   // This glues nodes together during pre-RA sched

      isVoid         = 148,   // This has no value

      Untyped        = 149,   // This value takes a register, but has
                              // unspecified type.  The register class
                              // will be determined by the opcode.

      exnref         = 150,   // WebAssembly's exnref type

      FIRST_VALUETYPE =  1,   // This is always the beginning of the list.
      LAST_VALUETYPE = 151,   // This always remains at the end of the list.
>>>>>>> 4b437fcb

      // This is the current maximum for LAST_VALUETYPE.
      // MVT::MAX_ALLOWED_VALUETYPE is used for asserts and to size bit vectors
      // This value must be a multiple of 32.
      MAX_ALLOWED_VALUETYPE = 160,

      // A value of type llvm::TokenTy
      token          = 248,

      // This is MDNode or MDString.
      Metadata       = 249,

      // An int value the size of the pointer of the current
      // target to any address space. This must only be used internal to
      // tblgen. Other than for overloading, we treat iPTRAny the same as iPTR.
      iPTRAny        = 250,

      // A vector with any length and element size. This is used
      // for intrinsics that have overloadings based on vector types.
      // This is only for tblgen's consumption!
      vAny           = 251,

      // Any floating-point or vector floating-point value. This is used
      // for intrinsics that have overloadings based on floating-point types.
      // This is only for tblgen's consumption!
      fAny           = 252,

      // An integer or vector integer value of any bit width. This is
      // used for intrinsics that have overloadings based on integer bit widths.
      // This is only for tblgen's consumption!
      iAny           = 253,

      // An int value the size of the pointer of the current
      // target.  This should only be used internal to tblgen!
      iPTR           = 254,

      // Any type. This is used for intrinsics that have overloadings.
      // This is only for tblgen's consumption!
      Any            = 255
    };

    SimpleValueType SimpleTy = INVALID_SIMPLE_VALUE_TYPE;

    constexpr MVT() = default;
    constexpr MVT(SimpleValueType SVT) : SimpleTy(SVT) {}

    bool operator>(const MVT& S)  const { return SimpleTy >  S.SimpleTy; }
    bool operator<(const MVT& S)  const { return SimpleTy <  S.SimpleTy; }
    bool operator==(const MVT& S) const { return SimpleTy == S.SimpleTy; }
    bool operator!=(const MVT& S) const { return SimpleTy != S.SimpleTy; }
    bool operator>=(const MVT& S) const { return SimpleTy >= S.SimpleTy; }
    bool operator<=(const MVT& S) const { return SimpleTy <= S.SimpleTy; }

    /// Return true if this is a valid simple valuetype.
    bool isValid() const {
      return (SimpleTy >= MVT::FIRST_VALUETYPE &&
              SimpleTy < MVT::LAST_VALUETYPE);
    }

    /// Return true if this is a FP or a vector FP type.
    bool isFloatingPoint() const {
      return ((SimpleTy >= MVT::FIRST_FP_VALUETYPE &&
               SimpleTy <= MVT::LAST_FP_VALUETYPE) ||
              (SimpleTy >= MVT::FIRST_FP_FIXEDLEN_VECTOR_VALUETYPE &&
               SimpleTy <= MVT::LAST_FP_FIXEDLEN_VECTOR_VALUETYPE) ||
              (SimpleTy >= MVT::FIRST_FP_SCALABLE_VECTOR_VALUETYPE &&
               SimpleTy <= MVT::LAST_FP_SCALABLE_VECTOR_VALUETYPE));
    }

    /// Return true if this is an integer or a vector integer type.
    bool isInteger() const {
      return ((SimpleTy >= MVT::FIRST_INTEGER_VALUETYPE &&
               SimpleTy <= MVT::LAST_INTEGER_VALUETYPE) ||
              (SimpleTy >= MVT::FIRST_INTEGER_FIXEDLEN_VECTOR_VALUETYPE &&
               SimpleTy <= MVT::LAST_INTEGER_FIXEDLEN_VECTOR_VALUETYPE) ||
              (SimpleTy >= MVT::FIRST_INTEGER_SCALABLE_VECTOR_VALUETYPE &&
               SimpleTy <= MVT::LAST_INTEGER_SCALABLE_VECTOR_VALUETYPE));
    }

    /// Return true if this is an integer, not including vectors.
    bool isScalarInteger() const {
      return (SimpleTy >= MVT::FIRST_INTEGER_VALUETYPE &&
              SimpleTy <= MVT::LAST_INTEGER_VALUETYPE);
    }

    /// Return true if this is a vector value type.
    bool isVector() const {
      return (SimpleTy >= MVT::FIRST_VECTOR_VALUETYPE &&
              SimpleTy <= MVT::LAST_VECTOR_VALUETYPE);
    }

    /// Return true if this is a vector value type where the
    /// runtime length is machine dependent
    bool isScalableVector() const {
      return (SimpleTy >= MVT::FIRST_SCALABLE_VECTOR_VALUETYPE &&
              SimpleTy <= MVT::LAST_SCALABLE_VECTOR_VALUETYPE);
    }

    bool isFixedLengthVector() const {
      return (SimpleTy >= MVT::FIRST_FIXEDLEN_VECTOR_VALUETYPE &&
              SimpleTy <= MVT::LAST_FIXEDLEN_VECTOR_VALUETYPE);
    }

    /// Return true if this is a 16-bit vector type.
    bool is16BitVector() const {
      return (SimpleTy == MVT::v2i8  || SimpleTy == MVT::v1i16 ||
              SimpleTy == MVT::v16i1);
    }

    /// Return true if this is a 32-bit vector type.
    bool is32BitVector() const {
      return (SimpleTy == MVT::v32i1 || SimpleTy == MVT::v4i8   ||
              SimpleTy == MVT::v2i16 || SimpleTy == MVT::v1i32  ||
              SimpleTy == MVT::v2f16 || SimpleTy == MVT::v2bf16 ||
              SimpleTy == MVT::v1f32);
    }

    /// Return true if this is a 64-bit vector type.
    bool is64BitVector() const {
      return (SimpleTy == MVT::v64i1  || SimpleTy == MVT::v8i8  ||
              SimpleTy == MVT::v4i16  || SimpleTy == MVT::v2i32 ||
              SimpleTy == MVT::v1i64  || SimpleTy == MVT::v4f16 ||
              SimpleTy == MVT::v4bf16 ||SimpleTy == MVT::v2f32  ||
              SimpleTy == MVT::v1f64);
    }

    /// Return true if this is a 128-bit vector type.
    bool is128BitVector() const {
      return (SimpleTy == MVT::v128i1 || SimpleTy == MVT::v16i8  ||
              SimpleTy == MVT::v8i16  || SimpleTy == MVT::v4i32  ||
              SimpleTy == MVT::v2i64  || SimpleTy == MVT::v1i128 ||
              SimpleTy == MVT::v8f16  || SimpleTy == MVT::v8bf16 ||
              SimpleTy == MVT::v4f32  || SimpleTy == MVT::v2f64);
    }

    /// Return true if this is a 256-bit vector type.
    bool is256BitVector() const {
      return (SimpleTy == MVT::v16f16 || SimpleTy == MVT::v16bf16 ||
              SimpleTy == MVT::v8f32  || SimpleTy == MVT::v4f64   ||
              SimpleTy == MVT::v32i8  || SimpleTy == MVT::v16i16  ||
              SimpleTy == MVT::v8i32  || SimpleTy == MVT::v4i64   ||
              SimpleTy == MVT::v256i1);
    }

    /// Return true if this is a 512-bit vector type.
    bool is512BitVector() const {
      return (SimpleTy == MVT::v32f16 || SimpleTy == MVT::v32bf16 ||
              SimpleTy == MVT::v16f32 || SimpleTy == MVT::v8f64   ||
              SimpleTy == MVT::v512i1 || SimpleTy == MVT::v64i8   ||
              SimpleTy == MVT::v32i16 || SimpleTy == MVT::v16i32  ||
              SimpleTy == MVT::v8i64);
    }

    /// Return true if this is a 1024-bit vector type.
    bool is1024BitVector() const {
      return (SimpleTy == MVT::v1024i1 || SimpleTy == MVT::v128i8 ||
              SimpleTy == MVT::v64i16  || SimpleTy == MVT::v32i32 ||
              SimpleTy == MVT::v16i64  || SimpleTy == MVT::v64f16 ||
              SimpleTy == MVT::v32f32  || SimpleTy == MVT::v16f64 ||
              SimpleTy == MVT::v64bf16);
    }

    /// Return true if this is a 2048-bit vector type.
    bool is2048BitVector() const {
      return (SimpleTy == MVT::v256i8  || SimpleTy == MVT::v128i16 ||
              SimpleTy == MVT::v64i32  || SimpleTy == MVT::v32i64  ||
              SimpleTy == MVT::v128f16 || SimpleTy == MVT::v64f32  ||
              SimpleTy == MVT::v32f64  || SimpleTy == MVT::v128bf16);
    }

    /// Return true if this is an overloaded type for TableGen.
    bool isOverloaded() const {
      return (SimpleTy == MVT::Any || SimpleTy == MVT::iAny ||
              SimpleTy == MVT::fAny || SimpleTy == MVT::vAny ||
              SimpleTy == MVT::iPTRAny);
    }

    /// Return a VT for a vector type with the same element type but
    /// half the number of elements.
    MVT getHalfNumVectorElementsVT() const {
      MVT EltVT = getVectorElementType();
      auto EltCnt = getVectorElementCount();
      assert(!(EltCnt.Min & 1) && "Splitting vector, but not in half!");
      return getVectorVT(EltVT, EltCnt / 2);
    }

    /// Returns true if the given vector is a power of 2.
    bool isPow2VectorType() const {
      unsigned NElts = getVectorNumElements();
      return !(NElts & (NElts - 1));
    }

    /// Widens the length of the given vector MVT up to the nearest power of 2
    /// and returns that type.
    MVT getPow2VectorType() const {
      if (isPow2VectorType())
        return *this;

      unsigned NElts = getVectorNumElements();
      unsigned Pow2NElts = 1 << Log2_32_Ceil(NElts);
      return MVT::getVectorVT(getVectorElementType(), Pow2NElts);
    }

    /// If this is a vector, return the element type, otherwise return this.
    MVT getScalarType() const {
      return isVector() ? getVectorElementType() : *this;
    }

    MVT getVectorElementType() const {
      switch (SimpleTy) {
      default:
        llvm_unreachable("Not a vector MVT!");
      case v1i1:
      case v2i1:
      case v4i1:
      case v8i1:
      case v16i1:
      case v32i1:
      case v64i1:
      case v128i1:
      case v256i1:
      case v512i1:
      case v1024i1:
      case nxv1i1:
      case nxv2i1:
      case nxv4i1:
      case nxv8i1:
      case nxv16i1:
      case nxv32i1:
      case nxv64i1: return i1;
      case nxv32i2: return i2;
      case nxv16i4: return i4;
      case v1i8:
      case v2i8:
      case v4i8:
      case v8i8:
      case v16i8:
      case v32i8:
      case v64i8:
      case v128i8:
      case v256i8:
      case nxv1i8:
      case nxv2i8:
      case nxv4i8:
      case nxv8i8:
      case nxv16i8:
      case nxv32i8:
      case nxv64i8: return i8;
      case v1i16:
      case v2i16:
      case v3i16:
      case v4i16:
      case v8i16:
      case v16i16:
      case v32i16:
      case v64i16:
      case v128i16:
      case nxv1i16:
      case nxv2i16:
      case nxv4i16:
      case nxv8i16:
      case nxv16i16:
      case nxv32i16: return i16;
      case v1i32:
      case v2i32:
      case v3i32:
      case v4i32:
      case v5i32:
      case v8i32:
      case v16i32:
      case v32i32:
      case v64i32:
      case v128i32:
      case v256i32:
      case v512i32:
      case v1024i32:
      case v2048i32:
      case nxv1i32:
      case nxv2i32:
      case nxv4i32:
      case nxv8i32:
      case nxv16i32:
      case nxv32i32: return i32;
      case v1i64:
      case v2i64:
      case v4i64:
      case v8i64:
      case v16i64:
      case v32i64:
      case nxv1i64:
      case nxv2i64:
      case nxv4i64:
      case nxv8i64:
      case nxv16i64:
      case nxv32i64: return i64;
      case v1i128: return i128;
      case v2f16:
      case v3f16:
      case v4f16:
      case v8f16:
      case v16f16:
      case v32f16:
      case v64f16:
      case v128f16:
      case nxv2f16:
      case nxv4f16:
      case nxv8f16: return f16;
      case v2bf16:
      case v3bf16:
      case v4bf16:
      case v8bf16:
      case v16bf16:
      case v32bf16:
      case v64bf16:
      case v128bf16:
      case nxv2bf16:
      case nxv4bf16:
      case nxv8bf16: return bf16;
      case v1f32:
      case v2f32:
      case v3f32:
      case v4f32:
      case v5f32:
      case v8f32:
      case v16f32:
      case v32f32:
      case v64f32:
      case v128f32:
      case v256f32:
      case v512f32:
      case v1024f32:
      case v2048f32:
      case nxv1f32:
      case nxv2f32:
      case nxv4f32:
      case nxv8f32:
      case nxv16f32: return f32;
      case v1f64:
      case v2f64:
      case v4f64:
      case v8f64:
      case v16f64:
      case v32f64:
      case nxv1f64:
      case nxv2f64:
      case nxv4f64:
      case nxv8f64: return f64;
      }
    }

    unsigned getVectorNumElements() const {
      switch (SimpleTy) {
      default:
        llvm_unreachable("Not a vector MVT!");
      case v2048i32:
      case v2048f32: return 2048;
      case v1024i1:
      case v1024i32:
      case v1024f32: return 1024;
      case v512i1:
      case v512i32:
      case v512f32: return 512;
      case v256i1:
      case v256i8:
      case v256i32:
      case v256f32: return 256;
      case v128i1:
      case v128i8:
      case v128i16:
      case v128i32:
      case v128f16:
      case v128bf16:
      case v128f32: return 128;
      case v64i1:
      case v64i8:
      case v64i16:
      case v64i32:
<<<<<<< HEAD
      case v64f32:
      case nxv64i1: return 64;
=======
      case v64f16:
      case v64bf16:
      case v64f32: return 64;
>>>>>>> 4b437fcb
      case v32i1:
      case v32i8:
      case v32i16:
      case v32i32:
      case v32i64:
      case v32f16:
      case v32bf16:
      case v32f32:
      case v32f64:
      case nxv32i1:
      case nxv32i2:
      case nxv32i8:
      case nxv32i16:
      case nxv32i32:
      case nxv32i64: return 32;
      case nxv64i8: return 64;
      case v16i1:
      case v16i8:
      case v16i16:
      case v16i32:
      case v16i64:
      case v16f16:
      case v16bf16:
      case v16f32:
      case v16f64:
      case nxv16i1:
      case nxv16i4:
      case nxv16i8:
      case nxv16i16:
      case nxv16i32:
      case nxv16i64:
      case nxv16f32: return 16;
      case v8i1:
      case v8i8:
      case v8i16:
      case v8i32:
      case v8i64:
      case v8f16:
      case v8bf16:
      case v8f32:
      case v8f64:
      case nxv8i1:
      case nxv8i8:
      case nxv8i16:
      case nxv8i32:
      case nxv8i64:
      case nxv8f16:
      case nxv8bf16:
      case nxv8f32:
      case nxv8f64: return 8;
      case v5i32:
      case v5f32: return 5;
      case v4i1:
      case v4i8:
      case v4i16:
      case v4i32:
      case v4i64:
      case v4f16:
      case v4bf16:
      case v4f32:
      case v4f64:
      case nxv4i1:
      case nxv4i8:
      case nxv4i16:
      case nxv4i32:
      case nxv4i64:
      case nxv4f16:
      case nxv4bf16:
      case nxv4f32:
      case nxv4f64: return 4;
      case v3i16:
      case v3i32:
      case v3f16:
      case v3bf16:
      case v3f32: return 3;
      case v2i1:
      case v2i8:
      case v2i16:
      case v2i32:
      case v2i64:
      case v2f16:
      case v2bf16:
      case v2f32:
      case v2f64:
      case nxv2i1:
      case nxv2i8:
      case nxv2i16:
      case nxv2i32:
      case nxv2i64:
      case nxv2f16:
      case nxv2bf16:
      case nxv2f32:
      case nxv2f64: return 2;
      case v1i1:
      case v1i8:
      case v1i16:
      case v1i32:
      case v1i64:
      case v1i128:
      case v1f32:
      case v1f64:
      case nxv1i1:
      case nxv1i8:
      case nxv1i16:
      case nxv1i32:
      case nxv1i64:
      case nxv1f32:
      case nxv1f64: return 1;
      }
    }

    ElementCount getVectorElementCount() const {
      return { getVectorNumElements(), isScalableVector() };
    }

    /// Given a vector type, return the minimum number of elements it contains.
    unsigned getVectorMinNumElements() const {
      return getVectorElementCount().Min;
    }

    /// Returns the size of the specified MVT in bits.
    ///
    /// If the value type is a scalable vector type, the scalable property will
    /// be set and the runtime size will be a positive integer multiple of the
    /// base size.
    TypeSize getSizeInBits() const {
      switch (SimpleTy) {
      default:
        llvm_unreachable("getSizeInBits called on extended MVT.");
      case Other:
        llvm_unreachable("Value type is non-standard value, Other.");
      case iPTR:
        llvm_unreachable("Value type size is target-dependent. Ask TLI.");
      case iPTRAny:
      case iAny:
      case fAny:
      case vAny:
      case Any:
        llvm_unreachable("Value type is overloaded.");
      case token:
        llvm_unreachable("Token type is a sentinel that cannot be used "
                         "in codegen and has no size");
      case Metadata:
        llvm_unreachable("Value type is metadata.");
      case i1:
      case v1i1: return TypeSize::Fixed(1);
      case nxv1i1: return TypeSize::Scalable(1);
      case i2:
      case v2i1: return TypeSize::Fixed(2);
      case nxv2i1: return TypeSize::Scalable(2);
      case i4:
      case v4i1: return TypeSize::Fixed(4);
      case nxv4i1: return TypeSize::Scalable(4);
      case i8  :
      case v1i8:
      case v8i1: return TypeSize::Fixed(8);
      case nxv1i8:
      case nxv8i1: return TypeSize::Scalable(8);
      case i16 :
      case f16:
      case bf16:
      case v16i1:
      case v2i8:
      case v1i16: return TypeSize::Fixed(16);
      case nxv16i1:
      case nxv2i8:
      case nxv1i16: return TypeSize::Scalable(16);
      case f32 :
      case i32 :
      case v32i1:
      case v4i8:
      case v2i16:
      case v2f16:
      case v2bf16:
      case v1f32:
      case v1i32: return TypeSize::Fixed(32);
      case nxv32i1:
      case nxv4i8:
      case nxv2i16:
      case nxv1i32:
      case nxv2f16:
      case nxv2bf16:
      case nxv1f32: return TypeSize::Scalable(32);
      case v3i16:
      case v3f16:
      case v3bf16: return TypeSize::Fixed(48);
      case x86mmx:
      case f64 :
      case i64 :
      case v64i1:
      case v8i8:
      case v4i16:
      case v2i32:
      case v1i64:
      case v4f16:
      case v4bf16:
      case v2f32:
      case v1f64: return TypeSize::Fixed(64);
      case nxv64i1:
      case nxv32i2:
      case nxv16i4:
      case nxv8i8:
      case nxv4i16:
      case nxv2i32:
      case nxv1i64:
      case nxv4f16:
      case nxv4bf16:
      case nxv2f32:
      case nxv1f64: return TypeSize::Scalable(64);
      case f80 :  return TypeSize::Fixed(80);
      case v3i32:
      case v3f32: return TypeSize::Fixed(96);
      case f128:
      case ppcf128:
      case i128:
      case v128i1:
      case v16i8:
      case v8i16:
      case v4i32:
      case v2i64:
      case v1i128:
      case v8f16:
      case v8bf16:
      case v4f32:
      case v2f64: return TypeSize::Fixed(128);
      case nxv16i8:
      case nxv8i16:
      case nxv4i32:
      case nxv2i64:
      case nxv8f16:
      case nxv8bf16:
      case nxv4f32:
      case nxv2f64: return TypeSize::Scalable(128);
      case v5i32:
      case v5f32: return TypeSize::Fixed(160);
      case v256i1:
      case v32i8:
      case v16i16:
      case v8i32:
      case v4i64:
      case v16f16:
      case v16bf16:
      case v8f32:
      case v4f64: return TypeSize::Fixed(256);
      case nxv32i8:
      case nxv16i16:
      case nxv8i32:
      case nxv4i64:
      case nxv8f32:
      case nxv4f64: return TypeSize::Scalable(256);
      case v512i1:
      case v64i8:
      case v32i16:
      case v16i32:
      case v8i64:
      case v32f16:
      case v32bf16:
      case v16f32:
      case v8f64: return TypeSize::Fixed(512);
      case nxv64i8:
      case nxv32i16:
      case nxv16i32:
      case nxv8i64:
      case nxv16f32:
      case nxv8f64: return TypeSize::Scalable(512);
      case v1024i1:
      case v128i8:
      case v64i16:
      case v32i32:
      case v16i64:
      case v64f16:
      case v64bf16:
      case v32f32:
      case v16f64: return TypeSize::Fixed(1024);
      case nxv32i32:
      case nxv16i64: return TypeSize::Scalable(1024);
      case v256i8:
      case v128i16:
      case v64i32:
      case v32i64:
      case v128f16:
      case v128bf16:
      case v64f32:
      case v32f64: return TypeSize::Fixed(2048);
      case nxv32i64: return TypeSize::Scalable(2048);
      case v128i32:
      case v128f32:  return TypeSize::Fixed(4096);
      case v256i32:
      case v256f32:  return TypeSize::Fixed(8192);
      case v512i32:
      case v512f32:  return TypeSize::Fixed(16384);
      case v1024i32:
      case v1024f32:  return TypeSize::Fixed(32768);
      case v2048i32:
      case v2048f32:  return TypeSize::Fixed(65536);
      case exnref: return TypeSize::Fixed(0); // opaque type
      }
    }

    TypeSize getScalarSizeInBits() const {
      return getScalarType().getSizeInBits();
    }

    /// Return the number of bytes overwritten by a store of the specified value
    /// type.
    ///
    /// If the value type is a scalable vector type, the scalable property will
    /// be set and the runtime size will be a positive integer multiple of the
    /// base size.
    TypeSize getStoreSize() const {
      TypeSize BaseSize = getSizeInBits();
      return {(BaseSize.getKnownMinSize() + 7) / 8, BaseSize.isScalable()};
    }

    /// Return the number of bits overwritten by a store of the specified value
    /// type.
    ///
    /// If the value type is a scalable vector type, the scalable property will
    /// be set and the runtime size will be a positive integer multiple of the
    /// base size.
    TypeSize getStoreSizeInBits() const {
      return getStoreSize() * 8;
    }

    /// Returns true if the number of bits for the type is a multiple of an
    /// 8-bit byte.
    bool isByteSized() const {
      return getSizeInBits().isByteSized();
    }

    /// Return true if this has more bits than VT.
    bool bitsGT(MVT VT) const {
      return getSizeInBits() > VT.getSizeInBits();
    }

    /// Return true if this has no less bits than VT.
    bool bitsGE(MVT VT) const {
      return getSizeInBits() >= VT.getSizeInBits();
    }

    /// Return true if this has less bits than VT.
    bool bitsLT(MVT VT) const {
      return getSizeInBits() < VT.getSizeInBits();
    }

    /// Return true if this has no more bits than VT.
    bool bitsLE(MVT VT) const {
      return getSizeInBits() <= VT.getSizeInBits();
    }

    static MVT getFloatingPointVT(unsigned BitWidth) {
      switch (BitWidth) {
      default:
        llvm_unreachable("Bad bit width!");
      case 16:
        return MVT::f16;
      case 32:
        return MVT::f32;
      case 64:
        return MVT::f64;
      case 80:
        return MVT::f80;
      case 128:
        return MVT::f128;
      }
    }

    static MVT getIntegerVT(unsigned BitWidth) {
      switch (BitWidth) {
      default:
        return (MVT::SimpleValueType)(MVT::INVALID_SIMPLE_VALUE_TYPE);
      case 1:
        return MVT::i1;
      case 2:
        return MVT::i2;
      case 4:
        return MVT::i4;
      case 8:
        return MVT::i8;
      case 16:
        return MVT::i16;
      case 32:
        return MVT::i32;
      case 64:
        return MVT::i64;
      case 128:
        return MVT::i128;
      }
    }

    static MVT getVectorVT(MVT VT, unsigned NumElements) {
      switch (VT.SimpleTy) {
      default:
        break;
      case MVT::i1:
        if (NumElements == 1)    return MVT::v1i1;
        if (NumElements == 2)    return MVT::v2i1;
        if (NumElements == 4)    return MVT::v4i1;
        if (NumElements == 8)    return MVT::v8i1;
        if (NumElements == 16)   return MVT::v16i1;
        if (NumElements == 32)   return MVT::v32i1;
        if (NumElements == 64)   return MVT::v64i1;
        if (NumElements == 128)  return MVT::v128i1;
        if (NumElements == 256)  return MVT::v256i1;
        if (NumElements == 512)  return MVT::v512i1;
        if (NumElements == 1024) return MVT::v1024i1;
        break;
      case MVT::i8:
        if (NumElements == 1)   return MVT::v1i8;
        if (NumElements == 2)   return MVT::v2i8;
        if (NumElements == 4)   return MVT::v4i8;
        if (NumElements == 8)   return MVT::v8i8;
        if (NumElements == 16)  return MVT::v16i8;
        if (NumElements == 32)  return MVT::v32i8;
        if (NumElements == 64)  return MVT::v64i8;
        if (NumElements == 128) return MVT::v128i8;
        if (NumElements == 256) return MVT::v256i8;
        break;
      case MVT::i16:
        if (NumElements == 1)   return MVT::v1i16;
        if (NumElements == 2)   return MVT::v2i16;
        if (NumElements == 3)   return MVT::v3i16;
        if (NumElements == 4)   return MVT::v4i16;
        if (NumElements == 8)   return MVT::v8i16;
        if (NumElements == 16)  return MVT::v16i16;
        if (NumElements == 32)  return MVT::v32i16;
        if (NumElements == 64)  return MVT::v64i16;
        if (NumElements == 128) return MVT::v128i16;
        break;
      case MVT::i32:
        if (NumElements == 1)    return MVT::v1i32;
        if (NumElements == 2)    return MVT::v2i32;
        if (NumElements == 3)    return MVT::v3i32;
        if (NumElements == 4)    return MVT::v4i32;
        if (NumElements == 5)    return MVT::v5i32;
        if (NumElements == 8)    return MVT::v8i32;
        if (NumElements == 16)   return MVT::v16i32;
        if (NumElements == 32)   return MVT::v32i32;
        if (NumElements == 64)   return MVT::v64i32;
        if (NumElements == 128)  return MVT::v128i32;
        if (NumElements == 256)  return MVT::v256i32;
        if (NumElements == 512)  return MVT::v512i32;
        if (NumElements == 1024) return MVT::v1024i32;
        if (NumElements == 2048) return MVT::v2048i32;
        break;
      case MVT::i64:
        if (NumElements == 1)  return MVT::v1i64;
        if (NumElements == 2)  return MVT::v2i64;
        if (NumElements == 4)  return MVT::v4i64;
        if (NumElements == 8)  return MVT::v8i64;
        if (NumElements == 16) return MVT::v16i64;
        if (NumElements == 32) return MVT::v32i64;
        break;
      case MVT::i128:
        if (NumElements == 1)  return MVT::v1i128;
        break;
      case MVT::f16:
        if (NumElements == 2)   return MVT::v2f16;
        if (NumElements == 3)   return MVT::v3f16;
        if (NumElements == 4)   return MVT::v4f16;
        if (NumElements == 8)   return MVT::v8f16;
        if (NumElements == 16)  return MVT::v16f16;
        if (NumElements == 32)  return MVT::v32f16;
        if (NumElements == 64)  return MVT::v64f16;
        if (NumElements == 128) return MVT::v128f16;
        break;
      case MVT::bf16:
        if (NumElements == 2)   return MVT::v2bf16;
        if (NumElements == 3)   return MVT::v3bf16;
        if (NumElements == 4)   return MVT::v4bf16;
        if (NumElements == 8)   return MVT::v8bf16;
        if (NumElements == 16)  return MVT::v16bf16;
        if (NumElements == 32)  return MVT::v32bf16;
        if (NumElements == 64)  return MVT::v64bf16;
        if (NumElements == 128) return MVT::v128bf16;
        break;
      case MVT::f32:
        if (NumElements == 1)    return MVT::v1f32;
        if (NumElements == 2)    return MVT::v2f32;
        if (NumElements == 3)    return MVT::v3f32;
        if (NumElements == 4)    return MVT::v4f32;
        if (NumElements == 5)    return MVT::v5f32;
        if (NumElements == 8)    return MVT::v8f32;
        if (NumElements == 16)   return MVT::v16f32;
        if (NumElements == 32)   return MVT::v32f32;
        if (NumElements == 64)   return MVT::v64f32;
        if (NumElements == 128)  return MVT::v128f32;
        if (NumElements == 256)  return MVT::v256f32;
        if (NumElements == 512)  return MVT::v512f32;
        if (NumElements == 1024) return MVT::v1024f32;
        if (NumElements == 2048) return MVT::v2048f32;
        break;
      case MVT::f64:
        if (NumElements == 1)  return MVT::v1f64;
        if (NumElements == 2)  return MVT::v2f64;
        if (NumElements == 4)  return MVT::v4f64;
        if (NumElements == 8)  return MVT::v8f64;
        if (NumElements == 16) return MVT::v16f64;
        if (NumElements == 32) return MVT::v32f64;
        break;
      }
      return (MVT::SimpleValueType)(MVT::INVALID_SIMPLE_VALUE_TYPE);
    }

    static MVT getScalableVectorVT(MVT VT, unsigned NumElements) {
      switch(VT.SimpleTy) {
        default:
          break;
        case MVT::i1:
          if (NumElements == 1)  return MVT::nxv1i1;
          if (NumElements == 2)  return MVT::nxv2i1;
          if (NumElements == 4)  return MVT::nxv4i1;
          if (NumElements == 8)  return MVT::nxv8i1;
          if (NumElements == 16) return MVT::nxv16i1;
          if (NumElements == 32) return MVT::nxv32i1;
          if (NumElements == 64) return MVT::nxv64i1;
          break;
        case MVT::i2:
          if (NumElements == 32) return MVT::nxv32i2;
          break;
        case MVT::i4:
          if (NumElements == 16) return MVT::nxv16i4;
          break;
        case MVT::i8:
          if (NumElements == 1)  return MVT::nxv1i8;
          if (NumElements == 2)  return MVT::nxv2i8;
          if (NumElements == 4)  return MVT::nxv4i8;
          if (NumElements == 8)  return MVT::nxv8i8;
          if (NumElements == 16) return MVT::nxv16i8;
          if (NumElements == 32) return MVT::nxv32i8;
          if (NumElements == 64) return MVT::nxv64i8;
          break;
        case MVT::i16:
          if (NumElements == 1)  return MVT::nxv1i16;
          if (NumElements == 2)  return MVT::nxv2i16;
          if (NumElements == 4)  return MVT::nxv4i16;
          if (NumElements == 8)  return MVT::nxv8i16;
          if (NumElements == 16) return MVT::nxv16i16;
          if (NumElements == 32) return MVT::nxv32i16;
          break;
        case MVT::i32:
          if (NumElements == 1)  return MVT::nxv1i32;
          if (NumElements == 2)  return MVT::nxv2i32;
          if (NumElements == 4)  return MVT::nxv4i32;
          if (NumElements == 8)  return MVT::nxv8i32;
          if (NumElements == 16) return MVT::nxv16i32;
          if (NumElements == 32) return MVT::nxv32i32;
          break;
        case MVT::i64:
          if (NumElements == 1)  return MVT::nxv1i64;
          if (NumElements == 2)  return MVT::nxv2i64;
          if (NumElements == 4)  return MVT::nxv4i64;
          if (NumElements == 8)  return MVT::nxv8i64;
          if (NumElements == 16) return MVT::nxv16i64;
          if (NumElements == 32) return MVT::nxv32i64;
          break;
        case MVT::f16:
          if (NumElements == 2)  return MVT::nxv2f16;
          if (NumElements == 4)  return MVT::nxv4f16;
          if (NumElements == 8)  return MVT::nxv8f16;
          break;
        case MVT::bf16:
          if (NumElements == 2)  return MVT::nxv2bf16;
          if (NumElements == 4)  return MVT::nxv4bf16;
          if (NumElements == 8)  return MVT::nxv8bf16;
          break;
        case MVT::f32:
          if (NumElements == 1)  return MVT::nxv1f32;
          if (NumElements == 2)  return MVT::nxv2f32;
          if (NumElements == 4)  return MVT::nxv4f32;
          if (NumElements == 8)  return MVT::nxv8f32;
          if (NumElements == 16) return MVT::nxv16f32;
          break;
        case MVT::f64:
          if (NumElements == 1)  return MVT::nxv1f64;
          if (NumElements == 2)  return MVT::nxv2f64;
          if (NumElements == 4)  return MVT::nxv4f64;
          if (NumElements == 8)  return MVT::nxv8f64;
          break;
      }
      return (MVT::SimpleValueType)(MVT::INVALID_SIMPLE_VALUE_TYPE);
    }

    static MVT getVectorVT(MVT VT, unsigned NumElements, bool IsScalable) {
      if (IsScalable)
        return getScalableVectorVT(VT, NumElements);
      return getVectorVT(VT, NumElements);
    }

    static MVT getVectorVT(MVT VT, ElementCount EC) {
      if (EC.Scalable)
        return getScalableVectorVT(VT, EC.Min);
      return getVectorVT(VT, EC.Min);
    }

    /// Return the value type corresponding to the specified type.  This returns
    /// all pointers as iPTR.  If HandleUnknown is true, unknown types are
    /// returned as Other, otherwise they are invalid.
    static MVT getVT(Type *Ty, bool HandleUnknown = false);

  private:
    /// A simple iterator over the MVT::SimpleValueType enum.
    struct mvt_iterator {
      SimpleValueType VT;

      mvt_iterator(SimpleValueType VT) : VT(VT) {}

      MVT operator*() const { return VT; }
      bool operator!=(const mvt_iterator &LHS) const { return VT != LHS.VT; }

      mvt_iterator& operator++() {
        VT = (MVT::SimpleValueType)((int)VT + 1);
        assert((int)VT <= MVT::MAX_ALLOWED_VALUETYPE &&
               "MVT iterator overflowed.");
        return *this;
      }
    };

    /// A range of the MVT::SimpleValueType enum.
    using mvt_range = iterator_range<mvt_iterator>;

  public:
    /// SimpleValueType Iteration
    /// @{
    static mvt_range all_valuetypes() {
      return mvt_range(MVT::FIRST_VALUETYPE, MVT::LAST_VALUETYPE);
    }

    static mvt_range integer_valuetypes() {
      return mvt_range(MVT::FIRST_INTEGER_VALUETYPE,
                       (MVT::SimpleValueType)(MVT::LAST_INTEGER_VALUETYPE + 1));
    }

    static mvt_range fp_valuetypes() {
      return mvt_range(MVT::FIRST_FP_VALUETYPE,
                       (MVT::SimpleValueType)(MVT::LAST_FP_VALUETYPE + 1));
    }

    static mvt_range vector_valuetypes() {
      return mvt_range(MVT::FIRST_VECTOR_VALUETYPE,
                       (MVT::SimpleValueType)(MVT::LAST_VECTOR_VALUETYPE + 1));
    }

    static mvt_range fixedlen_vector_valuetypes() {
      return mvt_range(
               MVT::FIRST_FIXEDLEN_VECTOR_VALUETYPE,
               (MVT::SimpleValueType)(MVT::LAST_FIXEDLEN_VECTOR_VALUETYPE + 1));
    }

    static mvt_range scalable_vector_valuetypes() {
      return mvt_range(
               MVT::FIRST_SCALABLE_VECTOR_VALUETYPE,
               (MVT::SimpleValueType)(MVT::LAST_SCALABLE_VECTOR_VALUETYPE + 1));
    }

    static mvt_range integer_fixedlen_vector_valuetypes() {
      return mvt_range(
       MVT::FIRST_INTEGER_FIXEDLEN_VECTOR_VALUETYPE,
       (MVT::SimpleValueType)(MVT::LAST_INTEGER_FIXEDLEN_VECTOR_VALUETYPE + 1));
    }

    static mvt_range fp_fixedlen_vector_valuetypes() {
      return mvt_range(
          MVT::FIRST_FP_FIXEDLEN_VECTOR_VALUETYPE,
          (MVT::SimpleValueType)(MVT::LAST_FP_FIXEDLEN_VECTOR_VALUETYPE + 1));
    }

    static mvt_range integer_scalable_vector_valuetypes() {
      return mvt_range(
       MVT::FIRST_INTEGER_SCALABLE_VECTOR_VALUETYPE,
       (MVT::SimpleValueType)(MVT::LAST_INTEGER_SCALABLE_VECTOR_VALUETYPE + 1));
    }

    static mvt_range fp_scalable_vector_valuetypes() {
      return mvt_range(
            MVT::FIRST_FP_SCALABLE_VECTOR_VALUETYPE,
            (MVT::SimpleValueType)(MVT::LAST_FP_SCALABLE_VECTOR_VALUETYPE + 1));
    }
    /// @}
  };

} // end namespace llvm

#endif // LLVM_CODEGEN_MACHINEVALUETYPE_H<|MERGE_RESOLUTION|>--- conflicted
+++ resolved
@@ -119,197 +119,108 @@
       FIRST_INTEGER_FIXEDLEN_VECTOR_VALUETYPE = v1i1,
       LAST_INTEGER_FIXEDLEN_VECTOR_VALUETYPE = v1i128,
 
-<<<<<<< HEAD
       v2f16          =  67,   //    2 x f16
       v3f16          =  68,   //    3 x f16
       v4f16          =  69,   //    4 x f16
       v8f16          =  70,   //    8 x f16
       v16f16         =  71,   //   16 x f16
       v32f16         =  72,   //   32 x f16
-=======
-      v2f16          =  65,   //    2 x f16
-      v3f16          =  66,   //    3 x f16
-      v4f16          =  67,   //    4 x f16
-      v8f16          =  68,   //    8 x f16
-      v16f16         =  69,   //   16 x f16
-      v32f16         =  70,   //   32 x f16
-      v64f16         =  71,   //   64 x f16
-      v128f16        =  72,   //  128 x f16
->>>>>>> 4b437fcb
-      v2bf16         =  73,   //    2 x bf16
-      v3bf16         =  74,   //    3 x bf16
-      v4bf16         =  75,   //    4 x bf16
-      v8bf16         =  76,   //    8 x bf16
-      v16bf16        =  77,   //   16 x bf16
-      v32bf16        =  78,   //   32 x bf16
-<<<<<<< HEAD
-      v1f32          =  79,   //    1 x f32
-      v2f32          =  80,   //    2 x f32
-      v3f32          =  81,   //    3 x f32
-      v4f32          =  82,   //    4 x f32
-      v5f32          =  83,   //    5 x f32
-      v8f32          =  84,   //    8 x f32
-      v16f32         =  85,   //   16 x f32
-      v32f32         =  86,   //   32 x f32
-      v64f32         =  87,   //   64 x f32
-      v128f32        =  88,   //  128 x f32
-      v256f32        =  89,   //  256 x f32
-      v512f32        =  90,   //  512 x f32
-      v1024f32       =  91,   // 1024 x f32
-      v2048f32       =  92,   // 2048 x f32
-      v1f64          =  93,   //    1 x f64
-      v2f64          =  94,   //    2 x f64
-      v4f64          =  95,   //    4 x f64
-      v8f64          =  96,   //    8 x f64
-      v16f64         =  97,   //   16 x f64
-=======
-      v64bf16        =  79,   //   64 x bf16
-      v128bf16       =  80,   //  128 x bf16
-      v1f32          =  81,   //    1 x f32
-      v2f32          =  82,   //    2 x f32
-      v3f32          =  83,   //    3 x f32
-      v4f32          =  84,   //    4 x f32
-      v5f32          =  85,   //    5 x f32
-      v8f32          =  86,   //    8 x f32
-      v16f32         =  87,   //   16 x f32
-      v32f32         =  88,   //   32 x f32
-      v64f32         =  89,   //   64 x f32
-      v128f32        =  90,   //  128 x f32
-      v256f32        =  91,   //  256 x f32
-      v512f32        =  92,   //  512 x f32
-      v1024f32       =  93,   // 1024 x f32
-      v2048f32       =  94,   // 2048 x f32
-      v1f64          =  95,   //    1 x f64
-      v2f64          =  96,   //    2 x f64
-      v4f64          =  97,   //    4 x f64
-      v8f64          =  98,   //    8 x f64
-      v16f64         =  99,   //   16 x f64
-      v32f64         = 100,   //   32 x f64
->>>>>>> 4b437fcb
+      v64f16         =  73,   //   64 x f16
+      v128f16        =  74,   //  128 x f16
+      v2bf16         =  75,   //    2 x bf16
+      v3bf16         =  76,   //    3 x bf16
+      v4bf16         =  77,   //    4 x bf16
+      v8bf16         =  78,   //    8 x bf16
+      v16bf16        =  79,   //   16 x bf16
+      v32bf16        =  80,   //   32 x bf16
+      v64bf16        =  81,   //   64 x bf16
+      v128bf16       =  82,   //  128 x bf16
+      v1f32          =  83,   //    1 x f32
+      v2f32          =  84,   //    2 x f32
+      v3f32          =  85,   //    3 x f32
+      v4f32          =  86,   //    4 x f32
+      v5f32          =  87,   //    5 x f32
+      v8f32          =  88,   //    8 x f32
+      v16f32         =  89,   //   16 x f32
+      v32f32         =  90,   //   32 x f32
+      v64f32         =  91,   //   64 x f32
+      v128f32        =  92,   //  128 x f32
+      v256f32        =  93,   //  256 x f32
+      v512f32        =  94,   //  512 x f32
+      v1024f32       =  95,   // 1024 x f32
+      v2048f32       =  96,   // 2048 x f32
+      v1f64          =  97,   //    1 x f64
+      v2f64          =  98,   //    2 x f64
+      v4f64          =  99,   //    4 x f64
+      v8f64          = 100,   //    8 x f64
+      v16f64         = 101,   //   16 x f64
+      v32f64         = 102,   //   32 x f64
 
       FIRST_FP_FIXEDLEN_VECTOR_VALUETYPE = v2f16,
       LAST_FP_FIXEDLEN_VECTOR_VALUETYPE = v32f64,
 
       FIRST_FIXEDLEN_VECTOR_VALUETYPE = v1i1,
-<<<<<<< HEAD
-      LAST_FIXEDLEN_VECTOR_VALUETYPE = v16f64,
-
-      nxv1i1         =  98,   // n x  1 x i1
-      nxv2i1         =  99,   // n x  2 x i1
-      nxv4i1         = 100,   // n x  4 x i1
-      nxv8i1         = 101,   // n x  8 x i1
-      nxv16i1        = 102,   // n x 16 x i1
-      nxv32i1        = 103,   // n x 32 x i1
-
-      nxv1i8         = 104,   // n x  1 x i8
-      nxv2i8         = 105,   // n x  2 x i8
-      nxv4i8         = 106,   // n x  4 x i8
-      nxv8i8         = 107,   // n x  8 x i8
-      nxv16i8        = 108,   // n x 16 x i8
-      nxv32i8        = 109,   // n x 32 x i8
-      nxv64i8        = 110,   // n x 64 x i8
-
-      nxv1i16        = 111,  // n x  1 x i16
-      nxv2i16        = 112,  // n x  2 x i16
-      nxv4i16        = 113,  // n x  4 x i16
-      nxv8i16        = 114,  // n x  8 x i16
-      nxv16i16       = 115,  // n x 16 x i16
-      nxv32i16       = 116,  // n x 32 x i16
-
-      nxv1i32        = 117,  // n x  1 x i32
-      nxv2i32        = 118,  // n x  2 x i32
-      nxv4i32        = 119,  // n x  4 x i32
-      nxv8i32        = 120,  // n x  8 x i32
-      nxv16i32       = 121,  // n x 16 x i32
-      nxv32i32       = 122,  // n x 32 x i32
-
-      nxv1i64        = 123,  // n x  1 x i64
-      nxv2i64        = 124,  // n x  2 x i64
-      nxv4i64        = 125,  // n x  4 x i64
-      nxv8i64        = 126,  // n x  8 x i64
-      nxv16i64       = 127,  // n x 16 x i64
-      nxv32i64       = 128,  // n x 32 x i64
+      LAST_FIXEDLEN_VECTOR_VALUETYPE = v32f64,
+
+      nxv1i1         = 103,   // n x  1 x i1
+      nxv2i1         = 104,   // n x  2 x i1
+      nxv4i1         = 105,   // n x  4 x i1
+      nxv8i1         = 106,   // n x  8 x i1
+      nxv16i1        = 107,   // n x 16 x i1
+      nxv32i1        = 108,   // n x 32 x i1
+
+      nxv1i8         = 109,   // n x  1 x i8
+      nxv2i8         = 110,   // n x  2 x i8
+      nxv4i8         = 111,   // n x  4 x i8
+      nxv8i8         = 112,   // n x  8 x i8
+      nxv16i8        = 113,   // n x 16 x i8
+      nxv32i8        = 114,   // n x 32 x i8
+      nxv64i8        = 115,   // n x 64 x i8
+
+      nxv1i16        = 116,  // n x  1 x i16
+      nxv2i16        = 117,  // n x  2 x i16
+      nxv4i16        = 118,  // n x  4 x i16
+      nxv8i16        = 119,  // n x  8 x i16
+      nxv16i16       = 120,  // n x 16 x i16
+      nxv32i16       = 121,  // n x 32 x i16
+
+      nxv1i32        = 122,  // n x  1 x i32
+      nxv2i32        = 123,  // n x  2 x i32
+      nxv4i32        = 124,  // n x  4 x i32
+      nxv8i32        = 125,  // n x  8 x i32
+      nxv16i32       = 126,  // n x 16 x i32
+      nxv32i32       = 127,  // n x 32 x i32
+
+      nxv1i64        = 128,  // n x  1 x i64
+      nxv2i64        = 129,  // n x  2 x i64
+      nxv4i64        = 130,  // n x  4 x i64
+      nxv8i64        = 131,  // n x  8 x i64
+      nxv16i64       = 132,  // n x 16 x i64
+      nxv32i64       = 133,  // n x 32 x i64
 
       // EPIVR Masks
-      nxv16i4        =  129,   // n x 16 x i4
-      nxv32i2        =  130,   // n x 32 x i2
-      nxv64i1        =  131,   // n x 64 x i1
+      nxv16i4        =  134,   // n x 16 x i4
+      nxv32i2        =  135,   // n x 32 x i2
+      nxv64i1        =  136,   // n x 64 x i1
 
       FIRST_INTEGER_SCALABLE_VECTOR_VALUETYPE = nxv1i1,
       LAST_INTEGER_SCALABLE_VECTOR_VALUETYPE = nxv64i1,
 
-      nxv2f16        = 132,  // n x  2 x f16
-      nxv4f16        = 133,  // n x  4 x f16
-      nxv8f16        = 134,  // n x  8 x f16
-      nxv2bf16       = 135,  // n x  2 x bf16
-      nxv4bf16       = 136,  // n x  4 x bf16
-      nxv8bf16       = 137,  // n x  8 x bf16
-      nxv1f32        = 138,  // n x  1 x f32
-      nxv2f32        = 139,  // n x  2 x f32
-      nxv4f32        = 140,  // n x  4 x f32
-      nxv8f32        = 141,  // n x  8 x f32
-      nxv16f32       = 142,  // n x 16 x f32
-      nxv1f64        = 143,  // n x  1 x f64
-      nxv2f64        = 144,  // n x  2 x f64
-      nxv4f64        = 145,  // n x  4 x f64
-      nxv8f64        = 146,  // n x  8 x f64
-=======
-      LAST_FIXEDLEN_VECTOR_VALUETYPE = v32f64,
-
-      nxv1i1         = 101,   // n x  1 x i1
-      nxv2i1         = 102,   // n x  2 x i1
-      nxv4i1         = 103,   // n x  4 x i1
-      nxv8i1         = 104,   // n x  8 x i1
-      nxv16i1        = 105,   // n x 16 x i1
-      nxv32i1        = 106,   // n x 32 x i1
-
-      nxv1i8         = 107,   // n x  1 x i8
-      nxv2i8         = 108,   // n x  2 x i8
-      nxv4i8         = 109,   // n x  4 x i8
-      nxv8i8         = 110,   // n x  8 x i8
-      nxv16i8        = 111,   // n x 16 x i8
-      nxv32i8        = 112,   // n x 32 x i8
-
-      nxv1i16        = 113,  // n x  1 x i16
-      nxv2i16        = 114,  // n x  2 x i16
-      nxv4i16        = 115,  // n x  4 x i16
-      nxv8i16        = 116,  // n x  8 x i16
-      nxv16i16       = 117,  // n x 16 x i16
-      nxv32i16       = 118,  // n x 32 x i16
-
-      nxv1i32        = 119,  // n x  1 x i32
-      nxv2i32        = 120,  // n x  2 x i32
-      nxv4i32        = 121,  // n x  4 x i32
-      nxv8i32        = 122,  // n x  8 x i32
-      nxv16i32       = 123,  // n x 16 x i32
-      nxv32i32       = 124,  // n x 32 x i32
-
-      nxv1i64        = 125,  // n x  1 x i64
-      nxv2i64        = 126,  // n x  2 x i64
-      nxv4i64        = 127,  // n x  4 x i64
-      nxv8i64        = 128,  // n x  8 x i64
-      nxv16i64       = 129,  // n x 16 x i64
-      nxv32i64       = 130,  // n x 32 x i64
-
-      FIRST_INTEGER_SCALABLE_VECTOR_VALUETYPE = nxv1i1,
-      LAST_INTEGER_SCALABLE_VECTOR_VALUETYPE = nxv32i64,
-
-      nxv2f16        = 131,  // n x  2 x f16
-      nxv4f16        = 132,  // n x  4 x f16
-      nxv8f16        = 133,  // n x  8 x f16
-      nxv2bf16       = 134,  // n x  2 x bf16
-      nxv4bf16       = 135,  // n x  4 x bf16
-      nxv8bf16       = 136,  // n x  8 x bf16
-      nxv1f32        = 137,  // n x  1 x f32
-      nxv2f32        = 138,  // n x  2 x f32
-      nxv4f32        = 139,  // n x  4 x f32
-      nxv8f32        = 140,  // n x  8 x f32
-      nxv16f32       = 141,  // n x 16 x f32
-      nxv1f64        = 142,  // n x  1 x f64
-      nxv2f64        = 143,  // n x  2 x f64
-      nxv4f64        = 144,  // n x  4 x f64
-      nxv8f64        = 145,  // n x  8 x f64
->>>>>>> 4b437fcb
+      nxv2f16        = 137,  // n x  2 x f16
+      nxv4f16        = 138,  // n x  4 x f16
+      nxv8f16        = 139,  // n x  8 x f16
+      nxv2bf16       = 140,  // n x  2 x bf16
+      nxv4bf16       = 141,  // n x  4 x bf16
+      nxv8bf16       = 142,  // n x  8 x bf16
+      nxv1f32        = 143,  // n x  1 x f32
+      nxv2f32        = 144,  // n x  2 x f32
+      nxv4f32        = 145,  // n x  4 x f32
+      nxv8f32        = 146,  // n x  8 x f32
+      nxv16f32       = 147,  // n x 16 x f32
+      nxv1f64        = 148,  // n x  1 x f64
+      nxv2f64        = 149,  // n x  2 x f64
+      nxv4f64        = 150,  // n x  4 x f64
+      nxv8f64        = 151,  // n x  8 x f64
 
       FIRST_FP_SCALABLE_VECTOR_VALUETYPE = nxv2f16,
       LAST_FP_SCALABLE_VECTOR_VALUETYPE = nxv8f64,
@@ -320,37 +231,20 @@
       FIRST_VECTOR_VALUETYPE = v1i1,
       LAST_VECTOR_VALUETYPE  = nxv8f64,
 
-<<<<<<< HEAD
-      x86mmx         = 147,   // This is an X86 MMX value
-
-      Glue           = 148,   // This glues nodes together during pre-RA sched
-
-      isVoid         = 149,   // This has no value
-
-      Untyped        = 150,   // This value takes a register, but has
-                               // unspecified type.  The register class
-                               // will be determined by the opcode.
-
-      exnref         = 151,   // WebAssembly's exnref type
-
-      FIRST_VALUETYPE = 1,     // This is always the beginning of the list.
-      LAST_VALUETYPE = 152,   // This always remains at the end of the list.
-=======
-      x86mmx         = 146,   // This is an X86 MMX value
-
-      Glue           = 147,   // This glues nodes together during pre-RA sched
-
-      isVoid         = 148,   // This has no value
-
-      Untyped        = 149,   // This value takes a register, but has
+      x86mmx         = 152,   // This is an X86 MMX value
+
+      Glue           = 153,   // This glues nodes together during pre-RA sched
+
+      isVoid         = 154,   // This has no value
+
+      Untyped        = 155,   // This value takes a register, but has
                               // unspecified type.  The register class
                               // will be determined by the opcode.
 
-      exnref         = 150,   // WebAssembly's exnref type
+      exnref         = 156,   // WebAssembly's exnref type
 
       FIRST_VALUETYPE =  1,   // This is always the beginning of the list.
-      LAST_VALUETYPE = 151,   // This always remains at the end of the list.
->>>>>>> 4b437fcb
+      LAST_VALUETYPE = 157,   // This always remains at the end of the list.
 
       // This is the current maximum for LAST_VALUETYPE.
       // MVT::MAX_ALLOWED_VALUETYPE is used for asserts and to size bit vectors
@@ -728,14 +622,10 @@
       case v64i8:
       case v64i16:
       case v64i32:
-<<<<<<< HEAD
+      case v64f16:
+      case v64bf16:
       case v64f32:
       case nxv64i1: return 64;
-=======
-      case v64f16:
-      case v64bf16:
-      case v64f32: return 64;
->>>>>>> 4b437fcb
       case v32i1:
       case v32i8:
       case v32i16:

//===- Support/MachineValueType.h - Machine-Level types ---------*- C++ -*-===//
//
// Part of the LLVM Project, under the Apache License v2.0 with LLVM Exceptions.
// See https://llvm.org/LICENSE.txt for license information.
// SPDX-License-Identifier: Apache-2.0 WITH LLVM-exception
//
//===----------------------------------------------------------------------===//
//
// This file defines the set of machine-level target independent types which
// legal values in the code generator use.
//
//===----------------------------------------------------------------------===//

#ifndef LLVM_SUPPORT_MACHINEVALUETYPE_H
#define LLVM_SUPPORT_MACHINEVALUETYPE_H

#include "llvm/ADT/iterator_range.h"
#include "llvm/Support/ErrorHandling.h"
#include "llvm/Support/MathExtras.h"
#include "llvm/Support/TypeSize.h"
#include <cassert>

namespace llvm {

  class Type;

  /// Machine Value Type. Every type that is supported natively by some
  /// processor targeted by LLVM occurs here. This means that any legal value
  /// type can be represented by an MVT.
  class MVT {
  public:
    enum SimpleValueType : uint8_t {
      // Simple value types that aren't explicitly part of this enumeration
      // are considered extended value types.
      INVALID_SIMPLE_VALUE_TYPE = 0,

      // If you change this numbering, you must change the values in
      // ValueTypes.td as well!
      Other          =   1,   // This is a non-standard value
      i1             =   2,   // This is a 1 bit integer value
      i2             =   3,   // This is a 2 bit integer value
      i4             =   4,   // This is a 4 bit integer value
      i8             =   5,   // This is an 8 bit integer value
      i16            =   6,   // This is a 16 bit integer value
      i32            =   7,   // This is a 32 bit integer value
      i64            =   8,   // This is a 64 bit integer value
      i128           =   9,   // This is a 128 bit integer value

      FIRST_INTEGER_VALUETYPE = i1,
      LAST_INTEGER_VALUETYPE  = i128,

      f16            =   10,   // This is a 16 bit floating point value
      f32            =   11,   // This is a 32 bit floating point value
      f64            =   12,   // This is a 64 bit floating point value
      f80            =   13,   // This is a 80 bit floating point value
      f128           =   14,   // This is a 128 bit floating point value
      ppcf128        =   15,   // This is a PPC 128-bit floating point value

      FIRST_FP_VALUETYPE = f16,
      LAST_FP_VALUETYPE  = ppcf128,

      v1i1           =  16,   //    1 x i1
      v2i1           =  17,   //    2 x i1
      v4i1           =  18,   //    4 x i1
      v8i1           =  19,   //    8 x i1
      v16i1          =  20,   //   16 x i1
      v32i1          =  21,   //   32 x i1
      v64i1          =  22,   //   64 x i1
      v128i1         =  23,   //  128 x i1
      v256i1         =  24,   //  256 x i1
      v512i1         =  25,   //  512 x i1
      v1024i1        =  26,   // 1024 x i1

      v1i8           =  27,   //  1 x i8
      v2i8           =  28,   //  2 x i8
      v4i8           =  29,   //  4 x i8
      v8i8           =  30,   //  8 x i8
      v16i8          =  31,   // 16 x i8
      v32i8          =  32,   // 32 x i8
      v64i8          =  33,   // 64 x i8
      v128i8         =  34,   //128 x i8
      v256i8         =  35,   //256 x i8

      v1i16          =  36,   //  1 x i16
      v2i16          =  37,   //  2 x i16
      v3i16          =  38,   //  3 x i16
      v4i16          =  39,   //  4 x i16
      v8i16          =  40,   //  8 x i16
      v16i16         =  41,   // 16 x i16
      v32i16         =  42,   // 32 x i16
      v64i16         =  43,   // 64 x i16
      v128i16        =  44,   //128 x i16

      v1i32          =  45,   //    1 x i32
      v2i32          =  46,   //    2 x i32
      v3i32          =  47,   //    3 x i32
      v4i32          =  48,   //    4 x i32
      v5i32          =  49,   //    5 x i32
      v8i32          =  50,   //    8 x i32
      v16i32         =  51,   //   16 x i32
      v32i32         =  52,   //   32 x i32
      v64i32         =  53,   //   64 x i32
      v128i32        =  54,   //  128 x i32
      v256i32        =  55,   //  256 x i32
      v512i32        =  56,   //  512 x i32
      v1024i32       =  57,   // 1024 x i32
      v2048i32       =  58,   // 2048 x i32

      v1i64          =  59,   //  1 x i64
      v2i64          =  60,   //  2 x i64
      v4i64          =  61,   //  4 x i64
      v8i64          =  62,   //  8 x i64
      v16i64         =  63,   // 16 x i64
      v32i64         =  64,   // 32 x i64

      v1i128         =  65,   //  1 x i128

      FIRST_INTEGER_FIXEDLEN_VECTOR_VALUETYPE = v1i1,
      LAST_INTEGER_FIXEDLEN_VECTOR_VALUETYPE = v1i128,

<<<<<<< HEAD
      v2f16          =  66,   //    2 x f16
      v3f16          =  67,   //    3 x f16
      v4f16          =  68,   //    4 x f16
      v8f16          =  69,   //    8 x f16
      v16f16         =  70,   //   16 x f16
      v32f16         =  71,   //   32 x f16
      v1f32          =  72,   //    1 x f32
      v2f32          =  73,   //    2 x f32
      v3f32          =  74,   //    3 x f32
      v4f32          =  75,   //    4 x f32
      v5f32          =  76,   //    5 x f32
      v8f32          =  77,   //    8 x f32
      v16f32         =  78,   //   16 x f32
      v32f32         =  79,   //   32 x f32
      v64f32         =  80,   //   64 x f32
      v128f32        =  81,   //  128 x f32
      v256f32        =  82,   //  256 x f32
      v512f32        =  83,   //  512 x f32
      v1024f32       =  84,   // 1024 x f32
      v2048f32       =  85,   // 2048 x f32
      v1f64          =  86,   //    1 x f64
      v2f64          =  87,   //    2 x f64
      v4f64          =  88,   //    4 x f64
      v8f64          =  89,   //    8 x f64
=======
      v2f16          =  64,   //    2 x f16
      v3f16          =  65,   //    3 x f16
      v4f16          =  66,   //    4 x f16
      v8f16          =  67,   //    8 x f16
      v16f16         =  68,   //   16 x f16
      v32f16         =  69,   //   32 x f16
      v1f32          =  70,   //    1 x f32
      v2f32          =  71,   //    2 x f32
      v3f32          =  72,   //    3 x f32
      v4f32          =  73,   //    4 x f32
      v5f32          =  74,   //    5 x f32
      v8f32          =  75,   //    8 x f32
      v16f32         =  76,   //   16 x f32
      v32f32         =  77,   //   32 x f32
      v64f32         =  78,   //   64 x f32
      v128f32        =  79,   //  128 x f32
      v256f32        =  80,   //  256 x f32
      v512f32        =  81,   //  512 x f32
      v1024f32       =  82,   // 1024 x f32
      v2048f32       =  83,   // 2048 x f32
      v1f64          =  84,   //    1 x f64
      v2f64          =  85,   //    2 x f64
      v4f64          =  86,   //    4 x f64
      v8f64          =  87,   //    8 x f64
      v16f64         =  88,   //   16 x f64
>>>>>>> b4c8a4b7

      FIRST_FP_FIXEDLEN_VECTOR_VALUETYPE = v2f16,
      LAST_FP_FIXEDLEN_VECTOR_VALUETYPE = v16f64,

      FIRST_FIXEDLEN_VECTOR_VALUETYPE = v1i1,
<<<<<<< HEAD
      LAST_FIXEDLEN_VECTOR_VALUETYPE = v8f64,

      nxv1i1         =  90,   // n x  1 x i1
      nxv2i1         =  91,   // n x  2 x i1
      nxv4i1         =  92,   // n x  4 x i1
      nxv8i1         =  93,   // n x  8 x i1
      nxv16i1        =  94,   // n x 16 x i1
      nxv32i1        =  95,   // n x 32 x i1

      nxv1i8         =  96,   // n x  1 x i8
      nxv2i8         =  97,   // n x  2 x i8
      nxv4i8         =  98,   // n x  4 x i8
      nxv8i8         =  99,   // n x  8 x i8
      nxv16i8        =  100,   // n x 16 x i8
      nxv32i8        =  101,   // n x 32 x i8

      nxv1i16        =  102,  // n x  1 x i16
      nxv2i16        =  103,  // n x  2 x i16
      nxv4i16        =  104,  // n x  4 x i16
      nxv8i16        =  105,  // n x  8 x i16
      nxv16i16       =  106,  // n x 16 x i16
      nxv32i16       =  107,  // n x 32 x i16

      nxv1i32        =  108,  // n x  1 x i32
      nxv2i32        =  109,  // n x  2 x i32
      nxv4i32        =  110,  // n x  4 x i32
      nxv8i32        =  111,  // n x  8 x i32
      nxv16i32       =  112,  // n x 16 x i32
      nxv32i32       =  113,  // n x 32 x i32

      nxv1i64        =  114,  // n x  1 x i64
      nxv2i64        =  115,  // n x  2 x i64
      nxv4i64        =  116,  // n x  4 x i64
      nxv8i64        =  117,  // n x  8 x i64
      nxv16i64       =  118,  // n x 16 x i64
      nxv32i64       =  119,  // n x 32 x i64

      // EPIVR Masks
      nxv16i4        =  120,   // n x 16 x i4
      nxv32i2        =  121,   // n x 32 x i2
      nxv64i1        =  122,   // n x 64 x i1

      FIRST_INTEGER_SCALABLE_VECTOR_VALUETYPE = nxv1i1,
      LAST_INTEGER_SCALABLE_VECTOR_VALUETYPE = nxv64i1,

      nxv2f16        =  123,  // n x  2 x f16
      nxv4f16        =  124,  // n x  4 x f16
      nxv8f16        =  125,  // n x  8 x f16
      nxv1f32        =  126,  // n x  1 x f32
      nxv2f32        =  127,  // n x  2 x f32
      nxv4f32        =  128,  // n x  4 x f32
      nxv8f32        =  129,  // n x  8 x f32
      nxv16f32       =  130,  // n x 16 x f32
      nxv1f64        =  131,  // n x  1 x f64
      nxv2f64        =  132,  // n x  2 x f64
      nxv4f64        =  133,  // n x  4 x f64
      nxv8f64        =  134,  // n x  8 x f64
=======
      LAST_FIXEDLEN_VECTOR_VALUETYPE = v16f64,

      nxv1i1         =  89,   // n x  1 x i1
      nxv2i1         =  90,   // n x  2 x i1
      nxv4i1         =  91,   // n x  4 x i1
      nxv8i1         =  92,   // n x  8 x i1
      nxv16i1        =  93,   // n x 16 x i1
      nxv32i1        =  94,   // n x 32 x i1

      nxv1i8         =  95,   // n x  1 x i8
      nxv2i8         =  96,   // n x  2 x i8
      nxv4i8         =  97,   // n x  4 x i8
      nxv8i8         =  98,   // n x  8 x i8
      nxv16i8        =  99,   // n x 16 x i8
      nxv32i8        =  100,  // n x 32 x i8

      nxv1i16        =  101,  // n x  1 x i16
      nxv2i16        =  102,  // n x  2 x i16
      nxv4i16        =  103,  // n x  4 x i16
      nxv8i16        =  104,  // n x  8 x i16
      nxv16i16       =  105,  // n x 16 x i16
      nxv32i16       =  106,  // n x 32 x i16

      nxv1i32        =  107,  // n x  1 x i32
      nxv2i32        =  108,  // n x  2 x i32
      nxv4i32        =  109,  // n x  4 x i32
      nxv8i32        =  110,  // n x  8 x i32
      nxv16i32       =  111,  // n x 16 x i32
      nxv32i32       =  112,  // n x 32 x i32

      nxv1i64        =  113,  // n x  1 x i64
      nxv2i64        =  114,  // n x  2 x i64
      nxv4i64        =  115,  // n x  4 x i64
      nxv8i64        =  116,  // n x  8 x i64
      nxv16i64       =  117,  // n x 16 x i64
      nxv32i64       =  118,  // n x 32 x i64

      FIRST_INTEGER_SCALABLE_VECTOR_VALUETYPE = nxv1i1,
      LAST_INTEGER_SCALABLE_VECTOR_VALUETYPE = nxv32i64,

      nxv2f16        =  119,  // n x  2 x f16
      nxv4f16        =  120,  // n x  4 x f16
      nxv8f16        =  121,  // n x  8 x f16
      nxv1f32        =  122,  // n x  1 x f32
      nxv2f32        =  123,  // n x  2 x f32
      nxv4f32        =  124,  // n x  4 x f32
      nxv8f32        =  125,  // n x  8 x f32
      nxv16f32       =  126,  // n x 16 x f32
      nxv1f64        =  127,  // n x  1 x f64
      nxv2f64        =  128,  // n x  2 x f64
      nxv4f64        =  129,  // n x  4 x f64
      nxv8f64        =  130,  // n x  8 x f64
>>>>>>> b4c8a4b7

      FIRST_FP_SCALABLE_VECTOR_VALUETYPE = nxv2f16,
      LAST_FP_SCALABLE_VECTOR_VALUETYPE = nxv8f64,

      FIRST_SCALABLE_VECTOR_VALUETYPE = nxv1i1,
      LAST_SCALABLE_VECTOR_VALUETYPE = nxv8f64,

      FIRST_VECTOR_VALUETYPE = v1i1,
      LAST_VECTOR_VALUETYPE  = nxv8f64,

<<<<<<< HEAD
      x86mmx         =  135,   // This is an X86 MMX value

      Glue           =  136,   // This glues nodes together during pre-RA sched

      isVoid         =  137,   // This has no value

      Untyped        =  138,   // This value takes a register, but has
                               // unspecified type.  The register class
                               // will be determined by the opcode.

      exnref         =  139,   // WebAssembly's exnref type

      FIRST_VALUETYPE = 1,     // This is always the beginning of the list.
      LAST_VALUETYPE =  140,   // This always remains at the end of the list.
=======
      x86mmx         =  131,   // This is an X86 MMX value

      Glue           =  132,   // This glues nodes together during pre-RA sched

      isVoid         =  133,   // This has no value

      Untyped        =  134,   // This value takes a register, but has
                               // unspecified type.  The register class
                               // will be determined by the opcode.

      exnref         =  135,   // WebAssembly's exnref type

      FIRST_VALUETYPE = 1,     // This is always the beginning of the list.
      LAST_VALUETYPE =  136,   // This always remains at the end of the list.
>>>>>>> b4c8a4b7

      // This is the current maximum for LAST_VALUETYPE.
      // MVT::MAX_ALLOWED_VALUETYPE is used for asserts and to size bit vectors
      // This value must be a multiple of 32.
      MAX_ALLOWED_VALUETYPE = 160,

      // A value of type llvm::TokenTy
      token          = 248,

      // This is MDNode or MDString.
      Metadata       = 249,

      // An int value the size of the pointer of the current
      // target to any address space. This must only be used internal to
      // tblgen. Other than for overloading, we treat iPTRAny the same as iPTR.
      iPTRAny        = 250,

      // A vector with any length and element size. This is used
      // for intrinsics that have overloadings based on vector types.
      // This is only for tblgen's consumption!
      vAny           = 251,

      // Any floating-point or vector floating-point value. This is used
      // for intrinsics that have overloadings based on floating-point types.
      // This is only for tblgen's consumption!
      fAny           = 252,

      // An integer or vector integer value of any bit width. This is
      // used for intrinsics that have overloadings based on integer bit widths.
      // This is only for tblgen's consumption!
      iAny           = 253,

      // An int value the size of the pointer of the current
      // target.  This should only be used internal to tblgen!
      iPTR           = 254,

      // Any type. This is used for intrinsics that have overloadings.
      // This is only for tblgen's consumption!
      Any            = 255
    };

    SimpleValueType SimpleTy = INVALID_SIMPLE_VALUE_TYPE;

    constexpr MVT() = default;
    constexpr MVT(SimpleValueType SVT) : SimpleTy(SVT) {}

    bool operator>(const MVT& S)  const { return SimpleTy >  S.SimpleTy; }
    bool operator<(const MVT& S)  const { return SimpleTy <  S.SimpleTy; }
    bool operator==(const MVT& S) const { return SimpleTy == S.SimpleTy; }
    bool operator!=(const MVT& S) const { return SimpleTy != S.SimpleTy; }
    bool operator>=(const MVT& S) const { return SimpleTy >= S.SimpleTy; }
    bool operator<=(const MVT& S) const { return SimpleTy <= S.SimpleTy; }

    /// Return true if this is a valid simple valuetype.
    bool isValid() const {
      return (SimpleTy >= MVT::FIRST_VALUETYPE &&
              SimpleTy < MVT::LAST_VALUETYPE);
    }

    /// Return true if this is a FP or a vector FP type.
    bool isFloatingPoint() const {
      return ((SimpleTy >= MVT::FIRST_FP_VALUETYPE &&
               SimpleTy <= MVT::LAST_FP_VALUETYPE) ||
              (SimpleTy >= MVT::FIRST_FP_FIXEDLEN_VECTOR_VALUETYPE &&
               SimpleTy <= MVT::LAST_FP_FIXEDLEN_VECTOR_VALUETYPE) ||
              (SimpleTy >= MVT::FIRST_FP_SCALABLE_VECTOR_VALUETYPE &&
               SimpleTy <= MVT::LAST_FP_SCALABLE_VECTOR_VALUETYPE));
    }

    /// Return true if this is an integer or a vector integer type.
    bool isInteger() const {
      return ((SimpleTy >= MVT::FIRST_INTEGER_VALUETYPE &&
               SimpleTy <= MVT::LAST_INTEGER_VALUETYPE) ||
              (SimpleTy >= MVT::FIRST_INTEGER_FIXEDLEN_VECTOR_VALUETYPE &&
               SimpleTy <= MVT::LAST_INTEGER_FIXEDLEN_VECTOR_VALUETYPE) ||
              (SimpleTy >= MVT::FIRST_INTEGER_SCALABLE_VECTOR_VALUETYPE &&
               SimpleTy <= MVT::LAST_INTEGER_SCALABLE_VECTOR_VALUETYPE));
    }

    /// Return true if this is an integer, not including vectors.
    bool isScalarInteger() const {
      return (SimpleTy >= MVT::FIRST_INTEGER_VALUETYPE &&
              SimpleTy <= MVT::LAST_INTEGER_VALUETYPE);
    }

    /// Return true if this is a vector value type.
    bool isVector() const {
      return (SimpleTy >= MVT::FIRST_VECTOR_VALUETYPE &&
              SimpleTy <= MVT::LAST_VECTOR_VALUETYPE);
    }

    /// Return true if this is a vector value type where the
    /// runtime length is machine dependent
    bool isScalableVector() const {
      return (SimpleTy >= MVT::FIRST_SCALABLE_VECTOR_VALUETYPE &&
              SimpleTy <= MVT::LAST_SCALABLE_VECTOR_VALUETYPE);
    }

    bool isFixedLengthVector() const {
      return (SimpleTy >= MVT::FIRST_FIXEDLEN_VECTOR_VALUETYPE &&
              SimpleTy <= MVT::LAST_FIXEDLEN_VECTOR_VALUETYPE);
    }

    /// Return true if this is a 16-bit vector type.
    bool is16BitVector() const {
      return (SimpleTy == MVT::v2i8  || SimpleTy == MVT::v1i16 ||
              SimpleTy == MVT::v16i1);
    }

    /// Return true if this is a 32-bit vector type.
    bool is32BitVector() const {
      return (SimpleTy == MVT::v32i1 || SimpleTy == MVT::v4i8  ||
              SimpleTy == MVT::v2i16 || SimpleTy == MVT::v1i32 ||
              SimpleTy == MVT::v2f16 || SimpleTy == MVT::v1f32);
    }

    /// Return true if this is a 64-bit vector type.
    bool is64BitVector() const {
      return (SimpleTy == MVT::v64i1 || SimpleTy == MVT::v8i8  ||
              SimpleTy == MVT::v4i16 || SimpleTy == MVT::v2i32 ||
              SimpleTy == MVT::v1i64 || SimpleTy == MVT::v4f16 ||
              SimpleTy == MVT::v2f32 || SimpleTy == MVT::v1f64);
    }

    /// Return true if this is a 128-bit vector type.
    bool is128BitVector() const {
      return (SimpleTy == MVT::v128i1 || SimpleTy == MVT::v16i8  ||
              SimpleTy == MVT::v8i16  || SimpleTy == MVT::v4i32  ||
              SimpleTy == MVT::v2i64  || SimpleTy == MVT::v1i128 ||
              SimpleTy == MVT::v8f16  || SimpleTy == MVT::v4f32  ||
              SimpleTy == MVT::v2f64);
    }

    /// Return true if this is a 256-bit vector type.
    bool is256BitVector() const {
      return (SimpleTy == MVT::v16f16 || SimpleTy == MVT::v8f32 ||
              SimpleTy == MVT::v4f64  || SimpleTy == MVT::v32i8 ||
              SimpleTy == MVT::v16i16 || SimpleTy == MVT::v8i32 ||
              SimpleTy == MVT::v4i64  || SimpleTy == MVT::v256i1);
    }

    /// Return true if this is a 512-bit vector type.
    bool is512BitVector() const {
      return (SimpleTy == MVT::v32f16 || SimpleTy == MVT::v16f32 ||
              SimpleTy == MVT::v8f64  || SimpleTy == MVT::v512i1 ||
              SimpleTy == MVT::v64i8  || SimpleTy == MVT::v32i16 ||
              SimpleTy == MVT::v16i32 || SimpleTy == MVT::v8i64);
    }

    /// Return true if this is a 1024-bit vector type.
    bool is1024BitVector() const {
      return (SimpleTy == MVT::v1024i1 || SimpleTy == MVT::v128i8 ||
              SimpleTy == MVT::v64i16  || SimpleTy == MVT::v32i32 ||
              SimpleTy == MVT::v16i64  || SimpleTy == MVT::v16f64);
    }

    /// Return true if this is a 2048-bit vector type.
    bool is2048BitVector() const {
      return (SimpleTy == MVT::v256i8 || SimpleTy == MVT::v128i16 ||
              SimpleTy == MVT::v64i32 || SimpleTy == MVT::v32i64);
    }

    /// Return true if this is an overloaded type for TableGen.
    bool isOverloaded() const {
      return (SimpleTy == MVT::Any || SimpleTy == MVT::iAny ||
              SimpleTy == MVT::fAny || SimpleTy == MVT::vAny ||
              SimpleTy == MVT::iPTRAny);
    }

    /// Return a VT for a vector type with the same element type but
    /// half the number of elements.
    MVT getHalfNumVectorElementsVT() const {
      MVT EltVT = getVectorElementType();
      auto EltCnt = getVectorElementCount();
      assert(!(EltCnt.Min & 1) && "Splitting vector, but not in half!");
      return getVectorVT(EltVT, EltCnt / 2);
    }

    /// Returns true if the given vector is a power of 2.
    bool isPow2VectorType() const {
      unsigned NElts = getVectorNumElements();
      return !(NElts & (NElts - 1));
    }

    /// Widens the length of the given vector MVT up to the nearest power of 2
    /// and returns that type.
    MVT getPow2VectorType() const {
      if (isPow2VectorType())
        return *this;

      unsigned NElts = getVectorNumElements();
      unsigned Pow2NElts = 1 << Log2_32_Ceil(NElts);
      return MVT::getVectorVT(getVectorElementType(), Pow2NElts);
    }

    /// If this is a vector, return the element type, otherwise return this.
    MVT getScalarType() const {
      return isVector() ? getVectorElementType() : *this;
    }

    MVT getVectorElementType() const {
      switch (SimpleTy) {
      default:
        llvm_unreachable("Not a vector MVT!");
      case v1i1:
      case v2i1:
      case v4i1:
      case v8i1:
      case v16i1:
      case v32i1:
      case v64i1:
      case v128i1:
      case v256i1:
      case v512i1:
      case v1024i1:
      case nxv1i1:
      case nxv2i1:
      case nxv4i1:
      case nxv8i1:
      case nxv16i1:
      case nxv32i1:
      case nxv64i1: return i1;
      case nxv32i2: return i2;
      case nxv16i4: return i4;
      case v1i8:
      case v2i8:
      case v4i8:
      case v8i8:
      case v16i8:
      case v32i8:
      case v64i8:
      case v128i8:
      case v256i8:
      case nxv1i8:
      case nxv2i8:
      case nxv4i8:
      case nxv8i8:
      case nxv16i8:
      case nxv32i8: return i8;
      case v1i16:
      case v2i16:
      case v3i16:
      case v4i16:
      case v8i16:
      case v16i16:
      case v32i16:
      case v64i16:
      case v128i16:
      case nxv1i16:
      case nxv2i16:
      case nxv4i16:
      case nxv8i16:
      case nxv16i16:
      case nxv32i16: return i16;
      case v1i32:
      case v2i32:
      case v3i32:
      case v4i32:
      case v5i32:
      case v8i32:
      case v16i32:
      case v32i32:
      case v64i32:
      case v128i32:
      case v256i32:
      case v512i32:
      case v1024i32:
      case v2048i32:
      case nxv1i32:
      case nxv2i32:
      case nxv4i32:
      case nxv8i32:
      case nxv16i32:
      case nxv32i32: return i32;
      case v1i64:
      case v2i64:
      case v4i64:
      case v8i64:
      case v16i64:
      case v32i64:
      case nxv1i64:
      case nxv2i64:
      case nxv4i64:
      case nxv8i64:
      case nxv16i64:
      case nxv32i64: return i64;
      case v1i128: return i128;
      case v2f16:
      case v3f16:
      case v4f16:
      case v8f16:
      case v16f16:
      case v32f16:
      case nxv2f16:
      case nxv4f16:
      case nxv8f16: return f16;
      case v1f32:
      case v2f32:
      case v3f32:
      case v4f32:
      case v5f32:
      case v8f32:
      case v16f32:
      case v32f32:
      case v64f32:
      case v128f32:
      case v256f32:
      case v512f32:
      case v1024f32:
      case v2048f32:
      case nxv1f32:
      case nxv2f32:
      case nxv4f32:
      case nxv8f32:
      case nxv16f32: return f32;
      case v1f64:
      case v2f64:
      case v4f64:
      case v8f64:
      case v16f64:
      case nxv1f64:
      case nxv2f64:
      case nxv4f64:
      case nxv8f64: return f64;
      }
    }

    unsigned getVectorNumElements() const {
      switch (SimpleTy) {
      default:
        llvm_unreachable("Not a vector MVT!");
      case v2048i32:
      case v2048f32: return 2048;
      case v1024i1:
      case v1024i32:
      case v1024f32: return 1024;
      case v512i1:
      case v512i32:
      case v512f32: return 512;
      case v256i1:
      case v256i8:
      case v256i32:
      case v256f32: return 256;
      case v128i1:
      case v128i8:
      case v128i16:
      case v128i32:
      case v128f32: return 128;
      case v64i1:
      case v64i8:
      case v64i16:
      case v64i32:
      case v64f32:
      case nxv64i1: return 64;
      case v32i1:
      case v32i8:
      case v32i16:
      case v32i32:
      case v32i64:
      case v32f16:
      case v32f32:
      case nxv32i1:
      case nxv32i2:
      case nxv32i8:
      case nxv32i16:
      case nxv32i32:
      case nxv32i64: return 32;
      case v16i1:
      case v16i8:
      case v16i16:
      case v16i32:
      case v16i64:
      case v16f16:
      case v16f32:
      case v16f64:
      case nxv16i1:
      case nxv16i4:
      case nxv16i8:
      case nxv16i16:
      case nxv16i32:
      case nxv16i64:
      case nxv16f32: return 16;
      case v8i1:
      case v8i8:
      case v8i16:
      case v8i32:
      case v8i64:
      case v8f16:
      case v8f32:
      case v8f64:
      case nxv8i1:
      case nxv8i8:
      case nxv8i16:
      case nxv8i32:
      case nxv8i64:
      case nxv8f16:
      case nxv8f32:
      case nxv8f64: return 8;
      case v5i32:
      case v5f32: return 5;
      case v4i1:
      case v4i8:
      case v4i16:
      case v4i32:
      case v4i64:
      case v4f16:
      case v4f32:
      case v4f64:
      case nxv4i1:
      case nxv4i8:
      case nxv4i16:
      case nxv4i32:
      case nxv4i64:
      case nxv4f16:
      case nxv4f32:
      case nxv4f64: return 4;
      case v3i16:
      case v3i32:
      case v3f16:
      case v3f32: return 3;
      case v2i1:
      case v2i8:
      case v2i16:
      case v2i32:
      case v2i64:
      case v2f16:
      case v2f32:
      case v2f64:
      case nxv2i1:
      case nxv2i8:
      case nxv2i16:
      case nxv2i32:
      case nxv2i64:
      case nxv2f16:
      case nxv2f32:
      case nxv2f64: return 2;
      case v1i1:
      case v1i8:
      case v1i16:
      case v1i32:
      case v1i64:
      case v1i128:
      case v1f32:
      case v1f64:
      case nxv1i1:
      case nxv1i8:
      case nxv1i16:
      case nxv1i32:
      case nxv1i64:
      case nxv1f32:
      case nxv1f64: return 1;
      }
    }

    ElementCount getVectorElementCount() const {
      return { getVectorNumElements(), isScalableVector() };
    }

    /// Returns the size of the specified MVT in bits.
    ///
    /// If the value type is a scalable vector type, the scalable property will
    /// be set and the runtime size will be a positive integer multiple of the
    /// base size.
    TypeSize getSizeInBits() const {
      switch (SimpleTy) {
      default:
        llvm_unreachable("getSizeInBits called on extended MVT.");
      case Other:
        llvm_unreachable("Value type is non-standard value, Other.");
      case iPTR:
        llvm_unreachable("Value type size is target-dependent. Ask TLI.");
      case iPTRAny:
      case iAny:
      case fAny:
      case vAny:
      case Any:
        llvm_unreachable("Value type is overloaded.");
      case token:
        llvm_unreachable("Token type is a sentinel that cannot be used "
                         "in codegen and has no size");
      case Metadata:
        llvm_unreachable("Value type is metadata.");
      case i1:
      case v1i1: return TypeSize::Fixed(1);
      case nxv1i1: return TypeSize::Scalable(1);
      case i2:
      case v2i1: return TypeSize::Fixed(2);
      case nxv2i1: return TypeSize::Scalable(2);
      case i4:
      case v4i1: return TypeSize::Fixed(4);
      case nxv4i1: return TypeSize::Scalable(4);
      case i8  :
      case v1i8:
      case v8i1: return TypeSize::Fixed(8);
      case nxv1i8:
      case nxv8i1: return TypeSize::Scalable(8);
      case i16 :
      case f16:
      case v16i1:
      case v2i8:
      case v1i16: return TypeSize::Fixed(16);
      case nxv16i1:
      case nxv2i8:
      case nxv1i16: return TypeSize::Scalable(16);
      case f32 :
      case i32 :
      case v32i1:
      case v4i8:
      case v2i16:
      case v2f16:
      case v1f32:
      case v1i32: return TypeSize::Fixed(32);
      case nxv32i1:
      case nxv4i8:
      case nxv2i16:
      case nxv1i32:
      case nxv2f16:
      case nxv1f32: return TypeSize::Scalable(32);
      case v3i16:
      case v3f16: return TypeSize::Fixed(48);
      case x86mmx:
      case f64 :
      case i64 :
      case v64i1:
      case v8i8:
      case v4i16:
      case v2i32:
      case v1i64:
      case v4f16:
      case v2f32:
      case v1f64: return TypeSize::Fixed(64);
      case nxv64i1:
      case nxv32i2:
      case nxv16i4:
      case nxv8i8:
      case nxv4i16:
      case nxv2i32:
      case nxv1i64:
      case nxv4f16:
      case nxv2f32:
      case nxv1f64: return TypeSize::Scalable(64);
      case f80 :  return TypeSize::Fixed(80);
      case v3i32:
      case v3f32: return TypeSize::Fixed(96);
      case f128:
      case ppcf128:
      case i128:
      case v128i1:
      case v16i8:
      case v8i16:
      case v4i32:
      case v2i64:
      case v1i128:
      case v8f16:
      case v4f32:
      case v2f64: return TypeSize::Fixed(128);
      case nxv16i8:
      case nxv8i16:
      case nxv4i32:
      case nxv2i64:
      case nxv8f16:
      case nxv4f32:
      case nxv2f64: return TypeSize::Scalable(128);
      case v5i32:
      case v5f32: return TypeSize::Fixed(160);
      case v256i1:
      case v32i8:
      case v16i16:
      case v8i32:
      case v4i64:
      case v16f16:
      case v8f32:
      case v4f64: return TypeSize::Fixed(256);
      case nxv32i8:
      case nxv16i16:
      case nxv8i32:
      case nxv4i64:
      case nxv8f32:
      case nxv4f64: return TypeSize::Scalable(256);
      case v512i1:
      case v64i8:
      case v32i16:
      case v16i32:
      case v8i64:
      case v32f16:
      case v16f32:
      case v8f64: return TypeSize::Fixed(512);
      case nxv32i16:
      case nxv16i32:
      case nxv8i64:
      case nxv16f32:
      case nxv8f64: return TypeSize::Scalable(512);
      case v1024i1:
      case v128i8:
      case v64i16:
      case v32i32:
      case v16i64:
      case v16f64:
      case v32f32: return TypeSize::Fixed(1024);
      case nxv32i32:
      case nxv16i64: return TypeSize::Scalable(1024);
      case v256i8:
      case v128i16:
      case v64i32:
      case v32i64:
      case v64f32: return TypeSize::Fixed(2048);
      case nxv32i64: return TypeSize::Scalable(2048);
      case v128i32:
      case v128f32:  return TypeSize::Fixed(4096);
      case v256i32:
      case v256f32:  return TypeSize::Fixed(8192);
      case v512i32:
      case v512f32:  return TypeSize::Fixed(16384);
      case v1024i32:
      case v1024f32:  return TypeSize::Fixed(32768);
      case v2048i32:
      case v2048f32:  return TypeSize::Fixed(65536);
      case exnref: return TypeSize::Fixed(0); // opaque type
      }
    }

    TypeSize getScalarSizeInBits() const {
      return getScalarType().getSizeInBits();
    }

    /// Return the number of bytes overwritten by a store of the specified value
    /// type.
    ///
    /// If the value type is a scalable vector type, the scalable property will
    /// be set and the runtime size will be a positive integer multiple of the
    /// base size.
    TypeSize getStoreSize() const {
      TypeSize BaseSize = getSizeInBits();
      return {(BaseSize.getKnownMinSize() + 7) / 8, BaseSize.isScalable()};
    }

    /// Return the number of bits overwritten by a store of the specified value
    /// type.
    ///
    /// If the value type is a scalable vector type, the scalable property will
    /// be set and the runtime size will be a positive integer multiple of the
    /// base size.
    TypeSize getStoreSizeInBits() const {
      return getStoreSize() * 8;
    }

    /// Returns true if the number of bits for the type is a multiple of an
    /// 8-bit byte.
    bool isByteSized() const {
      return getSizeInBits().isByteSized();
    }

    /// Return true if this has more bits than VT.
    bool bitsGT(MVT VT) const {
      return getSizeInBits() > VT.getSizeInBits();
    }

    /// Return true if this has no less bits than VT.
    bool bitsGE(MVT VT) const {
      return getSizeInBits() >= VT.getSizeInBits();
    }

    /// Return true if this has less bits than VT.
    bool bitsLT(MVT VT) const {
      return getSizeInBits() < VT.getSizeInBits();
    }

    /// Return true if this has no more bits than VT.
    bool bitsLE(MVT VT) const {
      return getSizeInBits() <= VT.getSizeInBits();
    }

    static MVT getFloatingPointVT(unsigned BitWidth) {
      switch (BitWidth) {
      default:
        llvm_unreachable("Bad bit width!");
      case 16:
        return MVT::f16;
      case 32:
        return MVT::f32;
      case 64:
        return MVT::f64;
      case 80:
        return MVT::f80;
      case 128:
        return MVT::f128;
      }
    }

    static MVT getIntegerVT(unsigned BitWidth) {
      switch (BitWidth) {
      default:
        return (MVT::SimpleValueType)(MVT::INVALID_SIMPLE_VALUE_TYPE);
      case 1:
        return MVT::i1;
      case 2:
        return MVT::i2;
      case 4:
        return MVT::i4;
      case 8:
        return MVT::i8;
      case 16:
        return MVT::i16;
      case 32:
        return MVT::i32;
      case 64:
        return MVT::i64;
      case 128:
        return MVT::i128;
      }
    }

    static MVT getVectorVT(MVT VT, unsigned NumElements) {
      switch (VT.SimpleTy) {
      default:
        break;
      case MVT::i1:
        if (NumElements == 1)    return MVT::v1i1;
        if (NumElements == 2)    return MVT::v2i1;
        if (NumElements == 4)    return MVT::v4i1;
        if (NumElements == 8)    return MVT::v8i1;
        if (NumElements == 16)   return MVT::v16i1;
        if (NumElements == 32)   return MVT::v32i1;
        if (NumElements == 64)   return MVT::v64i1;
        if (NumElements == 128)  return MVT::v128i1;
        if (NumElements == 256)  return MVT::v256i1;
        if (NumElements == 512)  return MVT::v512i1;
        if (NumElements == 1024) return MVT::v1024i1;
        break;
      case MVT::i8:
        if (NumElements == 1)   return MVT::v1i8;
        if (NumElements == 2)   return MVT::v2i8;
        if (NumElements == 4)   return MVT::v4i8;
        if (NumElements == 8)   return MVT::v8i8;
        if (NumElements == 16)  return MVT::v16i8;
        if (NumElements == 32)  return MVT::v32i8;
        if (NumElements == 64)  return MVT::v64i8;
        if (NumElements == 128) return MVT::v128i8;
        if (NumElements == 256) return MVT::v256i8;
        break;
      case MVT::i16:
        if (NumElements == 1)   return MVT::v1i16;
        if (NumElements == 2)   return MVT::v2i16;
        if (NumElements == 3)   return MVT::v3i16;
        if (NumElements == 4)   return MVT::v4i16;
        if (NumElements == 8)   return MVT::v8i16;
        if (NumElements == 16)  return MVT::v16i16;
        if (NumElements == 32)  return MVT::v32i16;
        if (NumElements == 64)  return MVT::v64i16;
        if (NumElements == 128) return MVT::v128i16;
        break;
      case MVT::i32:
        if (NumElements == 1)    return MVT::v1i32;
        if (NumElements == 2)    return MVT::v2i32;
        if (NumElements == 3)    return MVT::v3i32;
        if (NumElements == 4)    return MVT::v4i32;
        if (NumElements == 5)    return MVT::v5i32;
        if (NumElements == 8)    return MVT::v8i32;
        if (NumElements == 16)   return MVT::v16i32;
        if (NumElements == 32)   return MVT::v32i32;
        if (NumElements == 64)   return MVT::v64i32;
        if (NumElements == 128)  return MVT::v128i32;
        if (NumElements == 256)  return MVT::v256i32;
        if (NumElements == 512)  return MVT::v512i32;
        if (NumElements == 1024) return MVT::v1024i32;
        if (NumElements == 2048) return MVT::v2048i32;
        break;
      case MVT::i64:
        if (NumElements == 1)  return MVT::v1i64;
        if (NumElements == 2)  return MVT::v2i64;
        if (NumElements == 4)  return MVT::v4i64;
        if (NumElements == 8)  return MVT::v8i64;
        if (NumElements == 16) return MVT::v16i64;
        if (NumElements == 32) return MVT::v32i64;
        break;
      case MVT::i128:
        if (NumElements == 1)  return MVT::v1i128;
        break;
      case MVT::f16:
        if (NumElements == 2)  return MVT::v2f16;
        if (NumElements == 3)  return MVT::v3f16;
        if (NumElements == 4)  return MVT::v4f16;
        if (NumElements == 8)  return MVT::v8f16;
        if (NumElements == 16) return MVT::v16f16;
        if (NumElements == 32) return MVT::v32f16;
        break;
      case MVT::f32:
        if (NumElements == 1)    return MVT::v1f32;
        if (NumElements == 2)    return MVT::v2f32;
        if (NumElements == 3)    return MVT::v3f32;
        if (NumElements == 4)    return MVT::v4f32;
        if (NumElements == 5)    return MVT::v5f32;
        if (NumElements == 8)    return MVT::v8f32;
        if (NumElements == 16)   return MVT::v16f32;
        if (NumElements == 32)   return MVT::v32f32;
        if (NumElements == 64)   return MVT::v64f32;
        if (NumElements == 128)  return MVT::v128f32;
        if (NumElements == 256)  return MVT::v256f32;
        if (NumElements == 512)  return MVT::v512f32;
        if (NumElements == 1024) return MVT::v1024f32;
        if (NumElements == 2048) return MVT::v2048f32;
        break;
      case MVT::f64:
        if (NumElements == 1)  return MVT::v1f64;
        if (NumElements == 2)  return MVT::v2f64;
        if (NumElements == 4)  return MVT::v4f64;
        if (NumElements == 8)  return MVT::v8f64;
        if (NumElements == 16) return MVT::v16f64;
        break;
      }
      return (MVT::SimpleValueType)(MVT::INVALID_SIMPLE_VALUE_TYPE);
    }

    static MVT getScalableVectorVT(MVT VT, unsigned NumElements) {
      switch(VT.SimpleTy) {
        default:
          break;
        case MVT::i1:
          if (NumElements == 1)  return MVT::nxv1i1;
          if (NumElements == 2)  return MVT::nxv2i1;
          if (NumElements == 4)  return MVT::nxv4i1;
          if (NumElements == 8)  return MVT::nxv8i1;
          if (NumElements == 16) return MVT::nxv16i1;
          if (NumElements == 32) return MVT::nxv32i1;
          if (NumElements == 64) return MVT::nxv64i1;
          break;
        case MVT::i2:
          if (NumElements == 32) return MVT::nxv32i2;
          break;
        case MVT::i4:
          if (NumElements == 16) return MVT::nxv16i4;
          break;
        case MVT::i8:
          if (NumElements == 1)  return MVT::nxv1i8;
          if (NumElements == 2)  return MVT::nxv2i8;
          if (NumElements == 4)  return MVT::nxv4i8;
          if (NumElements == 8)  return MVT::nxv8i8;
          if (NumElements == 16) return MVT::nxv16i8;
          if (NumElements == 32) return MVT::nxv32i8;
          break;
        case MVT::i16:
          if (NumElements == 1)  return MVT::nxv1i16;
          if (NumElements == 2)  return MVT::nxv2i16;
          if (NumElements == 4)  return MVT::nxv4i16;
          if (NumElements == 8)  return MVT::nxv8i16;
          if (NumElements == 16) return MVT::nxv16i16;
          if (NumElements == 32) return MVT::nxv32i16;
          break;
        case MVT::i32:
          if (NumElements == 1)  return MVT::nxv1i32;
          if (NumElements == 2)  return MVT::nxv2i32;
          if (NumElements == 4)  return MVT::nxv4i32;
          if (NumElements == 8)  return MVT::nxv8i32;
          if (NumElements == 16) return MVT::nxv16i32;
          if (NumElements == 32) return MVT::nxv32i32;
          break;
        case MVT::i64:
          if (NumElements == 1)  return MVT::nxv1i64;
          if (NumElements == 2)  return MVT::nxv2i64;
          if (NumElements == 4)  return MVT::nxv4i64;
          if (NumElements == 8)  return MVT::nxv8i64;
          if (NumElements == 16) return MVT::nxv16i64;
          if (NumElements == 32) return MVT::nxv32i64;
          break;
        case MVT::f16:
          if (NumElements == 2)  return MVT::nxv2f16;
          if (NumElements == 4)  return MVT::nxv4f16;
          if (NumElements == 8)  return MVT::nxv8f16;
          break;
        case MVT::f32:
          if (NumElements == 1)  return MVT::nxv1f32;
          if (NumElements == 2)  return MVT::nxv2f32;
          if (NumElements == 4)  return MVT::nxv4f32;
          if (NumElements == 8)  return MVT::nxv8f32;
          if (NumElements == 16) return MVT::nxv16f32;
          break;
        case MVT::f64:
          if (NumElements == 1)  return MVT::nxv1f64;
          if (NumElements == 2)  return MVT::nxv2f64;
          if (NumElements == 4)  return MVT::nxv4f64;
          if (NumElements == 8)  return MVT::nxv8f64;
          break;
      }
      return (MVT::SimpleValueType)(MVT::INVALID_SIMPLE_VALUE_TYPE);
    }

    static MVT getVectorVT(MVT VT, unsigned NumElements, bool IsScalable) {
      if (IsScalable)
        return getScalableVectorVT(VT, NumElements);
      return getVectorVT(VT, NumElements);
    }

    static MVT getVectorVT(MVT VT, ElementCount EC) {
      if (EC.Scalable)
        return getScalableVectorVT(VT, EC.Min);
      return getVectorVT(VT, EC.Min);
    }

    /// Return the value type corresponding to the specified type.  This returns
    /// all pointers as iPTR.  If HandleUnknown is true, unknown types are
    /// returned as Other, otherwise they are invalid.
    static MVT getVT(Type *Ty, bool HandleUnknown = false);

  private:
    /// A simple iterator over the MVT::SimpleValueType enum.
    struct mvt_iterator {
      SimpleValueType VT;

      mvt_iterator(SimpleValueType VT) : VT(VT) {}

      MVT operator*() const { return VT; }
      bool operator!=(const mvt_iterator &LHS) const { return VT != LHS.VT; }

      mvt_iterator& operator++() {
        VT = (MVT::SimpleValueType)((int)VT + 1);
        assert((int)VT <= MVT::MAX_ALLOWED_VALUETYPE &&
               "MVT iterator overflowed.");
        return *this;
      }
    };

    /// A range of the MVT::SimpleValueType enum.
    using mvt_range = iterator_range<mvt_iterator>;

  public:
    /// SimpleValueType Iteration
    /// @{
    static mvt_range all_valuetypes() {
      return mvt_range(MVT::FIRST_VALUETYPE, MVT::LAST_VALUETYPE);
    }

    static mvt_range integer_valuetypes() {
      return mvt_range(MVT::FIRST_INTEGER_VALUETYPE,
                       (MVT::SimpleValueType)(MVT::LAST_INTEGER_VALUETYPE + 1));
    }

    static mvt_range fp_valuetypes() {
      return mvt_range(MVT::FIRST_FP_VALUETYPE,
                       (MVT::SimpleValueType)(MVT::LAST_FP_VALUETYPE + 1));
    }

    static mvt_range vector_valuetypes() {
      return mvt_range(MVT::FIRST_VECTOR_VALUETYPE,
                       (MVT::SimpleValueType)(MVT::LAST_VECTOR_VALUETYPE + 1));
    }

    static mvt_range fixedlen_vector_valuetypes() {
      return mvt_range(
               MVT::FIRST_FIXEDLEN_VECTOR_VALUETYPE,
               (MVT::SimpleValueType)(MVT::LAST_FIXEDLEN_VECTOR_VALUETYPE + 1));
    }

    static mvt_range scalable_vector_valuetypes() {
      return mvt_range(
               MVT::FIRST_SCALABLE_VECTOR_VALUETYPE,
               (MVT::SimpleValueType)(MVT::LAST_SCALABLE_VECTOR_VALUETYPE + 1));
    }

    static mvt_range integer_fixedlen_vector_valuetypes() {
      return mvt_range(
       MVT::FIRST_INTEGER_FIXEDLEN_VECTOR_VALUETYPE,
       (MVT::SimpleValueType)(MVT::LAST_INTEGER_FIXEDLEN_VECTOR_VALUETYPE + 1));
    }

    static mvt_range fp_fixedlen_vector_valuetypes() {
      return mvt_range(
          MVT::FIRST_FP_FIXEDLEN_VECTOR_VALUETYPE,
          (MVT::SimpleValueType)(MVT::LAST_FP_FIXEDLEN_VECTOR_VALUETYPE + 1));
    }

    static mvt_range integer_scalable_vector_valuetypes() {
      return mvt_range(
       MVT::FIRST_INTEGER_SCALABLE_VECTOR_VALUETYPE,
       (MVT::SimpleValueType)(MVT::LAST_INTEGER_SCALABLE_VECTOR_VALUETYPE + 1));
    }

    static mvt_range fp_scalable_vector_valuetypes() {
      return mvt_range(
            MVT::FIRST_FP_SCALABLE_VECTOR_VALUETYPE,
            (MVT::SimpleValueType)(MVT::LAST_FP_SCALABLE_VECTOR_VALUETYPE + 1));
    }
    /// @}
  };

} // end namespace llvm

#endif // LLVM_CODEGEN_MACHINEVALUETYPE_H<|MERGE_RESOLUTION|>--- conflicted
+++ resolved
@@ -118,7 +118,6 @@
       FIRST_INTEGER_FIXEDLEN_VECTOR_VALUETYPE = v1i1,
       LAST_INTEGER_FIXEDLEN_VECTOR_VALUETYPE = v1i128,
 
-<<<<<<< HEAD
       v2f16          =  66,   //    2 x f16
       v3f16          =  67,   //    3 x f16
       v4f16          =  68,   //    4 x f16
@@ -143,150 +142,69 @@
       v2f64          =  87,   //    2 x f64
       v4f64          =  88,   //    4 x f64
       v8f64          =  89,   //    8 x f64
-=======
-      v2f16          =  64,   //    2 x f16
-      v3f16          =  65,   //    3 x f16
-      v4f16          =  66,   //    4 x f16
-      v8f16          =  67,   //    8 x f16
-      v16f16         =  68,   //   16 x f16
-      v32f16         =  69,   //   32 x f16
-      v1f32          =  70,   //    1 x f32
-      v2f32          =  71,   //    2 x f32
-      v3f32          =  72,   //    3 x f32
-      v4f32          =  73,   //    4 x f32
-      v5f32          =  74,   //    5 x f32
-      v8f32          =  75,   //    8 x f32
-      v16f32         =  76,   //   16 x f32
-      v32f32         =  77,   //   32 x f32
-      v64f32         =  78,   //   64 x f32
-      v128f32        =  79,   //  128 x f32
-      v256f32        =  80,   //  256 x f32
-      v512f32        =  81,   //  512 x f32
-      v1024f32       =  82,   // 1024 x f32
-      v2048f32       =  83,   // 2048 x f32
-      v1f64          =  84,   //    1 x f64
-      v2f64          =  85,   //    2 x f64
-      v4f64          =  86,   //    4 x f64
-      v8f64          =  87,   //    8 x f64
-      v16f64         =  88,   //   16 x f64
->>>>>>> b4c8a4b7
+      v16f64         =  90,   //   16 x f64
 
       FIRST_FP_FIXEDLEN_VECTOR_VALUETYPE = v2f16,
       LAST_FP_FIXEDLEN_VECTOR_VALUETYPE = v16f64,
 
       FIRST_FIXEDLEN_VECTOR_VALUETYPE = v1i1,
-<<<<<<< HEAD
-      LAST_FIXEDLEN_VECTOR_VALUETYPE = v8f64,
-
-      nxv1i1         =  90,   // n x  1 x i1
-      nxv2i1         =  91,   // n x  2 x i1
-      nxv4i1         =  92,   // n x  4 x i1
-      nxv8i1         =  93,   // n x  8 x i1
-      nxv16i1        =  94,   // n x 16 x i1
-      nxv32i1        =  95,   // n x 32 x i1
-
-      nxv1i8         =  96,   // n x  1 x i8
-      nxv2i8         =  97,   // n x  2 x i8
-      nxv4i8         =  98,   // n x  4 x i8
-      nxv8i8         =  99,   // n x  8 x i8
-      nxv16i8        =  100,   // n x 16 x i8
-      nxv32i8        =  101,   // n x 32 x i8
-
-      nxv1i16        =  102,  // n x  1 x i16
-      nxv2i16        =  103,  // n x  2 x i16
-      nxv4i16        =  104,  // n x  4 x i16
-      nxv8i16        =  105,  // n x  8 x i16
-      nxv16i16       =  106,  // n x 16 x i16
-      nxv32i16       =  107,  // n x 32 x i16
-
-      nxv1i32        =  108,  // n x  1 x i32
-      nxv2i32        =  109,  // n x  2 x i32
-      nxv4i32        =  110,  // n x  4 x i32
-      nxv8i32        =  111,  // n x  8 x i32
-      nxv16i32       =  112,  // n x 16 x i32
-      nxv32i32       =  113,  // n x 32 x i32
-
-      nxv1i64        =  114,  // n x  1 x i64
-      nxv2i64        =  115,  // n x  2 x i64
-      nxv4i64        =  116,  // n x  4 x i64
-      nxv8i64        =  117,  // n x  8 x i64
-      nxv16i64       =  118,  // n x 16 x i64
-      nxv32i64       =  119,  // n x 32 x i64
+      LAST_FIXEDLEN_VECTOR_VALUETYPE = v16f64,
+
+      nxv1i1         =  91,   // n x  1 x i1
+      nxv2i1         =  92,   // n x  2 x i1
+      nxv4i1         =  93,   // n x  4 x i1
+      nxv8i1         =  94,   // n x  8 x i1
+      nxv16i1        =  95,   // n x 16 x i1
+      nxv32i1        =  96,   // n x 32 x i1
+
+      nxv1i8         =  97,   // n x  1 x i8
+      nxv2i8         =  98,   // n x  2 x i8
+      nxv4i8         =  99,   // n x  4 x i8
+      nxv8i8         =  100,  // n x  8 x i8
+      nxv16i8        =  101,  // n x 16 x i8
+      nxv32i8        =  102,  // n x 32 x i8
+
+      nxv1i16        =  103,  // n x  1 x i16
+      nxv2i16        =  104,  // n x  2 x i16
+      nxv4i16        =  105,  // n x  4 x i16
+      nxv8i16        =  106,  // n x  8 x i16
+      nxv16i16       =  107,  // n x 16 x i16
+      nxv32i16       =  108,  // n x 32 x i16
+
+      nxv1i32        =  109,  // n x  1 x i32
+      nxv2i32        =  110,  // n x  2 x i32
+      nxv4i32        =  111,  // n x  4 x i32
+      nxv8i32        =  112,  // n x  8 x i32
+      nxv16i32       =  113,  // n x 16 x i32
+      nxv32i32       =  114,  // n x 32 x i32
+
+      nxv1i64        =  115,  // n x  1 x i64
+      nxv2i64        =  116,  // n x  2 x i64
+      nxv4i64        =  117,  // n x  4 x i64
+      nxv8i64        =  118,  // n x  8 x i64
+      nxv16i64       =  119,  // n x 16 x i64
+      nxv32i64       =  120,  // n x 32 x i64
 
       // EPIVR Masks
-      nxv16i4        =  120,   // n x 16 x i4
-      nxv32i2        =  121,   // n x 32 x i2
-      nxv64i1        =  122,   // n x 64 x i1
+      nxv16i4        =  121,   // n x 16 x i4
+      nxv32i2        =  122,   // n x 32 x i2
+      nxv64i1        =  123,   // n x 64 x i1
 
       FIRST_INTEGER_SCALABLE_VECTOR_VALUETYPE = nxv1i1,
       LAST_INTEGER_SCALABLE_VECTOR_VALUETYPE = nxv64i1,
 
-      nxv2f16        =  123,  // n x  2 x f16
-      nxv4f16        =  124,  // n x  4 x f16
-      nxv8f16        =  125,  // n x  8 x f16
-      nxv1f32        =  126,  // n x  1 x f32
-      nxv2f32        =  127,  // n x  2 x f32
-      nxv4f32        =  128,  // n x  4 x f32
-      nxv8f32        =  129,  // n x  8 x f32
-      nxv16f32       =  130,  // n x 16 x f32
-      nxv1f64        =  131,  // n x  1 x f64
-      nxv2f64        =  132,  // n x  2 x f64
-      nxv4f64        =  133,  // n x  4 x f64
-      nxv8f64        =  134,  // n x  8 x f64
-=======
-      LAST_FIXEDLEN_VECTOR_VALUETYPE = v16f64,
-
-      nxv1i1         =  89,   // n x  1 x i1
-      nxv2i1         =  90,   // n x  2 x i1
-      nxv4i1         =  91,   // n x  4 x i1
-      nxv8i1         =  92,   // n x  8 x i1
-      nxv16i1        =  93,   // n x 16 x i1
-      nxv32i1        =  94,   // n x 32 x i1
-
-      nxv1i8         =  95,   // n x  1 x i8
-      nxv2i8         =  96,   // n x  2 x i8
-      nxv4i8         =  97,   // n x  4 x i8
-      nxv8i8         =  98,   // n x  8 x i8
-      nxv16i8        =  99,   // n x 16 x i8
-      nxv32i8        =  100,  // n x 32 x i8
-
-      nxv1i16        =  101,  // n x  1 x i16
-      nxv2i16        =  102,  // n x  2 x i16
-      nxv4i16        =  103,  // n x  4 x i16
-      nxv8i16        =  104,  // n x  8 x i16
-      nxv16i16       =  105,  // n x 16 x i16
-      nxv32i16       =  106,  // n x 32 x i16
-
-      nxv1i32        =  107,  // n x  1 x i32
-      nxv2i32        =  108,  // n x  2 x i32
-      nxv4i32        =  109,  // n x  4 x i32
-      nxv8i32        =  110,  // n x  8 x i32
-      nxv16i32       =  111,  // n x 16 x i32
-      nxv32i32       =  112,  // n x 32 x i32
-
-      nxv1i64        =  113,  // n x  1 x i64
-      nxv2i64        =  114,  // n x  2 x i64
-      nxv4i64        =  115,  // n x  4 x i64
-      nxv8i64        =  116,  // n x  8 x i64
-      nxv16i64       =  117,  // n x 16 x i64
-      nxv32i64       =  118,  // n x 32 x i64
-
-      FIRST_INTEGER_SCALABLE_VECTOR_VALUETYPE = nxv1i1,
-      LAST_INTEGER_SCALABLE_VECTOR_VALUETYPE = nxv32i64,
-
-      nxv2f16        =  119,  // n x  2 x f16
-      nxv4f16        =  120,  // n x  4 x f16
-      nxv8f16        =  121,  // n x  8 x f16
-      nxv1f32        =  122,  // n x  1 x f32
-      nxv2f32        =  123,  // n x  2 x f32
-      nxv4f32        =  124,  // n x  4 x f32
-      nxv8f32        =  125,  // n x  8 x f32
-      nxv16f32       =  126,  // n x 16 x f32
-      nxv1f64        =  127,  // n x  1 x f64
-      nxv2f64        =  128,  // n x  2 x f64
-      nxv4f64        =  129,  // n x  4 x f64
-      nxv8f64        =  130,  // n x  8 x f64
->>>>>>> b4c8a4b7
+      nxv2f16        =  124,  // n x  2 x f16
+      nxv4f16        =  125,  // n x  4 x f16
+      nxv8f16        =  126,  // n x  8 x f16
+      nxv1f32        =  127,  // n x  1 x f32
+      nxv2f32        =  128,  // n x  2 x f32
+      nxv4f32        =  129,  // n x  4 x f32
+      nxv8f32        =  130,  // n x  8 x f32
+      nxv16f32       =  131,  // n x 16 x f32
+      nxv1f64        =  132,  // n x  1 x f64
+      nxv2f64        =  133,  // n x  2 x f64
+      nxv4f64        =  134,  // n x  4 x f64
+      nxv8f64        =  135,  // n x  8 x f64
 
       FIRST_FP_SCALABLE_VECTOR_VALUETYPE = nxv2f16,
       LAST_FP_SCALABLE_VECTOR_VALUETYPE = nxv8f64,
@@ -297,37 +215,20 @@
       FIRST_VECTOR_VALUETYPE = v1i1,
       LAST_VECTOR_VALUETYPE  = nxv8f64,
 
-<<<<<<< HEAD
-      x86mmx         =  135,   // This is an X86 MMX value
-
-      Glue           =  136,   // This glues nodes together during pre-RA sched
-
-      isVoid         =  137,   // This has no value
-
-      Untyped        =  138,   // This value takes a register, but has
+      x86mmx         =  136,   // This is an X86 MMX value
+
+      Glue           =  137,   // This glues nodes together during pre-RA sched
+
+      isVoid         =  138,   // This has no value
+
+      Untyped        =  139,   // This value takes a register, but has
                                // unspecified type.  The register class
                                // will be determined by the opcode.
 
-      exnref         =  139,   // WebAssembly's exnref type
+      exnref         =  140,   // WebAssembly's exnref type
 
       FIRST_VALUETYPE = 1,     // This is always the beginning of the list.
-      LAST_VALUETYPE =  140,   // This always remains at the end of the list.
-=======
-      x86mmx         =  131,   // This is an X86 MMX value
-
-      Glue           =  132,   // This glues nodes together during pre-RA sched
-
-      isVoid         =  133,   // This has no value
-
-      Untyped        =  134,   // This value takes a register, but has
-                               // unspecified type.  The register class
-                               // will be determined by the opcode.
-
-      exnref         =  135,   // WebAssembly's exnref type
-
-      FIRST_VALUETYPE = 1,     // This is always the beginning of the list.
-      LAST_VALUETYPE =  136,   // This always remains at the end of the list.
->>>>>>> b4c8a4b7
+      LAST_VALUETYPE =  141,   // This always remains at the end of the list.
 
       // This is the current maximum for LAST_VALUETYPE.
       // MVT::MAX_ALLOWED_VALUETYPE is used for asserts and to size bit vectors

--- conflicted
+++ resolved
@@ -54,30 +54,20 @@
 
   /// Get a low-level vector of some number of elements and element width.
   /// \p NumElements must be at least 2.
-<<<<<<< HEAD
-  static constexpr LLT vector(uint16_t NumElements, unsigned ScalarSizeInBits,
+  static LLT vector(uint16_t NumElements, unsigned ScalarSizeInBits,
                               bool Scalable = false) {
     assert((NumElements > 1 || Scalable) &&
            "invalid number of vector elements");
-=======
-  static LLT vector(uint16_t NumElements, unsigned ScalarSizeInBits) {
-    assert(NumElements > 1 && "invalid number of vector elements");
->>>>>>> fa6981d8
     assert(ScalarSizeInBits > 0 && "invalid vector element size");
     return LLT{/*isPointer=*/false, /*isVector=*/true, NumElements,
                ScalarSizeInBits, /*AddressSpace=*/0, Scalable};
   }
 
   /// Get a low-level vector of some number of elements and element type.
-<<<<<<< HEAD
-  static constexpr LLT vector(uint16_t NumElements, LLT ScalarTy,
+  static LLT vector(uint16_t NumElements, LLT ScalarTy,
                               bool Scalable = false) {
     assert((NumElements > 1 || Scalable) &&
            "invalid number of vector elements");
-=======
-  static LLT vector(uint16_t NumElements, LLT ScalarTy) {
-    assert(NumElements > 1 && "invalid number of vector elements");
->>>>>>> fa6981d8
     assert(!ScalarTy.isVector() && "invalid vector element type");
     return LLT{ScalarTy.isPointer(), /*isVector=*/true, NumElements,
                ScalarTy.getSizeInBits(),
@@ -93,17 +83,11 @@
     return scalarOrVector(NumElements, LLT::scalar(ScalarSize));
   }
 
-<<<<<<< HEAD
-  explicit constexpr LLT(bool isPointer, bool isVector, uint16_t NumElements,
+  explicit LLT(bool isPointer, bool isVector, uint16_t NumElements,
                          unsigned SizeInBits, unsigned AddressSpace,
                          bool Scalable)
     : LLT() {
     init(isPointer, isVector, NumElements, SizeInBits, AddressSpace, Scalable);
-=======
-  explicit LLT(bool isPointer, bool isVector, uint16_t NumElements,
-               unsigned SizeInBits, unsigned AddressSpace) {
-    init(isPointer, isVector, NumElements, SizeInBits, AddressSpace);
->>>>>>> fa6981d8
   }
   explicit LLT() : IsPointer(false), IsVector(false), RawData(0) {}
 
@@ -310,8 +294,7 @@
     return getMask(FieldInfo) & (RawData >> FieldInfo[1]);
   }
 
-<<<<<<< HEAD
-  constexpr void init(bool IsPointer, bool IsVector, uint16_t NumElements,
+  void init(bool IsPointer, bool IsVector, uint16_t NumElements,
                       unsigned SizeInBits, unsigned AddressSpace,
                       bool IsScalable){
       this->IsPointer = IsPointer;
@@ -323,18 +306,6 @@
     else
       RawData = maskAndShift(SizeInBits, PointerSizeFieldInfo) |
                 maskAndShift(AddressSpace, PointerAddressSpaceFieldInfo);
-=======
-  void init(bool IsPointer, bool IsVector, uint16_t NumElements,
-            unsigned SizeInBits, unsigned AddressSpace) {
-    this->IsPointer = IsPointer;
-    this->IsVector = IsVector;
-    if (!IsVector) {
-      if (!IsPointer)
-        RawData = maskAndShift(SizeInBits, ScalarSizeFieldInfo);
-      else
-        RawData = maskAndShift(SizeInBits, PointerSizeFieldInfo) |
-                  maskAndShift(AddressSpace, PointerAddressSpaceFieldInfo);
->>>>>>> fa6981d8
     } else {
       assert((NumElements > 1 || Scalable) &&
              "invalid number of vector elements");

//== llvm/Support/LowLevelTypeImpl.h --------------------------- -*- C++ -*-==//
//
// Part of the LLVM Project, under the Apache License v2.0 with LLVM Exceptions.
// See https://llvm.org/LICENSE.txt for license information.
// SPDX-License-Identifier: Apache-2.0 WITH LLVM-exception
//
//===----------------------------------------------------------------------===//
//
/// Implement a low-level type suitable for MachineInstr level instruction
/// selection.
///
/// For a type attached to a MachineInstr, we only care about 2 details: total
/// size and the number of vector lanes (if any). Accordingly, there are 4
/// possible valid type-kinds:
///
///    * `sN` for scalars and aggregates
///    * `<N x sM>` for vectors, which must have at least 2 elements.
///    * `pN` for pointers
///
/// Other information required for correct selection is expected to be carried
/// by the opcode, or non-type flags. For example the distinction between G_ADD
/// and G_FADD for int/float or fast-math flags.
//
//===----------------------------------------------------------------------===//

#ifndef LLVM_SUPPORT_LOWLEVELTYPEIMPL_H
#define LLVM_SUPPORT_LOWLEVELTYPEIMPL_H

#include "llvm/ADT/DenseMapInfo.h"
#include "llvm/Support/MachineValueType.h"
#include <cassert>

namespace llvm {

class DataLayout;
class Type;
class raw_ostream;

class LLT {
public:
  /// Get a low-level scalar or aggregate "bag of bits".
  static constexpr LLT scalar(unsigned SizeInBits) {
    assert(SizeInBits > 0 && "invalid scalar size");
    return LLT{/*isPointer=*/false, /*isVector=*/false, /*NumElements=*/0,
               SizeInBits, /*AddressSpace=*/0, /*isScalable=*/false};
  }

  /// Get a low-level pointer in the given address space.
  static constexpr LLT pointer(unsigned AddressSpace, unsigned SizeInBits) {
    assert(SizeInBits > 0 && "invalid pointer size");
    return LLT{/*isPointer=*/true, /*isVector=*/false, /*NumElements=*/0,
               SizeInBits, AddressSpace, /*isScalable=*/false};
  }

  /// Get a low-level vector of some number of elements and element width.
  /// \p NumElements must be at least 2.
<<<<<<< HEAD
  static LLT vector(uint16_t NumElements, unsigned ScalarSizeInBits,
                    bool Scalable = false) {
    assert((NumElements > 1  || Scalable) && "invalid number of vector elements");
=======
  static constexpr LLT vector(uint16_t NumElements, unsigned ScalarSizeInBits) {
    assert(NumElements > 1 && "invalid number of vector elements");
>>>>>>> 625aa149
    assert(ScalarSizeInBits > 0 && "invalid vector element size");
    return LLT{/*isPointer=*/false, /*isVector=*/true, NumElements,
               ScalarSizeInBits, /*AddressSpace=*/0, Scalable};
  }

  /// Get a low-level vector of some number of elements and element type.
<<<<<<< HEAD
  static LLT vector(uint16_t NumElements, LLT ScalarTy, bool Scalable = false) {
    assert((NumElements > 1 || Scalable) && "invalid number of vector elements");
=======
  static constexpr LLT vector(uint16_t NumElements, LLT ScalarTy) {
    assert(NumElements > 1 && "invalid number of vector elements");
>>>>>>> 625aa149
    assert(!ScalarTy.isVector() && "invalid vector element type");
    return LLT{ScalarTy.isPointer(), /*isVector=*/true, NumElements,
               ScalarTy.getSizeInBits(),
               ScalarTy.isPointer() ? ScalarTy.getAddressSpace() : 0,
               Scalable};
  }

  static constexpr LLT scalarOrVector(uint16_t NumElements, LLT ScalarTy) {
    return NumElements == 1 ? ScalarTy : LLT::vector(NumElements, ScalarTy);
  }

  static constexpr LLT scalarOrVector(uint16_t NumElements, unsigned ScalarSize) {
    return scalarOrVector(NumElements, LLT::scalar(ScalarSize));
  }

<<<<<<< HEAD
  explicit LLT(bool isPointer, bool isVector, uint16_t NumElements,
               unsigned SizeInBits, unsigned AddressSpace, bool Scalable) {
    init(isPointer, isVector, NumElements, SizeInBits, AddressSpace, Scalable);
=======
  explicit constexpr LLT(bool isPointer, bool isVector, uint16_t NumElements,
                         unsigned SizeInBits, unsigned AddressSpace)
    : LLT() {
    init(isPointer, isVector, NumElements, SizeInBits, AddressSpace);
>>>>>>> 625aa149
  }
  explicit constexpr LLT() : IsPointer(false), IsVector(false), RawData(0) {}

  explicit LLT(MVT VT);

  constexpr bool isValid() const { return RawData != 0; }

  constexpr bool isScalar() const { return isValid() && !IsPointer && !IsVector; }

  constexpr bool isPointer() const { return isValid() && IsPointer && !IsVector; }

  constexpr bool isVector() const { return isValid() && IsVector; }

  /// Returns the number of elements in a vector LLT. Must only be called on
  /// vector types.
  constexpr uint16_t getNumElements() const {
    assert(IsVector && "cannot get number of elements on scalar/aggregate");
    if (!IsPointer)
      return getFieldValue(VectorElementsFieldInfo);
    else
      return getFieldValue(PointerVectorElementsFieldInfo);
  }

  /// Returns the total size of the type. Must only be called on sized types.
  constexpr unsigned getSizeInBits() const {
    if (isPointer() || isScalar())
      return getScalarSizeInBits();
    return getScalarSizeInBits() * getNumElements();
  }

  /// Returns the total size of the type in bytes, i.e. number of whole bytes
  /// needed to represent the size in bits. Must only be called on sized types.
  constexpr unsigned getSizeInBytes() const {
    return (getSizeInBits() + 7) / 8;
  }

  constexpr LLT getScalarType() const {
    return isVector() ? getElementType() : *this;
  }

  /// If this type is a vector, return a vector with the same number of elements
  /// but the new element type. Otherwise, return the new element type.
  constexpr LLT changeElementType(LLT NewEltTy) const {
    return isVector() ? LLT::vector(getNumElements(), NewEltTy) : NewEltTy;
  }

  /// If this type is a vector, return a vector with the same number of elements
  /// but the new element size. Otherwise, return the new element type. Invalid
  /// for pointer types. For pointer types, use changeElementType.
  LLT changeElementSize(unsigned NewEltSize) const {
    assert(!getScalarType().isPointer() &&
           "invalid to directly change element size for pointers");
    return isVector() ? LLT::vector(getNumElements(), NewEltSize)
                      : LLT::scalar(NewEltSize);
  }

  /// Return a vector or scalar with the same element type and the new number of
  /// elements.
  LLT changeNumElements(unsigned NewNumElts) const {
    return LLT::scalarOrVector(NewNumElts, getScalarType());
  }

  /// Return a type that is \p Factor times smaller. Reduces the number of
  /// elements if this is a vector, or the bitwidth for scalar/pointers. Does
  /// not attempt to handle cases that aren't evenly divisible.
  LLT divide(int Factor) const {
    assert(Factor != 1);
    if (isVector()) {
      assert(getNumElements() % Factor == 0);
      return scalarOrVector(getNumElements() / Factor, getElementType());
    }

    assert(getSizeInBits() % Factor == 0);
    return scalar(getSizeInBits() / Factor);
  }

  constexpr bool isByteSized() const { return (getSizeInBits() & 7) == 0; }

  constexpr unsigned getScalarSizeInBits() const {
    assert(RawData != 0 && "Invalid Type");
    if (!IsVector) {
      if (!IsPointer)
        return getFieldValue(ScalarSizeFieldInfo);
      else
        return getFieldValue(PointerSizeFieldInfo);
    } else {
      if (!IsPointer)
        return getFieldValue(VectorSizeFieldInfo);
      else
        return getFieldValue(PointerVectorSizeFieldInfo);
    }
  }

  constexpr unsigned getAddressSpace() const {
    assert(RawData != 0 && "Invalid Type");
    assert(IsPointer && "cannot get address space of non-pointer type");
    if (!IsVector)
      return getFieldValue(PointerAddressSpaceFieldInfo);
    else
      return getFieldValue(PointerVectorAddressSpaceFieldInfo);
  }

  /// Returns the vector's element type. Only valid for vector types.
  constexpr LLT getElementType() const {
    assert(isVector() && "cannot get element type of scalar/aggregate");
    if (IsPointer)
      return pointer(getAddressSpace(), getScalarSizeInBits());
    else
      return scalar(getScalarSizeInBits());
  }

  bool isScalable() const {
    assert(isVector() && "cannot get scalable property of non-vector");
    if (IsPointer)
      return (getFieldValue(PointerVectorScalableFieldInfo) != 0);
    else
      return (getFieldValue(VectorScalableFieldInfo) != 0);
  }

  void print(raw_ostream &OS) const;

#if !defined(NDEBUG) || defined(LLVM_ENABLE_DUMP)
  LLVM_DUMP_METHOD void dump() const {
    print(dbgs());
    dbgs() << '\n';
  }
#endif

  constexpr bool operator==(const LLT &RHS) const {
    return IsPointer == RHS.IsPointer && IsVector == RHS.IsVector &&
           RHS.RawData == RawData;
  }

  constexpr bool operator!=(const LLT &RHS) const { return !(*this == RHS); }

  friend struct DenseMapInfo<LLT>;
  friend class GISelInstProfileBuilder;

private:
  /// LLT is packed into 64 bits as follows:
  /// isPointer : 1
  /// isVector  : 1
  /// with 62 bits remaining for Kind-specific data, packed in bitfields
  /// as described below. As there isn't a simple portable way to pack bits
  /// into bitfields, here the different fields in the packed structure is
  /// described in static const *Field variables. Each of these variables
  /// is a 2-element array, with the first element describing the bitfield size
  /// and the second element describing the bitfield offset.
  typedef int BitFieldInfo[2];
  ///
  /// This is how the bitfields are packed per Kind:
  /// * Invalid:
  ///   gets encoded as RawData == 0, as that is an invalid encoding, since for
  ///   valid encodings, SizeInBits/SizeOfElement must be larger than 0.
  /// * Non-pointer scalar (isPointer == 0 && isVector == 0):
  ///   SizeInBits: 32;
  static const constexpr BitFieldInfo ScalarSizeFieldInfo{32, 0};
  /// * Pointer (isPointer == 1 && isVector == 0):
  ///   SizeInBits: 16;
  ///   AddressSpace: 24;
  static const constexpr BitFieldInfo PointerSizeFieldInfo{16, 0};
  static const constexpr BitFieldInfo PointerAddressSpaceFieldInfo{
      24, PointerSizeFieldInfo[0] + PointerSizeFieldInfo[1]};
  /// * Vector-of-non-pointer (isPointer == 0 && isVector == 1):
  ///   NumElements: 16;
  ///   SizeOfElement: 32;
  ///   Scalable: 1;
  static const constexpr BitFieldInfo VectorElementsFieldInfo{16, 0};
  static const constexpr BitFieldInfo VectorSizeFieldInfo{
      32, VectorElementsFieldInfo[0] + VectorElementsFieldInfo[1]};
  static const constexpr BitFieldInfo VectorScalableFieldInfo{
      1, VectorSizeFieldInfo[0] + VectorSizeFieldInfo[1]};
  /// * Vector-of-pointer (isPointer == 1 && isVector == 1):
  ///   NumElements: 16;
  ///   SizeOfElement: 16;
  ///   AddressSpace: 24;
  ///   Scalable: 1;
  static const constexpr BitFieldInfo PointerVectorElementsFieldInfo{16, 0};
  static const constexpr BitFieldInfo PointerVectorSizeFieldInfo{
      16,
      PointerVectorElementsFieldInfo[1] + PointerVectorElementsFieldInfo[0]};
  static const constexpr BitFieldInfo PointerVectorAddressSpaceFieldInfo{
      24, PointerVectorSizeFieldInfo[1] + PointerVectorSizeFieldInfo[0]};
  static const constexpr BitFieldInfo PointerVectorScalableFieldInfo{
      1, PointerVectorAddressSpaceFieldInfo[0] +
         PointerVectorAddressSpaceFieldInfo[1]};

  uint64_t IsPointer : 1;
  uint64_t IsVector : 1;
  uint64_t RawData : 62;

  static constexpr uint64_t getMask(const BitFieldInfo FieldInfo) {
    const int FieldSizeInBits = FieldInfo[0];
    return (((uint64_t)1) << FieldSizeInBits) - 1;
  }
  static constexpr uint64_t maskAndShift(uint64_t Val, uint64_t Mask, uint8_t Shift) {
    assert(Val <= Mask && "Value too large for field");
    return (Val & Mask) << Shift;
  }
  static constexpr uint64_t maskAndShift(uint64_t Val, const BitFieldInfo FieldInfo) {
    return maskAndShift(Val, getMask(FieldInfo), FieldInfo[1]);
  }

  constexpr uint64_t getFieldValue(const BitFieldInfo FieldInfo) const {
    return getMask(FieldInfo) & (RawData >> FieldInfo[1]);
  }

<<<<<<< HEAD
  void init(bool IsPointer, bool IsVector, uint16_t NumElements,
            unsigned SizeInBits, unsigned AddressSpace, bool IsScalable) {
=======
  constexpr void init(bool IsPointer, bool IsVector, uint16_t NumElements,
                      unsigned SizeInBits, unsigned AddressSpace) {
>>>>>>> 625aa149
    this->IsPointer = IsPointer;
    this->IsVector = IsVector;
    uint64_t Scalable = IsScalable ? 1 : 0;
    if (!IsVector) {
      if (!IsPointer)
        RawData = maskAndShift(SizeInBits, ScalarSizeFieldInfo);
      else
        RawData = maskAndShift(SizeInBits, PointerSizeFieldInfo) |
                  maskAndShift(AddressSpace, PointerAddressSpaceFieldInfo);
    } else {
      assert((NumElements > 1 || Scalable) &&
             "invalid number of vector elements");
      if (!IsPointer)
        RawData = maskAndShift(NumElements, VectorElementsFieldInfo) |
                  maskAndShift(SizeInBits, VectorSizeFieldInfo) |
                  maskAndShift(Scalable, VectorScalableFieldInfo);
      else
        RawData =
            maskAndShift(NumElements, PointerVectorElementsFieldInfo) |
            maskAndShift(SizeInBits, PointerVectorSizeFieldInfo) |
            maskAndShift(AddressSpace, PointerVectorAddressSpaceFieldInfo) |
            maskAndShift(Scalable, PointerVectorScalableFieldInfo);
    }
  }

  constexpr uint64_t getUniqueRAWLLTData() const {
    return ((uint64_t)RawData) << 2 | ((uint64_t)IsPointer) << 1 |
           ((uint64_t)IsVector);
  }
};

inline raw_ostream& operator<<(raw_ostream &OS, const LLT &Ty) {
  Ty.print(OS);
  return OS;
}

template<> struct DenseMapInfo<LLT> {
  static inline LLT getEmptyKey() {
    LLT Invalid;
    Invalid.IsPointer = true;
    return Invalid;
  }
  static inline LLT getTombstoneKey() {
    LLT Invalid;
    Invalid.IsVector = true;
    return Invalid;
  }
  static inline unsigned getHashValue(const LLT &Ty) {
    uint64_t Val = Ty.getUniqueRAWLLTData();
    return DenseMapInfo<uint64_t>::getHashValue(Val);
  }
  static bool isEqual(const LLT &LHS, const LLT &RHS) {
    return LHS == RHS;
  }
};

}

#endif // LLVM_SUPPORT_LOWLEVELTYPEIMPL_H<|MERGE_RESOLUTION|>--- conflicted
+++ resolved
@@ -54,27 +54,20 @@
 
   /// Get a low-level vector of some number of elements and element width.
   /// \p NumElements must be at least 2.
-<<<<<<< HEAD
-  static LLT vector(uint16_t NumElements, unsigned ScalarSizeInBits,
-                    bool Scalable = false) {
-    assert((NumElements > 1  || Scalable) && "invalid number of vector elements");
-=======
-  static constexpr LLT vector(uint16_t NumElements, unsigned ScalarSizeInBits) {
-    assert(NumElements > 1 && "invalid number of vector elements");
->>>>>>> 625aa149
+  static constexpr LLT vector(uint16_t NumElements, unsigned ScalarSizeInBits,
+                              bool Scalable = false) {
+    assert((NumElements > 1 || Scalable) &&
+           "invalid number of vector elements");
     assert(ScalarSizeInBits > 0 && "invalid vector element size");
     return LLT{/*isPointer=*/false, /*isVector=*/true, NumElements,
                ScalarSizeInBits, /*AddressSpace=*/0, Scalable};
   }
 
   /// Get a low-level vector of some number of elements and element type.
-<<<<<<< HEAD
-  static LLT vector(uint16_t NumElements, LLT ScalarTy, bool Scalable = false) {
-    assert((NumElements > 1 || Scalable) && "invalid number of vector elements");
-=======
-  static constexpr LLT vector(uint16_t NumElements, LLT ScalarTy) {
-    assert(NumElements > 1 && "invalid number of vector elements");
->>>>>>> 625aa149
+  static constexpr LLT vector(uint16_t NumElements, LLT ScalarTy,
+                              bool Scalable = false) {
+    assert((NumElements > 1 || Scalable) &&
+           "invalid number of vector elements");
     assert(!ScalarTy.isVector() && "invalid vector element type");
     return LLT{ScalarTy.isPointer(), /*isVector=*/true, NumElements,
                ScalarTy.getSizeInBits(),
@@ -90,16 +83,11 @@
     return scalarOrVector(NumElements, LLT::scalar(ScalarSize));
   }
 
-<<<<<<< HEAD
-  explicit LLT(bool isPointer, bool isVector, uint16_t NumElements,
-               unsigned SizeInBits, unsigned AddressSpace, bool Scalable) {
+  explicit constexpr LLT(bool isPointer, bool isVector, uint16_t NumElements,
+                         unsigned SizeInBits, unsigned AddressSpace,
+                         bool Scalable)
+    : LLT() {
     init(isPointer, isVector, NumElements, SizeInBits, AddressSpace, Scalable);
-=======
-  explicit constexpr LLT(bool isPointer, bool isVector, uint16_t NumElements,
-                         unsigned SizeInBits, unsigned AddressSpace)
-    : LLT() {
-    init(isPointer, isVector, NumElements, SizeInBits, AddressSpace);
->>>>>>> 625aa149
   }
   explicit constexpr LLT() : IsPointer(false), IsVector(false), RawData(0) {}
 
@@ -307,22 +295,18 @@
     return getMask(FieldInfo) & (RawData >> FieldInfo[1]);
   }
 
-<<<<<<< HEAD
-  void init(bool IsPointer, bool IsVector, uint16_t NumElements,
-            unsigned SizeInBits, unsigned AddressSpace, bool IsScalable) {
-=======
   constexpr void init(bool IsPointer, bool IsVector, uint16_t NumElements,
-                      unsigned SizeInBits, unsigned AddressSpace) {
->>>>>>> 625aa149
-    this->IsPointer = IsPointer;
-    this->IsVector = IsVector;
-    uint64_t Scalable = IsScalable ? 1 : 0;
-    if (!IsVector) {
-      if (!IsPointer)
-        RawData = maskAndShift(SizeInBits, ScalarSizeFieldInfo);
-      else
-        RawData = maskAndShift(SizeInBits, PointerSizeFieldInfo) |
-                  maskAndShift(AddressSpace, PointerAddressSpaceFieldInfo);
+                      unsigned SizeInBits, unsigned AddressSpace,
+                      bool IsScalable){
+      this->IsPointer = IsPointer;
+  this->IsVector = IsVector;
+  uint64_t Scalable = IsScalable ? 1 : 0;
+  if (!IsVector) {
+    if (!IsPointer)
+      RawData = maskAndShift(SizeInBits, ScalarSizeFieldInfo);
+    else
+      RawData = maskAndShift(SizeInBits, PointerSizeFieldInfo) |
+                maskAndShift(AddressSpace, PointerAddressSpaceFieldInfo);
     } else {
       assert((NumElements > 1 || Scalable) &&
              "invalid number of vector elements");

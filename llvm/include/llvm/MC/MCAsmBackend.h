--- conflicted
+++ resolved
@@ -129,16 +129,6 @@
                           uint64_t Value, bool IsResolved,
                           const MCSubtargetInfo *STI) const = 0;
 
-<<<<<<< HEAD
-  /// Check whether the given target requires emitting differences of two
-  /// symbols as a set of relocations.
-  virtual bool
-  requiresDiffExpressionRelocations(ArrayRef<const MCSymbol *> = {}) const {
-    return false;
-  }
-
-=======
->>>>>>> 6de741de
   /// @}
 
   /// \name Target Relaxation Interfaces

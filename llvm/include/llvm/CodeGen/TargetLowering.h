--- conflicted
+++ resolved
@@ -419,11 +419,7 @@
   virtual TargetLoweringBase::LegalizeTypeAction
   getPreferredVectorAction(MVT VT) const {
     // The default action for one element vectors is to scalarize
-<<<<<<< HEAD
-    if (!VT.isScalableVector() && VT.getVectorNumElements() == 1)
-=======
-    if (VT.getVectorElementCount() == 1)
->>>>>>> a7fecbbc
+    if (!VT.isScalableVector() && VT.getVectorElementCount() == 1)
       return TypeScalarizeVector;
     // The default action for an odd-width vector is to widen.
     if (!VT.isPow2VectorType())

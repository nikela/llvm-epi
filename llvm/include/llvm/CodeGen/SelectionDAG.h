//===- llvm/CodeGen/SelectionDAG.h - InstSelection DAG ----------*- C++ -*-===//
//
// Part of the LLVM Project, under the Apache License v2.0 with LLVM Exceptions.
// See https://llvm.org/LICENSE.txt for license information.
// SPDX-License-Identifier: Apache-2.0 WITH LLVM-exception
//
//===----------------------------------------------------------------------===//
//
// This file declares the SelectionDAG class, and transitively defines the
// SDNode class and subclasses.
//
//===----------------------------------------------------------------------===//

#ifndef LLVM_CODEGEN_SELECTIONDAG_H
#define LLVM_CODEGEN_SELECTIONDAG_H

#include "llvm/ADT/APFloat.h"
#include "llvm/ADT/APInt.h"
#include "llvm/ADT/ArrayRef.h"
#include "llvm/ADT/DenseMap.h"
#include "llvm/ADT/DenseSet.h"
#include "llvm/ADT/FoldingSet.h"
#include "llvm/ADT/SetVector.h"
#include "llvm/ADT/SmallVector.h"
#include "llvm/ADT/StringMap.h"
#include "llvm/ADT/ilist.h"
#include "llvm/ADT/iterator.h"
#include "llvm/ADT/iterator_range.h"
#include "llvm/CodeGen/DAGCombine.h"
#include "llvm/CodeGen/ISDOpcodes.h"
#include "llvm/CodeGen/MachineFunction.h"
#include "llvm/CodeGen/MachineMemOperand.h"
#include "llvm/CodeGen/SelectionDAGNodes.h"
#include "llvm/CodeGen/ValueTypes.h"
#include "llvm/IR/DebugLoc.h"
#include "llvm/IR/Instructions.h"
#include "llvm/IR/Metadata.h"
#include "llvm/Support/Allocator.h"
#include "llvm/Support/ArrayRecycler.h"
#include "llvm/Support/AtomicOrdering.h"
#include "llvm/Support/Casting.h"
#include "llvm/Support/CodeGen.h"
#include "llvm/Support/ErrorHandling.h"
#include "llvm/Support/MachineValueType.h"
#include "llvm/Support/RecyclingAllocator.h"
#include <algorithm>
#include <cassert>
#include <cstdint>
#include <functional>
#include <map>
#include <string>
#include <tuple>
#include <utility>
#include <vector>

namespace llvm {

class AAResults;
class BlockAddress;
class BlockFrequencyInfo;
class Constant;
class ConstantFP;
class ConstantInt;
class DataLayout;
struct fltSemantics;
class FunctionLoweringInfo;
class GlobalValue;
struct KnownBits;
class LegacyDivergenceAnalysis;
class LLVMContext;
class MachineBasicBlock;
class MachineConstantPoolValue;
class MCSymbol;
class OptimizationRemarkEmitter;
class ProfileSummaryInfo;
class SDDbgValue;
class SDDbgOperand;
class SDDbgLabel;
class SelectionDAG;
class SelectionDAGTargetInfo;
class TargetLibraryInfo;
class TargetLowering;
class TargetMachine;
class TargetSubtargetInfo;
class Value;

class SDVTListNode : public FoldingSetNode {
  friend struct FoldingSetTrait<SDVTListNode>;

  /// A reference to an Interned FoldingSetNodeID for this node.
  /// The Allocator in SelectionDAG holds the data.
  /// SDVTList contains all types which are frequently accessed in SelectionDAG.
  /// The size of this list is not expected to be big so it won't introduce
  /// a memory penalty.
  FoldingSetNodeIDRef FastID;
  const EVT *VTs;
  unsigned int NumVTs;
  /// The hash value for SDVTList is fixed, so cache it to avoid
  /// hash calculation.
  unsigned HashValue;

public:
  SDVTListNode(const FoldingSetNodeIDRef ID, const EVT *VT, unsigned int Num) :
      FastID(ID), VTs(VT), NumVTs(Num) {
    HashValue = ID.ComputeHash();
  }

  SDVTList getSDVTList() {
    SDVTList result = {VTs, NumVTs};
    return result;
  }
};

/// Specialize FoldingSetTrait for SDVTListNode
/// to avoid computing temp FoldingSetNodeID and hash value.
template<> struct FoldingSetTrait<SDVTListNode> : DefaultFoldingSetTrait<SDVTListNode> {
  static void Profile(const SDVTListNode &X, FoldingSetNodeID& ID) {
    ID = X.FastID;
  }

  static bool Equals(const SDVTListNode &X, const FoldingSetNodeID &ID,
                     unsigned IDHash, FoldingSetNodeID &TempID) {
    if (X.HashValue != IDHash)
      return false;
    return ID == X.FastID;
  }

  static unsigned ComputeHash(const SDVTListNode &X, FoldingSetNodeID &TempID) {
    return X.HashValue;
  }
};

template <> struct ilist_alloc_traits<SDNode> {
  static void deleteNode(SDNode *) {
    llvm_unreachable("ilist_traits<SDNode> shouldn't see a deleteNode call!");
  }
};

/// Keeps track of dbg_value information through SDISel.  We do
/// not build SDNodes for these so as not to perturb the generated code;
/// instead the info is kept off to the side in this structure. Each SDNode may
/// have one or more associated dbg_value entries. This information is kept in
/// DbgValMap.
/// Byval parameters are handled separately because they don't use alloca's,
/// which busts the normal mechanism.  There is good reason for handling all
/// parameters separately:  they may not have code generated for them, they
/// should always go at the beginning of the function regardless of other code
/// motion, and debug info for them is potentially useful even if the parameter
/// is unused.  Right now only byval parameters are handled separately.
class SDDbgInfo {
  BumpPtrAllocator Alloc;
  SmallVector<SDDbgValue*, 32> DbgValues;
  SmallVector<SDDbgValue*, 32> ByvalParmDbgValues;
  SmallVector<SDDbgLabel*, 4> DbgLabels;
  using DbgValMapType = DenseMap<const SDNode *, SmallVector<SDDbgValue *, 2>>;
  DbgValMapType DbgValMap;

public:
  SDDbgInfo() = default;
  SDDbgInfo(const SDDbgInfo &) = delete;
  SDDbgInfo &operator=(const SDDbgInfo &) = delete;

  void add(SDDbgValue *V, bool isParameter);

  void add(SDDbgLabel *L) { DbgLabels.push_back(L); }

  /// Invalidate all DbgValues attached to the node and remove
  /// it from the Node-to-DbgValues map.
  void erase(const SDNode *Node);

  void clear() {
    DbgValMap.clear();
    DbgValues.clear();
    ByvalParmDbgValues.clear();
    DbgLabels.clear();
    Alloc.Reset();
  }

  BumpPtrAllocator &getAlloc() { return Alloc; }

  bool empty() const {
    return DbgValues.empty() && ByvalParmDbgValues.empty() && DbgLabels.empty();
  }

  ArrayRef<SDDbgValue*> getSDDbgValues(const SDNode *Node) const {
    auto I = DbgValMap.find(Node);
    if (I != DbgValMap.end())
      return I->second;
    return ArrayRef<SDDbgValue*>();
  }

  using DbgIterator = SmallVectorImpl<SDDbgValue*>::iterator;
  using DbgLabelIterator = SmallVectorImpl<SDDbgLabel*>::iterator;

  DbgIterator DbgBegin() { return DbgValues.begin(); }
  DbgIterator DbgEnd()   { return DbgValues.end(); }
  DbgIterator ByvalParmDbgBegin() { return ByvalParmDbgValues.begin(); }
  DbgIterator ByvalParmDbgEnd()   { return ByvalParmDbgValues.end(); }
  DbgLabelIterator DbgLabelBegin() { return DbgLabels.begin(); }
  DbgLabelIterator DbgLabelEnd()   { return DbgLabels.end(); }
};

void checkForCycles(const SelectionDAG *DAG, bool force = false);

/// This is used to represent a portion of an LLVM function in a low-level
/// Data Dependence DAG representation suitable for instruction selection.
/// This DAG is constructed as the first step of instruction selection in order
/// to allow implementation of machine specific optimizations
/// and code simplifications.
///
/// The representation used by the SelectionDAG is a target-independent
/// representation, which has some similarities to the GCC RTL representation,
/// but is significantly more simple, powerful, and is a graph form instead of a
/// linear form.
///
class SelectionDAG {
  const TargetMachine &TM;
  const SelectionDAGTargetInfo *TSI = nullptr;
  const TargetLowering *TLI = nullptr;
  const TargetLibraryInfo *LibInfo = nullptr;
  MachineFunction *MF;
  Pass *SDAGISelPass = nullptr;
  LLVMContext *Context;
  CodeGenOpt::Level OptLevel;

  LegacyDivergenceAnalysis * DA = nullptr;
  FunctionLoweringInfo * FLI = nullptr;

  /// The function-level optimization remark emitter.  Used to emit remarks
  /// whenever manipulating the DAG.
  OptimizationRemarkEmitter *ORE;

  ProfileSummaryInfo *PSI = nullptr;
  BlockFrequencyInfo *BFI = nullptr;

  /// The starting token.
  SDNode EntryNode;

  /// The root of the entire DAG.
  SDValue Root;

  /// A linked list of nodes in the current DAG.
  ilist<SDNode> AllNodes;

  /// The AllocatorType for allocating SDNodes. We use
  /// pool allocation with recycling.
  using NodeAllocatorType = RecyclingAllocator<BumpPtrAllocator, SDNode,
                                               sizeof(LargestSDNode),
                                               alignof(MostAlignedSDNode)>;

  /// Pool allocation for nodes.
  NodeAllocatorType NodeAllocator;

  /// This structure is used to memoize nodes, automatically performing
  /// CSE with existing nodes when a duplicate is requested.
  FoldingSet<SDNode> CSEMap;

  /// Pool allocation for machine-opcode SDNode operands.
  BumpPtrAllocator OperandAllocator;
  ArrayRecycler<SDUse> OperandRecycler;

  /// Pool allocation for misc. objects that are created once per SelectionDAG.
  BumpPtrAllocator Allocator;

  /// Tracks dbg_value and dbg_label information through SDISel.
  SDDbgInfo *DbgInfo;

  using CallSiteInfo = MachineFunction::CallSiteInfo;
  using CallSiteInfoImpl = MachineFunction::CallSiteInfoImpl;

  struct CallSiteDbgInfo {
    CallSiteInfo CSInfo;
    MDNode *HeapAllocSite = nullptr;
    bool NoMerge = false;
  };

  DenseMap<const SDNode *, CallSiteDbgInfo> SDCallSiteDbgInfo;

  uint16_t NextPersistentId = 0;

public:
  /// Clients of various APIs that cause global effects on
  /// the DAG can optionally implement this interface.  This allows the clients
  /// to handle the various sorts of updates that happen.
  ///
  /// A DAGUpdateListener automatically registers itself with DAG when it is
  /// constructed, and removes itself when destroyed in RAII fashion.
  struct DAGUpdateListener {
    DAGUpdateListener *const Next;
    SelectionDAG &DAG;

    explicit DAGUpdateListener(SelectionDAG &D)
      : Next(D.UpdateListeners), DAG(D) {
      DAG.UpdateListeners = this;
    }

    virtual ~DAGUpdateListener() {
      assert(DAG.UpdateListeners == this &&
             "DAGUpdateListeners must be destroyed in LIFO order");
      DAG.UpdateListeners = Next;
    }

    /// The node N that was deleted and, if E is not null, an
    /// equivalent node E that replaced it.
    virtual void NodeDeleted(SDNode *N, SDNode *E);

    /// The node N that was updated.
    virtual void NodeUpdated(SDNode *N);

    /// The node N that was inserted.
    virtual void NodeInserted(SDNode *N);
  };

  struct DAGNodeDeletedListener : public DAGUpdateListener {
    std::function<void(SDNode *, SDNode *)> Callback;

    DAGNodeDeletedListener(SelectionDAG &DAG,
                           std::function<void(SDNode *, SDNode *)> Callback)
        : DAGUpdateListener(DAG), Callback(std::move(Callback)) {}

    void NodeDeleted(SDNode *N, SDNode *E) override { Callback(N, E); }

   private:
    virtual void anchor();
  };

  /// Help to insert SDNodeFlags automatically in transforming. Use
  /// RAII to save and resume flags in current scope.
  class FlagInserter {
    SelectionDAG &DAG;
    SDNodeFlags Flags;
    FlagInserter *LastInserter;

  public:
    FlagInserter(SelectionDAG &SDAG, SDNodeFlags Flags)
        : DAG(SDAG), Flags(Flags),
          LastInserter(SDAG.getFlagInserter()) {
      SDAG.setFlagInserter(this);
    }
    FlagInserter(SelectionDAG &SDAG, SDNode *N)
        : FlagInserter(SDAG, N->getFlags()) {}

    FlagInserter(const FlagInserter &) = delete;
    FlagInserter &operator=(const FlagInserter &) = delete;
    ~FlagInserter() { DAG.setFlagInserter(LastInserter); }

    SDNodeFlags getFlags() const { return Flags; }
  };

  /// When true, additional steps are taken to
  /// ensure that getConstant() and similar functions return DAG nodes that
  /// have legal types. This is important after type legalization since
  /// any illegally typed nodes generated after this point will not experience
  /// type legalization.
  bool NewNodesMustHaveLegalTypes = false;

private:
  /// DAGUpdateListener is a friend so it can manipulate the listener stack.
  friend struct DAGUpdateListener;

  /// Linked list of registered DAGUpdateListener instances.
  /// This stack is maintained by DAGUpdateListener RAII.
  DAGUpdateListener *UpdateListeners = nullptr;

  /// Implementation of setSubgraphColor.
  /// Return whether we had to truncate the search.
  bool setSubgraphColorHelper(SDNode *N, const char *Color,
                              DenseSet<SDNode *> &visited,
                              int level, bool &printed);

  template <typename SDNodeT, typename... ArgTypes>
  SDNodeT *newSDNode(ArgTypes &&... Args) {
    return new (NodeAllocator.template Allocate<SDNodeT>())
        SDNodeT(std::forward<ArgTypes>(Args)...);
  }

  /// Build a synthetic SDNodeT with the given args and extract its subclass
  /// data as an integer (e.g. for use in a folding set).
  ///
  /// The args to this function are the same as the args to SDNodeT's
  /// constructor, except the second arg (assumed to be a const DebugLoc&) is
  /// omitted.
  template <typename SDNodeT, typename... ArgTypes>
  static uint16_t getSyntheticNodeSubclassData(unsigned IROrder,
                                               ArgTypes &&... Args) {
    // The compiler can reduce this expression to a constant iff we pass an
    // empty DebugLoc.  Thankfully, the debug location doesn't have any bearing
    // on the subclass data.
    return SDNodeT(IROrder, DebugLoc(), std::forward<ArgTypes>(Args)...)
        .getRawSubclassData();
  }

  template <typename SDNodeTy>
  static uint16_t getSyntheticNodeSubclassData(unsigned Opc, unsigned Order,
                                                SDVTList VTs, EVT MemoryVT,
                                                MachineMemOperand *MMO) {
    return SDNodeTy(Opc, Order, DebugLoc(), VTs, MemoryVT, MMO)
         .getRawSubclassData();
  }

  void createOperands(SDNode *Node, ArrayRef<SDValue> Vals);

  void removeOperands(SDNode *Node) {
    if (!Node->OperandList)
      return;
    OperandRecycler.deallocate(
        ArrayRecycler<SDUse>::Capacity::get(Node->NumOperands),
        Node->OperandList);
    Node->NumOperands = 0;
    Node->OperandList = nullptr;
  }
  void CreateTopologicalOrder(std::vector<SDNode*>& Order);

public:
  // Maximum depth for recursive analysis such as computeKnownBits, etc.
  static constexpr unsigned MaxRecursionDepth = 6;

  explicit SelectionDAG(const TargetMachine &TM, CodeGenOpt::Level);
  SelectionDAG(const SelectionDAG &) = delete;
  SelectionDAG &operator=(const SelectionDAG &) = delete;
  ~SelectionDAG();

  /// Prepare this SelectionDAG to process code in the given MachineFunction.
  void init(MachineFunction &NewMF, OptimizationRemarkEmitter &NewORE,
            Pass *PassPtr, const TargetLibraryInfo *LibraryInfo,
            LegacyDivergenceAnalysis * Divergence,
            ProfileSummaryInfo *PSIin, BlockFrequencyInfo *BFIin);

  void setFunctionLoweringInfo(FunctionLoweringInfo * FuncInfo) {
    FLI = FuncInfo;
  }

  /// Clear state and free memory necessary to make this
  /// SelectionDAG ready to process a new block.
  void clear();

  MachineFunction &getMachineFunction() const { return *MF; }
  const Pass *getPass() const { return SDAGISelPass; }

  const DataLayout &getDataLayout() const { return MF->getDataLayout(); }
  const TargetMachine &getTarget() const { return TM; }
  const TargetSubtargetInfo &getSubtarget() const { return MF->getSubtarget(); }
  const TargetLowering &getTargetLoweringInfo() const { return *TLI; }
  const TargetLibraryInfo &getLibInfo() const { return *LibInfo; }
  const SelectionDAGTargetInfo &getSelectionDAGInfo() const { return *TSI; }
  const LegacyDivergenceAnalysis *getDivergenceAnalysis() const { return DA; }
  LLVMContext *getContext() const { return Context; }
  OptimizationRemarkEmitter &getORE() const { return *ORE; }
  ProfileSummaryInfo *getPSI() const { return PSI; }
  BlockFrequencyInfo *getBFI() const { return BFI; }

  FlagInserter *getFlagInserter() { return Inserter; }
  void setFlagInserter(FlagInserter *FI) { Inserter = FI; }

  /// Just dump dot graph to a user-provided path and title.
  /// This doesn't open the dot viewer program and
  /// helps visualization when outside debugging session.
  /// FileName expects absolute path. If provided
  /// without any path separators then the file
  /// will be created in the current directory.
  /// Error will be emitted if the path is insane.
#if !defined(NDEBUG) || defined(LLVM_ENABLE_DUMP)
  LLVM_DUMP_METHOD void dumpDotGraph(const Twine &FileName, const Twine &Title);
#endif

  /// Pop up a GraphViz/gv window with the DAG rendered using 'dot'.
  void viewGraph(const std::string &Title);
  void viewGraph();

#ifndef NDEBUG
  std::map<const SDNode *, std::string> NodeGraphAttrs;
#endif

  /// Clear all previously defined node graph attributes.
  /// Intended to be used from a debugging tool (eg. gdb).
  void clearGraphAttrs();

  /// Set graph attributes for a node. (eg. "color=red".)
  void setGraphAttrs(const SDNode *N, const char *Attrs);

  /// Get graph attributes for a node. (eg. "color=red".)
  /// Used from getNodeAttributes.
  std::string getGraphAttrs(const SDNode *N) const;

  /// Convenience for setting node color attribute.
  void setGraphColor(const SDNode *N, const char *Color);

  /// Convenience for setting subgraph color attribute.
  void setSubgraphColor(SDNode *N, const char *Color);

  using allnodes_const_iterator = ilist<SDNode>::const_iterator;

  allnodes_const_iterator allnodes_begin() const { return AllNodes.begin(); }
  allnodes_const_iterator allnodes_end() const { return AllNodes.end(); }

  using allnodes_iterator = ilist<SDNode>::iterator;

  allnodes_iterator allnodes_begin() { return AllNodes.begin(); }
  allnodes_iterator allnodes_end() { return AllNodes.end(); }

  ilist<SDNode>::size_type allnodes_size() const {
    return AllNodes.size();
  }

  iterator_range<allnodes_iterator> allnodes() {
    return make_range(allnodes_begin(), allnodes_end());
  }
  iterator_range<allnodes_const_iterator> allnodes() const {
    return make_range(allnodes_begin(), allnodes_end());
  }

  /// Return the root tag of the SelectionDAG.
  const SDValue &getRoot() const { return Root; }

  /// Return the token chain corresponding to the entry of the function.
  SDValue getEntryNode() const {
    return SDValue(const_cast<SDNode *>(&EntryNode), 0);
  }

  /// Set the current root tag of the SelectionDAG.
  ///
  const SDValue &setRoot(SDValue N) {
    assert((!N.getNode() || N.getValueType() == MVT::Other) &&
           "DAG root value is not a chain!");
    if (N.getNode())
      checkForCycles(N.getNode(), this);
    Root = N;
    if (N.getNode())
      checkForCycles(this);
    return Root;
  }

#ifndef NDEBUG
  void VerifyDAGDivergence();
#endif

  /// This iterates over the nodes in the SelectionDAG, folding
  /// certain types of nodes together, or eliminating superfluous nodes.  The
  /// Level argument controls whether Combine is allowed to produce nodes and
  /// types that are illegal on the target.
  void Combine(CombineLevel Level, AAResults *AA,
               CodeGenOpt::Level OptLevel);

  /// This transforms the SelectionDAG into a SelectionDAG that
  /// only uses types natively supported by the target.
  /// Returns "true" if it made any changes.
  ///
  /// Note that this is an involved process that may invalidate pointers into
  /// the graph.
  bool LegalizeTypes();

  /// This transforms the SelectionDAG into a SelectionDAG that is
  /// compatible with the target instruction selector, as indicated by the
  /// TargetLowering object.
  ///
  /// Note that this is an involved process that may invalidate pointers into
  /// the graph.
  void Legalize();

  /// Transforms a SelectionDAG node and any operands to it into a node
  /// that is compatible with the target instruction selector, as indicated by
  /// the TargetLowering object.
  ///
  /// \returns true if \c N is a valid, legal node after calling this.
  ///
  /// This essentially runs a single recursive walk of the \c Legalize process
  /// over the given node (and its operands). This can be used to incrementally
  /// legalize the DAG. All of the nodes which are directly replaced,
  /// potentially including N, are added to the output parameter \c
  /// UpdatedNodes so that the delta to the DAG can be understood by the
  /// caller.
  ///
  /// When this returns false, N has been legalized in a way that make the
  /// pointer passed in no longer valid. It may have even been deleted from the
  /// DAG, and so it shouldn't be used further. When this returns true, the
  /// N passed in is a legal node, and can be immediately processed as such.
  /// This may still have done some work on the DAG, and will still populate
  /// UpdatedNodes with any new nodes replacing those originally in the DAG.
  bool LegalizeOp(SDNode *N, SmallSetVector<SDNode *, 16> &UpdatedNodes);

  /// This transforms the SelectionDAG into a SelectionDAG
  /// that only uses vector math operations supported by the target.  This is
  /// necessary as a separate step from Legalize because unrolling a vector
  /// operation can introduce illegal types, which requires running
  /// LegalizeTypes again.
  ///
  /// This returns true if it made any changes; in that case, LegalizeTypes
  /// is called again before Legalize.
  ///
  /// Note that this is an involved process that may invalidate pointers into
  /// the graph.
  bool LegalizeVectors();

  /// This method deletes all unreachable nodes in the SelectionDAG.
  void RemoveDeadNodes();

  /// Remove the specified node from the system.  This node must
  /// have no referrers.
  void DeleteNode(SDNode *N);

  /// Return an SDVTList that represents the list of values specified.
  SDVTList getVTList(EVT VT);
  SDVTList getVTList(EVT VT1, EVT VT2);
  SDVTList getVTList(EVT VT1, EVT VT2, EVT VT3);
  SDVTList getVTList(EVT VT1, EVT VT2, EVT VT3, EVT VT4);
  SDVTList getVTList(ArrayRef<EVT> VTs);

  //===--------------------------------------------------------------------===//
  // Node creation methods.

  /// Create a ConstantSDNode wrapping a constant value.
  /// If VT is a vector type, the constant is splatted into a BUILD_VECTOR.
  ///
  /// If only legal types can be produced, this does the necessary
  /// transformations (e.g., if the vector element type is illegal).
  /// @{
  SDValue getConstant(uint64_t Val, const SDLoc &DL, EVT VT,
                      bool isTarget = false, bool isOpaque = false);
  SDValue getConstant(const APInt &Val, const SDLoc &DL, EVT VT,
                      bool isTarget = false, bool isOpaque = false);

  SDValue getAllOnesConstant(const SDLoc &DL, EVT VT, bool IsTarget = false,
                             bool IsOpaque = false) {
    return getConstant(APInt::getAllOnes(VT.getScalarSizeInBits()), DL, VT,
                       IsTarget, IsOpaque);
  }

  SDValue getConstant(const ConstantInt &Val, const SDLoc &DL, EVT VT,
                      bool isTarget = false, bool isOpaque = false);
  SDValue getIntPtrConstant(uint64_t Val, const SDLoc &DL,
                            bool isTarget = false);
  SDValue getShiftAmountConstant(uint64_t Val, EVT VT, const SDLoc &DL,
                                 bool LegalTypes = true);
  SDValue getVectorIdxConstant(uint64_t Val, const SDLoc &DL,
                               bool isTarget = false);

  SDValue getTargetConstant(uint64_t Val, const SDLoc &DL, EVT VT,
                            bool isOpaque = false) {
    return getConstant(Val, DL, VT, true, isOpaque);
  }
  SDValue getTargetConstant(const APInt &Val, const SDLoc &DL, EVT VT,
                            bool isOpaque = false) {
    return getConstant(Val, DL, VT, true, isOpaque);
  }
  SDValue getTargetConstant(const ConstantInt &Val, const SDLoc &DL, EVT VT,
                            bool isOpaque = false) {
    return getConstant(Val, DL, VT, true, isOpaque);
  }

  /// Create a true or false constant of type \p VT using the target's
  /// BooleanContent for type \p OpVT.
  SDValue getBoolConstant(bool V, const SDLoc &DL, EVT VT, EVT OpVT);
  /// @}

  /// Create a ConstantFPSDNode wrapping a constant value.
  /// If VT is a vector type, the constant is splatted into a BUILD_VECTOR.
  ///
  /// If only legal types can be produced, this does the necessary
  /// transformations (e.g., if the vector element type is illegal).
  /// The forms that take a double should only be used for simple constants
  /// that can be exactly represented in VT.  No checks are made.
  /// @{
  SDValue getConstantFP(double Val, const SDLoc &DL, EVT VT,
                        bool isTarget = false);
  SDValue getConstantFP(const APFloat &Val, const SDLoc &DL, EVT VT,
                        bool isTarget = false);
  SDValue getConstantFP(const ConstantFP &V, const SDLoc &DL, EVT VT,
                        bool isTarget = false);
  SDValue getTargetConstantFP(double Val, const SDLoc &DL, EVT VT) {
    return getConstantFP(Val, DL, VT, true);
  }
  SDValue getTargetConstantFP(const APFloat &Val, const SDLoc &DL, EVT VT) {
    return getConstantFP(Val, DL, VT, true);
  }
  SDValue getTargetConstantFP(const ConstantFP &Val, const SDLoc &DL, EVT VT) {
    return getConstantFP(Val, DL, VT, true);
  }
  /// @}

  SDValue getGlobalAddress(const GlobalValue *GV, const SDLoc &DL, EVT VT,
                           int64_t offset = 0, bool isTargetGA = false,
                           unsigned TargetFlags = 0);
  SDValue getTargetGlobalAddress(const GlobalValue *GV, const SDLoc &DL, EVT VT,
                                 int64_t offset = 0, unsigned TargetFlags = 0) {
    return getGlobalAddress(GV, DL, VT, offset, true, TargetFlags);
  }
  SDValue getFrameIndex(int FI, EVT VT, bool isTarget = false);
  SDValue getTargetFrameIndex(int FI, EVT VT) {
    return getFrameIndex(FI, VT, true);
  }
  SDValue getJumpTable(int JTI, EVT VT, bool isTarget = false,
                       unsigned TargetFlags = 0);
  SDValue getTargetJumpTable(int JTI, EVT VT, unsigned TargetFlags = 0) {
    return getJumpTable(JTI, VT, true, TargetFlags);
  }
  SDValue getConstantPool(const Constant *C, EVT VT, MaybeAlign Align = None,
                          int Offs = 0, bool isT = false,
                          unsigned TargetFlags = 0);
  SDValue getTargetConstantPool(const Constant *C, EVT VT,
                                MaybeAlign Align = None, int Offset = 0,
                                unsigned TargetFlags = 0) {
    return getConstantPool(C, VT, Align, Offset, true, TargetFlags);
  }
  SDValue getConstantPool(MachineConstantPoolValue *C, EVT VT,
                          MaybeAlign Align = None, int Offs = 0,
                          bool isT = false, unsigned TargetFlags = 0);
  SDValue getTargetConstantPool(MachineConstantPoolValue *C, EVT VT,
                                MaybeAlign Align = None, int Offset = 0,
                                unsigned TargetFlags = 0) {
    return getConstantPool(C, VT, Align, Offset, true, TargetFlags);
  }
  SDValue getTargetIndex(int Index, EVT VT, int64_t Offset = 0,
                         unsigned TargetFlags = 0);
  // When generating a branch to a BB, we don't in general know enough
  // to provide debug info for the BB at that time, so keep this one around.
  SDValue getBasicBlock(MachineBasicBlock *MBB);
  SDValue getExternalSymbol(const char *Sym, EVT VT);
  SDValue getTargetExternalSymbol(const char *Sym, EVT VT,
                                  unsigned TargetFlags = 0);
  SDValue getMCSymbol(MCSymbol *Sym, EVT VT);

  SDValue getValueType(EVT);
  SDValue getRegister(unsigned Reg, EVT VT);
  SDValue getRegisterMask(const uint32_t *RegMask);
  SDValue getEHLabel(const SDLoc &dl, SDValue Root, MCSymbol *Label);
  SDValue getLabelNode(unsigned Opcode, const SDLoc &dl, SDValue Root,
                       MCSymbol *Label);
  SDValue getBlockAddress(const BlockAddress *BA, EVT VT, int64_t Offset = 0,
                          bool isTarget = false, unsigned TargetFlags = 0);
  SDValue getTargetBlockAddress(const BlockAddress *BA, EVT VT,
                                int64_t Offset = 0, unsigned TargetFlags = 0) {
    return getBlockAddress(BA, VT, Offset, true, TargetFlags);
  }

  SDValue getCopyToReg(SDValue Chain, const SDLoc &dl, unsigned Reg,
                       SDValue N) {
    return getNode(ISD::CopyToReg, dl, MVT::Other, Chain,
                   getRegister(Reg, N.getValueType()), N);
  }

  // This version of the getCopyToReg method takes an extra operand, which
  // indicates that there is potentially an incoming glue value (if Glue is not
  // null) and that there should be a glue result.
  SDValue getCopyToReg(SDValue Chain, const SDLoc &dl, unsigned Reg, SDValue N,
                       SDValue Glue) {
    SDVTList VTs = getVTList(MVT::Other, MVT::Glue);
    SDValue Ops[] = { Chain, getRegister(Reg, N.getValueType()), N, Glue };
    return getNode(ISD::CopyToReg, dl, VTs,
                   makeArrayRef(Ops, Glue.getNode() ? 4 : 3));
  }

  // Similar to last getCopyToReg() except parameter Reg is a SDValue
  SDValue getCopyToReg(SDValue Chain, const SDLoc &dl, SDValue Reg, SDValue N,
                       SDValue Glue) {
    SDVTList VTs = getVTList(MVT::Other, MVT::Glue);
    SDValue Ops[] = { Chain, Reg, N, Glue };
    return getNode(ISD::CopyToReg, dl, VTs,
                   makeArrayRef(Ops, Glue.getNode() ? 4 : 3));
  }

  SDValue getCopyFromReg(SDValue Chain, const SDLoc &dl, unsigned Reg, EVT VT) {
    SDVTList VTs = getVTList(VT, MVT::Other);
    SDValue Ops[] = { Chain, getRegister(Reg, VT) };
    return getNode(ISD::CopyFromReg, dl, VTs, Ops);
  }

  // This version of the getCopyFromReg method takes an extra operand, which
  // indicates that there is potentially an incoming glue value (if Glue is not
  // null) and that there should be a glue result.
  SDValue getCopyFromReg(SDValue Chain, const SDLoc &dl, unsigned Reg, EVT VT,
                         SDValue Glue) {
    SDVTList VTs = getVTList(VT, MVT::Other, MVT::Glue);
    SDValue Ops[] = { Chain, getRegister(Reg, VT), Glue };
    return getNode(ISD::CopyFromReg, dl, VTs,
                   makeArrayRef(Ops, Glue.getNode() ? 3 : 2));
  }

  SDValue getCondCode(ISD::CondCode Cond);

  /// Return an ISD::VECTOR_SHUFFLE node. The number of elements in VT,
  /// which must be a vector type, must match the number of mask elements
  /// NumElts. An integer mask element equal to -1 is treated as undefined.
  SDValue getVectorShuffle(EVT VT, const SDLoc &dl, SDValue N1, SDValue N2,
                           ArrayRef<int> Mask);

  /// Return an ISD::BUILD_VECTOR node. The number of elements in VT,
  /// which must be a vector type, must match the number of operands in Ops.
  /// The operands must have the same type as (or, for integers, a type wider
  /// than) VT's element type.
  SDValue getBuildVector(EVT VT, const SDLoc &DL, ArrayRef<SDValue> Ops) {
    // VerifySDNode (via InsertNode) checks BUILD_VECTOR later.
    return getNode(ISD::BUILD_VECTOR, DL, VT, Ops);
  }

  /// Return an ISD::BUILD_VECTOR node. The number of elements in VT,
  /// which must be a vector type, must match the number of operands in Ops.
  /// The operands must have the same type as (or, for integers, a type wider
  /// than) VT's element type.
  SDValue getBuildVector(EVT VT, const SDLoc &DL, ArrayRef<SDUse> Ops) {
    // VerifySDNode (via InsertNode) checks BUILD_VECTOR later.
    return getNode(ISD::BUILD_VECTOR, DL, VT, Ops);
  }

  /// Return a splat ISD::BUILD_VECTOR node, consisting of Op splatted to all
  /// elements. VT must be a vector type. Op's type must be the same as (or,
  /// for integers, a type wider than) VT's element type.
  SDValue getSplatBuildVector(EVT VT, const SDLoc &DL, SDValue Op) {
    // VerifySDNode (via InsertNode) checks BUILD_VECTOR later.
    if (Op.getOpcode() == ISD::UNDEF) {
      assert((VT.getVectorElementType() == Op.getValueType() ||
              (VT.isInteger() &&
               VT.getVectorElementType().bitsLE(Op.getValueType()))) &&
             "A splatted value must have a width equal or (for integers) "
             "greater than the vector element type!");
      return getNode(ISD::UNDEF, SDLoc(), VT);
    }

    SmallVector<SDValue, 16> Ops(VT.getVectorNumElements(), Op);
    return getNode(ISD::BUILD_VECTOR, DL, VT, Ops);
  }

  // Return a splat ISD::SPLAT_VECTOR node, consisting of Op splatted to all
  // elements.
  SDValue getSplatVector(EVT VT, const SDLoc &DL, SDValue Op) {
    if (Op.getOpcode() == ISD::UNDEF) {
      assert((VT.getVectorElementType() == Op.getValueType() ||
              (VT.isInteger() &&
               VT.getVectorElementType().bitsLE(Op.getValueType()))) &&
             "A splatted value must have a width equal or (for integers) "
             "greater than the vector element type!");
      return getNode(ISD::UNDEF, SDLoc(), VT);
    }
    return getNode(ISD::SPLAT_VECTOR, DL, VT, Op);
  }

  /// Returns a vector of type ResVT whose elements contain the linear sequence
  ///   <0, Step, Step * 2, Step * 3, ...>
  SDValue getStepVector(const SDLoc &DL, EVT ResVT, APInt StepVal);

  /// Returns a vector of type ResVT whose elements contain the linear sequence
  ///   <0, 1, 2, 3, ...>
  SDValue getStepVector(const SDLoc &DL, EVT ResVT);

  /// Returns an ISD::VECTOR_SHUFFLE node semantically equivalent to
  /// the shuffle node in input but with swapped operands.
  ///
  /// Example: shuffle A, B, <0,5,2,7> -> shuffle B, A, <4,1,6,3>
  SDValue getCommutedVectorShuffle(const ShuffleVectorSDNode &SV);

  /// Convert Op, which must be of float type, to the
  /// float type VT, by either extending or rounding (by truncation).
  SDValue getFPExtendOrRound(SDValue Op, const SDLoc &DL, EVT VT);

  /// Convert Op, which must be a STRICT operation of float type, to the
  /// float type VT, by either extending or rounding (by truncation).
  std::pair<SDValue, SDValue>
  getStrictFPExtendOrRound(SDValue Op, SDValue Chain, const SDLoc &DL, EVT VT);

  /// Convert Op, which must be of integer type, to the
  /// integer type VT, by either any-extending or truncating it.
  SDValue getAnyExtOrTrunc(SDValue Op, const SDLoc &DL, EVT VT);

  /// Convert Op, which must be of integer type, to the
  /// integer type VT, by either sign-extending or truncating it.
  SDValue getSExtOrTrunc(SDValue Op, const SDLoc &DL, EVT VT);

  /// Convert Op, which must be of integer type, to the
  /// integer type VT, by either zero-extending or truncating it.
  SDValue getZExtOrTrunc(SDValue Op, const SDLoc &DL, EVT VT);

  /// Return the expression required to zero extend the Op
  /// value assuming it was the smaller SrcTy value.
  SDValue getZeroExtendInReg(SDValue Op, const SDLoc &DL, EVT VT);

  /// Convert Op, which must be of integer type, to the integer type VT, by
  /// either truncating it or performing either zero or sign extension as
  /// appropriate extension for the pointer's semantics.
  SDValue getPtrExtOrTrunc(SDValue Op, const SDLoc &DL, EVT VT);

  /// Return the expression required to extend the Op as a pointer value
  /// assuming it was the smaller SrcTy value. This may be either a zero extend
  /// or a sign extend.
  SDValue getPtrExtendInReg(SDValue Op, const SDLoc &DL, EVT VT);

  /// Convert Op, which must be of integer type, to the integer type VT,
  /// by using an extension appropriate for the target's
  /// BooleanContent for type OpVT or truncating it.
  SDValue getBoolExtOrTrunc(SDValue Op, const SDLoc &SL, EVT VT, EVT OpVT);

  /// Create a bitwise NOT operation as (XOR Val, -1).
  SDValue getNOT(const SDLoc &DL, SDValue Val, EVT VT);

  /// Create a logical NOT operation as (XOR Val, BooleanOne).
  SDValue getLogicalNOT(const SDLoc &DL, SDValue Val, EVT VT);

  /// Returns sum of the base pointer and offset.
  /// Unlike getObjectPtrOffset this does not set NoUnsignedWrap by default.
  SDValue getMemBasePlusOffset(SDValue Base, TypeSize Offset, const SDLoc &DL,
                               const SDNodeFlags Flags = SDNodeFlags());
  SDValue getMemBasePlusOffset(SDValue Base, SDValue Offset, const SDLoc &DL,
                               const SDNodeFlags Flags = SDNodeFlags());

  /// Create an add instruction with appropriate flags when used for
  /// addressing some offset of an object. i.e. if a load is split into multiple
  /// components, create an add nuw from the base pointer to the offset.
  SDValue getObjectPtrOffset(const SDLoc &SL, SDValue Ptr, TypeSize Offset) {
    SDNodeFlags Flags;
    Flags.setNoUnsignedWrap(true);
    return getMemBasePlusOffset(Ptr, Offset, SL, Flags);
  }

  SDValue getObjectPtrOffset(const SDLoc &SL, SDValue Ptr, SDValue Offset) {
    // The object itself can't wrap around the address space, so it shouldn't be
    // possible for the adds of the offsets to the split parts to overflow.
    SDNodeFlags Flags;
    Flags.setNoUnsignedWrap(true);
    return getMemBasePlusOffset(Ptr, Offset, SL, Flags);
  }

  /// Return a new CALLSEQ_START node, that starts new call frame, in which
  /// InSize bytes are set up inside CALLSEQ_START..CALLSEQ_END sequence and
  /// OutSize specifies part of the frame set up prior to the sequence.
  SDValue getCALLSEQ_START(SDValue Chain, uint64_t InSize, uint64_t OutSize,
                           const SDLoc &DL) {
    SDVTList VTs = getVTList(MVT::Other, MVT::Glue);
    SDValue Ops[] = { Chain,
                      getIntPtrConstant(InSize, DL, true),
                      getIntPtrConstant(OutSize, DL, true) };
    return getNode(ISD::CALLSEQ_START, DL, VTs, Ops);
  }

  /// Return a new CALLSEQ_END node, which always must have a
  /// glue result (to ensure it's not CSE'd).
  /// CALLSEQ_END does not have a useful SDLoc.
  SDValue getCALLSEQ_END(SDValue Chain, SDValue Op1, SDValue Op2,
                         SDValue InGlue, const SDLoc &DL) {
    SDVTList NodeTys = getVTList(MVT::Other, MVT::Glue);
    SmallVector<SDValue, 4> Ops;
    Ops.push_back(Chain);
    Ops.push_back(Op1);
    Ops.push_back(Op2);
    if (InGlue.getNode())
      Ops.push_back(InGlue);
    return getNode(ISD::CALLSEQ_END, DL, NodeTys, Ops);
  }

  /// Return true if the result of this operation is always undefined.
  bool isUndef(unsigned Opcode, ArrayRef<SDValue> Ops);

  /// Return an UNDEF node. UNDEF does not have a useful SDLoc.
  SDValue getUNDEF(EVT VT) {
    return getNode(ISD::UNDEF, SDLoc(), VT);
  }

  /// Return a node that represents the runtime scaling 'MulImm * RuntimeVL'.
  SDValue getVScale(const SDLoc &DL, EVT VT, APInt MulImm) {
    assert(MulImm.getMinSignedBits() <= VT.getSizeInBits() &&
           "Immediate does not fit VT");
    return getNode(ISD::VSCALE, DL, VT,
                   getConstant(MulImm.sextOrTrunc(VT.getSizeInBits()), DL, VT));
  }

  /// Return a GLOBAL_OFFSET_TABLE node. This does not have a useful SDLoc.
  SDValue getGLOBAL_OFFSET_TABLE(EVT VT) {
    return getNode(ISD::GLOBAL_OFFSET_TABLE, SDLoc(), VT);
  }

  /// Gets or creates the specified node.
  ///
  SDValue getNode(unsigned Opcode, const SDLoc &DL, EVT VT,
                  ArrayRef<SDUse> Ops);
  SDValue getNode(unsigned Opcode, const SDLoc &DL, EVT VT,
                  ArrayRef<SDValue> Ops, const SDNodeFlags Flags);
  SDValue getNode(unsigned Opcode, const SDLoc &DL, ArrayRef<EVT> ResultTys,
                  ArrayRef<SDValue> Ops);
  SDValue getNode(unsigned Opcode, const SDLoc &DL, SDVTList VTList,
                  ArrayRef<SDValue> Ops, const SDNodeFlags Flags);

  // Use flags from current flag inserter.
  SDValue getNode(unsigned Opcode, const SDLoc &DL, EVT VT,
                  ArrayRef<SDValue> Ops);
  SDValue getNode(unsigned Opcode, const SDLoc &DL, SDVTList VTList,
                  ArrayRef<SDValue> Ops);
  SDValue getNode(unsigned Opcode, const SDLoc &DL, EVT VT, SDValue Operand);
  SDValue getNode(unsigned Opcode, const SDLoc &DL, EVT VT, SDValue N1,
                  SDValue N2);
  SDValue getNode(unsigned Opcode, const SDLoc &DL, EVT VT, SDValue N1,
                  SDValue N2, SDValue N3);

  // Specialize based on number of operands.
  SDValue getNode(unsigned Opcode, const SDLoc &DL, EVT VT);
  SDValue getNode(unsigned Opcode, const SDLoc &DL, EVT VT, SDValue Operand,
                  const SDNodeFlags Flags);
  SDValue getNode(unsigned Opcode, const SDLoc &DL, EVT VT, SDValue N1,
                  SDValue N2, const SDNodeFlags Flags);
  SDValue getNode(unsigned Opcode, const SDLoc &DL, EVT VT, SDValue N1,
                  SDValue N2, SDValue N3, const SDNodeFlags Flags);
  SDValue getNode(unsigned Opcode, const SDLoc &DL, EVT VT, SDValue N1,
                  SDValue N2, SDValue N3, SDValue N4);
  SDValue getNode(unsigned Opcode, const SDLoc &DL, EVT VT, SDValue N1,
                  SDValue N2, SDValue N3, SDValue N4, SDValue N5);

  // Specialize again based on number of operands for nodes with a VTList
  // rather than a single VT.
  SDValue getNode(unsigned Opcode, const SDLoc &DL, SDVTList VTList);
  SDValue getNode(unsigned Opcode, const SDLoc &DL, SDVTList VTList, SDValue N);
  SDValue getNode(unsigned Opcode, const SDLoc &DL, SDVTList VTList, SDValue N1,
                  SDValue N2);
  SDValue getNode(unsigned Opcode, const SDLoc &DL, SDVTList VTList, SDValue N1,
                  SDValue N2, SDValue N3);
  SDValue getNode(unsigned Opcode, const SDLoc &DL, SDVTList VTList, SDValue N1,
                  SDValue N2, SDValue N3, SDValue N4);
  SDValue getNode(unsigned Opcode, const SDLoc &DL, SDVTList VTList, SDValue N1,
                  SDValue N2, SDValue N3, SDValue N4, SDValue N5);

  /// Compute a TokenFactor to force all the incoming stack arguments to be
  /// loaded from the stack. This is used in tail call lowering to protect
  /// stack arguments from being clobbered.
  SDValue getStackArgumentTokenFactor(SDValue Chain);

  SDValue getMemcpy(SDValue Chain, const SDLoc &dl, SDValue Dst, SDValue Src,
                    SDValue Size, Align Alignment, bool isVol,
                    bool AlwaysInline, bool isTailCall,
                    MachinePointerInfo DstPtrInfo,
                    MachinePointerInfo SrcPtrInfo,
                    const AAMDNodes &AAInfo = AAMDNodes());

  SDValue getMemmove(SDValue Chain, const SDLoc &dl, SDValue Dst, SDValue Src,
                     SDValue Size, Align Alignment, bool isVol, bool isTailCall,
                     MachinePointerInfo DstPtrInfo,
                     MachinePointerInfo SrcPtrInfo,
                     const AAMDNodes &AAInfo = AAMDNodes());

  SDValue getMemset(SDValue Chain, const SDLoc &dl, SDValue Dst, SDValue Src,
                    SDValue Size, Align Alignment, bool isVol, bool isTailCall,
                    MachinePointerInfo DstPtrInfo,
                    const AAMDNodes &AAInfo = AAMDNodes());

  SDValue getAtomicMemcpy(SDValue Chain, const SDLoc &dl, SDValue Dst,
                          unsigned DstAlign, SDValue Src, unsigned SrcAlign,
                          SDValue Size, Type *SizeTy, unsigned ElemSz,
                          bool isTailCall, MachinePointerInfo DstPtrInfo,
                          MachinePointerInfo SrcPtrInfo);

  SDValue getAtomicMemmove(SDValue Chain, const SDLoc &dl, SDValue Dst,
                           unsigned DstAlign, SDValue Src, unsigned SrcAlign,
                           SDValue Size, Type *SizeTy, unsigned ElemSz,
                           bool isTailCall, MachinePointerInfo DstPtrInfo,
                           MachinePointerInfo SrcPtrInfo);

  SDValue getAtomicMemset(SDValue Chain, const SDLoc &dl, SDValue Dst,
                          unsigned DstAlign, SDValue Value, SDValue Size,
                          Type *SizeTy, unsigned ElemSz, bool isTailCall,
                          MachinePointerInfo DstPtrInfo);

  /// Helper function to make it easier to build SetCC's if you just have an
  /// ISD::CondCode instead of an SDValue.
  SDValue getSetCC(const SDLoc &DL, EVT VT, SDValue LHS, SDValue RHS,
                   ISD::CondCode Cond, SDValue Chain = SDValue(),
                   bool IsSignaling = false) {
    assert(LHS.getValueType().isVector() == RHS.getValueType().isVector() &&
           "Cannot compare scalars to vectors");
    assert(LHS.getValueType().isVector() == VT.isVector() &&
           "Cannot compare scalars to vectors");
    assert(Cond != ISD::SETCC_INVALID &&
           "Cannot create a setCC of an invalid node.");
    if (Chain)
      return getNode(IsSignaling ? ISD::STRICT_FSETCCS : ISD::STRICT_FSETCC, DL,
                     {VT, MVT::Other}, {Chain, LHS, RHS, getCondCode(Cond)});
    return getNode(ISD::SETCC, DL, VT, LHS, RHS, getCondCode(Cond));
  }

  /// Helper function to make it easier to build VP_SetCC's if you just have an
  /// ISD::CondCode instead of an SDValue.
  SDValue getVPSetCC(const SDLoc &DL, EVT VT, SDValue LHS, SDValue RHS,
                     ISD::CondCode Cond, SDValue Mask, SDValue EVL) {
    assert(LHS.getValueType().isVector() == RHS.getValueType().isVector() &&
           "Cannot compare scalars to vectors");
    assert(LHS.getValueType().isVector() == VT.isVector() &&
           "Cannot compare scalars to vectors");
    assert(Cond != ISD::SETCC_INVALID &&
           "Cannot create a setCC of an invalid node.");
    return getNode(ISD::VP_SETCC, DL, VT, LHS, RHS, getCondCode(Cond), Mask,
                   EVL);
  }

  /// Helper function to make it easier to build Select's if you just have
  /// operands and don't want to check for vector.
  SDValue getSelect(const SDLoc &DL, EVT VT, SDValue Cond, SDValue LHS,
                    SDValue RHS) {
    assert(LHS.getValueType() == RHS.getValueType() &&
           "Cannot use select on differing types");
    assert(VT.isVector() == LHS.getValueType().isVector() &&
           "Cannot mix vectors and scalars");
    auto Opcode = Cond.getValueType().isVector() ? ISD::VSELECT : ISD::SELECT;
    return getNode(Opcode, DL, VT, Cond, LHS, RHS);
  }

  /// Helper function to make it easier to build SelectCC's if you just have an
  /// ISD::CondCode instead of an SDValue.
  SDValue getSelectCC(const SDLoc &DL, SDValue LHS, SDValue RHS, SDValue True,
                      SDValue False, ISD::CondCode Cond) {
    return getNode(ISD::SELECT_CC, DL, True.getValueType(), LHS, RHS, True,
                   False, getCondCode(Cond));
  }

  /// Try to simplify a select/vselect into 1 of its operands or a constant.
  SDValue simplifySelect(SDValue Cond, SDValue TVal, SDValue FVal);

  /// Try to simplify a shift into 1 of its operands or a constant.
  SDValue simplifyShift(SDValue X, SDValue Y);

  /// Try to simplify a floating-point binary operation into 1 of its operands
  /// or a constant.
  SDValue simplifyFPBinop(unsigned Opcode, SDValue X, SDValue Y,
                          SDNodeFlags Flags);

  /// VAArg produces a result and token chain, and takes a pointer
  /// and a source value as input.
  SDValue getVAArg(EVT VT, const SDLoc &dl, SDValue Chain, SDValue Ptr,
                   SDValue SV, unsigned Align);

  /// Gets a node for an atomic cmpxchg op. There are two
  /// valid Opcodes. ISD::ATOMIC_CMO_SWAP produces the value loaded and a
  /// chain result. ISD::ATOMIC_CMP_SWAP_WITH_SUCCESS produces the value loaded,
  /// a success flag (initially i1), and a chain.
  SDValue getAtomicCmpSwap(unsigned Opcode, const SDLoc &dl, EVT MemVT,
                           SDVTList VTs, SDValue Chain, SDValue Ptr,
                           SDValue Cmp, SDValue Swp, MachineMemOperand *MMO);

  /// Gets a node for an atomic op, produces result (if relevant)
  /// and chain and takes 2 operands.
  SDValue getAtomic(unsigned Opcode, const SDLoc &dl, EVT MemVT, SDValue Chain,
                    SDValue Ptr, SDValue Val, MachineMemOperand *MMO);

  /// Gets a node for an atomic op, produces result and chain and
  /// takes 1 operand.
  SDValue getAtomic(unsigned Opcode, const SDLoc &dl, EVT MemVT, EVT VT,
                    SDValue Chain, SDValue Ptr, MachineMemOperand *MMO);

  /// Gets a node for an atomic op, produces result and chain and takes N
  /// operands.
  SDValue getAtomic(unsigned Opcode, const SDLoc &dl, EVT MemVT,
                    SDVTList VTList, ArrayRef<SDValue> Ops,
                    MachineMemOperand *MMO);

  /// Creates a MemIntrinsicNode that may produce a
  /// result and takes a list of operands. Opcode may be INTRINSIC_VOID,
  /// INTRINSIC_W_CHAIN, or a target-specific opcode with a value not
  /// less than FIRST_TARGET_MEMORY_OPCODE.
  SDValue getMemIntrinsicNode(
      unsigned Opcode, const SDLoc &dl, SDVTList VTList, ArrayRef<SDValue> Ops,
      EVT MemVT, MachinePointerInfo PtrInfo, Align Alignment,
      MachineMemOperand::Flags Flags = MachineMemOperand::MOLoad |
                                       MachineMemOperand::MOStore,
      uint64_t Size = 0, const AAMDNodes &AAInfo = AAMDNodes());

  inline SDValue getMemIntrinsicNode(
      unsigned Opcode, const SDLoc &dl, SDVTList VTList, ArrayRef<SDValue> Ops,
      EVT MemVT, MachinePointerInfo PtrInfo, MaybeAlign Alignment = None,
      MachineMemOperand::Flags Flags = MachineMemOperand::MOLoad |
                                       MachineMemOperand::MOStore,
      uint64_t Size = 0, const AAMDNodes &AAInfo = AAMDNodes()) {
    // Ensure that codegen never sees alignment 0
    return getMemIntrinsicNode(Opcode, dl, VTList, Ops, MemVT, PtrInfo,
                               Alignment.getValueOr(getEVTAlign(MemVT)), Flags,
                               Size, AAInfo);
  }

  SDValue getMemIntrinsicNode(unsigned Opcode, const SDLoc &dl, SDVTList VTList,
                              ArrayRef<SDValue> Ops, EVT MemVT,
                              MachineMemOperand *MMO);

  /// Creates a LifetimeSDNode that starts (`IsStart==true`) or ends
  /// (`IsStart==false`) the lifetime of the portion of `FrameIndex` between
  /// offsets `Offset` and `Offset + Size`.
  SDValue getLifetimeNode(bool IsStart, const SDLoc &dl, SDValue Chain,
                          int FrameIndex, int64_t Size, int64_t Offset = -1);

  /// Creates a PseudoProbeSDNode with function GUID `Guid` and
  /// the index of the block `Index` it is probing, as well as the attributes
  /// `attr` of the probe.
  SDValue getPseudoProbeNode(const SDLoc &Dl, SDValue Chain, uint64_t Guid,
                             uint64_t Index, uint32_t Attr);

  /// Create a MERGE_VALUES node from the given operands.
  SDValue getMergeValues(ArrayRef<SDValue> Ops, const SDLoc &dl);

  /// Loads are not normal binary operators: their result type is not
  /// determined by their operands, and they produce a value AND a token chain.
  ///
  /// This function will set the MOLoad flag on MMOFlags, but you can set it if
  /// you want.  The MOStore flag must not be set.
  SDValue getLoad(EVT VT, const SDLoc &dl, SDValue Chain, SDValue Ptr,
                  MachinePointerInfo PtrInfo,
                  MaybeAlign Alignment = MaybeAlign(),
                  MachineMemOperand::Flags MMOFlags = MachineMemOperand::MONone,
                  const AAMDNodes &AAInfo = AAMDNodes(),
                  const MDNode *Ranges = nullptr);
  /// FIXME: Remove once transition to Align is over.
  inline SDValue
  getLoad(EVT VT, const SDLoc &dl, SDValue Chain, SDValue Ptr,
          MachinePointerInfo PtrInfo, unsigned Alignment,
          MachineMemOperand::Flags MMOFlags = MachineMemOperand::MONone,
          const AAMDNodes &AAInfo = AAMDNodes(),
          const MDNode *Ranges = nullptr) {
    return getLoad(VT, dl, Chain, Ptr, PtrInfo, MaybeAlign(Alignment), MMOFlags,
                   AAInfo, Ranges);
  }
  SDValue getLoad(EVT VT, const SDLoc &dl, SDValue Chain, SDValue Ptr,
                  MachineMemOperand *MMO);
  SDValue
  getExtLoad(ISD::LoadExtType ExtType, const SDLoc &dl, EVT VT, SDValue Chain,
             SDValue Ptr, MachinePointerInfo PtrInfo, EVT MemVT,
             MaybeAlign Alignment = MaybeAlign(),
             MachineMemOperand::Flags MMOFlags = MachineMemOperand::MONone,
             const AAMDNodes &AAInfo = AAMDNodes());
  /// FIXME: Remove once transition to Align is over.
  inline SDValue
  getExtLoad(ISD::LoadExtType ExtType, const SDLoc &dl, EVT VT, SDValue Chain,
             SDValue Ptr, MachinePointerInfo PtrInfo, EVT MemVT,
             unsigned Alignment,
             MachineMemOperand::Flags MMOFlags = MachineMemOperand::MONone,
             const AAMDNodes &AAInfo = AAMDNodes()) {
    return getExtLoad(ExtType, dl, VT, Chain, Ptr, PtrInfo, MemVT,
                      MaybeAlign(Alignment), MMOFlags, AAInfo);
  }
  SDValue getExtLoad(ISD::LoadExtType ExtType, const SDLoc &dl, EVT VT,
                     SDValue Chain, SDValue Ptr, EVT MemVT,
                     MachineMemOperand *MMO);
  SDValue getIndexedLoad(SDValue OrigLoad, const SDLoc &dl, SDValue Base,
                         SDValue Offset, ISD::MemIndexedMode AM);
  SDValue getLoad(ISD::MemIndexedMode AM, ISD::LoadExtType ExtType, EVT VT,
                  const SDLoc &dl, SDValue Chain, SDValue Ptr, SDValue Offset,
                  MachinePointerInfo PtrInfo, EVT MemVT, Align Alignment,
                  MachineMemOperand::Flags MMOFlags = MachineMemOperand::MONone,
                  const AAMDNodes &AAInfo = AAMDNodes(),
                  const MDNode *Ranges = nullptr);
  inline SDValue getLoad(
      ISD::MemIndexedMode AM, ISD::LoadExtType ExtType, EVT VT, const SDLoc &dl,
      SDValue Chain, SDValue Ptr, SDValue Offset, MachinePointerInfo PtrInfo,
      EVT MemVT, MaybeAlign Alignment = MaybeAlign(),
      MachineMemOperand::Flags MMOFlags = MachineMemOperand::MONone,
      const AAMDNodes &AAInfo = AAMDNodes(), const MDNode *Ranges = nullptr) {
    // Ensures that codegen never sees a None Alignment.
    return getLoad(AM, ExtType, VT, dl, Chain, Ptr, Offset, PtrInfo, MemVT,
                   Alignment.getValueOr(getEVTAlign(MemVT)), MMOFlags, AAInfo,
                   Ranges);
  }
  /// FIXME: Remove once transition to Align is over.
  inline SDValue
  getLoad(ISD::MemIndexedMode AM, ISD::LoadExtType ExtType, EVT VT,
          const SDLoc &dl, SDValue Chain, SDValue Ptr, SDValue Offset,
          MachinePointerInfo PtrInfo, EVT MemVT, unsigned Alignment,
          MachineMemOperand::Flags MMOFlags = MachineMemOperand::MONone,
          const AAMDNodes &AAInfo = AAMDNodes(),
          const MDNode *Ranges = nullptr) {
    return getLoad(AM, ExtType, VT, dl, Chain, Ptr, Offset, PtrInfo, MemVT,
                   MaybeAlign(Alignment), MMOFlags, AAInfo, Ranges);
  }
  SDValue getLoad(ISD::MemIndexedMode AM, ISD::LoadExtType ExtType, EVT VT,
                  const SDLoc &dl, SDValue Chain, SDValue Ptr, SDValue Offset,
                  EVT MemVT, MachineMemOperand *MMO);

  /// Helper function to build ISD::STORE nodes.
  ///
  /// This function will set the MOStore flag on MMOFlags, but you can set it if
  /// you want.  The MOLoad and MOInvariant flags must not be set.

  SDValue
  getStore(SDValue Chain, const SDLoc &dl, SDValue Val, SDValue Ptr,
           MachinePointerInfo PtrInfo, Align Alignment,
           MachineMemOperand::Flags MMOFlags = MachineMemOperand::MONone,
           const AAMDNodes &AAInfo = AAMDNodes());
  inline SDValue
  getStore(SDValue Chain, const SDLoc &dl, SDValue Val, SDValue Ptr,
           MachinePointerInfo PtrInfo, MaybeAlign Alignment = MaybeAlign(),
           MachineMemOperand::Flags MMOFlags = MachineMemOperand::MONone,
           const AAMDNodes &AAInfo = AAMDNodes()) {
    return getStore(Chain, dl, Val, Ptr, PtrInfo,
                    Alignment.getValueOr(getEVTAlign(Val.getValueType())),
                    MMOFlags, AAInfo);
  }
  /// FIXME: Remove once transition to Align is over.
  inline SDValue
  getStore(SDValue Chain, const SDLoc &dl, SDValue Val, SDValue Ptr,
           MachinePointerInfo PtrInfo, unsigned Alignment,
           MachineMemOperand::Flags MMOFlags = MachineMemOperand::MONone,
           const AAMDNodes &AAInfo = AAMDNodes()) {
    return getStore(Chain, dl, Val, Ptr, PtrInfo, MaybeAlign(Alignment),
                    MMOFlags, AAInfo);
  }
  SDValue getStore(SDValue Chain, const SDLoc &dl, SDValue Val, SDValue Ptr,
                   MachineMemOperand *MMO);
  SDValue
  getTruncStore(SDValue Chain, const SDLoc &dl, SDValue Val, SDValue Ptr,
                MachinePointerInfo PtrInfo, EVT SVT, Align Alignment,
                MachineMemOperand::Flags MMOFlags = MachineMemOperand::MONone,
                const AAMDNodes &AAInfo = AAMDNodes());
  inline SDValue
  getTruncStore(SDValue Chain, const SDLoc &dl, SDValue Val, SDValue Ptr,
                MachinePointerInfo PtrInfo, EVT SVT,
                MaybeAlign Alignment = MaybeAlign(),
                MachineMemOperand::Flags MMOFlags = MachineMemOperand::MONone,
                const AAMDNodes &AAInfo = AAMDNodes()) {
    return getTruncStore(Chain, dl, Val, Ptr, PtrInfo, SVT,
                         Alignment.getValueOr(getEVTAlign(SVT)), MMOFlags,
                         AAInfo);
  }
  /// FIXME: Remove once transition to Align is over.
  inline SDValue
  getTruncStore(SDValue Chain, const SDLoc &dl, SDValue Val, SDValue Ptr,
                MachinePointerInfo PtrInfo, EVT SVT, unsigned Alignment,
                MachineMemOperand::Flags MMOFlags = MachineMemOperand::MONone,
                const AAMDNodes &AAInfo = AAMDNodes()) {
    return getTruncStore(Chain, dl, Val, Ptr, PtrInfo, SVT,
                         MaybeAlign(Alignment), MMOFlags, AAInfo);
  }
  SDValue getTruncStore(SDValue Chain, const SDLoc &dl, SDValue Val,
                        SDValue Ptr, EVT SVT, MachineMemOperand *MMO);
  SDValue getIndexedStore(SDValue OrigStore, const SDLoc &dl, SDValue Base,
                          SDValue Offset, ISD::MemIndexedMode AM);

  SDValue getLoadVP(ISD::MemIndexedMode AM, ISD::LoadExtType ExtType, EVT VT,
                    const SDLoc &dl, SDValue Chain, SDValue Ptr, SDValue Offset,
                    SDValue Mask, SDValue EVL, MachinePointerInfo PtrInfo,
                    EVT MemVT, Align Alignment,
                    MachineMemOperand::Flags MMOFlags, const AAMDNodes &AAInfo,
                    const MDNode *Ranges = nullptr, bool IsExpanding = false);
  inline SDValue
  getLoadVP(ISD::MemIndexedMode AM, ISD::LoadExtType ExtType, EVT VT,
            const SDLoc &dl, SDValue Chain, SDValue Ptr, SDValue Offset,
            SDValue Mask, SDValue EVL, MachinePointerInfo PtrInfo, EVT MemVT,
            MaybeAlign Alignment = MaybeAlign(),
            MachineMemOperand::Flags MMOFlags = MachineMemOperand::MONone,
            const AAMDNodes &AAInfo = AAMDNodes(),
            const MDNode *Ranges = nullptr, bool IsExpanding = false) {
    // Ensures that codegen never sees a None Alignment.
    return getLoadVP(AM, ExtType, VT, dl, Chain, Ptr, Offset, Mask, EVL,
                     PtrInfo, MemVT, Alignment.getValueOr(getEVTAlign(MemVT)),
                     MMOFlags, AAInfo, Ranges, IsExpanding);
  }
  SDValue getLoadVP(ISD::MemIndexedMode AM, ISD::LoadExtType ExtType, EVT VT,
                    const SDLoc &dl, SDValue Chain, SDValue Ptr, SDValue Offset,
                    SDValue Mask, SDValue EVL, EVT MemVT,
                    MachineMemOperand *MMO, bool IsExpanding = false);
  SDValue getLoadVP(EVT VT, const SDLoc &dl, SDValue Chain, SDValue Ptr,
                    SDValue Mask, SDValue EVL, MachinePointerInfo PtrInfo,
                    MaybeAlign Alignment, MachineMemOperand::Flags MMOFlags,
                    const AAMDNodes &AAInfo, const MDNode *Ranges = nullptr,
                    bool IsExpanding = false);
  SDValue getLoadVP(EVT VT, const SDLoc &dl, SDValue Chain, SDValue Ptr,
                    SDValue Mask, SDValue EVL, MachineMemOperand *MMO,
                    bool IsExpanding = false);
  SDValue getStridedLoadVP(ISD::MemIndexedMode AM, ISD::LoadExtType ExtType,
                           EVT VT, const SDLoc &DL, SDValue Chain, SDValue Ptr,
                           SDValue Offset, SDValue Stride, SDValue Mask,
                           SDValue EVL, EVT MemVT, MachineMemOperand *MMO,
                           bool IsExpanding);
  SDValue getStridedLoadVP(EVT VT, const SDLoc &DL, SDValue Chain, SDValue Ptr,
                           SDValue Stride, SDValue Mask, SDValue EVL,
                           MachineMemOperand *MMO, bool IsExpanding);
  SDValue getExtLoadVP(ISD::LoadExtType ExtType, const SDLoc &dl, EVT VT,
                       SDValue Chain, SDValue Ptr, SDValue Mask, SDValue EVL,
                       MachinePointerInfo PtrInfo, EVT MemVT,
                       MaybeAlign Alignment, MachineMemOperand::Flags MMOFlags,
                       const AAMDNodes &AAInfo, bool IsExpanding = false);
  SDValue getExtLoadVP(ISD::LoadExtType ExtType, const SDLoc &dl, EVT VT,
                       SDValue Chain, SDValue Ptr, SDValue Mask, SDValue EVL,
                       EVT MemVT, MachineMemOperand *MMO,
                       bool IsExpanding = false);
  SDValue getIndexedLoadVP(SDValue OrigLoad, const SDLoc &dl, SDValue Base,
                           SDValue Offset, ISD::MemIndexedMode AM);
  SDValue getStoreVP(SDValue Chain, const SDLoc &dl, SDValue Val, SDValue Ptr,
<<<<<<< HEAD
                     SDValue Mask, SDValue EVL, MachinePointerInfo PtrInfo,
                     Align Alignment, MachineMemOperand::Flags MMOFlags,
                     const AAMDNodes &AAInfo = AAMDNodes(),
                     bool IsCompressing = false);
  SDValue getStoreVP(SDValue Chain, const SDLoc &dl, SDValue Val, SDValue Ptr,
                     SDValue Mask, SDValue EVL, MachineMemOperand *MMO,
                     bool IsCompressing = false);
  SDValue getStridedStoreVP(SDValue Chain, const SDLoc &DL, SDValue Val,
                            SDValue Ptr, SDValue Stride, SDValue Mask,
                            SDValue EVL, MachineMemOperand *MMO,
                            bool IsCompressing);
=======
                     SDValue Offset, SDValue Mask, SDValue EVL, EVT MemVT,
                     MachineMemOperand *MMO, ISD::MemIndexedMode AM,
                     bool IsTruncating = false, bool IsCompressing = false);
>>>>>>> 2b9e53b1
  SDValue getTruncStoreVP(SDValue Chain, const SDLoc &dl, SDValue Val,
                          SDValue Ptr, SDValue Mask, SDValue EVL,
                          MachinePointerInfo PtrInfo, EVT SVT, Align Alignment,
                          MachineMemOperand::Flags MMOFlags,
                          const AAMDNodes &AAInfo, bool IsCompressing = false);
  SDValue getTruncStoreVP(SDValue Chain, const SDLoc &dl, SDValue Val,
                          SDValue Ptr, SDValue Mask, SDValue EVL, EVT SVT,
                          MachineMemOperand *MMO, bool IsCompressing = false);
  SDValue getIndexedStoreVP(SDValue OrigStore, const SDLoc &dl, SDValue Base,
                            SDValue Offset, ISD::MemIndexedMode AM);

  SDValue getGatherVP(SDVTList VTs, EVT VT, const SDLoc &dl,
                      ArrayRef<SDValue> Ops, MachineMemOperand *MMO,
                      ISD::MemIndexType IndexType);
  SDValue getScatterVP(SDVTList VTs, EVT VT, const SDLoc &dl,
                       ArrayRef<SDValue> Ops, MachineMemOperand *MMO,
                       ISD::MemIndexType IndexType);

  SDValue getMaskedLoad(EVT VT, const SDLoc &dl, SDValue Chain, SDValue Base,
                        SDValue Offset, SDValue Mask, SDValue Src0, EVT MemVT,
                        MachineMemOperand *MMO, ISD::MemIndexedMode AM,
                        ISD::LoadExtType, bool IsExpanding = false);
  SDValue getIndexedMaskedLoad(SDValue OrigLoad, const SDLoc &dl, SDValue Base,
                               SDValue Offset, ISD::MemIndexedMode AM);
  SDValue getMaskedStore(SDValue Chain, const SDLoc &dl, SDValue Val,
                         SDValue Base, SDValue Offset, SDValue Mask, EVT MemVT,
                         MachineMemOperand *MMO, ISD::MemIndexedMode AM,
                         bool IsTruncating = false, bool IsCompressing = false);
  SDValue getIndexedMaskedStore(SDValue OrigStore, const SDLoc &dl,
                                SDValue Base, SDValue Offset,
                                ISD::MemIndexedMode AM);
  SDValue getMaskedGather(SDVTList VTs, EVT MemVT, const SDLoc &dl,
                          ArrayRef<SDValue> Ops, MachineMemOperand *MMO,
                          ISD::MemIndexType IndexType, ISD::LoadExtType ExtTy);
  SDValue getMaskedScatter(SDVTList VTs, EVT MemVT, const SDLoc &dl,
                           ArrayRef<SDValue> Ops, MachineMemOperand *MMO,
                           ISD::MemIndexType IndexType,
                           bool IsTruncating = false);

  /// Construct a node to track a Value* through the backend.
  SDValue getSrcValue(const Value *v);

  /// Return an MDNodeSDNode which holds an MDNode.
  SDValue getMDNode(const MDNode *MD);

  /// Return a bitcast using the SDLoc of the value operand, and casting to the
  /// provided type. Use getNode to set a custom SDLoc.
  SDValue getBitcast(EVT VT, SDValue V);

  /// Return an AddrSpaceCastSDNode.
  SDValue getAddrSpaceCast(const SDLoc &dl, EVT VT, SDValue Ptr, unsigned SrcAS,
                           unsigned DestAS);

  /// Return a freeze using the SDLoc of the value operand.
  SDValue getFreeze(SDValue V);

  /// Return an AssertAlignSDNode.
  SDValue getAssertAlign(const SDLoc &DL, SDValue V, Align A);

  /// Return the specified value casted to
  /// the target's desired shift amount type.
  SDValue getShiftAmountOperand(EVT LHSTy, SDValue Op);

  /// Expand the specified \c ISD::VAARG node as the Legalize pass would.
  SDValue expandVAArg(SDNode *Node);

  /// Expand the specified \c ISD::VACOPY node as the Legalize pass would.
  SDValue expandVACopy(SDNode *Node);

  /// Returs an GlobalAddress of the function from the current module with
  /// name matching the given ExternalSymbol. Additionally can provide the
  /// matched function.
  /// Panics the function doesn't exists.
  SDValue getSymbolFunctionGlobalAddress(SDValue Op,
                                         Function **TargetFunction = nullptr);

  /// *Mutate* the specified node in-place to have the
  /// specified operands.  If the resultant node already exists in the DAG,
  /// this does not modify the specified node, instead it returns the node that
  /// already exists.  If the resultant node does not exist in the DAG, the
  /// input node is returned.  As a degenerate case, if you specify the same
  /// input operands as the node already has, the input node is returned.
  SDNode *UpdateNodeOperands(SDNode *N, SDValue Op);
  SDNode *UpdateNodeOperands(SDNode *N, SDValue Op1, SDValue Op2);
  SDNode *UpdateNodeOperands(SDNode *N, SDValue Op1, SDValue Op2,
                               SDValue Op3);
  SDNode *UpdateNodeOperands(SDNode *N, SDValue Op1, SDValue Op2,
                               SDValue Op3, SDValue Op4);
  SDNode *UpdateNodeOperands(SDNode *N, SDValue Op1, SDValue Op2,
                               SDValue Op3, SDValue Op4, SDValue Op5);
  SDNode *UpdateNodeOperands(SDNode *N, ArrayRef<SDValue> Ops);

  /// Creates a new TokenFactor containing \p Vals. If \p Vals contains 64k
  /// values or more, move values into new TokenFactors in 64k-1 blocks, until
  /// the final TokenFactor has less than 64k operands.
  SDValue getTokenFactor(const SDLoc &DL, SmallVectorImpl<SDValue> &Vals);

  /// *Mutate* the specified machine node's memory references to the provided
  /// list.
  void setNodeMemRefs(MachineSDNode *N,
                      ArrayRef<MachineMemOperand *> NewMemRefs);

  // Calculate divergence of node \p N based on its operands.
  bool calculateDivergence(SDNode *N);

  // Propagates the change in divergence to users
  void updateDivergence(SDNode * N);

  /// These are used for target selectors to *mutate* the
  /// specified node to have the specified return type, Target opcode, and
  /// operands.  Note that target opcodes are stored as
  /// ~TargetOpcode in the node opcode field.  The resultant node is returned.
  SDNode *SelectNodeTo(SDNode *N, unsigned MachineOpc, EVT VT);
  SDNode *SelectNodeTo(SDNode *N, unsigned MachineOpc, EVT VT, SDValue Op1);
  SDNode *SelectNodeTo(SDNode *N, unsigned MachineOpc, EVT VT,
                       SDValue Op1, SDValue Op2);
  SDNode *SelectNodeTo(SDNode *N, unsigned MachineOpc, EVT VT,
                       SDValue Op1, SDValue Op2, SDValue Op3);
  SDNode *SelectNodeTo(SDNode *N, unsigned MachineOpc, EVT VT,
                       ArrayRef<SDValue> Ops);
  SDNode *SelectNodeTo(SDNode *N, unsigned MachineOpc, EVT VT1, EVT VT2);
  SDNode *SelectNodeTo(SDNode *N, unsigned MachineOpc, EVT VT1,
                       EVT VT2, ArrayRef<SDValue> Ops);
  SDNode *SelectNodeTo(SDNode *N, unsigned MachineOpc, EVT VT1,
                       EVT VT2, EVT VT3, ArrayRef<SDValue> Ops);
  SDNode *SelectNodeTo(SDNode *N, unsigned MachineOpc, EVT VT1,
                       EVT VT2, SDValue Op1, SDValue Op2);
  SDNode *SelectNodeTo(SDNode *N, unsigned MachineOpc, SDVTList VTs,
                       ArrayRef<SDValue> Ops);

  /// This *mutates* the specified node to have the specified
  /// return type, opcode, and operands.
  SDNode *MorphNodeTo(SDNode *N, unsigned Opc, SDVTList VTs,
                      ArrayRef<SDValue> Ops);

  /// Mutate the specified strict FP node to its non-strict equivalent,
  /// unlinking the node from its chain and dropping the metadata arguments.
  /// The node must be a strict FP node.
  SDNode *mutateStrictFPToFP(SDNode *Node);

  /// These are used for target selectors to create a new node
  /// with specified return type(s), MachineInstr opcode, and operands.
  ///
  /// Note that getMachineNode returns the resultant node.  If there is already
  /// a node of the specified opcode and operands, it returns that node instead
  /// of the current one.
  MachineSDNode *getMachineNode(unsigned Opcode, const SDLoc &dl, EVT VT);
  MachineSDNode *getMachineNode(unsigned Opcode, const SDLoc &dl, EVT VT,
                                SDValue Op1);
  MachineSDNode *getMachineNode(unsigned Opcode, const SDLoc &dl, EVT VT,
                                SDValue Op1, SDValue Op2);
  MachineSDNode *getMachineNode(unsigned Opcode, const SDLoc &dl, EVT VT,
                                SDValue Op1, SDValue Op2, SDValue Op3);
  MachineSDNode *getMachineNode(unsigned Opcode, const SDLoc &dl, EVT VT,
                                ArrayRef<SDValue> Ops);
  MachineSDNode *getMachineNode(unsigned Opcode, const SDLoc &dl, EVT VT1,
                                EVT VT2, SDValue Op1, SDValue Op2);
  MachineSDNode *getMachineNode(unsigned Opcode, const SDLoc &dl, EVT VT1,
                                EVT VT2, SDValue Op1, SDValue Op2, SDValue Op3);
  MachineSDNode *getMachineNode(unsigned Opcode, const SDLoc &dl, EVT VT1,
                                EVT VT2, ArrayRef<SDValue> Ops);
  MachineSDNode *getMachineNode(unsigned Opcode, const SDLoc &dl, EVT VT1,
                                EVT VT2, EVT VT3, SDValue Op1, SDValue Op2);
  MachineSDNode *getMachineNode(unsigned Opcode, const SDLoc &dl, EVT VT1,
                                EVT VT2, EVT VT3, SDValue Op1, SDValue Op2,
                                SDValue Op3);
  MachineSDNode *getMachineNode(unsigned Opcode, const SDLoc &dl, EVT VT1,
                                EVT VT2, EVT VT3, ArrayRef<SDValue> Ops);
  MachineSDNode *getMachineNode(unsigned Opcode, const SDLoc &dl,
                                ArrayRef<EVT> ResultTys, ArrayRef<SDValue> Ops);
  MachineSDNode *getMachineNode(unsigned Opcode, const SDLoc &dl, SDVTList VTs,
                                ArrayRef<SDValue> Ops);

  /// A convenience function for creating TargetInstrInfo::EXTRACT_SUBREG nodes.
  SDValue getTargetExtractSubreg(int SRIdx, const SDLoc &DL, EVT VT,
                                 SDValue Operand);

  /// A convenience function for creating TargetInstrInfo::INSERT_SUBREG nodes.
  SDValue getTargetInsertSubreg(int SRIdx, const SDLoc &DL, EVT VT,
                                SDValue Operand, SDValue Subreg);

  /// Get the specified node if it's already available, or else return NULL.
  SDNode *getNodeIfExists(unsigned Opcode, SDVTList VTList,
                          ArrayRef<SDValue> Ops, const SDNodeFlags Flags);
  SDNode *getNodeIfExists(unsigned Opcode, SDVTList VTList,
                          ArrayRef<SDValue> Ops);

  /// Check if a node exists without modifying its flags.
  bool doesNodeExist(unsigned Opcode, SDVTList VTList, ArrayRef<SDValue> Ops);

  /// Creates a SDDbgValue node.
  SDDbgValue *getDbgValue(DIVariable *Var, DIExpression *Expr, SDNode *N,
                          unsigned R, bool IsIndirect, const DebugLoc &DL,
                          unsigned O);

  /// Creates a constant SDDbgValue node.
  SDDbgValue *getConstantDbgValue(DIVariable *Var, DIExpression *Expr,
                                  const Value *C, const DebugLoc &DL,
                                  unsigned O);

  /// Creates a FrameIndex SDDbgValue node.
  SDDbgValue *getFrameIndexDbgValue(DIVariable *Var, DIExpression *Expr,
                                    unsigned FI, bool IsIndirect,
                                    const DebugLoc &DL, unsigned O);

  /// Creates a FrameIndex SDDbgValue node.
  SDDbgValue *getFrameIndexDbgValue(DIVariable *Var, DIExpression *Expr,
                                    unsigned FI,
                                    ArrayRef<SDNode *> Dependencies,
                                    bool IsIndirect, const DebugLoc &DL,
                                    unsigned O);

  /// Creates a VReg SDDbgValue node.
  SDDbgValue *getVRegDbgValue(DIVariable *Var, DIExpression *Expr,
                              unsigned VReg, bool IsIndirect,
                              const DebugLoc &DL, unsigned O);

  /// Creates a SDDbgValue node from a list of locations.
  SDDbgValue *getDbgValueList(DIVariable *Var, DIExpression *Expr,
                              ArrayRef<SDDbgOperand> Locs,
                              ArrayRef<SDNode *> Dependencies, bool IsIndirect,
                              const DebugLoc &DL, unsigned O, bool IsVariadic);

  /// Creates a SDDbgLabel node.
  SDDbgLabel *getDbgLabel(DILabel *Label, const DebugLoc &DL, unsigned O);

  /// Transfer debug values from one node to another, while optionally
  /// generating fragment expressions for split-up values. If \p InvalidateDbg
  /// is set, debug values are invalidated after they are transferred.
  void transferDbgValues(SDValue From, SDValue To, unsigned OffsetInBits = 0,
                         unsigned SizeInBits = 0, bool InvalidateDbg = true);

  /// Remove the specified node from the system. If any of its
  /// operands then becomes dead, remove them as well. Inform UpdateListener
  /// for each node deleted.
  void RemoveDeadNode(SDNode *N);

  /// This method deletes the unreachable nodes in the
  /// given list, and any nodes that become unreachable as a result.
  void RemoveDeadNodes(SmallVectorImpl<SDNode *> &DeadNodes);

  /// Modify anything using 'From' to use 'To' instead.
  /// This can cause recursive merging of nodes in the DAG.  Use the first
  /// version if 'From' is known to have a single result, use the second
  /// if you have two nodes with identical results (or if 'To' has a superset
  /// of the results of 'From'), use the third otherwise.
  ///
  /// These methods all take an optional UpdateListener, which (if not null) is
  /// informed about nodes that are deleted and modified due to recursive
  /// changes in the dag.
  ///
  /// These functions only replace all existing uses. It's possible that as
  /// these replacements are being performed, CSE may cause the From node
  /// to be given new uses. These new uses of From are left in place, and
  /// not automatically transferred to To.
  ///
  void ReplaceAllUsesWith(SDValue From, SDValue To);
  void ReplaceAllUsesWith(SDNode *From, SDNode *To);
  void ReplaceAllUsesWith(SDNode *From, const SDValue *To);

  /// Replace any uses of From with To, leaving
  /// uses of other values produced by From.getNode() alone.
  void ReplaceAllUsesOfValueWith(SDValue From, SDValue To);

  /// Like ReplaceAllUsesOfValueWith, but for multiple values at once.
  /// This correctly handles the case where
  /// there is an overlap between the From values and the To values.
  void ReplaceAllUsesOfValuesWith(const SDValue *From, const SDValue *To,
                                  unsigned Num);

  /// If an existing load has uses of its chain, create a token factor node with
  /// that chain and the new memory node's chain and update users of the old
  /// chain to the token factor. This ensures that the new memory node will have
  /// the same relative memory dependency position as the old load. Returns the
  /// new merged load chain.
  SDValue makeEquivalentMemoryOrdering(SDValue OldChain, SDValue NewMemOpChain);

  /// If an existing load has uses of its chain, create a token factor node with
  /// that chain and the new memory node's chain and update users of the old
  /// chain to the token factor. This ensures that the new memory node will have
  /// the same relative memory dependency position as the old load. Returns the
  /// new merged load chain.
  SDValue makeEquivalentMemoryOrdering(LoadSDNode *OldLoad, SDValue NewMemOp);

  /// Topological-sort the AllNodes list and a
  /// assign a unique node id for each node in the DAG based on their
  /// topological order. Returns the number of nodes.
  unsigned AssignTopologicalOrder();

  /// Move node N in the AllNodes list to be immediately
  /// before the given iterator Position. This may be used to update the
  /// topological ordering when the list of nodes is modified.
  void RepositionNode(allnodes_iterator Position, SDNode *N) {
    AllNodes.insert(Position, AllNodes.remove(N));
  }

  /// Returns an APFloat semantics tag appropriate for the given type. If VT is
  /// a vector type, the element semantics are returned.
  static const fltSemantics &EVTToAPFloatSemantics(EVT VT) {
    switch (VT.getScalarType().getSimpleVT().SimpleTy) {
    default: llvm_unreachable("Unknown FP format");
    case MVT::f16:     return APFloat::IEEEhalf();
    case MVT::bf16:    return APFloat::BFloat();
    case MVT::f32:     return APFloat::IEEEsingle();
    case MVT::f64:     return APFloat::IEEEdouble();
    case MVT::f80:     return APFloat::x87DoubleExtended();
    case MVT::f128:    return APFloat::IEEEquad();
    case MVT::ppcf128: return APFloat::PPCDoubleDouble();
    }
  }

  /// Add a dbg_value SDNode. If SD is non-null that means the
  /// value is produced by SD.
  void AddDbgValue(SDDbgValue *DB, bool isParameter);

  /// Add a dbg_label SDNode.
  void AddDbgLabel(SDDbgLabel *DB);

  /// Get the debug values which reference the given SDNode.
  ArrayRef<SDDbgValue*> GetDbgValues(const SDNode* SD) const {
    return DbgInfo->getSDDbgValues(SD);
  }

public:
  /// Return true if there are any SDDbgValue nodes associated
  /// with this SelectionDAG.
  bool hasDebugValues() const { return !DbgInfo->empty(); }

  SDDbgInfo::DbgIterator DbgBegin() const { return DbgInfo->DbgBegin(); }
  SDDbgInfo::DbgIterator DbgEnd() const  { return DbgInfo->DbgEnd(); }

  SDDbgInfo::DbgIterator ByvalParmDbgBegin() const {
    return DbgInfo->ByvalParmDbgBegin();
  }
  SDDbgInfo::DbgIterator ByvalParmDbgEnd() const {
    return DbgInfo->ByvalParmDbgEnd();
  }

  SDDbgInfo::DbgLabelIterator DbgLabelBegin() const {
    return DbgInfo->DbgLabelBegin();
  }
  SDDbgInfo::DbgLabelIterator DbgLabelEnd() const {
    return DbgInfo->DbgLabelEnd();
  }

  /// To be invoked on an SDNode that is slated to be erased. This
  /// function mirrors \c llvm::salvageDebugInfo.
  void salvageDebugInfo(SDNode &N);

  void dump() const;

  /// In most cases this function returns the ABI alignment for a given type,
  /// except for illegal vector types where the alignment exceeds that of the
  /// stack. In such cases we attempt to break the vector down to a legal type
  /// and return the ABI alignment for that instead.
  Align getReducedAlign(EVT VT, bool UseABI);

  /// Create a stack temporary based on the size in bytes and the alignment
  SDValue CreateStackTemporary(TypeSize Bytes, Align Alignment);

  /// Create a stack temporary, suitable for holding the specified value type.
  /// If minAlign is specified, the slot size will have at least that alignment.
  SDValue CreateStackTemporary(EVT VT, unsigned minAlign = 1);

  /// Create a stack temporary suitable for holding either of the specified
  /// value types.
  SDValue CreateStackTemporary(EVT VT1, EVT VT2);

  SDValue FoldSymbolOffset(unsigned Opcode, EVT VT,
                           const GlobalAddressSDNode *GA,
                           const SDNode *N2);

  SDValue FoldConstantArithmetic(unsigned Opcode, const SDLoc &DL, EVT VT,
                                 ArrayRef<SDValue> Ops);

  /// Fold floating-point operations with 2 operands when both operands are
  /// constants and/or undefined.
  SDValue foldConstantFPMath(unsigned Opcode, const SDLoc &DL, EVT VT,
                             SDValue N1, SDValue N2);

  /// Constant fold a setcc to true or false.
  SDValue FoldSetCC(EVT VT, SDValue N1, SDValue N2, ISD::CondCode Cond,
                    const SDLoc &dl);

  /// See if the specified operand can be simplified with the knowledge that
  /// only the bits specified by DemandedBits are used.  If so, return the
  /// simpler operand, otherwise return a null SDValue.
  ///
  /// (This exists alongside SimplifyDemandedBits because GetDemandedBits can
  /// simplify nodes with multiple uses more aggressively.)
  SDValue GetDemandedBits(SDValue V, const APInt &DemandedBits);

  /// See if the specified operand can be simplified with the knowledge that
  /// only the bits specified by DemandedBits are used in the elements specified
  /// by DemandedElts.  If so, return the simpler operand, otherwise return a
  /// null SDValue.
  ///
  /// (This exists alongside SimplifyDemandedBits because GetDemandedBits can
  /// simplify nodes with multiple uses more aggressively.)
  SDValue GetDemandedBits(SDValue V, const APInt &DemandedBits,
                          const APInt &DemandedElts);

  /// Return true if the sign bit of Op is known to be zero.
  /// We use this predicate to simplify operations downstream.
  bool SignBitIsZero(SDValue Op, unsigned Depth = 0) const;

  /// Return true if 'Op & Mask' is known to be zero.  We
  /// use this predicate to simplify operations downstream.  Op and Mask are
  /// known to be the same type.
  bool MaskedValueIsZero(SDValue Op, const APInt &Mask,
                         unsigned Depth = 0) const;

  /// Return true if 'Op & Mask' is known to be zero in DemandedElts.  We
  /// use this predicate to simplify operations downstream.  Op and Mask are
  /// known to be the same type.
  bool MaskedValueIsZero(SDValue Op, const APInt &Mask,
                         const APInt &DemandedElts, unsigned Depth = 0) const;

  /// Return true if '(Op & Mask) == Mask'.
  /// Op and Mask are known to be the same type.
  bool MaskedValueIsAllOnes(SDValue Op, const APInt &Mask,
                            unsigned Depth = 0) const;

  /// Determine which bits of Op are known to be either zero or one and return
  /// them in Known. For vectors, the known bits are those that are shared by
  /// every vector element.
  /// Targets can implement the computeKnownBitsForTargetNode method in the
  /// TargetLowering class to allow target nodes to be understood.
  KnownBits computeKnownBits(SDValue Op, unsigned Depth = 0) const;

  /// Determine which bits of Op are known to be either zero or one and return
  /// them in Known. The DemandedElts argument allows us to only collect the
  /// known bits that are shared by the requested vector elements.
  /// Targets can implement the computeKnownBitsForTargetNode method in the
  /// TargetLowering class to allow target nodes to be understood.
  KnownBits computeKnownBits(SDValue Op, const APInt &DemandedElts,
                             unsigned Depth = 0) const;

  /// Used to represent the possible overflow behavior of an operation.
  /// Never: the operation cannot overflow.
  /// Always: the operation will always overflow.
  /// Sometime: the operation may or may not overflow.
  enum OverflowKind {
    OFK_Never,
    OFK_Sometime,
    OFK_Always,
  };

  /// Determine if the result of the addition of 2 node can overflow.
  OverflowKind computeOverflowKind(SDValue N0, SDValue N1) const;

  /// Test if the given value is known to have exactly one bit set. This differs
  /// from computeKnownBits in that it doesn't necessarily determine which bit
  /// is set.
  bool isKnownToBeAPowerOfTwo(SDValue Val) const;

  /// Return the number of times the sign bit of the register is replicated into
  /// the other bits. We know that at least 1 bit is always equal to the sign
  /// bit (itself), but other cases can give us information. For example,
  /// immediately after an "SRA X, 2", we know that the top 3 bits are all equal
  /// to each other, so we return 3. Targets can implement the
  /// ComputeNumSignBitsForTarget method in the TargetLowering class to allow
  /// target nodes to be understood.
  unsigned ComputeNumSignBits(SDValue Op, unsigned Depth = 0) const;

  /// Return the number of times the sign bit of the register is replicated into
  /// the other bits. We know that at least 1 bit is always equal to the sign
  /// bit (itself), but other cases can give us information. For example,
  /// immediately after an "SRA X, 2", we know that the top 3 bits are all equal
  /// to each other, so we return 3. The DemandedElts argument allows
  /// us to only collect the minimum sign bits of the requested vector elements.
  /// Targets can implement the ComputeNumSignBitsForTarget method in the
  /// TargetLowering class to allow target nodes to be understood.
  unsigned ComputeNumSignBits(SDValue Op, const APInt &DemandedElts,
                              unsigned Depth = 0) const;

  /// Get the upper bound on bit size for this Value \p Op as a signed integer.
  /// i.e.  x == sext(trunc(x to MaxSignedBits) to bitwidth(x)).
  /// Similar to the APInt::getSignificantBits function.
  /// Helper wrapper to ComputeNumSignBits.
  unsigned ComputeMaxSignificantBits(SDValue Op, unsigned Depth = 0) const;

  /// Get the upper bound on bit size for this Value \p Op as a signed integer.
  /// i.e.  x == sext(trunc(x to MaxSignedBits) to bitwidth(x)).
  /// Similar to the APInt::getSignificantBits function.
  /// Helper wrapper to ComputeNumSignBits.
  unsigned ComputeMaxSignificantBits(SDValue Op, const APInt &DemandedElts,
                                     unsigned Depth = 0) const;

  /// Return true if this function can prove that \p Op is never poison
  /// and, if \p PoisonOnly is false, does not have undef bits.
  bool isGuaranteedNotToBeUndefOrPoison(SDValue Op, bool PoisonOnly = false,
                                        unsigned Depth = 0) const;

  /// Return true if this function can prove that \p Op is never poison
  /// and, if \p PoisonOnly is false, does not have undef bits. The DemandedElts
  /// argument limits the check to the requested vector elements.
  bool isGuaranteedNotToBeUndefOrPoison(SDValue Op, const APInt &DemandedElts,
                                        bool PoisonOnly = false,
                                        unsigned Depth = 0) const;

  /// Return true if this function can prove that \p Op is never poison.
  bool isGuaranteedNotToBePoison(SDValue Op, unsigned Depth = 0) const {
    return isGuaranteedNotToBeUndefOrPoison(Op, /*PoisonOnly*/ true, Depth);
  }

  /// Return true if this function can prove that \p Op is never poison. The
  /// DemandedElts argument limits the check to the requested vector elements.
  bool isGuaranteedNotToBePoison(SDValue Op, const APInt &DemandedElts,
                                 unsigned Depth = 0) const {
    return isGuaranteedNotToBeUndefOrPoison(Op, DemandedElts,
                                            /*PoisonOnly*/ true, Depth);
  }

  /// Return true if the specified operand is an ISD::ADD with a ConstantSDNode
  /// on the right-hand side, or if it is an ISD::OR with a ConstantSDNode that
  /// is guaranteed to have the same semantics as an ADD. This handles the
  /// equivalence:
  ///     X|Cst == X+Cst iff X&Cst = 0.
  bool isBaseWithConstantOffset(SDValue Op) const;

  /// Test whether the given SDValue is known to never be NaN. If \p SNaN is
  /// true, returns if \p Op is known to never be a signaling NaN (it may still
  /// be a qNaN).
  bool isKnownNeverNaN(SDValue Op, bool SNaN = false, unsigned Depth = 0) const;

  /// \returns true if \p Op is known to never be a signaling NaN.
  bool isKnownNeverSNaN(SDValue Op, unsigned Depth = 0) const {
    return isKnownNeverNaN(Op, true, Depth);
  }

  /// Test whether the given floating point SDValue is known to never be
  /// positive or negative zero.
  bool isKnownNeverZeroFloat(SDValue Op) const;

  /// Test whether the given SDValue is known to contain non-zero value(s).
  bool isKnownNeverZero(SDValue Op) const;

  /// Test whether two SDValues are known to compare equal. This
  /// is true if they are the same value, or if one is negative zero and the
  /// other positive zero.
  bool isEqualTo(SDValue A, SDValue B) const;

  /// Return true if A and B have no common bits set. As an example, this can
  /// allow an 'add' to be transformed into an 'or'.
  bool haveNoCommonBitsSet(SDValue A, SDValue B) const;

  /// Test whether \p V has a splatted value for all the demanded elements.
  ///
  /// On success \p UndefElts will indicate the elements that have UNDEF
  /// values instead of the splat value, this is only guaranteed to be correct
  /// for \p DemandedElts.
  ///
  /// NOTE: The function will return true for a demanded splat of UNDEF values.
  bool isSplatValue(SDValue V, const APInt &DemandedElts, APInt &UndefElts,
                    unsigned Depth = 0) const;

  /// Test whether \p V has a splatted value.
  bool isSplatValue(SDValue V, bool AllowUndefs = false) const;

  /// If V is a splatted value, return the source vector and its splat index.
  SDValue getSplatSourceVector(SDValue V, int &SplatIndex);

  /// If V is a splat vector, return its scalar source operand by extracting
  /// that element from the source vector. If LegalTypes is true, this method
  /// may only return a legally-typed splat value. If it cannot legalize the
  /// splatted value it will return SDValue().
  SDValue getSplatValue(SDValue V, bool LegalTypes = false);

  /// If a SHL/SRA/SRL node \p V has a constant or splat constant shift amount
  /// that is less than the element bit-width of the shift node, return it.
  const APInt *getValidShiftAmountConstant(SDValue V,
                                           const APInt &DemandedElts) const;

  /// If a SHL/SRA/SRL node \p V has constant shift amounts that are all less
  /// than the element bit-width of the shift node, return the minimum value.
  const APInt *
  getValidMinimumShiftAmountConstant(SDValue V,
                                     const APInt &DemandedElts) const;

  /// If a SHL/SRA/SRL node \p V has constant shift amounts that are all less
  /// than the element bit-width of the shift node, return the maximum value.
  const APInt *
  getValidMaximumShiftAmountConstant(SDValue V,
                                     const APInt &DemandedElts) const;

  /// Match a binop + shuffle pyramid that represents a horizontal reduction
  /// over the elements of a vector starting from the EXTRACT_VECTOR_ELT node /p
  /// Extract. The reduction must use one of the opcodes listed in /p
  /// CandidateBinOps and on success /p BinOp will contain the matching opcode.
  /// Returns the vector that is being reduced on, or SDValue() if a reduction
  /// was not matched. If \p AllowPartials is set then in the case of a
  /// reduction pattern that only matches the first few stages, the extracted
  /// subvector of the start of the reduction is returned.
  SDValue matchBinOpReduction(SDNode *Extract, ISD::NodeType &BinOp,
                              ArrayRef<ISD::NodeType> CandidateBinOps,
                              bool AllowPartials = false);

  /// Utility function used by legalize and lowering to
  /// "unroll" a vector operation by splitting out the scalars and operating
  /// on each element individually.  If the ResNE is 0, fully unroll the vector
  /// op. If ResNE is less than the width of the vector op, unroll up to ResNE.
  /// If the  ResNE is greater than the width of the vector op, unroll the
  /// vector op and fill the end of the resulting vector with UNDEFS.
  SDValue UnrollVectorOp(SDNode *N, unsigned ResNE = 0);

  /// Like UnrollVectorOp(), but for the [US](ADD|SUB|MUL)O family of opcodes.
  /// This is a separate function because those opcodes have two results.
  std::pair<SDValue, SDValue> UnrollVectorOverflowOp(SDNode *N,
                                                     unsigned ResNE = 0);

  /// Return true if loads are next to each other and can be
  /// merged. Check that both are nonvolatile and if LD is loading
  /// 'Bytes' bytes from a location that is 'Dist' units away from the
  /// location that the 'Base' load is loading from.
  bool areNonVolatileConsecutiveLoads(LoadSDNode *LD, LoadSDNode *Base,
                                      unsigned Bytes, int Dist) const;

  /// Infer alignment of a load / store address. Return None if it cannot be
  /// inferred.
  MaybeAlign InferPtrAlign(SDValue Ptr) const;

  /// Compute the VTs needed for the low/hi parts of a type
  /// which is split (or expanded) into two not necessarily identical pieces.
  std::pair<EVT, EVT> GetSplitDestVTs(const EVT &VT) const;

  /// Compute the VTs needed for the low/hi parts of a type, dependent on an
  /// enveloping VT that has been split into two identical pieces. Sets the
  /// HisIsEmpty flag when hi type has zero storage size.
  std::pair<EVT, EVT> GetDependentSplitDestVTs(const EVT &VT, const EVT &EnvVT,
                                               bool *HiIsEmpty) const;

  /// Split the vector with EXTRACT_SUBVECTOR using the provides
  /// VTs and return the low/high part.
  std::pair<SDValue, SDValue> SplitVector(const SDValue &N, const SDLoc &DL,
                                          const EVT &LoVT, const EVT &HiVT);

  /// Split the vector with EXTRACT_SUBVECTOR and return the low/high part.
  std::pair<SDValue, SDValue> SplitVector(const SDValue &N, const SDLoc &DL) {
    EVT LoVT, HiVT;
    std::tie(LoVT, HiVT) = GetSplitDestVTs(N.getValueType());
    return SplitVector(N, DL, LoVT, HiVT);
  }

  /// Split the explicit vector length parameter of a VP operation.
  std::pair<SDValue, SDValue> SplitEVL(SDValue N, EVT VecVT, const SDLoc &DL);

  /// Split the node's operand with EXTRACT_SUBVECTOR and
  /// return the low/high part.
  std::pair<SDValue, SDValue> SplitVectorOperand(const SDNode *N, unsigned OpNo)
  {
    return SplitVector(N->getOperand(OpNo), SDLoc(N));
  }

  /// Widen the vector up to the next power of two using INSERT_SUBVECTOR.
  SDValue WidenVector(const SDValue &N, const SDLoc &DL);

  /// Append the extracted elements from Start to Count out of the vector Op in
  /// Args. If Count is 0, all of the elements will be extracted. The extracted
  /// elements will have type EVT if it is provided, and otherwise their type
  /// will be Op's element type.
  void ExtractVectorElements(SDValue Op, SmallVectorImpl<SDValue> &Args,
                             unsigned Start = 0, unsigned Count = 0,
                             EVT EltVT = EVT());

  /// Compute the default alignment value for the given type.
  Align getEVTAlign(EVT MemoryVT) const;
  /// Compute the default alignment value for the given type.
  /// FIXME: Remove once transition to Align is over.
  inline unsigned getEVTAlignment(EVT MemoryVT) const {
    return getEVTAlign(MemoryVT).value();
  }

  /// Test whether the given value is a constant int or similar node.
  SDNode *isConstantIntBuildVectorOrConstantInt(SDValue N) const;

  /// Test whether the given value is a constant FP or similar node.
  SDNode *isConstantFPBuildVectorOrConstantFP(SDValue N) const ;

  /// \returns true if \p N is any kind of constant or build_vector of
  /// constants, int or float. If a vector, it may not necessarily be a splat.
  inline bool isConstantValueOfAnyType(SDValue N) const {
    return isConstantIntBuildVectorOrConstantInt(N) ||
           isConstantFPBuildVectorOrConstantFP(N);
  }

  void addCallSiteInfo(const SDNode *CallNode, CallSiteInfoImpl &&CallInfo) {
    SDCallSiteDbgInfo[CallNode].CSInfo = std::move(CallInfo);
  }

  CallSiteInfo getSDCallSiteInfo(const SDNode *CallNode) {
    auto I = SDCallSiteDbgInfo.find(CallNode);
    if (I != SDCallSiteDbgInfo.end())
      return std::move(I->second).CSInfo;
    return CallSiteInfo();
  }

  void addHeapAllocSite(const SDNode *Node, MDNode *MD) {
    SDCallSiteDbgInfo[Node].HeapAllocSite = MD;
  }

  /// Return the HeapAllocSite type associated with the SDNode, if it exists.
  MDNode *getHeapAllocSite(const SDNode *Node) {
    auto It = SDCallSiteDbgInfo.find(Node);
    if (It == SDCallSiteDbgInfo.end())
      return nullptr;
    return It->second.HeapAllocSite;
  }

  void addNoMergeSiteInfo(const SDNode *Node, bool NoMerge) {
    if (NoMerge)
      SDCallSiteDbgInfo[Node].NoMerge = NoMerge;
  }

  bool getNoMergeSiteInfo(const SDNode *Node) {
    auto I = SDCallSiteDbgInfo.find(Node);
    if (I == SDCallSiteDbgInfo.end())
      return false;
    return I->second.NoMerge;
  }

  /// Return the current function's default denormal handling kind for the given
  /// floating point type.
  DenormalMode getDenormalMode(EVT VT) const {
    return MF->getDenormalMode(EVTToAPFloatSemantics(VT));
  }

  bool shouldOptForSize() const;

  /// Get the (commutative) neutral element for the given opcode, if it exists.
  SDValue getNeutralElement(unsigned Opcode, const SDLoc &DL, EVT VT,
                            SDNodeFlags Flags);

private:
  void InsertNode(SDNode *N);
  bool RemoveNodeFromCSEMaps(SDNode *N);
  void AddModifiedNodeToCSEMaps(SDNode *N);
  SDNode *FindModifiedNodeSlot(SDNode *N, SDValue Op, void *&InsertPos);
  SDNode *FindModifiedNodeSlot(SDNode *N, SDValue Op1, SDValue Op2,
                               void *&InsertPos);
  SDNode *FindModifiedNodeSlot(SDNode *N, ArrayRef<SDValue> Ops,
                               void *&InsertPos);
  SDNode *UpdateSDLocOnMergeSDNode(SDNode *N, const SDLoc &loc);

  void DeleteNodeNotInCSEMaps(SDNode *N);
  void DeallocateNode(SDNode *N);

  void allnodes_clear();

  /// Look up the node specified by ID in CSEMap.  If it exists, return it.  If
  /// not, return the insertion token that will make insertion faster.  This
  /// overload is for nodes other than Constant or ConstantFP, use the other one
  /// for those.
  SDNode *FindNodeOrInsertPos(const FoldingSetNodeID &ID, void *&InsertPos);

  /// Look up the node specified by ID in CSEMap.  If it exists, return it.  If
  /// not, return the insertion token that will make insertion faster.  Performs
  /// additional processing for constant nodes.
  SDNode *FindNodeOrInsertPos(const FoldingSetNodeID &ID, const SDLoc &DL,
                              void *&InsertPos);

  /// List of non-single value types.
  FoldingSet<SDVTListNode> VTListMap;

  /// Maps to auto-CSE operations.
  std::vector<CondCodeSDNode*> CondCodeNodes;

  std::vector<SDNode*> ValueTypeNodes;
  std::map<EVT, SDNode*, EVT::compareRawBits> ExtendedValueTypeNodes;
  StringMap<SDNode*> ExternalSymbols;

  std::map<std::pair<std::string, unsigned>, SDNode *> TargetExternalSymbols;
  DenseMap<MCSymbol *, SDNode *> MCSymbols;

  FlagInserter *Inserter = nullptr;
};

template <> struct GraphTraits<SelectionDAG*> : public GraphTraits<SDNode*> {
  using nodes_iterator = pointer_iterator<SelectionDAG::allnodes_iterator>;

  static nodes_iterator nodes_begin(SelectionDAG *G) {
    return nodes_iterator(G->allnodes_begin());
  }

  static nodes_iterator nodes_end(SelectionDAG *G) {
    return nodes_iterator(G->allnodes_end());
  }
};

} // end namespace llvm

#endif // LLVM_CODEGEN_SELECTIONDAG_H<|MERGE_RESOLUTION|>--- conflicted
+++ resolved
@@ -1372,23 +1372,13 @@
   SDValue getIndexedLoadVP(SDValue OrigLoad, const SDLoc &dl, SDValue Base,
                            SDValue Offset, ISD::MemIndexedMode AM);
   SDValue getStoreVP(SDValue Chain, const SDLoc &dl, SDValue Val, SDValue Ptr,
-<<<<<<< HEAD
-                     SDValue Mask, SDValue EVL, MachinePointerInfo PtrInfo,
-                     Align Alignment, MachineMemOperand::Flags MMOFlags,
-                     const AAMDNodes &AAInfo = AAMDNodes(),
-                     bool IsCompressing = false);
-  SDValue getStoreVP(SDValue Chain, const SDLoc &dl, SDValue Val, SDValue Ptr,
-                     SDValue Mask, SDValue EVL, MachineMemOperand *MMO,
-                     bool IsCompressing = false);
+                     SDValue Offset, SDValue Mask, SDValue EVL, EVT MemVT,
+                     MachineMemOperand *MMO, ISD::MemIndexedMode AM,
+                     bool IsTruncating = false, bool IsCompressing = false);
   SDValue getStridedStoreVP(SDValue Chain, const SDLoc &DL, SDValue Val,
                             SDValue Ptr, SDValue Stride, SDValue Mask,
                             SDValue EVL, MachineMemOperand *MMO,
                             bool IsCompressing);
-=======
-                     SDValue Offset, SDValue Mask, SDValue EVL, EVT MemVT,
-                     MachineMemOperand *MMO, ISD::MemIndexedMode AM,
-                     bool IsTruncating = false, bool IsCompressing = false);
->>>>>>> 2b9e53b1
   SDValue getTruncStoreVP(SDValue Chain, const SDLoc &dl, SDValue Val,
                           SDValue Ptr, SDValue Mask, SDValue EVL,
                           MachinePointerInfo PtrInfo, EVT SVT, Align Alignment,

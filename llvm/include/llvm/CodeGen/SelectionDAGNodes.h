//===- llvm/CodeGen/SelectionDAGNodes.h - SelectionDAG Nodes ----*- C++ -*-===//
//
// Part of the LLVM Project, under the Apache License v2.0 with LLVM Exceptions.
// See https://llvm.org/LICENSE.txt for license information.
// SPDX-License-Identifier: Apache-2.0 WITH LLVM-exception
//
//===----------------------------------------------------------------------===//
//
// This file declares the SDNode class and derived classes, which are used to
// represent the nodes and operations present in a SelectionDAG.  These nodes
// and operations are machine code level operations, with some similarities to
// the GCC RTL representation.
//
// Clients should include the SelectionDAG.h file instead of this file directly.
//
//===----------------------------------------------------------------------===//

#ifndef LLVM_CODEGEN_SELECTIONDAGNODES_H
#define LLVM_CODEGEN_SELECTIONDAGNODES_H

#include "llvm/ADT/APFloat.h"
#include "llvm/ADT/ArrayRef.h"
#include "llvm/ADT/BitVector.h"
#include "llvm/ADT/FoldingSet.h"
#include "llvm/ADT/GraphTraits.h"
#include "llvm/ADT/SmallPtrSet.h"
#include "llvm/ADT/SmallVector.h"
#include "llvm/ADT/ilist_node.h"
#include "llvm/ADT/iterator.h"
#include "llvm/ADT/iterator_range.h"
#include "llvm/CodeGen/ISDOpcodes.h"
#include "llvm/CodeGen/MachineMemOperand.h"
#include "llvm/CodeGen/Register.h"
#include "llvm/CodeGen/ValueTypes.h"
#include "llvm/IR/Constants.h"
#include "llvm/IR/DebugLoc.h"
#include "llvm/IR/Instruction.h"
#include "llvm/IR/Instructions.h"
#include "llvm/IR/Metadata.h"
#include "llvm/IR/Operator.h"
#include "llvm/Support/AlignOf.h"
#include "llvm/Support/AtomicOrdering.h"
#include "llvm/Support/Casting.h"
#include "llvm/Support/ErrorHandling.h"
#include "llvm/Support/MachineValueType.h"
#include "llvm/Support/TypeSize.h"
#include <algorithm>
#include <cassert>
#include <climits>
#include <cstddef>
#include <cstdint>
#include <cstring>
#include <iterator>
#include <string>
#include <tuple>

namespace llvm {

class APInt;
class Constant;
class GlobalValue;
class MachineBasicBlock;
class MachineConstantPoolValue;
class MCSymbol;
class raw_ostream;
class SDNode;
class SelectionDAG;
class Type;
class Value;

void checkForCycles(const SDNode *N, const SelectionDAG *DAG = nullptr,
                    bool force = false);

/// This represents a list of ValueType's that has been intern'd by
/// a SelectionDAG.  Instances of this simple value class are returned by
/// SelectionDAG::getVTList(...).
///
struct SDVTList {
  const EVT *VTs;
  unsigned int NumVTs;
};

namespace ISD {

  /// Node predicates

/// If N is a BUILD_VECTOR or SPLAT_VECTOR node whose elements are all the
/// same constant or undefined, return true and return the constant value in
/// \p SplatValue.
bool isConstantSplatVector(const SDNode *N, APInt &SplatValue);

/// Return true if the specified node is a BUILD_VECTOR or SPLAT_VECTOR where
/// all of the elements are ~0 or undef. If \p BuildVectorOnly is set to
/// true, it only checks BUILD_VECTOR.
bool isConstantSplatVectorAllOnes(const SDNode *N,
                                  bool BuildVectorOnly = false);

/// Return true if the specified node is a BUILD_VECTOR or SPLAT_VECTOR where
/// all of the elements are 0 or undef. If \p BuildVectorOnly is set to true, it
/// only checks BUILD_VECTOR.
bool isConstantSplatVectorAllZeros(const SDNode *N,
                                   bool BuildVectorOnly = false);

/// Return true if the specified node is a BUILD_VECTOR where all of the
/// elements are ~0 or undef.
bool isBuildVectorAllOnes(const SDNode *N);

/// Return true if the specified node is a BUILD_VECTOR where all of the
/// elements are 0 or undef.
bool isBuildVectorAllZeros(const SDNode *N);

/// Return true if the specified node is a BUILD_VECTOR node of all
/// ConstantSDNode or undef.
bool isBuildVectorOfConstantSDNodes(const SDNode *N);

/// Return true if the specified node is a BUILD_VECTOR node of all
/// ConstantFPSDNode or undef.
bool isBuildVectorOfConstantFPSDNodes(const SDNode *N);

/// Return true if the node has at least one operand and all operands of the
/// specified node are ISD::UNDEF.
bool allOperandsUndef(const SDNode *N);

} // end namespace ISD

//===----------------------------------------------------------------------===//
/// Unlike LLVM values, Selection DAG nodes may return multiple
/// values as the result of a computation.  Many nodes return multiple values,
/// from loads (which define a token and a return value) to ADDC (which returns
/// a result and a carry value), to calls (which may return an arbitrary number
/// of values).
///
/// As such, each use of a SelectionDAG computation must indicate the node that
/// computes it as well as which return value to use from that node.  This pair
/// of information is represented with the SDValue value type.
///
class SDValue {
  friend struct DenseMapInfo<SDValue>;

  SDNode *Node = nullptr; // The node defining the value we are using.
  unsigned ResNo = 0;     // Which return value of the node we are using.

public:
  SDValue() = default;
  SDValue(SDNode *node, unsigned resno);

  /// get the index which selects a specific result in the SDNode
  unsigned getResNo() const { return ResNo; }

  /// get the SDNode which holds the desired result
  SDNode *getNode() const { return Node; }

  /// set the SDNode
  void setNode(SDNode *N) { Node = N; }

  inline SDNode *operator->() const { return Node; }

  bool operator==(const SDValue &O) const {
    return Node == O.Node && ResNo == O.ResNo;
  }
  bool operator!=(const SDValue &O) const {
    return !operator==(O);
  }
  bool operator<(const SDValue &O) const {
    return std::tie(Node, ResNo) < std::tie(O.Node, O.ResNo);
  }
  explicit operator bool() const {
    return Node != nullptr;
  }

  SDValue getValue(unsigned R) const {
    return SDValue(Node, R);
  }

  /// Return true if this node is an operand of N.
  bool isOperandOf(const SDNode *N) const;

  /// Return the ValueType of the referenced return value.
  inline EVT getValueType() const;

  /// Return the simple ValueType of the referenced return value.
  MVT getSimpleValueType() const {
    return getValueType().getSimpleVT();
  }

  /// Returns the size of the value in bits.
  ///
  /// If the value type is a scalable vector type, the scalable property will
  /// be set and the runtime size will be a positive integer multiple of the
  /// base size.
  TypeSize getValueSizeInBits() const {
    return getValueType().getSizeInBits();
  }

  uint64_t getScalarValueSizeInBits() const {
    return getValueType().getScalarType().getFixedSizeInBits();
  }

  // Forwarding methods - These forward to the corresponding methods in SDNode.
  inline unsigned getOpcode() const;
  inline unsigned getNumOperands() const;
  inline const SDValue &getOperand(unsigned i) const;
  inline uint64_t getConstantOperandVal(unsigned i) const;
  inline const APInt &getConstantOperandAPInt(unsigned i) const;
  inline bool isTargetMemoryOpcode() const;
  inline bool isTargetOpcode() const;
  inline bool isMachineOpcode() const;
  inline bool isUndef() const;
  inline unsigned getMachineOpcode() const;
  inline const DebugLoc &getDebugLoc() const;
  inline void dump() const;
  inline void dump(const SelectionDAG *G) const;
  inline void dumpr() const;
  inline void dumpr(const SelectionDAG *G) const;

  /// Return true if this operand (which must be a chain) reaches the
  /// specified operand without crossing any side-effecting instructions.
  /// In practice, this looks through token factors and non-volatile loads.
  /// In order to remain efficient, this only
  /// looks a couple of nodes in, it does not do an exhaustive search.
  bool reachesChainWithoutSideEffects(SDValue Dest,
                                      unsigned Depth = 2) const;

  /// Return true if there are no nodes using value ResNo of Node.
  inline bool use_empty() const;

  /// Return true if there is exactly one node using value ResNo of Node.
  inline bool hasOneUse() const;
};

template<> struct DenseMapInfo<SDValue> {
  static inline SDValue getEmptyKey() {
    SDValue V;
    V.ResNo = -1U;
    return V;
  }

  static inline SDValue getTombstoneKey() {
    SDValue V;
    V.ResNo = -2U;
    return V;
  }

  static unsigned getHashValue(const SDValue &Val) {
    return ((unsigned)((uintptr_t)Val.getNode() >> 4) ^
            (unsigned)((uintptr_t)Val.getNode() >> 9)) + Val.getResNo();
  }

  static bool isEqual(const SDValue &LHS, const SDValue &RHS) {
    return LHS == RHS;
  }
};

/// Allow casting operators to work directly on
/// SDValues as if they were SDNode*'s.
template<> struct simplify_type<SDValue> {
  using SimpleType = SDNode *;

  static SimpleType getSimplifiedValue(SDValue &Val) {
    return Val.getNode();
  }
};
template<> struct simplify_type<const SDValue> {
  using SimpleType = /*const*/ SDNode *;

  static SimpleType getSimplifiedValue(const SDValue &Val) {
    return Val.getNode();
  }
};

/// Represents a use of a SDNode. This class holds an SDValue,
/// which records the SDNode being used and the result number, a
/// pointer to the SDNode using the value, and Next and Prev pointers,
/// which link together all the uses of an SDNode.
///
class SDUse {
  /// Val - The value being used.
  SDValue Val;
  /// User - The user of this value.
  SDNode *User = nullptr;
  /// Prev, Next - Pointers to the uses list of the SDNode referred by
  /// this operand.
  SDUse **Prev = nullptr;
  SDUse *Next = nullptr;

public:
  SDUse() = default;
  SDUse(const SDUse &U) = delete;
  SDUse &operator=(const SDUse &) = delete;

  /// Normally SDUse will just implicitly convert to an SDValue that it holds.
  operator const SDValue&() const { return Val; }

  /// If implicit conversion to SDValue doesn't work, the get() method returns
  /// the SDValue.
  const SDValue &get() const { return Val; }

  /// This returns the SDNode that contains this Use.
  SDNode *getUser() { return User; }

  /// Get the next SDUse in the use list.
  SDUse *getNext() const { return Next; }

  /// Convenience function for get().getNode().
  SDNode *getNode() const { return Val.getNode(); }
  /// Convenience function for get().getResNo().
  unsigned getResNo() const { return Val.getResNo(); }
  /// Convenience function for get().getValueType().
  EVT getValueType() const { return Val.getValueType(); }

  /// Convenience function for get().operator==
  bool operator==(const SDValue &V) const {
    return Val == V;
  }

  /// Convenience function for get().operator!=
  bool operator!=(const SDValue &V) const {
    return Val != V;
  }

  /// Convenience function for get().operator<
  bool operator<(const SDValue &V) const {
    return Val < V;
  }

private:
  friend class SelectionDAG;
  friend class SDNode;
  // TODO: unfriend HandleSDNode once we fix its operand handling.
  friend class HandleSDNode;

  void setUser(SDNode *p) { User = p; }

  /// Remove this use from its existing use list, assign it the
  /// given value, and add it to the new value's node's use list.
  inline void set(const SDValue &V);
  /// Like set, but only supports initializing a newly-allocated
  /// SDUse with a non-null value.
  inline void setInitial(const SDValue &V);
  /// Like set, but only sets the Node portion of the value,
  /// leaving the ResNo portion unmodified.
  inline void setNode(SDNode *N);

  void addToList(SDUse **List) {
    Next = *List;
    if (Next) Next->Prev = &Next;
    Prev = List;
    *List = this;
  }

  void removeFromList() {
    *Prev = Next;
    if (Next) Next->Prev = Prev;
  }
};

/// simplify_type specializations - Allow casting operators to work directly on
/// SDValues as if they were SDNode*'s.
template<> struct simplify_type<SDUse> {
  using SimpleType = SDNode *;

  static SimpleType getSimplifiedValue(SDUse &Val) {
    return Val.getNode();
  }
};

/// These are IR-level optimization flags that may be propagated to SDNodes.
/// TODO: This data structure should be shared by the IR optimizer and the
/// the backend.
struct SDNodeFlags {
private:
  bool NoUnsignedWrap : 1;
  bool NoSignedWrap : 1;
  bool Exact : 1;
  bool NoNaNs : 1;
  bool NoInfs : 1;
  bool NoSignedZeros : 1;
  bool AllowReciprocal : 1;
  bool AllowContract : 1;
  bool ApproximateFuncs : 1;
  bool AllowReassociation : 1;

  // We assume instructions do not raise floating-point exceptions by default,
  // and only those marked explicitly may do so.  We could choose to represent
  // this via a positive "FPExcept" flags like on the MI level, but having a
  // negative "NoFPExcept" flag here (that defaults to true) makes the flag
  // intersection logic more straightforward.
  bool NoFPExcept : 1;

public:
  /// Default constructor turns off all optimization flags.
  SDNodeFlags()
      : NoUnsignedWrap(false), NoSignedWrap(false), Exact(false), NoNaNs(false),
        NoInfs(false), NoSignedZeros(false), AllowReciprocal(false),
        AllowContract(false), ApproximateFuncs(false),
        AllowReassociation(false), NoFPExcept(false) {}

  /// Propagate the fast-math-flags from an IR FPMathOperator.
  void copyFMF(const FPMathOperator &FPMO) {
    setNoNaNs(FPMO.hasNoNaNs());
    setNoInfs(FPMO.hasNoInfs());
    setNoSignedZeros(FPMO.hasNoSignedZeros());
    setAllowReciprocal(FPMO.hasAllowReciprocal());
    setAllowContract(FPMO.hasAllowContract());
    setApproximateFuncs(FPMO.hasApproxFunc());
    setAllowReassociation(FPMO.hasAllowReassoc());
  }

  // These are mutators for each flag.
  void setNoUnsignedWrap(bool b) { NoUnsignedWrap = b; }
  void setNoSignedWrap(bool b) { NoSignedWrap = b; }
  void setExact(bool b) { Exact = b; }
  void setNoNaNs(bool b) { NoNaNs = b; }
  void setNoInfs(bool b) { NoInfs = b; }
  void setNoSignedZeros(bool b) { NoSignedZeros = b; }
  void setAllowReciprocal(bool b) { AllowReciprocal = b; }
  void setAllowContract(bool b) { AllowContract = b; }
  void setApproximateFuncs(bool b) { ApproximateFuncs = b; }
  void setAllowReassociation(bool b) { AllowReassociation = b; }
  void setNoFPExcept(bool b) { NoFPExcept = b; }

  // These are accessors for each flag.
  bool hasNoUnsignedWrap() const { return NoUnsignedWrap; }
  bool hasNoSignedWrap() const { return NoSignedWrap; }
  bool hasExact() const { return Exact; }
  bool hasNoNaNs() const { return NoNaNs; }
  bool hasNoInfs() const { return NoInfs; }
  bool hasNoSignedZeros() const { return NoSignedZeros; }
  bool hasAllowReciprocal() const { return AllowReciprocal; }
  bool hasAllowContract() const { return AllowContract; }
  bool hasApproximateFuncs() const { return ApproximateFuncs; }
  bool hasAllowReassociation() const { return AllowReassociation; }
  bool hasNoFPExcept() const { return NoFPExcept; }

  /// Clear any flags in this flag set that aren't also set in Flags. All
  /// flags will be cleared if Flags are undefined.
  void intersectWith(const SDNodeFlags Flags) {
    NoUnsignedWrap &= Flags.NoUnsignedWrap;
    NoSignedWrap &= Flags.NoSignedWrap;
    Exact &= Flags.Exact;
    NoNaNs &= Flags.NoNaNs;
    NoInfs &= Flags.NoInfs;
    NoSignedZeros &= Flags.NoSignedZeros;
    AllowReciprocal &= Flags.AllowReciprocal;
    AllowContract &= Flags.AllowContract;
    ApproximateFuncs &= Flags.ApproximateFuncs;
    AllowReassociation &= Flags.AllowReassociation;
    NoFPExcept &= Flags.NoFPExcept;
  }
};

/// Represents one node in the SelectionDAG.
///
class SDNode : public FoldingSetNode, public ilist_node<SDNode> {
private:
  /// The operation that this node performs.
  int16_t NodeType;

protected:
  // We define a set of mini-helper classes to help us interpret the bits in our
  // SubclassData.  These are designed to fit within a uint16_t so they pack
  // with NodeType.

#if defined(_AIX) && (!defined(__GNUC__) || defined(__clang__))
// Except for GCC; by default, AIX compilers store bit-fields in 4-byte words
// and give the `pack` pragma push semantics.
#define BEGIN_TWO_BYTE_PACK() _Pragma("pack(2)")
#define END_TWO_BYTE_PACK() _Pragma("pack(pop)")
#else
#define BEGIN_TWO_BYTE_PACK()
#define END_TWO_BYTE_PACK()
#endif

BEGIN_TWO_BYTE_PACK()
  class SDNodeBitfields {
    friend class SDNode;
    friend class MemIntrinsicSDNode;
    friend class MemSDNode;
    friend class SelectionDAG;

    uint16_t HasDebugValue : 1;
    uint16_t IsMemIntrinsic : 1;
    uint16_t IsDivergent : 1;
  };
  enum { NumSDNodeBits = 3 };

  class ConstantSDNodeBitfields {
    friend class ConstantSDNode;

    uint16_t : NumSDNodeBits;

    uint16_t IsOpaque : 1;
  };

  class MemSDNodeBitfields {
    friend class MemSDNode;
    friend class MemIntrinsicSDNode;
    friend class AtomicSDNode;

    uint16_t : NumSDNodeBits;

    uint16_t IsVolatile : 1;
    uint16_t IsNonTemporal : 1;
    uint16_t IsDereferenceable : 1;
    uint16_t IsInvariant : 1;
  };
  enum { NumMemSDNodeBits = NumSDNodeBits + 4 };

  class LSBaseSDNodeBitfields {
    friend class LSBaseSDNode;
    friend class VPBaseLoadStoreSDNode;
    friend class MaskedLoadStoreSDNode;
    friend class MaskedGatherScatterSDNode;
    friend class VPGatherScatterSDNode;

    uint16_t : NumMemSDNodeBits;

    // This storage is shared between disparate class hierarchies to hold an
    // enumeration specific to the class hierarchy in use.
    //   LSBaseSDNode => enum ISD::MemIndexedMode
    //   VPLoadStoreBaseSDNode => enum ISD::MemIndexedMode
    //   MaskedLoadStoreBaseSDNode => enum ISD::MemIndexedMode
    //   VPGatherScatterSDNode => enum ISD::MemIndexType
    //   MaskedGatherScatterSDNode => enum ISD::MemIndexType
    uint16_t AddressingMode : 3;
  };
  enum { NumLSBaseSDNodeBits = NumMemSDNodeBits + 3 };

  class LoadSDNodeBitfields {
    friend class LoadSDNode;
    friend class VPLoadSDNode;
    friend class VPStridedLoadSDNode;
    friend class MaskedLoadSDNode;
    friend class MaskedGatherSDNode;
    friend class VPGatherSDNode;

    uint16_t : NumLSBaseSDNodeBits;

    uint16_t ExtTy : 2; // enum ISD::LoadExtType
    uint16_t IsExpanding : 1;
  };

  class StoreSDNodeBitfields {
    friend class StoreSDNode;
    friend class VPStoreSDNode;
    friend class VPStridedStoreSDNode;
    friend class MaskedStoreSDNode;
    friend class MaskedScatterSDNode;
    friend class VPScatterSDNode;

    uint16_t : NumLSBaseSDNodeBits;

    uint16_t IsTruncating : 1;
    uint16_t IsCompressing : 1;
  };

  union {
    char RawSDNodeBits[sizeof(uint16_t)];
    SDNodeBitfields SDNodeBits;
    ConstantSDNodeBitfields ConstantSDNodeBits;
    MemSDNodeBitfields MemSDNodeBits;
    LSBaseSDNodeBitfields LSBaseSDNodeBits;
    LoadSDNodeBitfields LoadSDNodeBits;
    StoreSDNodeBitfields StoreSDNodeBits;
  };
END_TWO_BYTE_PACK()
#undef BEGIN_TWO_BYTE_PACK
#undef END_TWO_BYTE_PACK

  // RawSDNodeBits must cover the entirety of the union.  This means that all of
  // the union's members must have size <= RawSDNodeBits.  We write the RHS as
  // "2" instead of sizeof(RawSDNodeBits) because MSVC can't handle the latter.
  static_assert(sizeof(SDNodeBitfields) <= 2, "field too wide");
  static_assert(sizeof(ConstantSDNodeBitfields) <= 2, "field too wide");
  static_assert(sizeof(MemSDNodeBitfields) <= 2, "field too wide");
  static_assert(sizeof(LSBaseSDNodeBitfields) <= 2, "field too wide");
  static_assert(sizeof(LoadSDNodeBitfields) <= 2, "field too wide");
  static_assert(sizeof(StoreSDNodeBitfields) <= 2, "field too wide");

private:
  friend class SelectionDAG;
  // TODO: unfriend HandleSDNode once we fix its operand handling.
  friend class HandleSDNode;

  /// Unique id per SDNode in the DAG.
  int NodeId = -1;

  /// The values that are used by this operation.
  SDUse *OperandList = nullptr;

  /// The types of the values this node defines.  SDNode's may
  /// define multiple values simultaneously.
  const EVT *ValueList;

  /// List of uses for this SDNode.
  SDUse *UseList = nullptr;

  /// The number of entries in the Operand/Value list.
  unsigned short NumOperands = 0;
  unsigned short NumValues;

  // The ordering of the SDNodes. It roughly corresponds to the ordering of the
  // original LLVM instructions.
  // This is used for turning off scheduling, because we'll forgo
  // the normal scheduling algorithms and output the instructions according to
  // this ordering.
  unsigned IROrder;

  /// Source line information.
  DebugLoc debugLoc;

  /// Return a pointer to the specified value type.
  static const EVT *getValueTypeList(EVT VT);

  SDNodeFlags Flags;

public:
  /// Unique and persistent id per SDNode in the DAG.
  /// Used for debug printing.
  uint16_t PersistentId;

  //===--------------------------------------------------------------------===//
  //  Accessors
  //

  /// Return the SelectionDAG opcode value for this node. For
  /// pre-isel nodes (those for which isMachineOpcode returns false), these
  /// are the opcode values in the ISD and <target>ISD namespaces. For
  /// post-isel opcodes, see getMachineOpcode.
  unsigned getOpcode()  const { return (unsigned short)NodeType; }

  /// Test if this node has a target-specific opcode (in the
  /// \<target\>ISD namespace).
  bool isTargetOpcode() const { return NodeType >= ISD::BUILTIN_OP_END; }

  /// Test if this node has a target-specific opcode that may raise
  /// FP exceptions (in the \<target\>ISD namespace and greater than
  /// FIRST_TARGET_STRICTFP_OPCODE).  Note that all target memory
  /// opcode are currently automatically considered to possibly raise
  /// FP exceptions as well.
  bool isTargetStrictFPOpcode() const {
    return NodeType >= ISD::FIRST_TARGET_STRICTFP_OPCODE;
  }

  /// Test if this node has a target-specific
  /// memory-referencing opcode (in the \<target\>ISD namespace and
  /// greater than FIRST_TARGET_MEMORY_OPCODE).
  bool isTargetMemoryOpcode() const {
    return NodeType >= ISD::FIRST_TARGET_MEMORY_OPCODE;
  }

  /// Return true if the type of the node type undefined.
  bool isUndef() const { return NodeType == ISD::UNDEF; }

  /// Test if this node is a memory intrinsic (with valid pointer information).
  /// INTRINSIC_W_CHAIN and INTRINSIC_VOID nodes are sometimes created for
  /// non-memory intrinsics (with chains) that are not really instances of
  /// MemSDNode. For such nodes, we need some extra state to determine the
  /// proper classof relationship.
  bool isMemIntrinsic() const {
    return (NodeType == ISD::INTRINSIC_W_CHAIN ||
            NodeType == ISD::INTRINSIC_VOID) &&
           SDNodeBits.IsMemIntrinsic;
  }

  /// Test if this node is a strict floating point pseudo-op.
  bool isStrictFPOpcode() {
    switch (NodeType) {
      default:
        return false;
      case ISD::STRICT_FP16_TO_FP:
      case ISD::STRICT_FP_TO_FP16:
#define DAG_INSTRUCTION(NAME, NARG, ROUND_MODE, INTRINSIC, DAGN)               \
      case ISD::STRICT_##DAGN:
#include "llvm/IR/ConstrainedOps.def"
        return true;
    }
  }

  /// Test if this node is a vector predication operation.
  bool isVPOpcode() const { return ISD::isVPOpcode(getOpcode()); }

  /// Test if this node has a post-isel opcode, directly
  /// corresponding to a MachineInstr opcode.
  bool isMachineOpcode() const { return NodeType < 0; }

  /// This may only be called if isMachineOpcode returns
  /// true. It returns the MachineInstr opcode value that the node's opcode
  /// corresponds to.
  unsigned getMachineOpcode() const {
    assert(isMachineOpcode() && "Not a MachineInstr opcode!");
    return ~NodeType;
  }

  bool getHasDebugValue() const { return SDNodeBits.HasDebugValue; }
  void setHasDebugValue(bool b) { SDNodeBits.HasDebugValue = b; }

  bool isDivergent() const { return SDNodeBits.IsDivergent; }

  /// Return true if there are no uses of this node.
  bool use_empty() const { return UseList == nullptr; }

  /// Return true if there is exactly one use of this node.
  bool hasOneUse() const { return hasSingleElement(uses()); }

  /// Return the number of uses of this node. This method takes
  /// time proportional to the number of uses.
  size_t use_size() const { return std::distance(use_begin(), use_end()); }

  /// Return the unique node id.
  int getNodeId() const { return NodeId; }

  /// Set unique node id.
  void setNodeId(int Id) { NodeId = Id; }

  /// Return the node ordering.
  unsigned getIROrder() const { return IROrder; }

  /// Set the node ordering.
  void setIROrder(unsigned Order) { IROrder = Order; }

  /// Return the source location info.
  const DebugLoc &getDebugLoc() const { return debugLoc; }

  /// Set source location info.  Try to avoid this, putting
  /// it in the constructor is preferable.
  void setDebugLoc(DebugLoc dl) { debugLoc = std::move(dl); }

  /// This class provides iterator support for SDUse
  /// operands that use a specific SDNode.
  class use_iterator {
    friend class SDNode;

    SDUse *Op = nullptr;

    explicit use_iterator(SDUse *op) : Op(op) {}

  public:
    using iterator_category = std::forward_iterator_tag;
    using value_type = SDUse;
    using difference_type = std::ptrdiff_t;
    using pointer = value_type *;
    using reference = value_type &;

    use_iterator() = default;
    use_iterator(const use_iterator &I) = default;

    bool operator==(const use_iterator &x) const { return Op == x.Op; }
    bool operator!=(const use_iterator &x) const {
      return !operator==(x);
    }

    /// Return true if this iterator is at the end of uses list.
    bool atEnd() const { return Op == nullptr; }

    // Iterator traversal: forward iteration only.
    use_iterator &operator++() {          // Preincrement
      assert(Op && "Cannot increment end iterator!");
      Op = Op->getNext();
      return *this;
    }

    use_iterator operator++(int) {        // Postincrement
      use_iterator tmp = *this; ++*this; return tmp;
    }

    /// Retrieve a pointer to the current user node.
    SDNode *operator*() const {
      assert(Op && "Cannot dereference end iterator!");
      return Op->getUser();
    }

    SDNode *operator->() const { return operator*(); }

    SDUse &getUse() const { return *Op; }

    /// Retrieve the operand # of this use in its user.
    unsigned getOperandNo() const {
      assert(Op && "Cannot dereference end iterator!");
      return (unsigned)(Op - Op->getUser()->OperandList);
    }
  };

  /// Provide iteration support to walk over all uses of an SDNode.
  use_iterator use_begin() const {
    return use_iterator(UseList);
  }

  static use_iterator use_end() { return use_iterator(nullptr); }

  inline iterator_range<use_iterator> uses() {
    return make_range(use_begin(), use_end());
  }
  inline iterator_range<use_iterator> uses() const {
    return make_range(use_begin(), use_end());
  }

  /// Return true if there are exactly NUSES uses of the indicated value.
  /// This method ignores uses of other values defined by this operation.
  bool hasNUsesOfValue(unsigned NUses, unsigned Value) const;

  /// Return true if there are any use of the indicated value.
  /// This method ignores uses of other values defined by this operation.
  bool hasAnyUseOfValue(unsigned Value) const;

  /// Return true if this node is the only use of N.
  bool isOnlyUserOf(const SDNode *N) const;

  /// Return true if this node is an operand of N.
  bool isOperandOf(const SDNode *N) const;

  /// Return true if this node is a predecessor of N.
  /// NOTE: Implemented on top of hasPredecessor and every bit as
  /// expensive. Use carefully.
  bool isPredecessorOf(const SDNode *N) const {
    return N->hasPredecessor(this);
  }

  /// Return true if N is a predecessor of this node.
  /// N is either an operand of this node, or can be reached by recursively
  /// traversing up the operands.
  /// NOTE: This is an expensive method. Use it carefully.
  bool hasPredecessor(const SDNode *N) const;

  /// Returns true if N is a predecessor of any node in Worklist. This
  /// helper keeps Visited and Worklist sets externally to allow unions
  /// searches to be performed in parallel, caching of results across
  /// queries and incremental addition to Worklist. Stops early if N is
  /// found but will resume. Remember to clear Visited and Worklists
  /// if DAG changes. MaxSteps gives a maximum number of nodes to visit before
  /// giving up. The TopologicalPrune flag signals that positive NodeIds are
  /// topologically ordered (Operands have strictly smaller node id) and search
  /// can be pruned leveraging this.
  static bool hasPredecessorHelper(const SDNode *N,
                                   SmallPtrSetImpl<const SDNode *> &Visited,
                                   SmallVectorImpl<const SDNode *> &Worklist,
                                   unsigned int MaxSteps = 0,
                                   bool TopologicalPrune = false) {
    SmallVector<const SDNode *, 8> DeferredNodes;
    if (Visited.count(N))
      return true;

    // Node Id's are assigned in three places: As a topological
    // ordering (> 0), during legalization (results in values set to
    // 0), new nodes (set to -1). If N has a topolgical id then we
    // know that all nodes with ids smaller than it cannot be
    // successors and we need not check them. Filter out all node
    // that can't be matches. We add them to the worklist before exit
    // in case of multiple calls. Note that during selection the topological id
    // may be violated if a node's predecessor is selected before it. We mark
    // this at selection negating the id of unselected successors and
    // restricting topological pruning to positive ids.

    int NId = N->getNodeId();
    // If we Invalidated the Id, reconstruct original NId.
    if (NId < -1)
      NId = -(NId + 1);

    bool Found = false;
    while (!Worklist.empty()) {
      const SDNode *M = Worklist.pop_back_val();
      int MId = M->getNodeId();
      if (TopologicalPrune && M->getOpcode() != ISD::TokenFactor && (NId > 0) &&
          (MId > 0) && (MId < NId)) {
        DeferredNodes.push_back(M);
        continue;
      }
      for (const SDValue &OpV : M->op_values()) {
        SDNode *Op = OpV.getNode();
        if (Visited.insert(Op).second)
          Worklist.push_back(Op);
        if (Op == N)
          Found = true;
      }
      if (Found)
        break;
      if (MaxSteps != 0 && Visited.size() >= MaxSteps)
        break;
    }
    // Push deferred nodes back on worklist.
    Worklist.append(DeferredNodes.begin(), DeferredNodes.end());
    // If we bailed early, conservatively return found.
    if (MaxSteps != 0 && Visited.size() >= MaxSteps)
      return true;
    return Found;
  }

  /// Return true if all the users of N are contained in Nodes.
  /// NOTE: Requires at least one match, but doesn't require them all.
  static bool areOnlyUsersOf(ArrayRef<const SDNode *> Nodes, const SDNode *N);

  /// Return the number of values used by this operation.
  unsigned getNumOperands() const { return NumOperands; }

  /// Return the maximum number of operands that a SDNode can hold.
  static constexpr size_t getMaxNumOperands() {
    return std::numeric_limits<decltype(SDNode::NumOperands)>::max();
  }

  /// Helper method returns the integer value of a ConstantSDNode operand.
  inline uint64_t getConstantOperandVal(unsigned Num) const;

  /// Helper method returns the APInt of a ConstantSDNode operand.
  inline const APInt &getConstantOperandAPInt(unsigned Num) const;

  const SDValue &getOperand(unsigned Num) const {
    assert(Num < NumOperands && "Invalid child # of SDNode!");
    return OperandList[Num];
  }

  using op_iterator = SDUse *;

  op_iterator op_begin() const { return OperandList; }
  op_iterator op_end() const { return OperandList+NumOperands; }
  ArrayRef<SDUse> ops() const { return makeArrayRef(op_begin(), op_end()); }

  /// Iterator for directly iterating over the operand SDValue's.
  struct value_op_iterator
      : iterator_adaptor_base<value_op_iterator, op_iterator,
                              std::random_access_iterator_tag, SDValue,
                              ptrdiff_t, value_op_iterator *,
                              value_op_iterator *> {
    explicit value_op_iterator(SDUse *U = nullptr)
      : iterator_adaptor_base(U) {}

    const SDValue &operator*() const { return I->get(); }
  };

  iterator_range<value_op_iterator> op_values() const {
    return make_range(value_op_iterator(op_begin()),
                      value_op_iterator(op_end()));
  }

  SDVTList getVTList() const {
    SDVTList X = { ValueList, NumValues };
    return X;
  }

  /// If this node has a glue operand, return the node
  /// to which the glue operand points. Otherwise return NULL.
  SDNode *getGluedNode() const {
    if (getNumOperands() != 0 &&
        getOperand(getNumOperands()-1).getValueType() == MVT::Glue)
      return getOperand(getNumOperands()-1).getNode();
    return nullptr;
  }

  /// If this node has a glue value with a user, return
  /// the user (there is at most one). Otherwise return NULL.
  SDNode *getGluedUser() const {
    for (use_iterator UI = use_begin(), UE = use_end(); UI != UE; ++UI)
      if (UI.getUse().get().getValueType() == MVT::Glue)
        return *UI;
    return nullptr;
  }

  SDNodeFlags getFlags() const { return Flags; }
  void setFlags(SDNodeFlags NewFlags) { Flags = NewFlags; }

  /// Clear any flags in this node that aren't also set in Flags.
  /// If Flags is not in a defined state then this has no effect.
  void intersectFlagsWith(const SDNodeFlags Flags);

  /// Return the number of values defined/returned by this operator.
  unsigned getNumValues() const { return NumValues; }

  /// Return the type of a specified result.
  EVT getValueType(unsigned ResNo) const {
    assert(ResNo < NumValues && "Illegal result number!");
    return ValueList[ResNo];
  }

  /// Return the type of a specified result as a simple type.
  MVT getSimpleValueType(unsigned ResNo) const {
    return getValueType(ResNo).getSimpleVT();
  }

  /// Returns MVT::getSizeInBits(getValueType(ResNo)).
  ///
  /// If the value type is a scalable vector type, the scalable property will
  /// be set and the runtime size will be a positive integer multiple of the
  /// base size.
  TypeSize getValueSizeInBits(unsigned ResNo) const {
    return getValueType(ResNo).getSizeInBits();
  }

  using value_iterator = const EVT *;

  value_iterator value_begin() const { return ValueList; }
  value_iterator value_end() const { return ValueList+NumValues; }
  iterator_range<value_iterator> values() const {
    return llvm::make_range(value_begin(), value_end());
  }

  /// Return the opcode of this operation for printing.
  std::string getOperationName(const SelectionDAG *G = nullptr) const;
  static const char* getIndexedModeName(ISD::MemIndexedMode AM);
  void print_types(raw_ostream &OS, const SelectionDAG *G) const;
  void print_details(raw_ostream &OS, const SelectionDAG *G) const;
  void print(raw_ostream &OS, const SelectionDAG *G = nullptr) const;
  void printr(raw_ostream &OS, const SelectionDAG *G = nullptr) const;

  /// Print a SelectionDAG node and all children down to
  /// the leaves.  The given SelectionDAG allows target-specific nodes
  /// to be printed in human-readable form.  Unlike printr, this will
  /// print the whole DAG, including children that appear multiple
  /// times.
  ///
  void printrFull(raw_ostream &O, const SelectionDAG *G = nullptr) const;

  /// Print a SelectionDAG node and children up to
  /// depth "depth."  The given SelectionDAG allows target-specific
  /// nodes to be printed in human-readable form.  Unlike printr, this
  /// will print children that appear multiple times wherever they are
  /// used.
  ///
  void printrWithDepth(raw_ostream &O, const SelectionDAG *G = nullptr,
                       unsigned depth = 100) const;

  /// Dump this node, for debugging.
  void dump() const;

  /// Dump (recursively) this node and its use-def subgraph.
  void dumpr() const;

  /// Dump this node, for debugging.
  /// The given SelectionDAG allows target-specific nodes to be printed
  /// in human-readable form.
  void dump(const SelectionDAG *G) const;

  /// Dump (recursively) this node and its use-def subgraph.
  /// The given SelectionDAG allows target-specific nodes to be printed
  /// in human-readable form.
  void dumpr(const SelectionDAG *G) const;

  /// printrFull to dbgs().  The given SelectionDAG allows
  /// target-specific nodes to be printed in human-readable form.
  /// Unlike dumpr, this will print the whole DAG, including children
  /// that appear multiple times.
  void dumprFull(const SelectionDAG *G = nullptr) const;

  /// printrWithDepth to dbgs().  The given
  /// SelectionDAG allows target-specific nodes to be printed in
  /// human-readable form.  Unlike dumpr, this will print children
  /// that appear multiple times wherever they are used.
  ///
  void dumprWithDepth(const SelectionDAG *G = nullptr,
                      unsigned depth = 100) const;

  /// Gather unique data for the node.
  void Profile(FoldingSetNodeID &ID) const;

  /// This method should only be used by the SDUse class.
  void addUse(SDUse &U) { U.addToList(&UseList); }

protected:
  static SDVTList getSDVTList(EVT VT) {
    SDVTList Ret = { getValueTypeList(VT), 1 };
    return Ret;
  }

  /// Create an SDNode.
  ///
  /// SDNodes are created without any operands, and never own the operand
  /// storage. To add operands, see SelectionDAG::createOperands.
  SDNode(unsigned Opc, unsigned Order, DebugLoc dl, SDVTList VTs)
      : NodeType(Opc), ValueList(VTs.VTs), NumValues(VTs.NumVTs),
        IROrder(Order), debugLoc(std::move(dl)) {
    memset(&RawSDNodeBits, 0, sizeof(RawSDNodeBits));
    assert(debugLoc.hasTrivialDestructor() && "Expected trivial destructor");
    assert(NumValues == VTs.NumVTs &&
           "NumValues wasn't wide enough for its operands!");
  }

  /// Release the operands and set this node to have zero operands.
  void DropOperands();
};

/// Wrapper class for IR location info (IR ordering and DebugLoc) to be passed
/// into SDNode creation functions.
/// When an SDNode is created from the DAGBuilder, the DebugLoc is extracted
/// from the original Instruction, and IROrder is the ordinal position of
/// the instruction.
/// When an SDNode is created after the DAG is being built, both DebugLoc and
/// the IROrder are propagated from the original SDNode.
/// So SDLoc class provides two constructors besides the default one, one to
/// be used by the DAGBuilder, the other to be used by others.
class SDLoc {
private:
  DebugLoc DL;
  int IROrder = 0;

public:
  SDLoc() = default;
  SDLoc(const SDNode *N) : DL(N->getDebugLoc()), IROrder(N->getIROrder()) {}
  SDLoc(const SDValue V) : SDLoc(V.getNode()) {}
  SDLoc(const Instruction *I, int Order) : IROrder(Order) {
    assert(Order >= 0 && "bad IROrder");
    if (I)
      DL = I->getDebugLoc();
  }

  unsigned getIROrder() const { return IROrder; }
  const DebugLoc &getDebugLoc() const { return DL; }
};

// Define inline functions from the SDValue class.

inline SDValue::SDValue(SDNode *node, unsigned resno)
    : Node(node), ResNo(resno) {
  // Explicitly check for !ResNo to avoid use-after-free, because there are
  // callers that use SDValue(N, 0) with a deleted N to indicate successful
  // combines.
  assert((!Node || !ResNo || ResNo < Node->getNumValues()) &&
         "Invalid result number for the given node!");
  assert(ResNo < -2U && "Cannot use result numbers reserved for DenseMaps.");
}

inline unsigned SDValue::getOpcode() const {
  return Node->getOpcode();
}

inline EVT SDValue::getValueType() const {
  return Node->getValueType(ResNo);
}

inline unsigned SDValue::getNumOperands() const {
  return Node->getNumOperands();
}

inline const SDValue &SDValue::getOperand(unsigned i) const {
  return Node->getOperand(i);
}

inline uint64_t SDValue::getConstantOperandVal(unsigned i) const {
  return Node->getConstantOperandVal(i);
}

inline const APInt &SDValue::getConstantOperandAPInt(unsigned i) const {
  return Node->getConstantOperandAPInt(i);
}

inline bool SDValue::isTargetOpcode() const {
  return Node->isTargetOpcode();
}

inline bool SDValue::isTargetMemoryOpcode() const {
  return Node->isTargetMemoryOpcode();
}

inline bool SDValue::isMachineOpcode() const {
  return Node->isMachineOpcode();
}

inline unsigned SDValue::getMachineOpcode() const {
  return Node->getMachineOpcode();
}

inline bool SDValue::isUndef() const {
  return Node->isUndef();
}

inline bool SDValue::use_empty() const {
  return !Node->hasAnyUseOfValue(ResNo);
}

inline bool SDValue::hasOneUse() const {
  return Node->hasNUsesOfValue(1, ResNo);
}

inline const DebugLoc &SDValue::getDebugLoc() const {
  return Node->getDebugLoc();
}

inline void SDValue::dump() const {
  return Node->dump();
}

inline void SDValue::dump(const SelectionDAG *G) const {
  return Node->dump(G);
}

inline void SDValue::dumpr() const {
  return Node->dumpr();
}

inline void SDValue::dumpr(const SelectionDAG *G) const {
  return Node->dumpr(G);
}

// Define inline functions from the SDUse class.

inline void SDUse::set(const SDValue &V) {
  if (Val.getNode()) removeFromList();
  Val = V;
  if (V.getNode())
    V->addUse(*this);
}

inline void SDUse::setInitial(const SDValue &V) {
  Val = V;
  V->addUse(*this);
}

inline void SDUse::setNode(SDNode *N) {
  if (Val.getNode()) removeFromList();
  Val.setNode(N);
  if (N) N->addUse(*this);
}

/// This class is used to form a handle around another node that
/// is persistent and is updated across invocations of replaceAllUsesWith on its
/// operand.  This node should be directly created by end-users and not added to
/// the AllNodes list.
class HandleSDNode : public SDNode {
  SDUse Op;

public:
  explicit HandleSDNode(SDValue X)
    : SDNode(ISD::HANDLENODE, 0, DebugLoc(), getSDVTList(MVT::Other)) {
    // HandleSDNodes are never inserted into the DAG, so they won't be
    // auto-numbered. Use ID 65535 as a sentinel.
    PersistentId = 0xffff;

    // Manually set up the operand list. This node type is special in that it's
    // always stack allocated and SelectionDAG does not manage its operands.
    // TODO: This should either (a) not be in the SDNode hierarchy, or (b) not
    // be so special.
    Op.setUser(this);
    Op.setInitial(X);
    NumOperands = 1;
    OperandList = &Op;
  }
  ~HandleSDNode();

  const SDValue &getValue() const { return Op; }
};

class AddrSpaceCastSDNode : public SDNode {
private:
  unsigned SrcAddrSpace;
  unsigned DestAddrSpace;

public:
  AddrSpaceCastSDNode(unsigned Order, const DebugLoc &dl, EVT VT,
                      unsigned SrcAS, unsigned DestAS);

  unsigned getSrcAddressSpace() const { return SrcAddrSpace; }
  unsigned getDestAddressSpace() const { return DestAddrSpace; }

  static bool classof(const SDNode *N) {
    return N->getOpcode() == ISD::ADDRSPACECAST;
  }
};

/// This is an abstract virtual class for memory operations.
class MemSDNode : public SDNode {
private:
  // VT of in-memory value.
  EVT MemoryVT;

protected:
  /// Memory reference information.
  MachineMemOperand *MMO;

public:
  MemSDNode(unsigned Opc, unsigned Order, const DebugLoc &dl, SDVTList VTs,
            EVT memvt, MachineMemOperand *MMO);

  bool readMem() const { return MMO->isLoad(); }
  bool writeMem() const { return MMO->isStore(); }

  /// Returns alignment and volatility of the memory access
  Align getOriginalAlign() const { return MMO->getBaseAlign(); }
  Align getAlign() const { return MMO->getAlign(); }
  // FIXME: Remove once transition to getAlign is over.
  unsigned getAlignment() const { return MMO->getAlign().value(); }

  /// Return the SubclassData value, without HasDebugValue. This contains an
  /// encoding of the volatile flag, as well as bits used by subclasses. This
  /// function should only be used to compute a FoldingSetNodeID value.
  /// The HasDebugValue bit is masked out because CSE map needs to match
  /// nodes with debug info with nodes without debug info. Same is about
  /// isDivergent bit.
  unsigned getRawSubclassData() const {
    uint16_t Data;
    union {
      char RawSDNodeBits[sizeof(uint16_t)];
      SDNodeBitfields SDNodeBits;
    };
    memcpy(&RawSDNodeBits, &this->RawSDNodeBits, sizeof(this->RawSDNodeBits));
    SDNodeBits.HasDebugValue = 0;
    SDNodeBits.IsDivergent = false;
    memcpy(&Data, &RawSDNodeBits, sizeof(RawSDNodeBits));
    return Data;
  }

  bool isVolatile() const { return MemSDNodeBits.IsVolatile; }
  bool isNonTemporal() const { return MemSDNodeBits.IsNonTemporal; }
  bool isDereferenceable() const { return MemSDNodeBits.IsDereferenceable; }
  bool isInvariant() const { return MemSDNodeBits.IsInvariant; }

  // Returns the offset from the location of the access.
  int64_t getSrcValueOffset() const { return MMO->getOffset(); }

  /// Returns the AA info that describes the dereference.
  AAMDNodes getAAInfo() const { return MMO->getAAInfo(); }

  /// Returns the Ranges that describes the dereference.
  const MDNode *getRanges() const { return MMO->getRanges(); }

  /// Returns the synchronization scope ID for this memory operation.
  SyncScope::ID getSyncScopeID() const { return MMO->getSyncScopeID(); }

  /// Return the atomic ordering requirements for this memory operation. For
  /// cmpxchg atomic operations, return the atomic ordering requirements when
  /// store occurs.
  AtomicOrdering getSuccessOrdering() const {
    return MMO->getSuccessOrdering();
  }

  /// Return a single atomic ordering that is at least as strong as both the
  /// success and failure orderings for an atomic operation.  (For operations
  /// other than cmpxchg, this is equivalent to getSuccessOrdering().)
  AtomicOrdering getMergedOrdering() const { return MMO->getMergedOrdering(); }

  /// Return true if the memory operation ordering is Unordered or higher.
  bool isAtomic() const { return MMO->isAtomic(); }

  /// Returns true if the memory operation doesn't imply any ordering
  /// constraints on surrounding memory operations beyond the normal memory
  /// aliasing rules.
  bool isUnordered() const { return MMO->isUnordered(); }

  /// Returns true if the memory operation is neither atomic or volatile.
  bool isSimple() const { return !isAtomic() && !isVolatile(); }

  /// Return the type of the in-memory value.
  EVT getMemoryVT() const { return MemoryVT; }

  /// Return a MachineMemOperand object describing the memory
  /// reference performed by operation.
  MachineMemOperand *getMemOperand() const { return MMO; }

  const MachinePointerInfo &getPointerInfo() const {
    return MMO->getPointerInfo();
  }

  /// Return the address space for the associated pointer
  unsigned getAddressSpace() const {
    return getPointerInfo().getAddrSpace();
  }

  /// Update this MemSDNode's MachineMemOperand information
  /// to reflect the alignment of NewMMO, if it has a greater alignment.
  /// This must only be used when the new alignment applies to all users of
  /// this MachineMemOperand.
  void refineAlignment(const MachineMemOperand *NewMMO) {
    MMO->refineAlignment(NewMMO);
  }

  const SDValue &getChain() const { return getOperand(0); }

  const SDValue &getBasePtr() const {
    switch (getOpcode()) {
    case ISD::STORE:
    case ISD::VP_STORE:
    case ISD::MSTORE:
    case ISD::VP_SCATTER:
    case ISD::EXPERIMENTAL_VP_STRIDED_STORE:
      return getOperand(2);
    case ISD::MGATHER:
    case ISD::MSCATTER:
      return getOperand(3);
    default:
      return getOperand(1);
    }
  }

  // Methods to support isa and dyn_cast
  static bool classof(const SDNode *N) {
    // For some targets, we lower some target intrinsics to a MemIntrinsicNode
    // with either an intrinsic or a target opcode.
    switch (N->getOpcode()) {
    case ISD::LOAD:
    case ISD::STORE:
    case ISD::PREFETCH:
    case ISD::ATOMIC_CMP_SWAP:
    case ISD::ATOMIC_CMP_SWAP_WITH_SUCCESS:
    case ISD::ATOMIC_SWAP:
    case ISD::ATOMIC_LOAD_ADD:
    case ISD::ATOMIC_LOAD_SUB:
    case ISD::ATOMIC_LOAD_AND:
    case ISD::ATOMIC_LOAD_CLR:
    case ISD::ATOMIC_LOAD_OR:
    case ISD::ATOMIC_LOAD_XOR:
    case ISD::ATOMIC_LOAD_NAND:
    case ISD::ATOMIC_LOAD_MIN:
    case ISD::ATOMIC_LOAD_MAX:
    case ISD::ATOMIC_LOAD_UMIN:
    case ISD::ATOMIC_LOAD_UMAX:
    case ISD::ATOMIC_LOAD_FADD:
    case ISD::ATOMIC_LOAD_FSUB:
    case ISD::ATOMIC_LOAD:
    case ISD::ATOMIC_STORE:
    case ISD::MLOAD:
    case ISD::MSTORE:
    case ISD::MGATHER:
    case ISD::MSCATTER:
    case ISD::VP_LOAD:
    case ISD::VP_STORE:
    case ISD::VP_GATHER:
    case ISD::VP_SCATTER:
    case ISD::EXPERIMENTAL_VP_STRIDED_LOAD:
    case ISD::EXPERIMENTAL_VP_STRIDED_STORE:
      return true;
    default:
      return N->isMemIntrinsic() || N->isTargetMemoryOpcode();
    }
  }
};

/// This is an SDNode representing atomic operations.
class AtomicSDNode : public MemSDNode {
public:
  AtomicSDNode(unsigned Opc, unsigned Order, const DebugLoc &dl, SDVTList VTL,
               EVT MemVT, MachineMemOperand *MMO)
    : MemSDNode(Opc, Order, dl, VTL, MemVT, MMO) {
    assert(((Opc != ISD::ATOMIC_LOAD && Opc != ISD::ATOMIC_STORE) ||
            MMO->isAtomic()) && "then why are we using an AtomicSDNode?");
  }

  const SDValue &getBasePtr() const { return getOperand(1); }
  const SDValue &getVal() const { return getOperand(2); }

  /// Returns true if this SDNode represents cmpxchg atomic operation, false
  /// otherwise.
  bool isCompareAndSwap() const {
    unsigned Op = getOpcode();
    return Op == ISD::ATOMIC_CMP_SWAP ||
           Op == ISD::ATOMIC_CMP_SWAP_WITH_SUCCESS;
  }

  /// For cmpxchg atomic operations, return the atomic ordering requirements
  /// when store does not occur.
  AtomicOrdering getFailureOrdering() const {
    assert(isCompareAndSwap() && "Must be cmpxchg operation");
    return MMO->getFailureOrdering();
  }

  // Methods to support isa and dyn_cast
  static bool classof(const SDNode *N) {
    return N->getOpcode() == ISD::ATOMIC_CMP_SWAP     ||
           N->getOpcode() == ISD::ATOMIC_CMP_SWAP_WITH_SUCCESS ||
           N->getOpcode() == ISD::ATOMIC_SWAP         ||
           N->getOpcode() == ISD::ATOMIC_LOAD_ADD     ||
           N->getOpcode() == ISD::ATOMIC_LOAD_SUB     ||
           N->getOpcode() == ISD::ATOMIC_LOAD_AND     ||
           N->getOpcode() == ISD::ATOMIC_LOAD_CLR     ||
           N->getOpcode() == ISD::ATOMIC_LOAD_OR      ||
           N->getOpcode() == ISD::ATOMIC_LOAD_XOR     ||
           N->getOpcode() == ISD::ATOMIC_LOAD_NAND    ||
           N->getOpcode() == ISD::ATOMIC_LOAD_MIN     ||
           N->getOpcode() == ISD::ATOMIC_LOAD_MAX     ||
           N->getOpcode() == ISD::ATOMIC_LOAD_UMIN    ||
           N->getOpcode() == ISD::ATOMIC_LOAD_UMAX    ||
           N->getOpcode() == ISD::ATOMIC_LOAD_FADD    ||
           N->getOpcode() == ISD::ATOMIC_LOAD_FSUB    ||
           N->getOpcode() == ISD::ATOMIC_LOAD         ||
           N->getOpcode() == ISD::ATOMIC_STORE;
  }
};

/// This SDNode is used for target intrinsics that touch
/// memory and need an associated MachineMemOperand. Its opcode may be
/// INTRINSIC_VOID, INTRINSIC_W_CHAIN, PREFETCH, or a target-specific opcode
/// with a value not less than FIRST_TARGET_MEMORY_OPCODE.
class MemIntrinsicSDNode : public MemSDNode {
public:
  MemIntrinsicSDNode(unsigned Opc, unsigned Order, const DebugLoc &dl,
                     SDVTList VTs, EVT MemoryVT, MachineMemOperand *MMO)
      : MemSDNode(Opc, Order, dl, VTs, MemoryVT, MMO) {
    SDNodeBits.IsMemIntrinsic = true;
  }

  // Methods to support isa and dyn_cast
  static bool classof(const SDNode *N) {
    // We lower some target intrinsics to their target opcode
    // early a node with a target opcode can be of this class
    return N->isMemIntrinsic()             ||
           N->getOpcode() == ISD::PREFETCH ||
           N->isTargetMemoryOpcode();
  }
};

/// This SDNode is used to implement the code generator
/// support for the llvm IR shufflevector instruction.  It combines elements
/// from two input vectors into a new input vector, with the selection and
/// ordering of elements determined by an array of integers, referred to as
/// the shuffle mask.  For input vectors of width N, mask indices of 0..N-1
/// refer to elements from the LHS input, and indices from N to 2N-1 the RHS.
/// An index of -1 is treated as undef, such that the code generator may put
/// any value in the corresponding element of the result.
class ShuffleVectorSDNode : public SDNode {
  // The memory for Mask is owned by the SelectionDAG's OperandAllocator, and
  // is freed when the SelectionDAG object is destroyed.
  const int *Mask;

protected:
  friend class SelectionDAG;

  ShuffleVectorSDNode(EVT VT, unsigned Order, const DebugLoc &dl, const int *M)
      : SDNode(ISD::VECTOR_SHUFFLE, Order, dl, getSDVTList(VT)), Mask(M) {}

public:
  ArrayRef<int> getMask() const {
    EVT VT = getValueType(0);
    return makeArrayRef(Mask, VT.getVectorNumElements());
  }

  int getMaskElt(unsigned Idx) const {
    assert(Idx < getValueType(0).getVectorNumElements() && "Idx out of range!");
    return Mask[Idx];
  }

  bool isSplat() const { return isSplatMask(Mask, getValueType(0)); }

  int getSplatIndex() const {
    assert(isSplat() && "Cannot get splat index for non-splat!");
    EVT VT = getValueType(0);
    for (unsigned i = 0, e = VT.getVectorNumElements(); i != e; ++i)
      if (Mask[i] >= 0)
        return Mask[i];

    // We can choose any index value here and be correct because all elements
    // are undefined. Return 0 for better potential for callers to simplify.
    return 0;
  }

  static bool isSplatMask(const int *Mask, EVT VT);

  /// Change values in a shuffle permute mask assuming
  /// the two vector operands have swapped position.
  static void commuteMask(MutableArrayRef<int> Mask) {
    unsigned NumElems = Mask.size();
    for (unsigned i = 0; i != NumElems; ++i) {
      int idx = Mask[i];
      if (idx < 0)
        continue;
      else if (idx < (int)NumElems)
        Mask[i] = idx + NumElems;
      else
        Mask[i] = idx - NumElems;
    }
  }

  static bool classof(const SDNode *N) {
    return N->getOpcode() == ISD::VECTOR_SHUFFLE;
  }
};

class ConstantSDNode : public SDNode {
  friend class SelectionDAG;

  const ConstantInt *Value;

  ConstantSDNode(bool isTarget, bool isOpaque, const ConstantInt *val, EVT VT)
      : SDNode(isTarget ? ISD::TargetConstant : ISD::Constant, 0, DebugLoc(),
               getSDVTList(VT)),
        Value(val) {
    ConstantSDNodeBits.IsOpaque = isOpaque;
  }

public:
  const ConstantInt *getConstantIntValue() const { return Value; }
  const APInt &getAPIntValue() const { return Value->getValue(); }
  uint64_t getZExtValue() const { return Value->getZExtValue(); }
  int64_t getSExtValue() const { return Value->getSExtValue(); }
  uint64_t getLimitedValue(uint64_t Limit = UINT64_MAX) {
    return Value->getLimitedValue(Limit);
  }
  MaybeAlign getMaybeAlignValue() const { return Value->getMaybeAlignValue(); }
  Align getAlignValue() const { return Value->getAlignValue(); }

  bool isOne() const { return Value->isOne(); }
  bool isZero() const { return Value->isZero(); }
  // NOTE: This is soft-deprecated.  Please use `isZero()` instead.
  bool isNullValue() const { return isZero(); }
  bool isAllOnes() const { return Value->isMinusOne(); }
  // NOTE: This is soft-deprecated.  Please use `isAllOnes()` instead.
  bool isAllOnesValue() const { return isAllOnes(); }
  bool isMaxSignedValue() const { return Value->isMaxValue(true); }
  bool isMinSignedValue() const { return Value->isMinValue(true); }

  bool isOpaque() const { return ConstantSDNodeBits.IsOpaque; }

  static bool classof(const SDNode *N) {
    return N->getOpcode() == ISD::Constant ||
           N->getOpcode() == ISD::TargetConstant;
  }
};

uint64_t SDNode::getConstantOperandVal(unsigned Num) const {
  return cast<ConstantSDNode>(getOperand(Num))->getZExtValue();
}

const APInt &SDNode::getConstantOperandAPInt(unsigned Num) const {
  return cast<ConstantSDNode>(getOperand(Num))->getAPIntValue();
}

class ConstantFPSDNode : public SDNode {
  friend class SelectionDAG;

  const ConstantFP *Value;

  ConstantFPSDNode(bool isTarget, const ConstantFP *val, EVT VT)
      : SDNode(isTarget ? ISD::TargetConstantFP : ISD::ConstantFP, 0,
               DebugLoc(), getSDVTList(VT)),
        Value(val) {}

public:
  const APFloat& getValueAPF() const { return Value->getValueAPF(); }
  const ConstantFP *getConstantFPValue() const { return Value; }

  /// Return true if the value is positive or negative zero.
  bool isZero() const { return Value->isZero(); }

  /// Return true if the value is a NaN.
  bool isNaN() const { return Value->isNaN(); }

  /// Return true if the value is an infinity
  bool isInfinity() const { return Value->isInfinity(); }

  /// Return true if the value is negative.
  bool isNegative() const { return Value->isNegative(); }

  /// We don't rely on operator== working on double values, as
  /// it returns true for things that are clearly not equal, like -0.0 and 0.0.
  /// As such, this method can be used to do an exact bit-for-bit comparison of
  /// two floating point values.

  /// We leave the version with the double argument here because it's just so
  /// convenient to write "2.0" and the like.  Without this function we'd
  /// have to duplicate its logic everywhere it's called.
  bool isExactlyValue(double V) const {
    return Value->getValueAPF().isExactlyValue(V);
  }
  bool isExactlyValue(const APFloat& V) const;

  static bool isValueValidForType(EVT VT, const APFloat& Val);

  static bool classof(const SDNode *N) {
    return N->getOpcode() == ISD::ConstantFP ||
           N->getOpcode() == ISD::TargetConstantFP;
  }
};

/// Returns true if \p V is a constant integer zero.
bool isNullConstant(SDValue V);

/// Returns true if \p V is an FP constant with a value of positive zero.
bool isNullFPConstant(SDValue V);

/// Returns true if \p V is an integer constant with all bits set.
bool isAllOnesConstant(SDValue V);

/// Returns true if \p V is a constant integer one.
bool isOneConstant(SDValue V);

/// Return the non-bitcasted source operand of \p V if it exists.
/// If \p V is not a bitcasted value, it is returned as-is.
SDValue peekThroughBitcasts(SDValue V);

/// Return the non-bitcasted and one-use source operand of \p V if it exists.
/// If \p V is not a bitcasted one-use value, it is returned as-is.
SDValue peekThroughOneUseBitcasts(SDValue V);

/// Return the non-extracted vector source operand of \p V if it exists.
/// If \p V is not an extracted subvector, it is returned as-is.
SDValue peekThroughExtractSubvectors(SDValue V);

/// Returns true if \p V is a bitwise not operation. Assumes that an all ones
/// constant is canonicalized to be operand 1.
bool isBitwiseNot(SDValue V, bool AllowUndefs = false);

/// Returns the SDNode if it is a constant splat BuildVector or constant int.
ConstantSDNode *isConstOrConstSplat(SDValue N, bool AllowUndefs = false,
                                    bool AllowTruncation = false);

/// Returns the SDNode if it is a demanded constant splat BuildVector or
/// constant int.
ConstantSDNode *isConstOrConstSplat(SDValue N, const APInt &DemandedElts,
                                    bool AllowUndefs = false,
                                    bool AllowTruncation = false);

/// Returns the SDNode if it is a constant splat BuildVector or constant float.
ConstantFPSDNode *isConstOrConstSplatFP(SDValue N, bool AllowUndefs = false);

/// Returns the SDNode if it is a demanded constant splat BuildVector or
/// constant float.
ConstantFPSDNode *isConstOrConstSplatFP(SDValue N, const APInt &DemandedElts,
                                        bool AllowUndefs = false);

/// Return true if the value is a constant 0 integer or a splatted vector of
/// a constant 0 integer (with no undefs by default).
/// Build vector implicit truncation is not an issue for null values.
bool isNullOrNullSplat(SDValue V, bool AllowUndefs = false);

/// Return true if the value is a constant 1 integer or a splatted vector of a
/// constant 1 integer (with no undefs).
/// Does not permit build vector implicit truncation.
bool isOneOrOneSplat(SDValue V, bool AllowUndefs = false);

/// Return true if the value is a constant -1 integer or a splatted vector of a
/// constant -1 integer (with no undefs).
/// Does not permit build vector implicit truncation.
bool isAllOnesOrAllOnesSplat(SDValue V, bool AllowUndefs = false);

/// Return true if \p V is either a integer or FP constant.
inline bool isIntOrFPConstant(SDValue V) {
  return isa<ConstantSDNode>(V) || isa<ConstantFPSDNode>(V);
}

class GlobalAddressSDNode : public SDNode {
  friend class SelectionDAG;

  const GlobalValue *TheGlobal;
  int64_t Offset;
  unsigned TargetFlags;

  GlobalAddressSDNode(unsigned Opc, unsigned Order, const DebugLoc &DL,
                      const GlobalValue *GA, EVT VT, int64_t o,
                      unsigned TF);

public:
  const GlobalValue *getGlobal() const { return TheGlobal; }
  int64_t getOffset() const { return Offset; }
  unsigned getTargetFlags() const { return TargetFlags; }
  // Return the address space this GlobalAddress belongs to.
  unsigned getAddressSpace() const;

  static bool classof(const SDNode *N) {
    return N->getOpcode() == ISD::GlobalAddress ||
           N->getOpcode() == ISD::TargetGlobalAddress ||
           N->getOpcode() == ISD::GlobalTLSAddress ||
           N->getOpcode() == ISD::TargetGlobalTLSAddress;
  }
};

class FrameIndexSDNode : public SDNode {
  friend class SelectionDAG;

  int FI;

  FrameIndexSDNode(int fi, EVT VT, bool isTarg)
    : SDNode(isTarg ? ISD::TargetFrameIndex : ISD::FrameIndex,
      0, DebugLoc(), getSDVTList(VT)), FI(fi) {
  }

public:
  int getIndex() const { return FI; }

  static bool classof(const SDNode *N) {
    return N->getOpcode() == ISD::FrameIndex ||
           N->getOpcode() == ISD::TargetFrameIndex;
  }
};

/// This SDNode is used for LIFETIME_START/LIFETIME_END values, which indicate
/// the offet and size that are started/ended in the underlying FrameIndex.
class LifetimeSDNode : public SDNode {
  friend class SelectionDAG;
  int64_t Size;
  int64_t Offset; // -1 if offset is unknown.

  LifetimeSDNode(unsigned Opcode, unsigned Order, const DebugLoc &dl,
                 SDVTList VTs, int64_t Size, int64_t Offset)
      : SDNode(Opcode, Order, dl, VTs), Size(Size), Offset(Offset) {}
public:
  int64_t getFrameIndex() const {
    return cast<FrameIndexSDNode>(getOperand(1))->getIndex();
  }

  bool hasOffset() const { return Offset >= 0; }
  int64_t getOffset() const {
    assert(hasOffset() && "offset is unknown");
    return Offset;
  }
  int64_t getSize() const {
    assert(hasOffset() && "offset is unknown");
    return Size;
  }

  // Methods to support isa and dyn_cast
  static bool classof(const SDNode *N) {
    return N->getOpcode() == ISD::LIFETIME_START ||
           N->getOpcode() == ISD::LIFETIME_END;
  }
};

/// This SDNode is used for PSEUDO_PROBE values, which are the function guid and
/// the index of the basic block being probed. A pseudo probe serves as a place
/// holder and will be removed at the end of compilation. It does not have any
/// operand because we do not want the instruction selection to deal with any.
class PseudoProbeSDNode : public SDNode {
  friend class SelectionDAG;
  uint64_t Guid;
  uint64_t Index;
  uint32_t Attributes;

  PseudoProbeSDNode(unsigned Opcode, unsigned Order, const DebugLoc &Dl,
                    SDVTList VTs, uint64_t Guid, uint64_t Index, uint32_t Attr)
      : SDNode(Opcode, Order, Dl, VTs), Guid(Guid), Index(Index),
        Attributes(Attr) {}

public:
  uint64_t getGuid() const { return Guid; }
  uint64_t getIndex() const { return Index; }
  uint32_t getAttributes() const { return Attributes; }

  // Methods to support isa and dyn_cast
  static bool classof(const SDNode *N) {
    return N->getOpcode() == ISD::PSEUDO_PROBE;
  }
};

class JumpTableSDNode : public SDNode {
  friend class SelectionDAG;

  int JTI;
  unsigned TargetFlags;

  JumpTableSDNode(int jti, EVT VT, bool isTarg, unsigned TF)
    : SDNode(isTarg ? ISD::TargetJumpTable : ISD::JumpTable,
      0, DebugLoc(), getSDVTList(VT)), JTI(jti), TargetFlags(TF) {
  }

public:
  int getIndex() const { return JTI; }
  unsigned getTargetFlags() const { return TargetFlags; }

  static bool classof(const SDNode *N) {
    return N->getOpcode() == ISD::JumpTable ||
           N->getOpcode() == ISD::TargetJumpTable;
  }
};

class ConstantPoolSDNode : public SDNode {
  friend class SelectionDAG;

  union {
    const Constant *ConstVal;
    MachineConstantPoolValue *MachineCPVal;
  } Val;
  int Offset;  // It's a MachineConstantPoolValue if top bit is set.
  Align Alignment; // Minimum alignment requirement of CP.
  unsigned TargetFlags;

  ConstantPoolSDNode(bool isTarget, const Constant *c, EVT VT, int o,
                     Align Alignment, unsigned TF)
      : SDNode(isTarget ? ISD::TargetConstantPool : ISD::ConstantPool, 0,
               DebugLoc(), getSDVTList(VT)),
        Offset(o), Alignment(Alignment), TargetFlags(TF) {
    assert(Offset >= 0 && "Offset is too large");
    Val.ConstVal = c;
  }

  ConstantPoolSDNode(bool isTarget, MachineConstantPoolValue *v, EVT VT, int o,
                     Align Alignment, unsigned TF)
      : SDNode(isTarget ? ISD::TargetConstantPool : ISD::ConstantPool, 0,
               DebugLoc(), getSDVTList(VT)),
        Offset(o), Alignment(Alignment), TargetFlags(TF) {
    assert(Offset >= 0 && "Offset is too large");
    Val.MachineCPVal = v;
    Offset |= 1 << (sizeof(unsigned)*CHAR_BIT-1);
  }

public:
  bool isMachineConstantPoolEntry() const {
    return Offset < 0;
  }

  const Constant *getConstVal() const {
    assert(!isMachineConstantPoolEntry() && "Wrong constantpool type");
    return Val.ConstVal;
  }

  MachineConstantPoolValue *getMachineCPVal() const {
    assert(isMachineConstantPoolEntry() && "Wrong constantpool type");
    return Val.MachineCPVal;
  }

  int getOffset() const {
    return Offset & ~(1 << (sizeof(unsigned)*CHAR_BIT-1));
  }

  // Return the alignment of this constant pool object, which is either 0 (for
  // default alignment) or the desired value.
  Align getAlign() const { return Alignment; }
  unsigned getTargetFlags() const { return TargetFlags; }

  Type *getType() const;

  static bool classof(const SDNode *N) {
    return N->getOpcode() == ISD::ConstantPool ||
           N->getOpcode() == ISD::TargetConstantPool;
  }
};

/// Completely target-dependent object reference.
class TargetIndexSDNode : public SDNode {
  friend class SelectionDAG;

  unsigned TargetFlags;
  int Index;
  int64_t Offset;

public:
  TargetIndexSDNode(int Idx, EVT VT, int64_t Ofs, unsigned TF)
      : SDNode(ISD::TargetIndex, 0, DebugLoc(), getSDVTList(VT)),
        TargetFlags(TF), Index(Idx), Offset(Ofs) {}

  unsigned getTargetFlags() const { return TargetFlags; }
  int getIndex() const { return Index; }
  int64_t getOffset() const { return Offset; }

  static bool classof(const SDNode *N) {
    return N->getOpcode() == ISD::TargetIndex;
  }
};

class BasicBlockSDNode : public SDNode {
  friend class SelectionDAG;

  MachineBasicBlock *MBB;

  /// Debug info is meaningful and potentially useful here, but we create
  /// blocks out of order when they're jumped to, which makes it a bit
  /// harder.  Let's see if we need it first.
  explicit BasicBlockSDNode(MachineBasicBlock *mbb)
    : SDNode(ISD::BasicBlock, 0, DebugLoc(), getSDVTList(MVT::Other)), MBB(mbb)
  {}

public:
  MachineBasicBlock *getBasicBlock() const { return MBB; }

  static bool classof(const SDNode *N) {
    return N->getOpcode() == ISD::BasicBlock;
  }
};

/// A "pseudo-class" with methods for operating on BUILD_VECTORs.
class BuildVectorSDNode : public SDNode {
public:
  // These are constructed as SDNodes and then cast to BuildVectorSDNodes.
  explicit BuildVectorSDNode() = delete;

  /// Check if this is a constant splat, and if so, find the
  /// smallest element size that splats the vector.  If MinSplatBits is
  /// nonzero, the element size must be at least that large.  Note that the
  /// splat element may be the entire vector (i.e., a one element vector).
  /// Returns the splat element value in SplatValue.  Any undefined bits in
  /// that value are zero, and the corresponding bits in the SplatUndef mask
  /// are set.  The SplatBitSize value is set to the splat element size in
  /// bits.  HasAnyUndefs is set to true if any bits in the vector are
  /// undefined.  isBigEndian describes the endianness of the target.
  bool isConstantSplat(APInt &SplatValue, APInt &SplatUndef,
                       unsigned &SplatBitSize, bool &HasAnyUndefs,
                       unsigned MinSplatBits = 0,
                       bool isBigEndian = false) const;

  /// Returns the demanded splatted value or a null value if this is not a
  /// splat.
  ///
  /// The DemandedElts mask indicates the elements that must be in the splat.
  /// If passed a non-null UndefElements bitvector, it will resize it to match
  /// the vector width and set the bits where elements are undef.
  SDValue getSplatValue(const APInt &DemandedElts,
                        BitVector *UndefElements = nullptr) const;

  /// Returns the splatted value or a null value if this is not a splat.
  ///
  /// If passed a non-null UndefElements bitvector, it will resize it to match
  /// the vector width and set the bits where elements are undef.
  SDValue getSplatValue(BitVector *UndefElements = nullptr) const;

  /// Find the shortest repeating sequence of values in the build vector.
  ///
  /// e.g. { u, X, u, X, u, u, X, u } -> { X }
  ///      { X, Y, u, Y, u, u, X, u } -> { X, Y }
  ///
  /// Currently this must be a power-of-2 build vector.
  /// The DemandedElts mask indicates the elements that must be present,
  /// undemanded elements in Sequence may be null (SDValue()). If passed a
  /// non-null UndefElements bitvector, it will resize it to match the original
  /// vector width and set the bits where elements are undef. If result is
  /// false, Sequence will be empty.
  bool getRepeatedSequence(const APInt &DemandedElts,
                           SmallVectorImpl<SDValue> &Sequence,
                           BitVector *UndefElements = nullptr) const;

  /// Find the shortest repeating sequence of values in the build vector.
  ///
  /// e.g. { u, X, u, X, u, u, X, u } -> { X }
  ///      { X, Y, u, Y, u, u, X, u } -> { X, Y }
  ///
  /// Currently this must be a power-of-2 build vector.
  /// If passed a non-null UndefElements bitvector, it will resize it to match
  /// the original vector width and set the bits where elements are undef.
  /// If result is false, Sequence will be empty.
  bool getRepeatedSequence(SmallVectorImpl<SDValue> &Sequence,
                           BitVector *UndefElements = nullptr) const;

  /// Returns the demanded splatted constant or null if this is not a constant
  /// splat.
  ///
  /// The DemandedElts mask indicates the elements that must be in the splat.
  /// If passed a non-null UndefElements bitvector, it will resize it to match
  /// the vector width and set the bits where elements are undef.
  ConstantSDNode *
  getConstantSplatNode(const APInt &DemandedElts,
                       BitVector *UndefElements = nullptr) const;

  /// Returns the splatted constant or null if this is not a constant
  /// splat.
  ///
  /// If passed a non-null UndefElements bitvector, it will resize it to match
  /// the vector width and set the bits where elements are undef.
  ConstantSDNode *
  getConstantSplatNode(BitVector *UndefElements = nullptr) const;

  /// Returns the demanded splatted constant FP or null if this is not a
  /// constant FP splat.
  ///
  /// The DemandedElts mask indicates the elements that must be in the splat.
  /// If passed a non-null UndefElements bitvector, it will resize it to match
  /// the vector width and set the bits where elements are undef.
  ConstantFPSDNode *
  getConstantFPSplatNode(const APInt &DemandedElts,
                         BitVector *UndefElements = nullptr) const;

  /// Returns the splatted constant FP or null if this is not a constant
  /// FP splat.
  ///
  /// If passed a non-null UndefElements bitvector, it will resize it to match
  /// the vector width and set the bits where elements are undef.
  ConstantFPSDNode *
  getConstantFPSplatNode(BitVector *UndefElements = nullptr) const;

  /// If this is a constant FP splat and the splatted constant FP is an
  /// exact power or 2, return the log base 2 integer value.  Otherwise,
  /// return -1.
  ///
  /// The BitWidth specifies the necessary bit precision.
  int32_t getConstantFPSplatPow2ToLog2Int(BitVector *UndefElements,
                                          uint32_t BitWidth) const;

  /// Extract the raw bit data from a build vector of Undef, Constant or
  /// ConstantFP node elements. Each raw bit element will be \p
  /// DstEltSizeInBits wide, undef elements are treated as zero, and entirely
  /// undefined elements are flagged in \p UndefElements.
  bool getConstantRawBits(bool IsLittleEndian, unsigned DstEltSizeInBits,
                          SmallVectorImpl<APInt> &RawBitElements,
                          BitVector &UndefElements) const;

  bool isConstant() const;

  /// Recast bit data \p SrcBitElements to \p DstEltSizeInBits wide elements.
  /// Undef elements are treated as zero, and entirely undefined elements are
  /// flagged in \p DstUndefElements.
  static void recastRawBits(bool IsLittleEndian, unsigned DstEltSizeInBits,
                            SmallVectorImpl<APInt> &DstBitElements,
                            ArrayRef<APInt> SrcBitElements,
                            BitVector &DstUndefElements,
                            const BitVector &SrcUndefElements);

  static bool classof(const SDNode *N) {
    return N->getOpcode() == ISD::BUILD_VECTOR;
  }
};

/// An SDNode that holds an arbitrary LLVM IR Value. This is
/// used when the SelectionDAG needs to make a simple reference to something
/// in the LLVM IR representation.
///
class SrcValueSDNode : public SDNode {
  friend class SelectionDAG;

  const Value *V;

  /// Create a SrcValue for a general value.
  explicit SrcValueSDNode(const Value *v)
    : SDNode(ISD::SRCVALUE, 0, DebugLoc(), getSDVTList(MVT::Other)), V(v) {}

public:
  /// Return the contained Value.
  const Value *getValue() const { return V; }

  static bool classof(const SDNode *N) {
    return N->getOpcode() == ISD::SRCVALUE;
  }
};

class MDNodeSDNode : public SDNode {
  friend class SelectionDAG;

  const MDNode *MD;

  explicit MDNodeSDNode(const MDNode *md)
  : SDNode(ISD::MDNODE_SDNODE, 0, DebugLoc(), getSDVTList(MVT::Other)), MD(md)
  {}

public:
  const MDNode *getMD() const { return MD; }

  static bool classof(const SDNode *N) {
    return N->getOpcode() == ISD::MDNODE_SDNODE;
  }
};

class RegisterSDNode : public SDNode {
  friend class SelectionDAG;

  Register Reg;

  RegisterSDNode(Register reg, EVT VT)
    : SDNode(ISD::Register, 0, DebugLoc(), getSDVTList(VT)), Reg(reg) {}

public:
  Register getReg() const { return Reg; }

  static bool classof(const SDNode *N) {
    return N->getOpcode() == ISD::Register;
  }
};

class RegisterMaskSDNode : public SDNode {
  friend class SelectionDAG;

  // The memory for RegMask is not owned by the node.
  const uint32_t *RegMask;

  RegisterMaskSDNode(const uint32_t *mask)
    : SDNode(ISD::RegisterMask, 0, DebugLoc(), getSDVTList(MVT::Untyped)),
      RegMask(mask) {}

public:
  const uint32_t *getRegMask() const { return RegMask; }

  static bool classof(const SDNode *N) {
    return N->getOpcode() == ISD::RegisterMask;
  }
};

class BlockAddressSDNode : public SDNode {
  friend class SelectionDAG;

  const BlockAddress *BA;
  int64_t Offset;
  unsigned TargetFlags;

  BlockAddressSDNode(unsigned NodeTy, EVT VT, const BlockAddress *ba,
                     int64_t o, unsigned Flags)
    : SDNode(NodeTy, 0, DebugLoc(), getSDVTList(VT)),
             BA(ba), Offset(o), TargetFlags(Flags) {}

public:
  const BlockAddress *getBlockAddress() const { return BA; }
  int64_t getOffset() const { return Offset; }
  unsigned getTargetFlags() const { return TargetFlags; }

  static bool classof(const SDNode *N) {
    return N->getOpcode() == ISD::BlockAddress ||
           N->getOpcode() == ISD::TargetBlockAddress;
  }
};

class LabelSDNode : public SDNode {
  friend class SelectionDAG;

  MCSymbol *Label;

  LabelSDNode(unsigned Opcode, unsigned Order, const DebugLoc &dl, MCSymbol *L)
      : SDNode(Opcode, Order, dl, getSDVTList(MVT::Other)), Label(L) {
    assert(LabelSDNode::classof(this) && "not a label opcode");
  }

public:
  MCSymbol *getLabel() const { return Label; }

  static bool classof(const SDNode *N) {
    return N->getOpcode() == ISD::EH_LABEL ||
           N->getOpcode() == ISD::ANNOTATION_LABEL;
  }
};

class ExternalSymbolSDNode : public SDNode {
  friend class SelectionDAG;

  const char *Symbol;
  unsigned TargetFlags;

  ExternalSymbolSDNode(bool isTarget, const char *Sym, unsigned TF, EVT VT)
      : SDNode(isTarget ? ISD::TargetExternalSymbol : ISD::ExternalSymbol, 0,
               DebugLoc(), getSDVTList(VT)),
        Symbol(Sym), TargetFlags(TF) {}

public:
  const char *getSymbol() const { return Symbol; }
  unsigned getTargetFlags() const { return TargetFlags; }

  static bool classof(const SDNode *N) {
    return N->getOpcode() == ISD::ExternalSymbol ||
           N->getOpcode() == ISD::TargetExternalSymbol;
  }
};

class MCSymbolSDNode : public SDNode {
  friend class SelectionDAG;

  MCSymbol *Symbol;

  MCSymbolSDNode(MCSymbol *Symbol, EVT VT)
      : SDNode(ISD::MCSymbol, 0, DebugLoc(), getSDVTList(VT)), Symbol(Symbol) {}

public:
  MCSymbol *getMCSymbol() const { return Symbol; }

  static bool classof(const SDNode *N) {
    return N->getOpcode() == ISD::MCSymbol;
  }
};

class CondCodeSDNode : public SDNode {
  friend class SelectionDAG;

  ISD::CondCode Condition;

  explicit CondCodeSDNode(ISD::CondCode Cond)
    : SDNode(ISD::CONDCODE, 0, DebugLoc(), getSDVTList(MVT::Other)),
      Condition(Cond) {}

public:
  ISD::CondCode get() const { return Condition; }

  static bool classof(const SDNode *N) {
    return N->getOpcode() == ISD::CONDCODE;
  }
};

/// This class is used to represent EVT's, which are used
/// to parameterize some operations.
class VTSDNode : public SDNode {
  friend class SelectionDAG;

  EVT ValueType;

  explicit VTSDNode(EVT VT)
    : SDNode(ISD::VALUETYPE, 0, DebugLoc(), getSDVTList(MVT::Other)),
      ValueType(VT) {}

public:
  EVT getVT() const { return ValueType; }

  static bool classof(const SDNode *N) {
    return N->getOpcode() == ISD::VALUETYPE;
  }
};

/// Base class for LoadSDNode and StoreSDNode
class LSBaseSDNode : public MemSDNode {
public:
  LSBaseSDNode(ISD::NodeType NodeTy, unsigned Order, const DebugLoc &dl,
               SDVTList VTs, ISD::MemIndexedMode AM, EVT MemVT,
               MachineMemOperand *MMO)
      : MemSDNode(NodeTy, Order, dl, VTs, MemVT, MMO) {
    LSBaseSDNodeBits.AddressingMode = AM;
    assert(getAddressingMode() == AM && "Value truncated");
  }

  const SDValue &getOffset() const {
    return getOperand(getOpcode() == ISD::LOAD ? 2 : 3);
  }

  /// Return the addressing mode for this load or store:
  /// unindexed, pre-inc, pre-dec, post-inc, or post-dec.
  ISD::MemIndexedMode getAddressingMode() const {
    return static_cast<ISD::MemIndexedMode>(LSBaseSDNodeBits.AddressingMode);
  }

  /// Return true if this is a pre/post inc/dec load/store.
  bool isIndexed() const { return getAddressingMode() != ISD::UNINDEXED; }

  /// Return true if this is NOT a pre/post inc/dec load/store.
  bool isUnindexed() const { return getAddressingMode() == ISD::UNINDEXED; }

  static bool classof(const SDNode *N) {
    return N->getOpcode() == ISD::LOAD ||
           N->getOpcode() == ISD::STORE;
  }
};

/// This class is used to represent ISD::LOAD nodes.
class LoadSDNode : public LSBaseSDNode {
  friend class SelectionDAG;

  LoadSDNode(unsigned Order, const DebugLoc &dl, SDVTList VTs,
             ISD::MemIndexedMode AM, ISD::LoadExtType ETy, EVT MemVT,
             MachineMemOperand *MMO)
      : LSBaseSDNode(ISD::LOAD, Order, dl, VTs, AM, MemVT, MMO) {
    LoadSDNodeBits.ExtTy = ETy;
    assert(readMem() && "Load MachineMemOperand is not a load!");
    assert(!writeMem() && "Load MachineMemOperand is a store!");
  }

public:
  /// Return whether this is a plain node,
  /// or one of the varieties of value-extending loads.
  ISD::LoadExtType getExtensionType() const {
    return static_cast<ISD::LoadExtType>(LoadSDNodeBits.ExtTy);
  }

  const SDValue &getBasePtr() const { return getOperand(1); }
  const SDValue &getOffset() const { return getOperand(2); }

  static bool classof(const SDNode *N) {
    return N->getOpcode() == ISD::LOAD;
  }
};

/// This class is used to represent ISD::STORE nodes.
class StoreSDNode : public LSBaseSDNode {
  friend class SelectionDAG;

  StoreSDNode(unsigned Order, const DebugLoc &dl, SDVTList VTs,
              ISD::MemIndexedMode AM, bool isTrunc, EVT MemVT,
              MachineMemOperand *MMO)
      : LSBaseSDNode(ISD::STORE, Order, dl, VTs, AM, MemVT, MMO) {
    StoreSDNodeBits.IsTruncating = isTrunc;
    assert(!readMem() && "Store MachineMemOperand is a load!");
    assert(writeMem() && "Store MachineMemOperand is not a store!");
  }

public:
  /// Return true if the op does a truncation before store.
  /// For integers this is the same as doing a TRUNCATE and storing the result.
  /// For floats, it is the same as doing an FP_ROUND and storing the result.
  bool isTruncatingStore() const { return StoreSDNodeBits.IsTruncating; }
  void setTruncatingStore(bool Truncating) {
    StoreSDNodeBits.IsTruncating = Truncating;
  }

  const SDValue &getValue() const { return getOperand(1); }
  const SDValue &getBasePtr() const { return getOperand(2); }
  const SDValue &getOffset() const { return getOperand(3); }

  static bool classof(const SDNode *N) {
    return N->getOpcode() == ISD::STORE;
  }
};

<<<<<<< HEAD
/// This Base class is used to represent common code for VP strided and
/// "normal" (=unit strided) Loads and Stores
class VPBaseLoadStoreSDNode: public MemSDNode {
=======
/// This base class is used to represent VP_LOAD, VP_STORE,
/// EXPERIMENTAL_VP_STRIDED_LOAD and EXPERIMENTAL_VP_STRIDED_STORE nodes
class VPBaseLoadStoreSDNode : public MemSDNode {
>>>>>>> 4b552735
public:
  friend class SelectionDAG;

  VPBaseLoadStoreSDNode(ISD::NodeType NodeTy, unsigned Order,
                        const DebugLoc &DL, SDVTList VTs,
                        ISD::MemIndexedMode AM, EVT MemVT,
                        MachineMemOperand *MMO)
      : MemSDNode(NodeTy, Order, DL, VTs, MemVT, MMO) {
    LSBaseSDNodeBits.AddressingMode = AM;
    assert(getAddressingMode() == AM && "Value truncated");
  }

  // VPStridedStoreSDNode (Chain, Data, Ptr,    Offset, Stride, Mask, EVL)
  // VPStoreSDNode        (Chain, Data, Ptr,    Offset, Mask,   EVL)
  // VPStridedLoadSDNode  (Chain, Ptr,  Offset, Stride, Mask,   EVL)
  // VPLoadSDNode         (Chain, Ptr,  Offset, Mask,   EVL)
<<<<<<< HEAD
  const SDValue &getOffset() const {
    return getOperand((getOpcode() == ISD::EXPERIMENTAL_VP_STRIDED_LOAD ||
                       getOpcode() == ISD::VP_LOAD) ? 2 : 3);
  }
  const SDValue &getBasePtr() const {
    return getOperand((getOpcode() == ISD::EXPERIMENTAL_VP_STRIDED_LOAD ||
                       getOpcode() == ISD::VP_LOAD) ? 1 : 2);
=======
  // Mask is a vector of i1 elements;
  // the type of EVL is TLI.getVPExplicitVectorLengthTy().
  const SDValue &getOffset() const {
    return getOperand((getOpcode() == ISD::EXPERIMENTAL_VP_STRIDED_LOAD ||
                       getOpcode() == ISD::VP_LOAD)
                          ? 2
                          : 3);
  }
  const SDValue &getBasePtr() const {
    return getOperand((getOpcode() == ISD::EXPERIMENTAL_VP_STRIDED_LOAD ||
                       getOpcode() == ISD::VP_LOAD)
                          ? 1
                          : 2);
>>>>>>> 4b552735
  }
  // Mask is a vector of i1 elements
  const SDValue &getMask() const {
    switch (getOpcode()) {
    default:
      llvm_unreachable("Invalid opcode");
    case ISD::VP_LOAD:
      return getOperand(3);
    case ISD::VP_STORE:
    case ISD::EXPERIMENTAL_VP_STRIDED_LOAD:
      return getOperand(4);
    case ISD::EXPERIMENTAL_VP_STRIDED_STORE:
      return getOperand(5);
    }
  }
  // EVL type is TLI.getVPExplicitVectorLengthTy()
  const SDValue &getVectorLength() const {
    switch (getOpcode()) {
    default:
      llvm_unreachable("Invalid opcode");
    case ISD::VP_LOAD:
      return getOperand(4);
    case ISD::VP_STORE:
    case ISD::EXPERIMENTAL_VP_STRIDED_LOAD:
      return getOperand(5);
    case ISD::EXPERIMENTAL_VP_STRIDED_STORE:
      return getOperand(6);
    }
  }

  /// Return the addressing mode for this load or store:
  /// unindexed, pre-inc, pre-dec, post-inc, or post-dec.
  ISD::MemIndexedMode getAddressingMode() const {
    return static_cast<ISD::MemIndexedMode>(LSBaseSDNodeBits.AddressingMode);
  }

  /// Return true if this is a pre/post inc/dec load/store.
  bool isIndexed() const { return getAddressingMode() != ISD::UNINDEXED; }

  /// Return true if this is NOT a pre/post inc/dec load/store.
  bool isUnindexed() const { return getAddressingMode() == ISD::UNINDEXED; }

  static bool classof(const SDNode *N) {
    return N->getOpcode() == ISD::EXPERIMENTAL_VP_STRIDED_LOAD ||
           N->getOpcode() == ISD::EXPERIMENTAL_VP_STRIDED_STORE ||
           N->getOpcode() == ISD::VP_LOAD || N->getOpcode() == ISD::VP_STORE;
<<<<<<< HEAD
  }
};

/// This class is used to represent an EXPERIMENTAL_VP_STRIDED_LOAD node.
class VPStridedLoadSDNode : public VPBaseLoadStoreSDNode {
public:
  friend class SelectionDAG;

  VPStridedLoadSDNode(unsigned Order, const DebugLoc &DL, SDVTList VTs,
                      ISD::MemIndexedMode AM, ISD::LoadExtType ETy,
                      bool IsExpanding, EVT MemVT, MachineMemOperand *MMO)
      : VPBaseLoadStoreSDNode(ISD::EXPERIMENTAL_VP_STRIDED_LOAD, Order, DL,
                                 VTs, AM, MemVT, MMO) {
    LoadSDNodeBits.ExtTy = ETy;
    LoadSDNodeBits.IsExpanding = IsExpanding;
  }

  ISD::LoadExtType getExtensionType() const {
    return static_cast<ISD::LoadExtType>(LoadSDNodeBits.ExtTy);
  }

  const SDValue &getBasePtr() const { return getOperand(1); }
  const SDValue &getOffset() const { return getOperand(2); }
  const SDValue &getStride() const { return getOperand(3); }
  const SDValue &getMask() const { return getOperand(4); }
  const SDValue &getVectorLength() const { return getOperand(5); }

  static bool classof(const SDNode *N) {
    return N->getOpcode() == ISD::EXPERIMENTAL_VP_STRIDED_LOAD;
  }
  bool isExpandingLoad() const { return LoadSDNodeBits.IsExpanding; }
};

/// This class is used to represent an EXPERIMENTAL_VP_STRIDED_STORE node.
class VPStridedStoreSDNode : public VPBaseLoadStoreSDNode {
public:
  friend class SelectionDAG;

  VPStridedStoreSDNode(unsigned Order, const DebugLoc &DL, SDVTList VTs,
                       ISD::MemIndexedMode AM, bool IsTrunc, bool IsCompressing,
                       EVT MemVT, MachineMemOperand *MMO)
      : VPBaseLoadStoreSDNode(ISD::EXPERIMENTAL_VP_STRIDED_STORE, Order, DL,
                                 VTs, AM, MemVT, MMO) {
    StoreSDNodeBits.IsTruncating = IsTrunc;
    StoreSDNodeBits.IsCompressing = IsCompressing;
  }

  /// Return true if this is a truncating store.
  /// For integers this is the same as doing a TRUNCATE and storing the result.
  /// For floats, it is the same as doing an FP_ROUND and storing the result.
  bool isTruncatingStore() const { return StoreSDNodeBits.IsTruncating; }

  /// Returns true if the op does a compression to the vector before storing.
  /// The node contiguously stores the active elements (integers or floats)
  /// in src (those with their respective bit set in writemask k) to unaligned
  /// memory at base_addr.
  bool isCompressingStore() const { return StoreSDNodeBits.IsCompressing; }

  const SDValue &getValue() const { return getOperand(1); }
  const SDValue &getBasePtr() const { return getOperand(2); }
  const SDValue &getOffset() const { return getOperand(3); }
  const SDValue &getStride() const { return getOperand(4); }
  const SDValue &getMask() const { return getOperand(5); }
  const SDValue &getVectorLength() const { return getOperand(6); }

  static bool classof(const SDNode *N) {
    return N->getOpcode() == ISD::EXPERIMENTAL_VP_STRIDED_STORE;
=======
>>>>>>> 4b552735
  }
};

/// This class is used to represent a VP_LOAD node
class VPLoadSDNode : public VPBaseLoadStoreSDNode {
public:
  friend class SelectionDAG;

  VPLoadSDNode(unsigned Order, const DebugLoc &DL, SDVTList VTs,
               ISD::MemIndexedMode AM, ISD::LoadExtType ETy, bool IsExpanding,
               EVT MemVT, MachineMemOperand *MMO)
<<<<<<< HEAD
      : VPBaseLoadStoreSDNode(ISD::VP_LOAD, Order, DL, VTs, AM, MemVT, MMO) {
=======
      : VPBaseLoadStoreSDNode(ISD::VP_LOAD, Order, dl, VTs, AM, MemVT, MMO) {
>>>>>>> 4b552735
    LoadSDNodeBits.ExtTy = ETy;
    LoadSDNodeBits.IsExpanding = IsExpanding;
  }

  ISD::LoadExtType getExtensionType() const {
    return static_cast<ISD::LoadExtType>(LoadSDNodeBits.ExtTy);
  }

  const SDValue &getBasePtr() const { return getOperand(1); }
  const SDValue &getOffset() const { return getOperand(2); }
  const SDValue &getMask() const { return getOperand(3); }
  const SDValue &getVectorLength() const { return getOperand(4); }

  static bool classof(const SDNode *N) {
    return N->getOpcode() == ISD::VP_LOAD;
  }
  bool isExpandingLoad() const { return LoadSDNodeBits.IsExpanding; }
};

/// This class is used to represent an EXPERIMENTAL_VP_STRIDED_LOAD node.
class VPStridedLoadSDNode : public VPBaseLoadStoreSDNode {
public:
  friend class SelectionDAG;

  VPStridedLoadSDNode(unsigned Order, const DebugLoc &DL, SDVTList VTs,
                      ISD::MemIndexedMode AM, ISD::LoadExtType ETy,
                      bool IsExpanding, EVT MemVT, MachineMemOperand *MMO)
      : VPBaseLoadStoreSDNode(ISD::EXPERIMENTAL_VP_STRIDED_LOAD, Order, DL, VTs,
                              AM, MemVT, MMO) {
    LoadSDNodeBits.ExtTy = ETy;
    LoadSDNodeBits.IsExpanding = IsExpanding;
  }

  ISD::LoadExtType getExtensionType() const {
    return static_cast<ISD::LoadExtType>(LoadSDNodeBits.ExtTy);
  }

  const SDValue &getBasePtr() const { return getOperand(1); }
  const SDValue &getOffset() const { return getOperand(2); }
  const SDValue &getStride() const { return getOperand(3); }
  const SDValue &getMask() const { return getOperand(4); }
  const SDValue &getVectorLength() const { return getOperand(5); }

  static bool classof(const SDNode *N) {
    return N->getOpcode() == ISD::EXPERIMENTAL_VP_STRIDED_LOAD;
  }
  bool isExpandingLoad() const { return LoadSDNodeBits.IsExpanding; }
};

/// This class is used to represent a VP_STORE node
class VPStoreSDNode : public VPBaseLoadStoreSDNode {
public:
  friend class SelectionDAG;

  VPStoreSDNode(unsigned Order, const DebugLoc &DL, SDVTList VTs,
                ISD::MemIndexedMode AM, bool IsTrunc, bool IsCompressing,
                EVT MemVT, MachineMemOperand *MMO)
<<<<<<< HEAD
      : VPBaseLoadStoreSDNode(ISD::VP_STORE, Order, DL, VTs, AM, MemVT, MMO) {
    StoreSDNodeBits.IsTruncating = IsTrunc;
    StoreSDNodeBits.IsCompressing = IsCompressing;
=======
      : VPBaseLoadStoreSDNode(ISD::VP_STORE, Order, dl, VTs, AM, MemVT, MMO) {
    StoreSDNodeBits.IsTruncating = isTrunc;
    StoreSDNodeBits.IsCompressing = isCompressing;
>>>>>>> 4b552735
  }

  /// Return true if this is a truncating store.
  /// For integers this is the same as doing a TRUNCATE and storing the result.
  /// For floats, it is the same as doing an FP_ROUND and storing the result.
  bool isTruncatingStore() const { return StoreSDNodeBits.IsTruncating; }

  /// Returns true if the op does a compression to the vector before storing.
  /// The node contiguously stores the active elements (integers or floats)
  /// in src (those with their respective bit set in writemask k) to unaligned
  /// memory at base_addr.
  bool isCompressingStore() const { return StoreSDNodeBits.IsCompressing; }

  const SDValue &getValue() const { return getOperand(1); }
  const SDValue &getBasePtr() const { return getOperand(2); }
  const SDValue &getOffset() const { return getOperand(3); }
  const SDValue &getMask() const { return getOperand(4); }
  const SDValue &getVectorLength() const { return getOperand(5); }

  static bool classof(const SDNode *N) {
    return N->getOpcode() == ISD::VP_STORE;
  }
};

/// This class is used to represent an EXPERIMENTAL_VP_STRIDED_STORE node.
class VPStridedStoreSDNode : public VPBaseLoadStoreSDNode {
public:
  friend class SelectionDAG;

  VPStridedStoreSDNode(unsigned Order, const DebugLoc &DL, SDVTList VTs,
                       ISD::MemIndexedMode AM, bool IsTrunc, bool IsCompressing,
                       EVT MemVT, MachineMemOperand *MMO)
      : VPBaseLoadStoreSDNode(ISD::EXPERIMENTAL_VP_STRIDED_STORE, Order, DL,
                              VTs, AM, MemVT, MMO) {
    StoreSDNodeBits.IsTruncating = IsTrunc;
    StoreSDNodeBits.IsCompressing = IsCompressing;
  }

  /// Return true if this is a truncating store.
  /// For integers this is the same as doing a TRUNCATE and storing the result.
  /// For floats, it is the same as doing an FP_ROUND and storing the result.
  bool isTruncatingStore() const { return StoreSDNodeBits.IsTruncating; }

  /// Returns true if the op does a compression to the vector before storing.
  /// The node contiguously stores the active elements (integers or floats)
  /// in src (those with their respective bit set in writemask k) to unaligned
  /// memory at base_addr.
  bool isCompressingStore() const { return StoreSDNodeBits.IsCompressing; }

  const SDValue &getValue() const { return getOperand(1); }
  const SDValue &getBasePtr() const { return getOperand(2); }
  const SDValue &getOffset() const { return getOperand(3); }
  const SDValue &getStride() const { return getOperand(4); }
  const SDValue &getMask() const { return getOperand(5); }
  const SDValue &getVectorLength() const { return getOperand(6); }

  static bool classof(const SDNode *N) {
    return N->getOpcode() == ISD::EXPERIMENTAL_VP_STRIDED_STORE;
  }
};

/// This base class is used to represent MLOAD and MSTORE nodes
class MaskedLoadStoreSDNode : public MemSDNode {
public:
  friend class SelectionDAG;

  MaskedLoadStoreSDNode(ISD::NodeType NodeTy, unsigned Order,
                        const DebugLoc &dl, SDVTList VTs,
                        ISD::MemIndexedMode AM, EVT MemVT,
                        MachineMemOperand *MMO)
      : MemSDNode(NodeTy, Order, dl, VTs, MemVT, MMO) {
    LSBaseSDNodeBits.AddressingMode = AM;
    assert(getAddressingMode() == AM && "Value truncated");
  }

  // MaskedLoadSDNode (Chain, ptr, offset, mask, passthru)
  // MaskedStoreSDNode (Chain, data, ptr, offset, mask)
  // Mask is a vector of i1 elements
  const SDValue &getOffset() const {
    return getOperand(getOpcode() == ISD::MLOAD ? 2 : 3);
  }
  const SDValue &getMask() const {
    return getOperand(getOpcode() == ISD::MLOAD ? 3 : 4);
  }

  /// Return the addressing mode for this load or store:
  /// unindexed, pre-inc, pre-dec, post-inc, or post-dec.
  ISD::MemIndexedMode getAddressingMode() const {
    return static_cast<ISD::MemIndexedMode>(LSBaseSDNodeBits.AddressingMode);
  }

  /// Return true if this is a pre/post inc/dec load/store.
  bool isIndexed() const { return getAddressingMode() != ISD::UNINDEXED; }

  /// Return true if this is NOT a pre/post inc/dec load/store.
  bool isUnindexed() const { return getAddressingMode() == ISD::UNINDEXED; }

  static bool classof(const SDNode *N) {
    return N->getOpcode() == ISD::MLOAD ||
           N->getOpcode() == ISD::MSTORE;
  }
};

/// This class is used to represent an MLOAD node
class MaskedLoadSDNode : public MaskedLoadStoreSDNode {
public:
  friend class SelectionDAG;

  MaskedLoadSDNode(unsigned Order, const DebugLoc &dl, SDVTList VTs,
                   ISD::MemIndexedMode AM, ISD::LoadExtType ETy,
                   bool IsExpanding, EVT MemVT, MachineMemOperand *MMO)
      : MaskedLoadStoreSDNode(ISD::MLOAD, Order, dl, VTs, AM, MemVT, MMO) {
    LoadSDNodeBits.ExtTy = ETy;
    LoadSDNodeBits.IsExpanding = IsExpanding;
  }

  ISD::LoadExtType getExtensionType() const {
    return static_cast<ISD::LoadExtType>(LoadSDNodeBits.ExtTy);
  }

  const SDValue &getBasePtr() const { return getOperand(1); }
  const SDValue &getOffset() const { return getOperand(2); }
  const SDValue &getMask() const { return getOperand(3); }
  const SDValue &getPassThru() const { return getOperand(4); }

  static bool classof(const SDNode *N) {
    return N->getOpcode() == ISD::MLOAD;
  }

  bool isExpandingLoad() const { return LoadSDNodeBits.IsExpanding; }
};

/// This class is used to represent an MSTORE node
class MaskedStoreSDNode : public MaskedLoadStoreSDNode {
public:
  friend class SelectionDAG;

  MaskedStoreSDNode(unsigned Order, const DebugLoc &dl, SDVTList VTs,
                    ISD::MemIndexedMode AM, bool isTrunc, bool isCompressing,
                    EVT MemVT, MachineMemOperand *MMO)
      : MaskedLoadStoreSDNode(ISD::MSTORE, Order, dl, VTs, AM, MemVT, MMO) {
    StoreSDNodeBits.IsTruncating = isTrunc;
    StoreSDNodeBits.IsCompressing = isCompressing;
  }

  /// Return true if the op does a truncation before store.
  /// For integers this is the same as doing a TRUNCATE and storing the result.
  /// For floats, it is the same as doing an FP_ROUND and storing the result.
  bool isTruncatingStore() const { return StoreSDNodeBits.IsTruncating; }

  /// Returns true if the op does a compression to the vector before storing.
  /// The node contiguously stores the active elements (integers or floats)
  /// in src (those with their respective bit set in writemask k) to unaligned
  /// memory at base_addr.
  bool isCompressingStore() const { return StoreSDNodeBits.IsCompressing; }

  const SDValue &getValue() const { return getOperand(1); }
  const SDValue &getBasePtr() const { return getOperand(2); }
  const SDValue &getOffset() const { return getOperand(3); }
  const SDValue &getMask() const { return getOperand(4); }

  static bool classof(const SDNode *N) {
    return N->getOpcode() == ISD::MSTORE;
  }
};

/// This is a base class used to represent
/// VP_GATHER and VP_SCATTER nodes
///
class VPGatherScatterSDNode : public MemSDNode {
public:
  friend class SelectionDAG;

  VPGatherScatterSDNode(ISD::NodeType NodeTy, unsigned Order,
                        const DebugLoc &dl, SDVTList VTs, EVT MemVT,
                        MachineMemOperand *MMO, ISD::MemIndexType IndexType)
      : MemSDNode(NodeTy, Order, dl, VTs, MemVT, MMO) {
    LSBaseSDNodeBits.AddressingMode = IndexType;
    assert(getIndexType() == IndexType && "Value truncated");
  }

  /// How is Index applied to BasePtr when computing addresses.
  ISD::MemIndexType getIndexType() const {
    return static_cast<ISD::MemIndexType>(LSBaseSDNodeBits.AddressingMode);
  }
  bool isIndexScaled() const {
    return (getIndexType() == ISD::SIGNED_SCALED) ||
           (getIndexType() == ISD::UNSIGNED_SCALED);
  }
  bool isIndexSigned() const {
    return (getIndexType() == ISD::SIGNED_SCALED) ||
           (getIndexType() == ISD::SIGNED_UNSCALED);
  }

  // In the both nodes address is Op1, mask is Op2:
  // VPGatherSDNode  (Chain, base, index, scale, mask, vlen)
  // VPScatterSDNode (Chain, value, base, index, scale, mask, vlen)
  // Mask is a vector of i1 elements
  const SDValue &getBasePtr() const {
    return getOperand((getOpcode() == ISD::VP_GATHER) ? 1 : 2);
  }
  const SDValue &getIndex() const {
    return getOperand((getOpcode() == ISD::VP_GATHER) ? 2 : 3);
  }
  const SDValue &getScale() const {
    return getOperand((getOpcode() == ISD::VP_GATHER) ? 3 : 4);
  }
  const SDValue &getMask() const {
    return getOperand((getOpcode() == ISD::VP_GATHER) ? 4 : 5);
  }
  const SDValue &getVectorLength() const {
    return getOperand((getOpcode() == ISD::VP_GATHER) ? 5 : 6);
  }

  static bool classof(const SDNode *N) {
    return N->getOpcode() == ISD::VP_GATHER ||
           N->getOpcode() == ISD::VP_SCATTER;
  }
};

/// This class is used to represent an VP_GATHER node
///
class VPGatherSDNode : public VPGatherScatterSDNode {
public:
  friend class SelectionDAG;

  VPGatherSDNode(unsigned Order, const DebugLoc &dl, SDVTList VTs, EVT MemVT,
                 MachineMemOperand *MMO, ISD::MemIndexType IndexType)
      : VPGatherScatterSDNode(ISD::VP_GATHER, Order, dl, VTs, MemVT, MMO,
                              IndexType) {}

  static bool classof(const SDNode *N) {
    return N->getOpcode() == ISD::VP_GATHER;
  }
};

/// This class is used to represent an VP_SCATTER node
///
class VPScatterSDNode : public VPGatherScatterSDNode {
public:
  friend class SelectionDAG;

  VPScatterSDNode(unsigned Order, const DebugLoc &dl, SDVTList VTs, EVT MemVT,
                  MachineMemOperand *MMO, ISD::MemIndexType IndexType)
      : VPGatherScatterSDNode(ISD::VP_SCATTER, Order, dl, VTs, MemVT, MMO,
                              IndexType) {}

  const SDValue &getValue() const { return getOperand(1); }

  static bool classof(const SDNode *N) {
    return N->getOpcode() == ISD::VP_SCATTER;
  }
};

/// This is a base class used to represent
/// MGATHER and MSCATTER nodes
///
class MaskedGatherScatterSDNode : public MemSDNode {
public:
  friend class SelectionDAG;

  MaskedGatherScatterSDNode(ISD::NodeType NodeTy, unsigned Order,
                            const DebugLoc &dl, SDVTList VTs, EVT MemVT,
                            MachineMemOperand *MMO, ISD::MemIndexType IndexType)
      : MemSDNode(NodeTy, Order, dl, VTs, MemVT, MMO) {
    LSBaseSDNodeBits.AddressingMode = IndexType;
    assert(getIndexType() == IndexType && "Value truncated");
  }

  /// How is Index applied to BasePtr when computing addresses.
  ISD::MemIndexType getIndexType() const {
    return static_cast<ISD::MemIndexType>(LSBaseSDNodeBits.AddressingMode);
  }
  void setIndexType(ISD::MemIndexType IndexType) {
    LSBaseSDNodeBits.AddressingMode = IndexType;
  }
  bool isIndexScaled() const {
    return (getIndexType() == ISD::SIGNED_SCALED) ||
           (getIndexType() == ISD::UNSIGNED_SCALED);
  }
  bool isIndexSigned() const {
    return (getIndexType() == ISD::SIGNED_SCALED) ||
           (getIndexType() == ISD::SIGNED_UNSCALED);
  }

  // In the both nodes address is Op1, mask is Op2:
  // MaskedGatherSDNode  (Chain, passthru, mask, base, index, scale)
  // MaskedScatterSDNode (Chain, value, mask, base, index, scale)
  // Mask is a vector of i1 elements
  const SDValue &getBasePtr() const { return getOperand(3); }
  const SDValue &getIndex()   const { return getOperand(4); }
  const SDValue &getMask()    const { return getOperand(2); }
  const SDValue &getScale()   const { return getOperand(5); }

  static bool classof(const SDNode *N) {
    return N->getOpcode() == ISD::MGATHER ||
           N->getOpcode() == ISD::MSCATTER;
  }
};

/// This class is used to represent an MGATHER node
///
class MaskedGatherSDNode : public MaskedGatherScatterSDNode {
public:
  friend class SelectionDAG;

  MaskedGatherSDNode(unsigned Order, const DebugLoc &dl, SDVTList VTs,
                     EVT MemVT, MachineMemOperand *MMO,
                     ISD::MemIndexType IndexType, ISD::LoadExtType ETy)
      : MaskedGatherScatterSDNode(ISD::MGATHER, Order, dl, VTs, MemVT, MMO,
                                  IndexType) {
    LoadSDNodeBits.ExtTy = ETy;
  }

  const SDValue &getPassThru() const { return getOperand(1); }

  ISD::LoadExtType getExtensionType() const {
    return ISD::LoadExtType(LoadSDNodeBits.ExtTy);
  }

  static bool classof(const SDNode *N) {
    return N->getOpcode() == ISD::MGATHER;
  }
};

/// This class is used to represent an MSCATTER node
///
class MaskedScatterSDNode : public MaskedGatherScatterSDNode {
public:
  friend class SelectionDAG;

  MaskedScatterSDNode(unsigned Order, const DebugLoc &dl, SDVTList VTs,
                      EVT MemVT, MachineMemOperand *MMO,
                      ISD::MemIndexType IndexType, bool IsTrunc)
      : MaskedGatherScatterSDNode(ISD::MSCATTER, Order, dl, VTs, MemVT, MMO,
                                  IndexType) {
    StoreSDNodeBits.IsTruncating = IsTrunc;
  }

  /// Return true if the op does a truncation before store.
  /// For integers this is the same as doing a TRUNCATE and storing the result.
  /// For floats, it is the same as doing an FP_ROUND and storing the result.
  bool isTruncatingStore() const { return StoreSDNodeBits.IsTruncating; }

  const SDValue &getValue() const { return getOperand(1); }

  static bool classof(const SDNode *N) {
    return N->getOpcode() == ISD::MSCATTER;
  }
};

/// An SDNode that represents everything that will be needed
/// to construct a MachineInstr. These nodes are created during the
/// instruction selection proper phase.
///
/// Note that the only supported way to set the `memoperands` is by calling the
/// `SelectionDAG::setNodeMemRefs` function as the memory management happens
/// inside the DAG rather than in the node.
class MachineSDNode : public SDNode {
private:
  friend class SelectionDAG;

  MachineSDNode(unsigned Opc, unsigned Order, const DebugLoc &DL, SDVTList VTs)
      : SDNode(Opc, Order, DL, VTs) {}

  // We use a pointer union between a single `MachineMemOperand` pointer and
  // a pointer to an array of `MachineMemOperand` pointers. This is null when
  // the number of these is zero, the single pointer variant used when the
  // number is one, and the array is used for larger numbers.
  //
  // The array is allocated via the `SelectionDAG`'s allocator and so will
  // always live until the DAG is cleaned up and doesn't require ownership here.
  //
  // We can't use something simpler like `TinyPtrVector` here because `SDNode`
  // subclasses aren't managed in a conforming C++ manner. See the comments on
  // `SelectionDAG::MorphNodeTo` which details what all goes on, but the
  // constraint here is that these don't manage memory with their constructor or
  // destructor and can be initialized to a good state even if they start off
  // uninitialized.
  PointerUnion<MachineMemOperand *, MachineMemOperand **> MemRefs = {};

  // Note that this could be folded into the above `MemRefs` member if doing so
  // is advantageous at some point. We don't need to store this in most cases.
  // However, at the moment this doesn't appear to make the allocation any
  // smaller and makes the code somewhat simpler to read.
  int NumMemRefs = 0;

public:
  using mmo_iterator = ArrayRef<MachineMemOperand *>::const_iterator;

  ArrayRef<MachineMemOperand *> memoperands() const {
    // Special case the common cases.
    if (NumMemRefs == 0)
      return {};
    if (NumMemRefs == 1)
      return makeArrayRef(MemRefs.getAddrOfPtr1(), 1);

    // Otherwise we have an actual array.
    return makeArrayRef(MemRefs.get<MachineMemOperand **>(), NumMemRefs);
  }
  mmo_iterator memoperands_begin() const { return memoperands().begin(); }
  mmo_iterator memoperands_end() const { return memoperands().end(); }
  bool memoperands_empty() const { return memoperands().empty(); }

  /// Clear out the memory reference descriptor list.
  void clearMemRefs() {
    MemRefs = nullptr;
    NumMemRefs = 0;
  }

  static bool classof(const SDNode *N) {
    return N->isMachineOpcode();
  }
};

/// An SDNode that records if a register contains a value that is guaranteed to
/// be aligned accordingly.
class AssertAlignSDNode : public SDNode {
  Align Alignment;

public:
  AssertAlignSDNode(unsigned Order, const DebugLoc &DL, EVT VT, Align A)
      : SDNode(ISD::AssertAlign, Order, DL, getSDVTList(VT)), Alignment(A) {}

  Align getAlign() const { return Alignment; }

  static bool classof(const SDNode *N) {
    return N->getOpcode() == ISD::AssertAlign;
  }
};

class SDNodeIterator {
  const SDNode *Node;
  unsigned Operand;

  SDNodeIterator(const SDNode *N, unsigned Op) : Node(N), Operand(Op) {}

public:
  using iterator_category = std::forward_iterator_tag;
  using value_type = SDNode;
  using difference_type = std::ptrdiff_t;
  using pointer = value_type *;
  using reference = value_type &;

  bool operator==(const SDNodeIterator& x) const {
    return Operand == x.Operand;
  }
  bool operator!=(const SDNodeIterator& x) const { return !operator==(x); }

  pointer operator*() const {
    return Node->getOperand(Operand).getNode();
  }
  pointer operator->() const { return operator*(); }

  SDNodeIterator& operator++() {                // Preincrement
    ++Operand;
    return *this;
  }
  SDNodeIterator operator++(int) { // Postincrement
    SDNodeIterator tmp = *this; ++*this; return tmp;
  }
  size_t operator-(SDNodeIterator Other) const {
    assert(Node == Other.Node &&
           "Cannot compare iterators of two different nodes!");
    return Operand - Other.Operand;
  }

  static SDNodeIterator begin(const SDNode *N) { return SDNodeIterator(N, 0); }
  static SDNodeIterator end  (const SDNode *N) {
    return SDNodeIterator(N, N->getNumOperands());
  }

  unsigned getOperand() const { return Operand; }
  const SDNode *getNode() const { return Node; }
};

template <> struct GraphTraits<SDNode*> {
  using NodeRef = SDNode *;
  using ChildIteratorType = SDNodeIterator;

  static NodeRef getEntryNode(SDNode *N) { return N; }

  static ChildIteratorType child_begin(NodeRef N) {
    return SDNodeIterator::begin(N);
  }

  static ChildIteratorType child_end(NodeRef N) {
    return SDNodeIterator::end(N);
  }
};

/// A representation of the largest SDNode, for use in sizeof().
///
/// This needs to be a union because the largest node differs on 32 bit systems
/// with 4 and 8 byte pointer alignment, respectively.
using LargestSDNode = AlignedCharArrayUnion<AtomicSDNode, TargetIndexSDNode,
                                            BlockAddressSDNode,
                                            GlobalAddressSDNode,
                                            PseudoProbeSDNode>;

/// The SDNode class with the greatest alignment requirement.
using MostAlignedSDNode = GlobalAddressSDNode;

namespace ISD {

  /// Returns true if the specified node is a non-extending and unindexed load.
  inline bool isNormalLoad(const SDNode *N) {
    const LoadSDNode *Ld = dyn_cast<LoadSDNode>(N);
    return Ld && Ld->getExtensionType() == ISD::NON_EXTLOAD &&
      Ld->getAddressingMode() == ISD::UNINDEXED;
  }

  /// Returns true if the specified node is a non-extending load.
  inline bool isNON_EXTLoad(const SDNode *N) {
    return isa<LoadSDNode>(N) &&
      cast<LoadSDNode>(N)->getExtensionType() == ISD::NON_EXTLOAD;
  }

  /// Returns true if the specified node is a EXTLOAD.
  inline bool isEXTLoad(const SDNode *N) {
    return isa<LoadSDNode>(N) &&
      cast<LoadSDNode>(N)->getExtensionType() == ISD::EXTLOAD;
  }

  /// Returns true if the specified node is a SEXTLOAD.
  inline bool isSEXTLoad(const SDNode *N) {
    return isa<LoadSDNode>(N) &&
      cast<LoadSDNode>(N)->getExtensionType() == ISD::SEXTLOAD;
  }

  /// Returns true if the specified node is a ZEXTLOAD.
  inline bool isZEXTLoad(const SDNode *N) {
    return isa<LoadSDNode>(N) &&
      cast<LoadSDNode>(N)->getExtensionType() == ISD::ZEXTLOAD;
  }

  /// Returns true if the specified node is an unindexed load.
  inline bool isUNINDEXEDLoad(const SDNode *N) {
    return isa<LoadSDNode>(N) &&
      cast<LoadSDNode>(N)->getAddressingMode() == ISD::UNINDEXED;
  }

  /// Returns true if the specified node is a non-truncating
  /// and unindexed store.
  inline bool isNormalStore(const SDNode *N) {
    const StoreSDNode *St = dyn_cast<StoreSDNode>(N);
    return St && !St->isTruncatingStore() &&
      St->getAddressingMode() == ISD::UNINDEXED;
  }

  /// Returns true if the specified node is an unindexed store.
  inline bool isUNINDEXEDStore(const SDNode *N) {
    return isa<StoreSDNode>(N) &&
      cast<StoreSDNode>(N)->getAddressingMode() == ISD::UNINDEXED;
  }

  /// Attempt to match a unary predicate against a scalar/splat constant or
  /// every element of a constant BUILD_VECTOR.
  /// If AllowUndef is true, then UNDEF elements will pass nullptr to Match.
  bool matchUnaryPredicate(SDValue Op,
                           std::function<bool(ConstantSDNode *)> Match,
                           bool AllowUndefs = false);

  /// Attempt to match a binary predicate against a pair of scalar/splat
  /// constants or every element of a pair of constant BUILD_VECTORs.
  /// If AllowUndef is true, then UNDEF elements will pass nullptr to Match.
  /// If AllowTypeMismatch is true then RetType + ArgTypes don't need to match.
  bool matchBinaryPredicate(
      SDValue LHS, SDValue RHS,
      std::function<bool(ConstantSDNode *, ConstantSDNode *)> Match,
      bool AllowUndefs = false, bool AllowTypeMismatch = false);

  /// Returns true if the specified value is the overflow result from one
  /// of the overflow intrinsic nodes.
  inline bool isOverflowIntrOpRes(SDValue Op) {
    unsigned Opc = Op.getOpcode();
    return (Op.getResNo() == 1 &&
            (Opc == ISD::SADDO || Opc == ISD::UADDO || Opc == ISD::SSUBO ||
             Opc == ISD::USUBO || Opc == ISD::SMULO || Opc == ISD::UMULO));
  }

} // end namespace ISD

} // end namespace llvm

#endif // LLVM_CODEGEN_SELECTIONDAGNODES_H<|MERGE_RESOLUTION|>--- conflicted
+++ resolved
@@ -2359,15 +2359,9 @@
   }
 };
 
-<<<<<<< HEAD
-/// This Base class is used to represent common code for VP strided and
-/// "normal" (=unit strided) Loads and Stores
-class VPBaseLoadStoreSDNode: public MemSDNode {
-=======
 /// This base class is used to represent VP_LOAD, VP_STORE,
 /// EXPERIMENTAL_VP_STRIDED_LOAD and EXPERIMENTAL_VP_STRIDED_STORE nodes
 class VPBaseLoadStoreSDNode : public MemSDNode {
->>>>>>> 4b552735
 public:
   friend class SelectionDAG;
 
@@ -2384,15 +2378,6 @@
   // VPStoreSDNode        (Chain, Data, Ptr,    Offset, Mask,   EVL)
   // VPStridedLoadSDNode  (Chain, Ptr,  Offset, Stride, Mask,   EVL)
   // VPLoadSDNode         (Chain, Ptr,  Offset, Mask,   EVL)
-<<<<<<< HEAD
-  const SDValue &getOffset() const {
-    return getOperand((getOpcode() == ISD::EXPERIMENTAL_VP_STRIDED_LOAD ||
-                       getOpcode() == ISD::VP_LOAD) ? 2 : 3);
-  }
-  const SDValue &getBasePtr() const {
-    return getOperand((getOpcode() == ISD::EXPERIMENTAL_VP_STRIDED_LOAD ||
-                       getOpcode() == ISD::VP_LOAD) ? 1 : 2);
-=======
   // Mask is a vector of i1 elements;
   // the type of EVL is TLI.getVPExplicitVectorLengthTy().
   const SDValue &getOffset() const {
@@ -2406,9 +2391,7 @@
                        getOpcode() == ISD::VP_LOAD)
                           ? 1
                           : 2);
->>>>>>> 4b552735
-  }
-  // Mask is a vector of i1 elements
+  }
   const SDValue &getMask() const {
     switch (getOpcode()) {
     default:
@@ -2422,7 +2405,6 @@
       return getOperand(5);
     }
   }
-  // EVL type is TLI.getVPExplicitVectorLengthTy()
   const SDValue &getVectorLength() const {
     switch (getOpcode()) {
     default:
@@ -2453,76 +2435,6 @@
     return N->getOpcode() == ISD::EXPERIMENTAL_VP_STRIDED_LOAD ||
            N->getOpcode() == ISD::EXPERIMENTAL_VP_STRIDED_STORE ||
            N->getOpcode() == ISD::VP_LOAD || N->getOpcode() == ISD::VP_STORE;
-<<<<<<< HEAD
-  }
-};
-
-/// This class is used to represent an EXPERIMENTAL_VP_STRIDED_LOAD node.
-class VPStridedLoadSDNode : public VPBaseLoadStoreSDNode {
-public:
-  friend class SelectionDAG;
-
-  VPStridedLoadSDNode(unsigned Order, const DebugLoc &DL, SDVTList VTs,
-                      ISD::MemIndexedMode AM, ISD::LoadExtType ETy,
-                      bool IsExpanding, EVT MemVT, MachineMemOperand *MMO)
-      : VPBaseLoadStoreSDNode(ISD::EXPERIMENTAL_VP_STRIDED_LOAD, Order, DL,
-                                 VTs, AM, MemVT, MMO) {
-    LoadSDNodeBits.ExtTy = ETy;
-    LoadSDNodeBits.IsExpanding = IsExpanding;
-  }
-
-  ISD::LoadExtType getExtensionType() const {
-    return static_cast<ISD::LoadExtType>(LoadSDNodeBits.ExtTy);
-  }
-
-  const SDValue &getBasePtr() const { return getOperand(1); }
-  const SDValue &getOffset() const { return getOperand(2); }
-  const SDValue &getStride() const { return getOperand(3); }
-  const SDValue &getMask() const { return getOperand(4); }
-  const SDValue &getVectorLength() const { return getOperand(5); }
-
-  static bool classof(const SDNode *N) {
-    return N->getOpcode() == ISD::EXPERIMENTAL_VP_STRIDED_LOAD;
-  }
-  bool isExpandingLoad() const { return LoadSDNodeBits.IsExpanding; }
-};
-
-/// This class is used to represent an EXPERIMENTAL_VP_STRIDED_STORE node.
-class VPStridedStoreSDNode : public VPBaseLoadStoreSDNode {
-public:
-  friend class SelectionDAG;
-
-  VPStridedStoreSDNode(unsigned Order, const DebugLoc &DL, SDVTList VTs,
-                       ISD::MemIndexedMode AM, bool IsTrunc, bool IsCompressing,
-                       EVT MemVT, MachineMemOperand *MMO)
-      : VPBaseLoadStoreSDNode(ISD::EXPERIMENTAL_VP_STRIDED_STORE, Order, DL,
-                                 VTs, AM, MemVT, MMO) {
-    StoreSDNodeBits.IsTruncating = IsTrunc;
-    StoreSDNodeBits.IsCompressing = IsCompressing;
-  }
-
-  /// Return true if this is a truncating store.
-  /// For integers this is the same as doing a TRUNCATE and storing the result.
-  /// For floats, it is the same as doing an FP_ROUND and storing the result.
-  bool isTruncatingStore() const { return StoreSDNodeBits.IsTruncating; }
-
-  /// Returns true if the op does a compression to the vector before storing.
-  /// The node contiguously stores the active elements (integers or floats)
-  /// in src (those with their respective bit set in writemask k) to unaligned
-  /// memory at base_addr.
-  bool isCompressingStore() const { return StoreSDNodeBits.IsCompressing; }
-
-  const SDValue &getValue() const { return getOperand(1); }
-  const SDValue &getBasePtr() const { return getOperand(2); }
-  const SDValue &getOffset() const { return getOperand(3); }
-  const SDValue &getStride() const { return getOperand(4); }
-  const SDValue &getMask() const { return getOperand(5); }
-  const SDValue &getVectorLength() const { return getOperand(6); }
-
-  static bool classof(const SDNode *N) {
-    return N->getOpcode() == ISD::EXPERIMENTAL_VP_STRIDED_STORE;
-=======
->>>>>>> 4b552735
   }
 };
 
@@ -2531,16 +2443,12 @@
 public:
   friend class SelectionDAG;
 
-  VPLoadSDNode(unsigned Order, const DebugLoc &DL, SDVTList VTs,
-               ISD::MemIndexedMode AM, ISD::LoadExtType ETy, bool IsExpanding,
+  VPLoadSDNode(unsigned Order, const DebugLoc &dl, SDVTList VTs,
+               ISD::MemIndexedMode AM, ISD::LoadExtType ETy, bool isExpanding,
                EVT MemVT, MachineMemOperand *MMO)
-<<<<<<< HEAD
-      : VPBaseLoadStoreSDNode(ISD::VP_LOAD, Order, DL, VTs, AM, MemVT, MMO) {
-=======
       : VPBaseLoadStoreSDNode(ISD::VP_LOAD, Order, dl, VTs, AM, MemVT, MMO) {
->>>>>>> 4b552735
     LoadSDNodeBits.ExtTy = ETy;
-    LoadSDNodeBits.IsExpanding = IsExpanding;
+    LoadSDNodeBits.IsExpanding = isExpanding;
   }
 
   ISD::LoadExtType getExtensionType() const {
@@ -2593,18 +2501,12 @@
 public:
   friend class SelectionDAG;
 
-  VPStoreSDNode(unsigned Order, const DebugLoc &DL, SDVTList VTs,
-                ISD::MemIndexedMode AM, bool IsTrunc, bool IsCompressing,
+  VPStoreSDNode(unsigned Order, const DebugLoc &dl, SDVTList VTs,
+                ISD::MemIndexedMode AM, bool isTrunc, bool isCompressing,
                 EVT MemVT, MachineMemOperand *MMO)
-<<<<<<< HEAD
-      : VPBaseLoadStoreSDNode(ISD::VP_STORE, Order, DL, VTs, AM, MemVT, MMO) {
-    StoreSDNodeBits.IsTruncating = IsTrunc;
-    StoreSDNodeBits.IsCompressing = IsCompressing;
-=======
       : VPBaseLoadStoreSDNode(ISD::VP_STORE, Order, dl, VTs, AM, MemVT, MMO) {
     StoreSDNodeBits.IsTruncating = isTrunc;
     StoreSDNodeBits.IsCompressing = isCompressing;
->>>>>>> 4b552735
   }
 
   /// Return true if this is a truncating store.

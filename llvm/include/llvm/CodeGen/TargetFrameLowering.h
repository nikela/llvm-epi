//===-- llvm/CodeGen/TargetFrameLowering.h ----------------------*- C++ -*-===//
//
// Part of the LLVM Project, under the Apache License v2.0 with LLVM Exceptions.
// See https://llvm.org/LICENSE.txt for license information.
// SPDX-License-Identifier: Apache-2.0 WITH LLVM-exception
//
//===----------------------------------------------------------------------===//
//
// Interface to describe the layout of a stack frame on the target machine.
//
//===----------------------------------------------------------------------===//

#ifndef LLVM_CODEGEN_TARGETFRAMELOWERING_H
#define LLVM_CODEGEN_TARGETFRAMELOWERING_H

#include "llvm/CodeGen/MachineBasicBlock.h"
#include "llvm/Support/TypeSize.h"
#include <vector>

namespace llvm {
  class BitVector;
  class CalleeSavedInfo;
  class MachineFunction;
  class RegScavenger;

namespace TargetStackID {
  enum Value {
    Default = 0,
    SGPRSpill = 1,
<<<<<<< HEAD
    SVEVector = 2,
    EPIVector = 3,
=======
    ScalableVector = 2,
>>>>>>> 7d24a323
    NoAlloc = 255
  };
}

/// Information about stack frame layout on the target.  It holds the direction
/// of stack growth, the known stack alignment on entry to each function, and
/// the offset to the locals area.
///
/// The offset to the local area is the offset from the stack pointer on
/// function entry to the first location where function data (local variables,
/// spill locations) can be stored.
class TargetFrameLowering {
public:
  enum StackDirection {
    StackGrowsUp,        // Adding to the stack increases the stack address
    StackGrowsDown       // Adding to the stack decreases the stack address
  };

  // Maps a callee saved register to a stack slot with a fixed offset.
  struct SpillSlot {
    unsigned Reg;
    int Offset; // Offset relative to stack pointer on function entry.
  };

  struct DwarfFrameBase {
    // The frame base may be either a register (the default), the CFA,
    // or a WebAssembly-specific location description.
    enum FrameBaseKind { Register, CFA, WasmFrameBase } Kind;
    struct WasmFrameBase {
      unsigned Kind; // Wasm local, global, or value stack
      unsigned Index;
    };
    union {
      unsigned Reg;
      struct WasmFrameBase WasmLoc;
    } Location;
  };

private:
  StackDirection StackDir;
  Align StackAlignment;
  Align TransientStackAlignment;
  int LocalAreaOffset;
  bool StackRealignable;
public:
  TargetFrameLowering(StackDirection D, Align StackAl, int LAO,
                      Align TransAl = Align(1), bool StackReal = true)
      : StackDir(D), StackAlignment(StackAl), TransientStackAlignment(TransAl),
        LocalAreaOffset(LAO), StackRealignable(StackReal) {}

  virtual ~TargetFrameLowering();

  // These methods return information that describes the abstract stack layout
  // of the target machine.

  /// getStackGrowthDirection - Return the direction the stack grows
  ///
  StackDirection getStackGrowthDirection() const { return StackDir; }

  /// getStackAlignment - This method returns the number of bytes to which the
  /// stack pointer must be aligned on entry to a function.  Typically, this
  /// is the largest alignment for any data object in the target.
  ///
  unsigned getStackAlignment() const { return StackAlignment.value(); }
  /// getStackAlignment - This method returns the number of bytes to which the
  /// stack pointer must be aligned on entry to a function.  Typically, this
  /// is the largest alignment for any data object in the target.
  ///
  Align getStackAlign() const { return StackAlignment; }

  /// alignSPAdjust - This method aligns the stack adjustment to the correct
  /// alignment.
  ///
  int alignSPAdjust(int SPAdj) const {
    if (SPAdj < 0) {
      SPAdj = -alignTo(-SPAdj, StackAlignment);
    } else {
      SPAdj = alignTo(SPAdj, StackAlignment);
    }
    return SPAdj;
  }

  /// getTransientStackAlignment - This method returns the number of bytes to
  /// which the stack pointer must be aligned at all times, even between
  /// calls.
  ///
  LLVM_ATTRIBUTE_DEPRECATED(unsigned getTransientStackAlignment() const,
                            "Use getTransientStackAlign instead") {
    return TransientStackAlignment.value();
  }
  /// getTransientStackAlignment - This method returns the number of bytes to
  /// which the stack pointer must be aligned at all times, even between
  /// calls.
  ///
  Align getTransientStackAlign() const { return TransientStackAlignment; }

  /// isStackRealignable - This method returns whether the stack can be
  /// realigned.
  bool isStackRealignable() const {
    return StackRealignable;
  }

  /// Return the skew that has to be applied to stack alignment under
  /// certain conditions (e.g. stack was adjusted before function \p MF
  /// was called).
  virtual unsigned getStackAlignmentSkew(const MachineFunction &MF) const;

  /// This method returns whether or not it is safe for an object with the
  /// given stack id to be bundled into the local area.
  virtual bool isStackIdSafeForLocalArea(unsigned StackId) const {
    return true;
  }

  /// getOffsetOfLocalArea - This method returns the offset of the local area
  /// from the stack pointer on entrance to a function.
  ///
  int getOffsetOfLocalArea() const { return LocalAreaOffset; }

  /// isFPCloseToIncomingSP - Return true if the frame pointer is close to
  /// the incoming stack pointer, false if it is close to the post-prologue
  /// stack pointer.
  virtual bool isFPCloseToIncomingSP() const { return true; }

  /// assignCalleeSavedSpillSlots - Allows target to override spill slot
  /// assignment logic.  If implemented, assignCalleeSavedSpillSlots() should
  /// assign frame slots to all CSI entries and return true.  If this method
  /// returns false, spill slots will be assigned using generic implementation.
  /// assignCalleeSavedSpillSlots() may add, delete or rearrange elements of
  /// CSI.
  virtual bool
  assignCalleeSavedSpillSlots(MachineFunction &MF,
                              const TargetRegisterInfo *TRI,
                              std::vector<CalleeSavedInfo> &CSI) const {
    return false;
  }

  /// getCalleeSavedSpillSlots - This method returns a pointer to an array of
  /// pairs, that contains an entry for each callee saved register that must be
  /// spilled to a particular stack location if it is spilled.
  ///
  /// Each entry in this array contains a <register,offset> pair, indicating the
  /// fixed offset from the incoming stack pointer that each register should be
  /// spilled at. If a register is not listed here, the code generator is
  /// allowed to spill it anywhere it chooses.
  ///
  virtual const SpillSlot *
  getCalleeSavedSpillSlots(unsigned &NumEntries) const {
    NumEntries = 0;
    return nullptr;
  }

  /// targetHandlesStackFrameRounding - Returns true if the target is
  /// responsible for rounding up the stack frame (probably at emitPrologue
  /// time).
  virtual bool targetHandlesStackFrameRounding() const {
    return false;
  }

  /// Returns true if the target will correctly handle shrink wrapping.
  virtual bool enableShrinkWrapping(const MachineFunction &MF) const {
    return false;
  }

  /// Returns true if the stack slot holes in the fixed and callee-save stack
  /// area should be used when allocating other stack locations to reduce stack
  /// size.
  virtual bool enableStackSlotScavenging(const MachineFunction &MF) const {
    return false;
  }

  /// Returns true if the target can safely skip saving callee-saved registers
  /// for noreturn nounwind functions.
  virtual bool enableCalleeSaveSkip(const MachineFunction &MF) const;

  /// emitProlog/emitEpilog - These methods insert prolog and epilog code into
  /// the function.
  virtual void emitPrologue(MachineFunction &MF,
                            MachineBasicBlock &MBB) const = 0;
  virtual void emitEpilogue(MachineFunction &MF,
                            MachineBasicBlock &MBB) const = 0;

  /// With basic block sections, emit callee saved frame moves for basic blocks
  /// that are in a different section.
  virtual void
  emitCalleeSavedFrameMoves(MachineBasicBlock &MBB,
                            MachineBasicBlock::iterator MBBI) const {}

  virtual void emitCalleeSavedFrameMoves(MachineBasicBlock &MBB,
                                         MachineBasicBlock::iterator MBBI,
                                         const DebugLoc &DL,
                                         bool IsPrologue) const {}

  /// Replace a StackProbe stub (if any) with the actual probe code inline
  virtual void inlineStackProbe(MachineFunction &MF,
                                MachineBasicBlock &PrologueMBB) const {}

  /// Adjust the prologue to have the function use segmented stacks. This works
  /// by adding a check even before the "normal" function prologue.
  virtual void adjustForSegmentedStacks(MachineFunction &MF,
                                        MachineBasicBlock &PrologueMBB) const {}

  /// Adjust the prologue to add Erlang Run-Time System (ERTS) specific code in
  /// the assembly prologue to explicitly handle the stack.
  virtual void adjustForHiPEPrologue(MachineFunction &MF,
                                     MachineBasicBlock &PrologueMBB) const {}

  /// spillCalleeSavedRegisters - Issues instruction(s) to spill all callee
  /// saved registers and returns true if it isn't possible / profitable to do
  /// so by issuing a series of store instructions via
  /// storeRegToStackSlot(). Returns false otherwise.
  virtual bool spillCalleeSavedRegisters(MachineBasicBlock &MBB,
                                         MachineBasicBlock::iterator MI,
                                         ArrayRef<CalleeSavedInfo> CSI,
                                         const TargetRegisterInfo *TRI) const {
    return false;
  }

  /// restoreCalleeSavedRegisters - Issues instruction(s) to restore all callee
  /// saved registers and returns true if it isn't possible / profitable to do
  /// so by issuing a series of load instructions via loadRegToStackSlot().
  /// If it returns true, and any of the registers in CSI is not restored,
  /// it sets the corresponding Restored flag in CSI to false.
  /// Returns false otherwise.
  virtual bool
  restoreCalleeSavedRegisters(MachineBasicBlock &MBB,
                              MachineBasicBlock::iterator MI,
                              MutableArrayRef<CalleeSavedInfo> CSI,
                              const TargetRegisterInfo *TRI) const {
    return false;
  }

  /// Return true if the target wants to keep the frame pointer regardless of
  /// the function attribute "frame-pointer".
  virtual bool keepFramePointer(const MachineFunction &MF) const {
    return false;
  }

  /// hasFP - Return true if the specified function should have a dedicated
  /// frame pointer register. For most targets this is true only if the function
  /// has variable sized allocas or if frame pointer elimination is disabled.
  virtual bool hasFP(const MachineFunction &MF) const = 0;

  /// hasReservedCallFrame - Under normal circumstances, when a frame pointer is
  /// not required, we reserve argument space for call sites in the function
  /// immediately on entry to the current function. This eliminates the need for
  /// add/sub sp brackets around call sites. Returns true if the call frame is
  /// included as part of the stack frame.
  virtual bool hasReservedCallFrame(const MachineFunction &MF) const {
    return !hasFP(MF);
  }

  /// canSimplifyCallFramePseudos - When possible, it's best to simplify the
  /// call frame pseudo ops before doing frame index elimination. This is
  /// possible only when frame index references between the pseudos won't
  /// need adjusting for the call frame adjustments. Normally, that's true
  /// if the function has a reserved call frame or a frame pointer. Some
  /// targets (Thumb2, for example) may have more complicated criteria,
  /// however, and can override this behavior.
  virtual bool canSimplifyCallFramePseudos(const MachineFunction &MF) const {
    return hasReservedCallFrame(MF) || hasFP(MF);
  }

  // needsFrameIndexResolution - Do we need to perform FI resolution for
  // this function. Normally, this is required only when the function
  // has any stack objects. However, targets may want to override this.
  virtual bool needsFrameIndexResolution(const MachineFunction &MF) const;

  /// getFrameIndexReference - This method should return the base register
  /// and offset used to reference a frame index location. The offset is
  /// returned directly, and the base register is returned via FrameReg.
  virtual StackOffset getFrameIndexReference(const MachineFunction &MF, int FI,
                                             Register &FrameReg) const;

  /// Same as \c getFrameIndexReference, except that the stack pointer (as
  /// opposed to the frame pointer) will be the preferred value for \p
  /// FrameReg. This is generally used for emitting statepoint or EH tables that
  /// use offsets from RSP.  If \p IgnoreSPUpdates is true, the returned
  /// offset is only guaranteed to be valid with respect to the value of SP at
  /// the end of the prologue.
  virtual StackOffset
  getFrameIndexReferencePreferSP(const MachineFunction &MF, int FI,
                                 Register &FrameReg,
                                 bool IgnoreSPUpdates) const {
    // Always safe to dispatch to getFrameIndexReference.
    return getFrameIndexReference(MF, FI, FrameReg);
  }

  /// getNonLocalFrameIndexReference - This method returns the offset used to
  /// reference a frame index location. The offset can be from either FP/BP/SP
  /// based on which base register is returned by llvm.localaddress.
  virtual StackOffset getNonLocalFrameIndexReference(const MachineFunction &MF,
                                                     int FI) const {
    // By default, dispatch to getFrameIndexReference. Interested targets can
    // override this.
    Register FrameReg;
    return getFrameIndexReference(MF, FI, FrameReg);
  }

  /// Returns the callee-saved registers as computed by determineCalleeSaves
  /// in the BitVector \p SavedRegs.
  virtual void getCalleeSaves(const MachineFunction &MF,
                                  BitVector &SavedRegs) const;

  /// This method determines which of the registers reported by
  /// TargetRegisterInfo::getCalleeSavedRegs() should actually get saved.
  /// The default implementation checks populates the \p SavedRegs bitset with
  /// all registers which are modified in the function, targets may override
  /// this function to save additional registers.
  /// This method also sets up the register scavenger ensuring there is a free
  /// register or a frameindex available.
  /// This method should not be called by any passes outside of PEI, because
  /// it may change state passed in by \p MF and \p RS. The preferred
  /// interface outside PEI is getCalleeSaves.
  virtual void determineCalleeSaves(MachineFunction &MF, BitVector &SavedRegs,
                                    RegScavenger *RS = nullptr) const;

  /// processFunctionBeforeFrameFinalized - This method is called immediately
  /// before the specified function's frame layout (MF.getFrameInfo()) is
  /// finalized.  Once the frame is finalized, MO_FrameIndex operands are
  /// replaced with direct constants.  This method is optional.
  ///
  virtual void processFunctionBeforeFrameFinalized(MachineFunction &MF,
                                             RegScavenger *RS = nullptr) const {
  }

  /// processFunctionBeforeFrameIndicesReplaced - This method is called
  /// immediately before MO_FrameIndex operands are eliminated, but after the
  /// frame is finalized. This method is optional.
  virtual void
  processFunctionBeforeFrameIndicesReplaced(MachineFunction &MF,
                                            RegScavenger *RS = nullptr) const {}

  virtual unsigned getWinEHParentFrameOffset(const MachineFunction &MF) const {
    report_fatal_error("WinEH not implemented for this target");
  }

  /// This method is called during prolog/epilog code insertion to eliminate
  /// call frame setup and destroy pseudo instructions (but only if the Target
  /// is using them).  It is responsible for eliminating these instructions,
  /// replacing them with concrete instructions.  This method need only be
  /// implemented if using call frame setup/destroy pseudo instructions.
  /// Returns an iterator pointing to the instruction after the replaced one.
  virtual MachineBasicBlock::iterator
  eliminateCallFramePseudoInstr(MachineFunction &MF,
                                MachineBasicBlock &MBB,
                                MachineBasicBlock::iterator MI) const {
    llvm_unreachable("Call Frame Pseudo Instructions do not exist on this "
                     "target!");
  }


  /// Order the symbols in the local stack frame.
  /// The list of objects that we want to order is in \p objectsToAllocate as
  /// indices into the MachineFrameInfo. The array can be reordered in any way
  /// upon return. The contents of the array, however, may not be modified (i.e.
  /// only their order may be changed).
  /// By default, just maintain the original order.
  virtual void
  orderFrameObjects(const MachineFunction &MF,
                    SmallVectorImpl<int> &objectsToAllocate) const {
  }

  /// Check whether or not the given \p MBB can be used as a prologue
  /// for the target.
  /// The prologue will be inserted first in this basic block.
  /// This method is used by the shrink-wrapping pass to decide if
  /// \p MBB will be correctly handled by the target.
  /// As soon as the target enable shrink-wrapping without overriding
  /// this method, we assume that each basic block is a valid
  /// prologue.
  virtual bool canUseAsPrologue(const MachineBasicBlock &MBB) const {
    return true;
  }

  /// Check whether or not the given \p MBB can be used as a epilogue
  /// for the target.
  /// The epilogue will be inserted before the first terminator of that block.
  /// This method is used by the shrink-wrapping pass to decide if
  /// \p MBB will be correctly handled by the target.
  /// As soon as the target enable shrink-wrapping without overriding
  /// this method, we assume that each basic block is a valid
  /// epilogue.
  virtual bool canUseAsEpilogue(const MachineBasicBlock &MBB) const {
    return true;
  }

  /// Returns the StackID that scalable vectors should be associated with.
  virtual TargetStackID::Value getStackIDForScalableVectors() const {
    return TargetStackID::Default;
  }

  virtual bool isSupportedStackID(TargetStackID::Value ID) const {
    switch (ID) {
    default:
      return false;
    case TargetStackID::Default:
    case TargetStackID::NoAlloc:
      return true;
    }
  }

  /// Check if given function is safe for not having callee saved registers.
  /// This is used when interprocedural register allocation is enabled.
  static bool isSafeForNoCSROpt(const Function &F);

  /// Check if the no-CSR optimisation is profitable for the given function.
  virtual bool isProfitableForNoCSROpt(const Function &F) const {
    return true;
  }

  /// Return initial CFA offset value i.e. the one valid at the beginning of the
  /// function (before any stack operations).
  virtual int getInitialCFAOffset(const MachineFunction &MF) const;

  /// Return initial CFA register value i.e. the one valid at the beginning of
  /// the function (before any stack operations).
  virtual Register getInitialCFARegister(const MachineFunction &MF) const;

  /// Return the frame base information to be encoded in the DWARF subprogram
  /// debug info.
  virtual DwarfFrameBase getDwarfFrameBase(const MachineFunction &MF) const;
};

} // End llvm namespace

#endif<|MERGE_RESOLUTION|>--- conflicted
+++ resolved
@@ -27,12 +27,7 @@
   enum Value {
     Default = 0,
     SGPRSpill = 1,
-<<<<<<< HEAD
-    SVEVector = 2,
-    EPIVector = 3,
-=======
     ScalableVector = 2,
->>>>>>> 7d24a323
     NoAlloc = 255
   };
 }

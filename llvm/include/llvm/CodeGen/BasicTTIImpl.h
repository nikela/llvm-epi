//===- BasicTTIImpl.h -------------------------------------------*- C++ -*-===//
//
// Part of the LLVM Project, under the Apache License v2.0 with LLVM Exceptions.
// See https://llvm.org/LICENSE.txt for license information.
// SPDX-License-Identifier: Apache-2.0 WITH LLVM-exception
//
//===----------------------------------------------------------------------===//
//
/// \file
/// This file provides a helper that implements much of the TTI interface in
/// terms of the target-independent code generator and TargetLowering
/// interfaces.
//
//===----------------------------------------------------------------------===//

#ifndef LLVM_CODEGEN_BASICTTIIMPL_H
#define LLVM_CODEGEN_BASICTTIIMPL_H

#include "llvm/ADT/APInt.h"
#include "llvm/ADT/ArrayRef.h"
#include "llvm/ADT/BitVector.h"
#include "llvm/ADT/SmallPtrSet.h"
#include "llvm/ADT/SmallVector.h"
#include "llvm/Analysis/LoopInfo.h"
#include "llvm/Analysis/TargetTransformInfo.h"
#include "llvm/Analysis/TargetTransformInfoImpl.h"
#include "llvm/CodeGen/ISDOpcodes.h"
#include "llvm/CodeGen/TargetLowering.h"
#include "llvm/CodeGen/TargetSubtargetInfo.h"
#include "llvm/CodeGen/ValueTypes.h"
#include "llvm/IR/BasicBlock.h"
#include "llvm/IR/Constant.h"
#include "llvm/IR/Constants.h"
#include "llvm/IR/DataLayout.h"
#include "llvm/IR/DerivedTypes.h"
#include "llvm/IR/InstrTypes.h"
#include "llvm/IR/Instruction.h"
#include "llvm/IR/Instructions.h"
#include "llvm/IR/Intrinsics.h"
#include "llvm/IR/Operator.h"
#include "llvm/IR/Type.h"
#include "llvm/IR/Value.h"
#include "llvm/Support/Casting.h"
#include "llvm/Support/CommandLine.h"
#include "llvm/Support/ErrorHandling.h"
#include "llvm/Support/MachineValueType.h"
#include "llvm/Support/MathExtras.h"
#include "llvm/Support/TypeSize.h"
#include <algorithm>
#include <cassert>
#include <cstdint>
#include <limits>
#include <utility>

namespace llvm {

class Function;
class GlobalValue;
class LLVMContext;
class ScalarEvolution;
class SCEV;
class TargetMachine;

extern cl::opt<unsigned> PartialUnrollingThreshold;

/// Base class which can be used to help build a TTI implementation.
///
/// This class provides as much implementation of the TTI interface as is
/// possible using the target independent parts of the code generator.
///
/// In order to subclass it, your class must implement a getST() method to
/// return the subtarget, and a getTLI() method to return the target lowering.
/// We need these methods implemented in the derived class so that this class
/// doesn't have to duplicate storage for them.
template <typename T>
class BasicTTIImplBase : public TargetTransformInfoImplCRTPBase<T> {
private:
  using BaseT = TargetTransformInfoImplCRTPBase<T>;
  using TTI = TargetTransformInfo;

  /// Helper function to access this as a T.
  T *thisT() { return static_cast<T *>(this); }

  /// Estimate a cost of Broadcast as an extract and sequence of insert
  /// operations.
  unsigned getBroadcastShuffleOverhead(FixedVectorType *VTy) {
    unsigned Cost = 0;
    // Broadcast cost is equal to the cost of extracting the zero'th element
    // plus the cost of inserting it into every element of the result vector.
    Cost += thisT()->getVectorInstrCost(Instruction::ExtractElement, VTy, 0);

    for (int i = 0, e = VTy->getNumElements(); i < e; ++i) {
      Cost += thisT()->getVectorInstrCost(Instruction::InsertElement, VTy, i);
    }
    return Cost;
  }

  /// Estimate a cost of shuffle as a sequence of extract and insert
  /// operations.
  unsigned getPermuteShuffleOverhead(FixedVectorType *VTy) {
    unsigned Cost = 0;
    // Shuffle cost is equal to the cost of extracting element from its argument
    // plus the cost of inserting them onto the result vector.

    // e.g. <4 x float> has a mask of <0,5,2,7> i.e we need to extract from
    // index 0 of first vector, index 1 of second vector,index 2 of first
    // vector and finally index 3 of second vector and insert them at index
    // <0,1,2,3> of result vector.
    for (int i = 0, e = VTy->getNumElements(); i < e; ++i) {
      Cost += thisT()->getVectorInstrCost(Instruction::InsertElement, VTy, i);
      Cost += thisT()->getVectorInstrCost(Instruction::ExtractElement, VTy, i);
    }
    return Cost;
  }

  /// Estimate a cost of subvector extraction as a sequence of extract and
  /// insert operations.
  unsigned getExtractSubvectorOverhead(VectorType *VTy, int Index,
                                       FixedVectorType *SubVTy) {
    assert(VTy && SubVTy &&
           "Can only extract subvectors from vectors");
    int NumSubElts = SubVTy->getNumElements();
    assert((!isa<FixedVectorType>(VTy) ||
            (Index + NumSubElts) <=
                (int)cast<FixedVectorType>(VTy)->getNumElements()) &&
           "SK_ExtractSubvector index out of range");

    unsigned Cost = 0;
    // Subvector extraction cost is equal to the cost of extracting element from
    // the source type plus the cost of inserting them into the result vector
    // type.
    for (int i = 0; i != NumSubElts; ++i) {
      Cost += thisT()->getVectorInstrCost(Instruction::ExtractElement, VTy,
                                          i + Index);
      Cost +=
          thisT()->getVectorInstrCost(Instruction::InsertElement, SubVTy, i);
    }
    return Cost;
  }

  /// Estimate a cost of subvector insertion as a sequence of extract and
  /// insert operations.
  unsigned getInsertSubvectorOverhead(VectorType *VTy, int Index,
                                      FixedVectorType *SubVTy) {
    assert(VTy && SubVTy &&
           "Can only insert subvectors into vectors");
    int NumSubElts = SubVTy->getNumElements();
    assert((!isa<FixedVectorType>(VTy) ||
            (Index + NumSubElts) <=
                (int)cast<FixedVectorType>(VTy)->getNumElements()) &&
           "SK_InsertSubvector index out of range");

    unsigned Cost = 0;
    // Subvector insertion cost is equal to the cost of extracting element from
    // the source type plus the cost of inserting them into the result vector
    // type.
    for (int i = 0; i != NumSubElts; ++i) {
      Cost +=
          thisT()->getVectorInstrCost(Instruction::ExtractElement, SubVTy, i);
      Cost += thisT()->getVectorInstrCost(Instruction::InsertElement, VTy,
                                          i + Index);
    }
    return Cost;
  }

  /// Local query method delegates up to T which *must* implement this!
  const TargetSubtargetInfo *getST() const {
    return static_cast<const T *>(this)->getST();
  }

  /// Local query method delegates up to T which *must* implement this!
  const TargetLoweringBase *getTLI() const {
    return static_cast<const T *>(this)->getTLI();
  }

  static ISD::MemIndexedMode getISDIndexedMode(TTI::MemIndexedMode M) {
    switch (M) {
      case TTI::MIM_Unindexed:
        return ISD::UNINDEXED;
      case TTI::MIM_PreInc:
        return ISD::PRE_INC;
      case TTI::MIM_PreDec:
        return ISD::PRE_DEC;
      case TTI::MIM_PostInc:
        return ISD::POST_INC;
      case TTI::MIM_PostDec:
        return ISD::POST_DEC;
    }
    llvm_unreachable("Unexpected MemIndexedMode");
  }

protected:
  explicit BasicTTIImplBase(const TargetMachine *TM, const DataLayout &DL)
      : BaseT(DL) {}
  virtual ~BasicTTIImplBase() = default;

  using TargetTransformInfoImplBase::DL;

public:
  /// \name Scalar TTI Implementations
  /// @{
  bool allowsMisalignedMemoryAccesses(LLVMContext &Context, unsigned BitWidth,
                                      unsigned AddressSpace, unsigned Alignment,
                                      bool *Fast) const {
    EVT E = EVT::getIntegerVT(Context, BitWidth);
    return getTLI()->allowsMisalignedMemoryAccesses(
        E, AddressSpace, Alignment, MachineMemOperand::MONone, Fast);
  }

  bool hasBranchDivergence() { return false; }

  bool useGPUDivergenceAnalysis() { return false; }

  bool isSourceOfDivergence(const Value *V) { return false; }

  bool isAlwaysUniform(const Value *V) { return false; }

  unsigned getFlatAddressSpace() {
    // Return an invalid address space.
    return -1;
  }

  bool collectFlatAddressOperands(SmallVectorImpl<int> &OpIndexes,
                                  Intrinsic::ID IID) const {
    return false;
  }

  bool isNoopAddrSpaceCast(unsigned FromAS, unsigned ToAS) const {
    return getTLI()->getTargetMachine().isNoopAddrSpaceCast(FromAS, ToAS);
  }

  unsigned getAssumedAddrSpace(const Value *V) const {
    return getTLI()->getTargetMachine().getAssumedAddrSpace(V);
  }

  Value *rewriteIntrinsicWithAddressSpace(IntrinsicInst *II, Value *OldV,
                                          Value *NewV) const {
    return nullptr;
  }

  bool isLegalAddImmediate(int64_t imm) {
    return getTLI()->isLegalAddImmediate(imm);
  }

  bool isLegalICmpImmediate(int64_t imm) {
    return getTLI()->isLegalICmpImmediate(imm);
  }

  bool isLegalAddressingMode(Type *Ty, GlobalValue *BaseGV, int64_t BaseOffset,
                             bool HasBaseReg, int64_t Scale,
                             unsigned AddrSpace, Instruction *I = nullptr) {
    TargetLoweringBase::AddrMode AM;
    AM.BaseGV = BaseGV;
    AM.BaseOffs = BaseOffset;
    AM.HasBaseReg = HasBaseReg;
    AM.Scale = Scale;
    return getTLI()->isLegalAddressingMode(DL, AM, Ty, AddrSpace, I);
  }

  bool isIndexedLoadLegal(TTI::MemIndexedMode M, Type *Ty,
                          const DataLayout &DL) const {
    EVT VT = getTLI()->getValueType(DL, Ty);
    return getTLI()->isIndexedLoadLegal(getISDIndexedMode(M), VT);
  }

  bool isIndexedStoreLegal(TTI::MemIndexedMode M, Type *Ty,
                           const DataLayout &DL) const {
    EVT VT = getTLI()->getValueType(DL, Ty);
    return getTLI()->isIndexedStoreLegal(getISDIndexedMode(M), VT);
  }

  bool isLSRCostLess(TTI::LSRCost C1, TTI::LSRCost C2) {
    return TargetTransformInfoImplBase::isLSRCostLess(C1, C2);
  }

  bool isNumRegsMajorCostOfLSR() {
    return TargetTransformInfoImplBase::isNumRegsMajorCostOfLSR();
  }

  bool isProfitableLSRChainElement(Instruction *I) {
    return TargetTransformInfoImplBase::isProfitableLSRChainElement(I);
  }

  int getScalingFactorCost(Type *Ty, GlobalValue *BaseGV, int64_t BaseOffset,
                           bool HasBaseReg, int64_t Scale, unsigned AddrSpace) {
    TargetLoweringBase::AddrMode AM;
    AM.BaseGV = BaseGV;
    AM.BaseOffs = BaseOffset;
    AM.HasBaseReg = HasBaseReg;
    AM.Scale = Scale;
    return getTLI()->getScalingFactorCost(DL, AM, Ty, AddrSpace);
  }

  bool isTruncateFree(Type *Ty1, Type *Ty2) {
    return getTLI()->isTruncateFree(Ty1, Ty2);
  }

  bool isProfitableToHoist(Instruction *I) {
    return getTLI()->isProfitableToHoist(I);
  }

  bool useAA() const { return getST()->useAA(); }

  bool isTypeLegal(Type *Ty) {
    EVT VT = getTLI()->getValueType(DL, Ty);
    return getTLI()->isTypeLegal(VT);
  }

  unsigned getRegUsageForType(Type *Ty) {
    return getTLI()->getTypeLegalizationCost(DL, Ty).first;
  }

  int getGEPCost(Type *PointeeType, const Value *Ptr,
                 ArrayRef<const Value *> Operands) {
    return BaseT::getGEPCost(PointeeType, Ptr, Operands);
  }

  unsigned getEstimatedNumberOfCaseClusters(const SwitchInst &SI,
                                            unsigned &JumpTableSize,
                                            ProfileSummaryInfo *PSI,
                                            BlockFrequencyInfo *BFI) {
    /// Try to find the estimated number of clusters. Note that the number of
    /// clusters identified in this function could be different from the actual
    /// numbers found in lowering. This function ignore switches that are
    /// lowered with a mix of jump table / bit test / BTree. This function was
    /// initially intended to be used when estimating the cost of switch in
    /// inline cost heuristic, but it's a generic cost model to be used in other
    /// places (e.g., in loop unrolling).
    unsigned N = SI.getNumCases();
    const TargetLoweringBase *TLI = getTLI();
    const DataLayout &DL = this->getDataLayout();

    JumpTableSize = 0;
    bool IsJTAllowed = TLI->areJTsAllowed(SI.getParent()->getParent());

    // Early exit if both a jump table and bit test are not allowed.
    if (N < 1 || (!IsJTAllowed && DL.getIndexSizeInBits(0u) < N))
      return N;

    APInt MaxCaseVal = SI.case_begin()->getCaseValue()->getValue();
    APInt MinCaseVal = MaxCaseVal;
    for (auto CI : SI.cases()) {
      const APInt &CaseVal = CI.getCaseValue()->getValue();
      if (CaseVal.sgt(MaxCaseVal))
        MaxCaseVal = CaseVal;
      if (CaseVal.slt(MinCaseVal))
        MinCaseVal = CaseVal;
    }

    // Check if suitable for a bit test
    if (N <= DL.getIndexSizeInBits(0u)) {
      SmallPtrSet<const BasicBlock *, 4> Dests;
      for (auto I : SI.cases())
        Dests.insert(I.getCaseSuccessor());

      if (TLI->isSuitableForBitTests(Dests.size(), N, MinCaseVal, MaxCaseVal,
                                     DL))
        return 1;
    }

    // Check if suitable for a jump table.
    if (IsJTAllowed) {
      if (N < 2 || N < TLI->getMinimumJumpTableEntries())
        return N;
      uint64_t Range =
          (MaxCaseVal - MinCaseVal)
              .getLimitedValue(std::numeric_limits<uint64_t>::max() - 1) + 1;
      // Check whether a range of clusters is dense enough for a jump table
      if (TLI->isSuitableForJumpTable(&SI, N, Range, PSI, BFI)) {
        JumpTableSize = Range;
        return 1;
      }
    }
    return N;
  }

  bool shouldBuildLookupTables() {
    const TargetLoweringBase *TLI = getTLI();
    return TLI->isOperationLegalOrCustom(ISD::BR_JT, MVT::Other) ||
           TLI->isOperationLegalOrCustom(ISD::BRIND, MVT::Other);
  }

  bool haveFastSqrt(Type *Ty) {
    const TargetLoweringBase *TLI = getTLI();
    EVT VT = TLI->getValueType(DL, Ty);
    return TLI->isTypeLegal(VT) &&
           TLI->isOperationLegalOrCustom(ISD::FSQRT, VT);
  }

  bool isFCmpOrdCheaperThanFCmpZero(Type *Ty) {
    return true;
  }

  unsigned getFPOpCost(Type *Ty) {
    // Check whether FADD is available, as a proxy for floating-point in
    // general.
    const TargetLoweringBase *TLI = getTLI();
    EVT VT = TLI->getValueType(DL, Ty);
    if (TLI->isOperationLegalOrCustomOrPromote(ISD::FADD, VT))
      return TargetTransformInfo::TCC_Basic;
    return TargetTransformInfo::TCC_Expensive;
  }

  unsigned getInliningThresholdMultiplier() { return 1; }

  int getInlinerVectorBonusPercent() { return 150; }

  void getUnrollingPreferences(Loop *L, ScalarEvolution &SE,
                               TTI::UnrollingPreferences &UP) {
    // This unrolling functionality is target independent, but to provide some
    // motivation for its intended use, for x86:

    // According to the Intel 64 and IA-32 Architectures Optimization Reference
    // Manual, Intel Core models and later have a loop stream detector (and
    // associated uop queue) that can benefit from partial unrolling.
    // The relevant requirements are:
    //  - The loop must have no more than 4 (8 for Nehalem and later) branches
    //    taken, and none of them may be calls.
    //  - The loop can have no more than 18 (28 for Nehalem and later) uops.

    // According to the Software Optimization Guide for AMD Family 15h
    // Processors, models 30h-4fh (Steamroller and later) have a loop predictor
    // and loop buffer which can benefit from partial unrolling.
    // The relevant requirements are:
    //  - The loop must have fewer than 16 branches
    //  - The loop must have less than 40 uops in all executed loop branches

    // The number of taken branches in a loop is hard to estimate here, and
    // benchmarking has revealed that it is better not to be conservative when
    // estimating the branch count. As a result, we'll ignore the branch limits
    // until someone finds a case where it matters in practice.

    unsigned MaxOps;
    const TargetSubtargetInfo *ST = getST();
    if (PartialUnrollingThreshold.getNumOccurrences() > 0)
      MaxOps = PartialUnrollingThreshold;
    else if (ST->getSchedModel().LoopMicroOpBufferSize > 0)
      MaxOps = ST->getSchedModel().LoopMicroOpBufferSize;
    else
      return;

    // Scan the loop: don't unroll loops with calls.
    for (BasicBlock *BB : L->blocks()) {
      for (Instruction &I : *BB) {
        if (isa<CallInst>(I) || isa<InvokeInst>(I)) {
          if (const Function *F = cast<CallBase>(I).getCalledFunction()) {
            if (!thisT()->isLoweredToCall(F))
              continue;
          }

          return;
        }
      }
    }

    // Enable runtime and partial unrolling up to the specified size.
    // Enable using trip count upper bound to unroll loops.
    UP.Partial = UP.Runtime = UP.UpperBound = true;
    UP.PartialThreshold = MaxOps;

    // Avoid unrolling when optimizing for size.
    UP.OptSizeThreshold = 0;
    UP.PartialOptSizeThreshold = 0;

    // Set number of instructions optimized when "back edge"
    // becomes "fall through" to default value of 2.
    UP.BEInsns = 2;
  }

  void getPeelingPreferences(Loop *L, ScalarEvolution &SE,
                             TTI::PeelingPreferences &PP) {
    PP.PeelCount = 0;
    PP.AllowPeeling = true;
    PP.AllowLoopNestsPeeling = false;
    PP.PeelProfiledIterations = true;
  }

  bool isHardwareLoopProfitable(Loop *L, ScalarEvolution &SE,
                                AssumptionCache &AC,
                                TargetLibraryInfo *LibInfo,
                                HardwareLoopInfo &HWLoopInfo) {
    return BaseT::isHardwareLoopProfitable(L, SE, AC, LibInfo, HWLoopInfo);
  }

  bool preferPredicateOverEpilogue(Loop *L, LoopInfo *LI, ScalarEvolution &SE,
                                   AssumptionCache &AC, TargetLibraryInfo *TLI,
                                   DominatorTree *DT,
                                   const LoopAccessInfo *LAI) {
    return BaseT::preferPredicateOverEpilogue(L, LI, SE, AC, TLI, DT, LAI);
  }

  bool emitGetActiveLaneMask() {
    return BaseT::emitGetActiveLaneMask();
  }

  Optional<Instruction *> instCombineIntrinsic(InstCombiner &IC,
                                               IntrinsicInst &II) {
    return BaseT::instCombineIntrinsic(IC, II);
  }

  Optional<Value *> simplifyDemandedUseBitsIntrinsic(InstCombiner &IC,
                                                     IntrinsicInst &II,
                                                     APInt DemandedMask,
                                                     KnownBits &Known,
                                                     bool &KnownBitsComputed) {
    return BaseT::simplifyDemandedUseBitsIntrinsic(IC, II, DemandedMask, Known,
                                                   KnownBitsComputed);
  }

  Optional<Value *> simplifyDemandedVectorEltsIntrinsic(
      InstCombiner &IC, IntrinsicInst &II, APInt DemandedElts, APInt &UndefElts,
      APInt &UndefElts2, APInt &UndefElts3,
      std::function<void(Instruction *, unsigned, APInt, APInt &)>
          SimplifyAndSetOp) {
    return BaseT::simplifyDemandedVectorEltsIntrinsic(
        IC, II, DemandedElts, UndefElts, UndefElts2, UndefElts3,
        SimplifyAndSetOp);
  }

  int getInstructionLatency(const Instruction *I) {
    if (isa<LoadInst>(I))
      return getST()->getSchedModel().DefaultLoadLatency;

    return BaseT::getInstructionLatency(I);
  }

  virtual Optional<unsigned>
  getCacheSize(TargetTransformInfo::CacheLevel Level) const {
    return Optional<unsigned>(
      getST()->getCacheSize(static_cast<unsigned>(Level)));
  }

  virtual Optional<unsigned>
  getCacheAssociativity(TargetTransformInfo::CacheLevel Level) const {
    Optional<unsigned> TargetResult =
        getST()->getCacheAssociativity(static_cast<unsigned>(Level));

    if (TargetResult)
      return TargetResult;

    return BaseT::getCacheAssociativity(Level);
  }

  virtual unsigned getCacheLineSize() const {
    return getST()->getCacheLineSize();
  }

  virtual unsigned getPrefetchDistance() const {
    return getST()->getPrefetchDistance();
  }

  virtual unsigned getMinPrefetchStride(unsigned NumMemAccesses,
                                        unsigned NumStridedMemAccesses,
                                        unsigned NumPrefetches,
                                        bool HasCall) const {
    return getST()->getMinPrefetchStride(NumMemAccesses, NumStridedMemAccesses,
                                         NumPrefetches, HasCall);
  }

  virtual unsigned getMaxPrefetchIterationsAhead() const {
    return getST()->getMaxPrefetchIterationsAhead();
  }

  virtual bool enableWritePrefetching() const {
    return getST()->enableWritePrefetching();
  }

  /// @}

  /// \name Vector TTI Implementations
  /// @{

  unsigned getRegisterBitWidth(bool Vector) const { return 32; }

<<<<<<< HEAD
  unsigned getVectorRegisterUsage(unsigned VFKnownMin, unsigned ElementTypeSize,
                                  unsigned SafeDepDist) const {
    unsigned WidestRegister = std::min(
        static_cast<const T *>(this)->getRegisterBitWidth(true), SafeDepDist);
    return std::max<unsigned>(1, VFKnownMin * ElementTypeSize / WidestRegister);
  }

  unsigned getVectorRegisterBitWidth(unsigned WidthFactor) const {
    return static_cast<const T *>(this)->getRegisterBitWidth(true);
  }

  std::pair<ElementCount, ElementCount>
  getFeasibleMaxVFRange(unsigned SmallestType, unsigned WidestType,
                        unsigned MaxSafeRegisterWidth = -1U,
                        unsigned RegWidthFactor = 1) const {
    unsigned WidestRegister = getVectorRegisterBitWidth(RegWidthFactor);
    WidestRegister = std::min(WidestRegister, MaxSafeRegisterWidth);
    bool IsScalable = static_cast<const T *>(this)->useScalableVectorType();

    unsigned LowerBoundVFKnownMin = PowerOf2Floor(WidestRegister / WidestType);
    ElementCount LowerBoundVF =
        ElementCount::get(LowerBoundVFKnownMin, IsScalable);

    unsigned UpperBoundVFKnownMin =
        PowerOf2Floor(WidestRegister / SmallestType);
    ElementCount UpperBoundVF =
        ElementCount::get(UpperBoundVFKnownMin, IsScalable);

    return {LowerBoundVF, UpperBoundVF};
  }

  unsigned getMaxElementWidth() const { return 64; }
=======
  Optional<unsigned> getMaxVScale() const { return None; }
>>>>>>> 6c193418

  /// Estimate the overhead of scalarizing an instruction. Insert and Extract
  /// are set if the demanded result elements need to be inserted and/or
  /// extracted from vectors.
  unsigned getScalarizationOverhead(VectorType *InTy, const APInt &DemandedElts,
                                    bool Insert, bool Extract) {
    /// FIXME: a bitfield is not a reasonable abstraction for talking about
    /// which elements are needed from a scalable vector
    auto *Ty = cast<FixedVectorType>(InTy);

    assert(DemandedElts.getBitWidth() == Ty->getNumElements() &&
           "Vector size mismatch");

    unsigned Cost = 0;

    for (int i = 0, e = Ty->getNumElements(); i < e; ++i) {
      if (!DemandedElts[i])
        continue;
      if (Insert)
        Cost += thisT()->getVectorInstrCost(Instruction::InsertElement, Ty, i);
      if (Extract)
        Cost += thisT()->getVectorInstrCost(Instruction::ExtractElement, Ty, i);
    }

    return Cost;
  }

  /// Helper wrapper for the DemandedElts variant of getScalarizationOverhead.
  unsigned getScalarizationOverhead(VectorType *InTy, bool Insert,
                                    bool Extract) {
    auto *Ty = cast<FixedVectorType>(InTy);

    APInt DemandedElts = APInt::getAllOnesValue(Ty->getNumElements());
    return thisT()->getScalarizationOverhead(Ty, DemandedElts, Insert, Extract);
  }

  /// Estimate the overhead of scalarizing an instruction's unique
  /// non-constant operands. The types of the arguments are ordinarily
  /// scalar, in which case the costs are multiplied with VF.
  unsigned getOperandsScalarizationOverhead(ArrayRef<const Value *> Args,
                                            unsigned VF) {
    unsigned Cost = 0;
    SmallPtrSet<const Value*, 4> UniqueOperands;
    for (const Value *A : Args) {
      // Disregard things like metadata arguments.
      Type *Ty = A->getType();
      if (!Ty->isIntOrIntVectorTy() && !Ty->isFPOrFPVectorTy() &&
          !Ty->isPtrOrPtrVectorTy())
        continue;

      if (!isa<Constant>(A) && UniqueOperands.insert(A).second) {
        auto *VecTy = dyn_cast<VectorType>(Ty);
        if (VecTy) {
          // If A is a vector operand, VF should be 1 or correspond to A.
          assert((VF == 1 ||
                  VF == cast<FixedVectorType>(VecTy)->getNumElements()) &&
                 "Vector argument does not match VF");
        }
        else
          VecTy = FixedVectorType::get(Ty, VF);

        Cost += getScalarizationOverhead(VecTy, false, true);
      }
    }

    return Cost;
  }

  unsigned getScalarizationOverhead(VectorType *InTy,
                                    ArrayRef<const Value *> Args) {
    auto *Ty = cast<FixedVectorType>(InTy);

    unsigned Cost = 0;

    Cost += getScalarizationOverhead(Ty, true, false);
    if (!Args.empty())
      Cost += getOperandsScalarizationOverhead(Args, Ty->getNumElements());
    else
      // When no information on arguments is provided, we add the cost
      // associated with one argument as a heuristic.
      Cost += getScalarizationOverhead(Ty, false, true);

    return Cost;
  }

  unsigned getMaxInterleaveFactor(unsigned VF) { return 1; }

  unsigned getArithmeticInstrCost(
      unsigned Opcode, Type *Ty,
      TTI::TargetCostKind CostKind = TTI::TCK_RecipThroughput,
      TTI::OperandValueKind Opd1Info = TTI::OK_AnyValue,
      TTI::OperandValueKind Opd2Info = TTI::OK_AnyValue,
      TTI::OperandValueProperties Opd1PropInfo = TTI::OP_None,
      TTI::OperandValueProperties Opd2PropInfo = TTI::OP_None,
      ArrayRef<const Value *> Args = ArrayRef<const Value *>(),
      const Instruction *CxtI = nullptr) {
    // Check if any of the operands are vector operands.
    const TargetLoweringBase *TLI = getTLI();
    int ISD = TLI->InstructionOpcodeToISD(Opcode);
    assert(ISD && "Invalid opcode");

    // TODO: Handle more cost kinds.
    if (CostKind != TTI::TCK_RecipThroughput)
      return BaseT::getArithmeticInstrCost(Opcode, Ty, CostKind,
                                           Opd1Info, Opd2Info,
                                           Opd1PropInfo, Opd2PropInfo,
                                           Args, CxtI);

    std::pair<unsigned, MVT> LT = TLI->getTypeLegalizationCost(DL, Ty);

    bool IsFloat = Ty->isFPOrFPVectorTy();
    // Assume that floating point arithmetic operations cost twice as much as
    // integer operations.
    unsigned OpCost = (IsFloat ? 2 : 1);

    if (TLI->isOperationLegalOrPromote(ISD, LT.second)) {
      // The operation is legal. Assume it costs 1.
      // TODO: Once we have extract/insert subvector cost we need to use them.
      return LT.first * OpCost;
    }

    if (!TLI->isOperationExpand(ISD, LT.second)) {
      // If the operation is custom lowered, then assume that the code is twice
      // as expensive.
      return LT.first * 2 * OpCost;
    }

    // Else, assume that we need to scalarize this op.
    // TODO: If one of the types get legalized by splitting, handle this
    // similarly to what getCastInstrCost() does.
    if (auto *VTy = dyn_cast<VectorType>(Ty)) {
      unsigned Num = cast<FixedVectorType>(VTy)->getNumElements();
      unsigned Cost = thisT()->getArithmeticInstrCost(
          Opcode, VTy->getScalarType(), CostKind, Opd1Info, Opd2Info,
          Opd1PropInfo, Opd2PropInfo, Args, CxtI);
      // Return the cost of multiple scalar invocation plus the cost of
      // inserting and extracting the values.
      return getScalarizationOverhead(VTy, Args) + Num * Cost;
    }

    // We don't know anything about this scalar instruction.
    return OpCost;
  }

  unsigned getShuffleCost(TTI::ShuffleKind Kind, VectorType *Tp, int Index,
                          VectorType *SubTp) {

    switch (Kind) {
    case TTI::SK_Broadcast:
      return getBroadcastShuffleOverhead(cast<FixedVectorType>(Tp));
    case TTI::SK_Select:
    case TTI::SK_Reverse:
    case TTI::SK_Transpose:
    case TTI::SK_PermuteSingleSrc:
    case TTI::SK_PermuteTwoSrc:
      return getPermuteShuffleOverhead(cast<FixedVectorType>(Tp));
    case TTI::SK_ExtractSubvector:
      return getExtractSubvectorOverhead(Tp, Index,
                                         cast<FixedVectorType>(SubTp));
    case TTI::SK_InsertSubvector:
      return getInsertSubvectorOverhead(Tp, Index,
                                        cast<FixedVectorType>(SubTp));
    }
    llvm_unreachable("Unknown TTI::ShuffleKind");
  }

  unsigned getCastInstrCost(unsigned Opcode, Type *Dst, Type *Src,
                            TTI::CastContextHint CCH,
                            TTI::TargetCostKind CostKind,
                            const Instruction *I = nullptr) {
    if (BaseT::getCastInstrCost(Opcode, Dst, Src, CCH, CostKind, I) == 0)
      return 0;

    const TargetLoweringBase *TLI = getTLI();
    int ISD = TLI->InstructionOpcodeToISD(Opcode);
    assert(ISD && "Invalid opcode");
    std::pair<unsigned, MVT> SrcLT = TLI->getTypeLegalizationCost(DL, Src);
    std::pair<unsigned, MVT> DstLT = TLI->getTypeLegalizationCost(DL, Dst);

    TypeSize SrcSize = SrcLT.second.getSizeInBits();
    TypeSize DstSize = DstLT.second.getSizeInBits();
    bool IntOrPtrSrc = Src->isIntegerTy() || Src->isPointerTy();
    bool IntOrPtrDst = Dst->isIntegerTy() || Dst->isPointerTy();

    switch (Opcode) {
    default:
      break;
    case Instruction::Trunc:
      // Check for NOOP conversions.
      if (TLI->isTruncateFree(SrcLT.second, DstLT.second))
        return 0;
      LLVM_FALLTHROUGH;
    case Instruction::BitCast:
      // Bitcast between types that are legalized to the same type are free and
      // assume int to/from ptr of the same size is also free.
      if (SrcLT.first == DstLT.first && IntOrPtrSrc == IntOrPtrDst &&
          SrcSize == DstSize)
        return 0;
      break;
    case Instruction::FPExt:
      if (I && getTLI()->isExtFree(I))
        return 0;
      break;
    case Instruction::ZExt:
      if (TLI->isZExtFree(SrcLT.second, DstLT.second))
        return 0;
      LLVM_FALLTHROUGH;
    case Instruction::SExt:
      if (I && getTLI()->isExtFree(I))
        return 0;

      // If this is a zext/sext of a load, return 0 if the corresponding
      // extending load exists on target.
      if (CCH == TTI::CastContextHint::Normal) {
        EVT ExtVT = EVT::getEVT(Dst);
        EVT LoadVT = EVT::getEVT(Src);
        unsigned LType =
          ((Opcode == Instruction::ZExt) ? ISD::ZEXTLOAD : ISD::SEXTLOAD);
        if (TLI->isLoadExtLegal(LType, ExtVT, LoadVT))
          return 0;
      }
      break;
    case Instruction::AddrSpaceCast:
      if (TLI->isFreeAddrSpaceCast(Src->getPointerAddressSpace(),
                                   Dst->getPointerAddressSpace()))
        return 0;
      break;
    }

    auto *SrcVTy = dyn_cast<VectorType>(Src);
    auto *DstVTy = dyn_cast<VectorType>(Dst);

    // If the cast is marked as legal (or promote) then assume low cost.
    if (SrcLT.first == DstLT.first &&
        TLI->isOperationLegalOrPromote(ISD, DstLT.second))
      return SrcLT.first;

    // Handle scalar conversions.
    if (!SrcVTy && !DstVTy) {
      // Just check the op cost. If the operation is legal then assume it costs
      // 1.
      if (!TLI->isOperationExpand(ISD, DstLT.second))
        return 1;

      // Assume that illegal scalar instruction are expensive.
      return 4;
    }

    // Check vector-to-vector casts.
    if (DstVTy && SrcVTy) {
      // If the cast is between same-sized registers, then the check is simple.
      if (SrcLT.first == DstLT.first && SrcSize == DstSize) {

        // Assume that Zext is done using AND.
        if (Opcode == Instruction::ZExt)
          return SrcLT.first;

        // Assume that sext is done using SHL and SRA.
        if (Opcode == Instruction::SExt)
          return SrcLT.first * 2;

        // Just check the op cost. If the operation is legal then assume it
        // costs
        // 1 and multiply by the type-legalization overhead.
        if (!TLI->isOperationExpand(ISD, DstLT.second))
          return SrcLT.first * 1;
      }

      // If we are legalizing by splitting, query the concrete TTI for the cost
      // of casting the original vector twice. We also need to factor in the
      // cost of the split itself. Count that as 1, to be consistent with
      // TLI->getTypeLegalizationCost().
      bool SplitSrc =
          TLI->getTypeAction(Src->getContext(), TLI->getValueType(DL, Src)) ==
          TargetLowering::TypeSplitVector;
      bool SplitDst =
          TLI->getTypeAction(Dst->getContext(), TLI->getValueType(DL, Dst)) ==
          TargetLowering::TypeSplitVector;
      if ((SplitSrc || SplitDst) &&
          cast<FixedVectorType>(SrcVTy)->getNumElements() > 1 &&
          cast<FixedVectorType>(DstVTy)->getNumElements() > 1) {
        Type *SplitDstTy = VectorType::getHalfElementsVectorType(DstVTy);
        Type *SplitSrcTy = VectorType::getHalfElementsVectorType(SrcVTy);
        T *TTI = static_cast<T *>(this);
        // If both types need to be split then the split is free.
        unsigned SplitCost =
            (!SplitSrc || !SplitDst) ? TTI->getVectorSplitCost() : 0;
        return SplitCost +
               (2 * TTI->getCastInstrCost(Opcode, SplitDstTy, SplitSrcTy, CCH,
                                          CostKind, I));
      }

      // In other cases where the source or destination are illegal, assume
      // the operation will get scalarized.
      unsigned Num = cast<FixedVectorType>(DstVTy)->getNumElements();
      unsigned Cost = thisT()->getCastInstrCost(
          Opcode, Dst->getScalarType(), Src->getScalarType(), CCH, CostKind, I);

      // Return the cost of multiple scalar invocation plus the cost of
      // inserting and extracting the values.
      return getScalarizationOverhead(DstVTy, true, true) + Num * Cost;
    }

    // We already handled vector-to-vector and scalar-to-scalar conversions.
    // This
    // is where we handle bitcast between vectors and scalars. We need to assume
    //  that the conversion is scalarized in one way or another.
    if (Opcode == Instruction::BitCast) {
      // Illegal bitcasts are done by storing and loading from a stack slot.
      return (SrcVTy ? getScalarizationOverhead(SrcVTy, false, true) : 0) +
             (DstVTy ? getScalarizationOverhead(DstVTy, true, false) : 0);
    }

    llvm_unreachable("Unhandled cast");
  }

  unsigned getExtractWithExtendCost(unsigned Opcode, Type *Dst,
                                    VectorType *VecTy, unsigned Index) {
    return thisT()->getVectorInstrCost(Instruction::ExtractElement, VecTy,
                                       Index) +
           thisT()->getCastInstrCost(Opcode, Dst, VecTy->getElementType(),
                                     TTI::CastContextHint::None, TTI::TCK_RecipThroughput);
  }

  unsigned getCFInstrCost(unsigned Opcode, TTI::TargetCostKind CostKind) {
    return BaseT::getCFInstrCost(Opcode, CostKind);
  }

  unsigned getCmpSelInstrCost(unsigned Opcode, Type *ValTy, Type *CondTy,
                              CmpInst::Predicate VecPred,
                              TTI::TargetCostKind CostKind,
                              const Instruction *I = nullptr) {
    const TargetLoweringBase *TLI = getTLI();
    int ISD = TLI->InstructionOpcodeToISD(Opcode);
    assert(ISD && "Invalid opcode");

    // TODO: Handle other cost kinds.
    if (CostKind != TTI::TCK_RecipThroughput)
      return BaseT::getCmpSelInstrCost(Opcode, ValTy, CondTy, VecPred, CostKind,
                                       I);

    // Selects on vectors are actually vector selects.
    if (ISD == ISD::SELECT) {
      assert(CondTy && "CondTy must exist");
      if (CondTy->isVectorTy())
        ISD = ISD::VSELECT;
    }
    std::pair<unsigned, MVT> LT = TLI->getTypeLegalizationCost(DL, ValTy);

    if (!(ValTy->isVectorTy() && !LT.second.isVector()) &&
        !TLI->isOperationExpand(ISD, LT.second)) {
      // The operation is legal. Assume it costs 1. Multiply
      // by the type-legalization overhead.
      return LT.first * 1;
    }

    // Otherwise, assume that the cast is scalarized.
    // TODO: If one of the types get legalized by splitting, handle this
    // similarly to what getCastInstrCost() does.
    if (auto *ValVTy = dyn_cast<VectorType>(ValTy)) {
      unsigned Num = cast<FixedVectorType>(ValVTy)->getNumElements();
      if (CondTy)
        CondTy = CondTy->getScalarType();
      unsigned Cost = thisT()->getCmpSelInstrCost(
          Opcode, ValVTy->getScalarType(), CondTy, VecPred, CostKind, I);

      // Return the cost of multiple scalar invocation plus the cost of
      // inserting and extracting the values.
      return getScalarizationOverhead(ValVTy, true, false) + Num * Cost;
    }

    // Unknown scalar opcode.
    return 1;
  }

  unsigned getVectorInstrCost(unsigned Opcode, Type *Val, unsigned Index) {
    std::pair<unsigned, MVT> LT =
        getTLI()->getTypeLegalizationCost(DL, Val->getScalarType());

    return LT.first;
  }

  unsigned getMemoryOpCost(unsigned Opcode, Type *Src, MaybeAlign Alignment,
                           unsigned AddressSpace,
                           TTI::TargetCostKind CostKind,
                           const Instruction *I = nullptr) {
    assert(!Src->isVoidTy() && "Invalid type");
    // Assume types, such as structs, are expensive.
    if (getTLI()->getValueType(DL, Src,  true) == MVT::Other)
      return 4;
    std::pair<unsigned, MVT> LT = getTLI()->getTypeLegalizationCost(DL, Src);

    // Assuming that all loads of legal types cost 1.
    unsigned Cost = LT.first;
    if (CostKind != TTI::TCK_RecipThroughput)
      return Cost;

    if (Src->isVectorTy() &&
        // In practice it's not currently possible to have a change in lane
        // length for extending loads or truncating stores so both types should
        // have the same scalable property.
        TypeSize::isKnownLT(Src->getPrimitiveSizeInBits(),
                            LT.second.getSizeInBits())) {
      // This is a vector load that legalizes to a larger type than the vector
      // itself. Unless the corresponding extending load or truncating store is
      // legal, then this will scalarize.
      TargetLowering::LegalizeAction LA = TargetLowering::Expand;
      EVT MemVT = getTLI()->getValueType(DL, Src);
      if (Opcode == Instruction::Store)
        LA = getTLI()->getTruncStoreAction(LT.second, MemVT);
      else
        LA = getTLI()->getLoadExtAction(ISD::EXTLOAD, LT.second, MemVT);

      if (LA != TargetLowering::Legal && LA != TargetLowering::Custom) {
        // This is a vector load/store for some illegal type that is scalarized.
        // We must account for the cost of building or decomposing the vector.
        Cost += getScalarizationOverhead(cast<VectorType>(Src),
                                         Opcode != Instruction::Store,
                                         Opcode == Instruction::Store);
      }
    }

    return Cost;
  }

  unsigned getGatherScatterOpCost(unsigned Opcode, Type *DataTy,
                                  const Value *Ptr, bool VariableMask,
                                  Align Alignment, TTI::TargetCostKind CostKind,
                                  const Instruction *I = nullptr) {
    auto *VT = cast<FixedVectorType>(DataTy);
    // Assume the target does not have support for gather/scatter operations
    // and provide a rough estimate.
    //
    // First, compute the cost of extracting the individual addresses and the
    // individual memory operations.
    int LoadCost =
        VT->getNumElements() *
        (getVectorInstrCost(
             Instruction::ExtractElement,
             FixedVectorType::get(PointerType::get(VT->getElementType(), 0),
                                  VT->getNumElements()),
             -1) +
         getMemoryOpCost(Opcode, VT->getElementType(), Alignment, 0, CostKind));

    // Next, compute the cost of packing the result in a vector.
    int PackingCost = getScalarizationOverhead(VT, Opcode != Instruction::Store,
                                               Opcode == Instruction::Store);

    int ConditionalCost = 0;
    if (VariableMask) {
      // Compute the cost of conditionally executing the memory operations with
      // variable masks. This includes extracting the individual conditions, a
      // branches and PHIs to combine the results.
      // NOTE: Estimating the cost of conditionally executing the memory
      // operations accurately is quite difficult and the current solution
      // provides a very rough estimate only.
      ConditionalCost =
          VT->getNumElements() *
          (getVectorInstrCost(
               Instruction::ExtractElement,
               FixedVectorType::get(Type::getInt1Ty(DataTy->getContext()),
                                    VT->getNumElements()),
               -1) +
           getCFInstrCost(Instruction::Br, CostKind) +
           getCFInstrCost(Instruction::PHI, CostKind));
    }

    return LoadCost + PackingCost + ConditionalCost;
  }

  unsigned getInterleavedMemoryOpCost(
      unsigned Opcode, Type *VecTy, unsigned Factor, ArrayRef<unsigned> Indices,
      Align Alignment, unsigned AddressSpace, TTI::TargetCostKind CostKind,
      bool UseMaskForCond = false, bool UseMaskForGaps = false) {
    auto *VT = cast<FixedVectorType>(VecTy);

    unsigned NumElts = VT->getNumElements();
    assert(Factor > 1 && NumElts % Factor == 0 && "Invalid interleave factor");

    unsigned NumSubElts = NumElts / Factor;
    auto *SubVT = FixedVectorType::get(VT->getElementType(), NumSubElts);

    // Firstly, the cost of load/store operation.
    unsigned Cost;
    if (UseMaskForCond || UseMaskForGaps)
      Cost = thisT()->getMaskedMemoryOpCost(Opcode, VecTy, Alignment,
                                            AddressSpace, CostKind);
    else
      Cost = thisT()->getMemoryOpCost(Opcode, VecTy, Alignment, AddressSpace,
                                      CostKind);

    // Legalize the vector type, and get the legalized and unlegalized type
    // sizes.
    MVT VecTyLT = getTLI()->getTypeLegalizationCost(DL, VecTy).second;
    unsigned VecTySize = thisT()->getDataLayout().getTypeStoreSize(VecTy);
    unsigned VecTyLTSize = VecTyLT.getStoreSize();

    // Return the ceiling of dividing A by B.
    auto ceil = [](unsigned A, unsigned B) { return (A + B - 1) / B; };

    // Scale the cost of the memory operation by the fraction of legalized
    // instructions that will actually be used. We shouldn't account for the
    // cost of dead instructions since they will be removed.
    //
    // E.g., An interleaved load of factor 8:
    //       %vec = load <16 x i64>, <16 x i64>* %ptr
    //       %v0 = shufflevector %vec, undef, <0, 8>
    //
    // If <16 x i64> is legalized to 8 v2i64 loads, only 2 of the loads will be
    // used (those corresponding to elements [0:1] and [8:9] of the unlegalized
    // type). The other loads are unused.
    //
    // We only scale the cost of loads since interleaved store groups aren't
    // allowed to have gaps.
    if (Opcode == Instruction::Load && VecTySize > VecTyLTSize) {
      // The number of loads of a legal type it will take to represent a load
      // of the unlegalized vector type.
      unsigned NumLegalInsts = ceil(VecTySize, VecTyLTSize);

      // The number of elements of the unlegalized type that correspond to a
      // single legal instruction.
      unsigned NumEltsPerLegalInst = ceil(NumElts, NumLegalInsts);

      // Determine which legal instructions will be used.
      BitVector UsedInsts(NumLegalInsts, false);
      for (unsigned Index : Indices)
        for (unsigned Elt = 0; Elt < NumSubElts; ++Elt)
          UsedInsts.set((Index + Elt * Factor) / NumEltsPerLegalInst);

      // Scale the cost of the load by the fraction of legal instructions that
      // will be used.
      Cost *= UsedInsts.count() / NumLegalInsts;
    }

    // Then plus the cost of interleave operation.
    if (Opcode == Instruction::Load) {
      // The interleave cost is similar to extract sub vectors' elements
      // from the wide vector, and insert them into sub vectors.
      //
      // E.g. An interleaved load of factor 2 (with one member of index 0):
      //      %vec = load <8 x i32>, <8 x i32>* %ptr
      //      %v0 = shuffle %vec, undef, <0, 2, 4, 6>         ; Index 0
      // The cost is estimated as extract elements at 0, 2, 4, 6 from the
      // <8 x i32> vector and insert them into a <4 x i32> vector.

      assert(Indices.size() <= Factor &&
             "Interleaved memory op has too many members");

      for (unsigned Index : Indices) {
        assert(Index < Factor && "Invalid index for interleaved memory op");

        // Extract elements from loaded vector for each sub vector.
        for (unsigned i = 0; i < NumSubElts; i++)
          Cost += thisT()->getVectorInstrCost(Instruction::ExtractElement, VT,
                                              Index + i * Factor);
      }

      unsigned InsSubCost = 0;
      for (unsigned i = 0; i < NumSubElts; i++)
        InsSubCost +=
            thisT()->getVectorInstrCost(Instruction::InsertElement, SubVT, i);

      Cost += Indices.size() * InsSubCost;
    } else {
      // The interleave cost is extract all elements from sub vectors, and
      // insert them into the wide vector.
      //
      // E.g. An interleaved store of factor 2:
      //      %v0_v1 = shuffle %v0, %v1, <0, 4, 1, 5, 2, 6, 3, 7>
      //      store <8 x i32> %interleaved.vec, <8 x i32>* %ptr
      // The cost is estimated as extract all elements from both <4 x i32>
      // vectors and insert into the <8 x i32> vector.

      unsigned ExtSubCost = 0;
      for (unsigned i = 0; i < NumSubElts; i++)
        ExtSubCost +=
            thisT()->getVectorInstrCost(Instruction::ExtractElement, SubVT, i);
      Cost += ExtSubCost * Factor;

      for (unsigned i = 0; i < NumElts; i++)
        Cost += static_cast<T *>(this)
                    ->getVectorInstrCost(Instruction::InsertElement, VT, i);
    }

    if (!UseMaskForCond)
      return Cost;

    Type *I8Type = Type::getInt8Ty(VT->getContext());
    auto *MaskVT = FixedVectorType::get(I8Type, NumElts);
    SubVT = FixedVectorType::get(I8Type, NumSubElts);

    // The Mask shuffling cost is extract all the elements of the Mask
    // and insert each of them Factor times into the wide vector:
    //
    // E.g. an interleaved group with factor 3:
    //    %mask = icmp ult <8 x i32> %vec1, %vec2
    //    %interleaved.mask = shufflevector <8 x i1> %mask, <8 x i1> undef,
    //        <24 x i32> <0,0,0,1,1,1,2,2,2,3,3,3,4,4,4,5,5,5,6,6,6,7,7,7>
    // The cost is estimated as extract all mask elements from the <8xi1> mask
    // vector and insert them factor times into the <24xi1> shuffled mask
    // vector.
    for (unsigned i = 0; i < NumSubElts; i++)
      Cost +=
          thisT()->getVectorInstrCost(Instruction::ExtractElement, SubVT, i);

    for (unsigned i = 0; i < NumElts; i++)
      Cost +=
          thisT()->getVectorInstrCost(Instruction::InsertElement, MaskVT, i);

    // The Gaps mask is invariant and created outside the loop, therefore the
    // cost of creating it is not accounted for here. However if we have both
    // a MaskForGaps and some other mask that guards the execution of the
    // memory access, we need to account for the cost of And-ing the two masks
    // inside the loop.
    if (UseMaskForGaps)
      Cost += thisT()->getArithmeticInstrCost(BinaryOperator::And, MaskVT,
                                              CostKind);

    return Cost;
  }

  /// Get intrinsic cost based on arguments.
  unsigned getIntrinsicInstrCost(const IntrinsicCostAttributes &ICA,
                                 TTI::TargetCostKind CostKind) {
    // Check for generically free intrinsics.
    if (BaseT::getIntrinsicInstrCost(ICA, CostKind) == 0)
      return 0;

    // Assume that target intrinsics are cheap.
    Intrinsic::ID IID = ICA.getID();
    if (Function::isTargetIntrinsic(IID))
      return TargetTransformInfo::TCC_Basic;

    if (ICA.isTypeBasedOnly())
      return getTypeBasedIntrinsicInstrCost(ICA, CostKind);

    Type *RetTy = ICA.getReturnType();

    ElementCount VF = ICA.getVectorFactor();
    ElementCount RetVF =
        (RetTy->isVectorTy() ? cast<VectorType>(RetTy)->getElementCount()
                             : ElementCount::getFixed(1));
    assert((RetVF.isScalar() || VF.isScalar()) &&
           "VF > 1 and RetVF is a vector type");
    const IntrinsicInst *I = ICA.getInst();
    const SmallVectorImpl<const Value *> &Args = ICA.getArgs();
    FastMathFlags FMF = ICA.getFlags();
    switch (IID) {
    default:
      break;

    case Intrinsic::cttz:
      // FIXME: If necessary, this should go in target-specific overrides.
      if (VF.isScalar() && RetVF.isScalar() &&
          getTLI()->isCheapToSpeculateCttz())
        return TargetTransformInfo::TCC_Basic;
      break;

    case Intrinsic::ctlz:
      // FIXME: If necessary, this should go in target-specific overrides.
      if (VF.isScalar() && RetVF.isScalar() &&
          getTLI()->isCheapToSpeculateCtlz())
        return TargetTransformInfo::TCC_Basic;
      break;

    case Intrinsic::memcpy:
      return thisT()->getMemcpyCost(ICA.getInst());

    case Intrinsic::masked_scatter: {
      assert(VF.isScalar() && "Can't vectorize types here.");
      const Value *Mask = Args[3];
      bool VarMask = !isa<Constant>(Mask);
      Align Alignment = cast<ConstantInt>(Args[2])->getAlignValue();
      return thisT()->getGatherScatterOpCost(Instruction::Store,
                                             Args[0]->getType(), Args[1],
                                             VarMask, Alignment, CostKind, I);
    }
    case Intrinsic::masked_gather: {
      assert(VF.isScalar() && "Can't vectorize types here.");
      const Value *Mask = Args[2];
      bool VarMask = !isa<Constant>(Mask);
      Align Alignment = cast<ConstantInt>(Args[1])->getAlignValue();
      return thisT()->getGatherScatterOpCost(Instruction::Load, RetTy, Args[0],
                                             VarMask, Alignment, CostKind, I);
    }
    case Intrinsic::experimental_vector_extract: {
      // FIXME: Handle case where a scalable vector is extracted from a scalable
      // vector
      if (isa<ScalableVectorType>(RetTy))
        return BaseT::getIntrinsicInstrCost(ICA, CostKind);
      unsigned Index = cast<ConstantInt>(Args[1])->getZExtValue();
      return thisT()->getShuffleCost(TTI::SK_ExtractSubvector,
                                     cast<VectorType>(Args[0]->getType()),
                                     Index, cast<VectorType>(RetTy));
    }
    case Intrinsic::experimental_vector_insert: {
      // FIXME: Handle case where a scalable vector is inserted into a scalable
      // vector
      if (isa<ScalableVectorType>(Args[1]->getType()))
        return BaseT::getIntrinsicInstrCost(ICA, CostKind);
      unsigned Index = cast<ConstantInt>(Args[2])->getZExtValue();
      return thisT()->getShuffleCost(
          TTI::SK_InsertSubvector, cast<VectorType>(Args[0]->getType()), Index,
          cast<VectorType>(Args[1]->getType()));
    }
    case Intrinsic::vector_reduce_add:
    case Intrinsic::vector_reduce_mul:
    case Intrinsic::vector_reduce_and:
    case Intrinsic::vector_reduce_or:
    case Intrinsic::vector_reduce_xor:
    case Intrinsic::vector_reduce_smax:
    case Intrinsic::vector_reduce_smin:
    case Intrinsic::vector_reduce_fmax:
    case Intrinsic::vector_reduce_fmin:
    case Intrinsic::vector_reduce_umax:
    case Intrinsic::vector_reduce_umin: {
      if (isa<ScalableVectorType>(RetTy))
        return BaseT::getIntrinsicInstrCost(ICA, CostKind);
      IntrinsicCostAttributes Attrs(IID, RetTy, Args[0]->getType(), FMF, 1, I);
      return getTypeBasedIntrinsicInstrCost(Attrs, CostKind);
    }
    case Intrinsic::vector_reduce_fadd:
    case Intrinsic::vector_reduce_fmul: {
      if (isa<ScalableVectorType>(RetTy))
        return BaseT::getIntrinsicInstrCost(ICA, CostKind);
      IntrinsicCostAttributes Attrs(
          IID, RetTy, {Args[0]->getType(), Args[1]->getType()}, FMF, 1, I);
      return getTypeBasedIntrinsicInstrCost(Attrs, CostKind);
    }
    case Intrinsic::fshl:
    case Intrinsic::fshr: {
      if (isa<ScalableVectorType>(RetTy))
        return BaseT::getIntrinsicInstrCost(ICA, CostKind);
      const Value *X = Args[0];
      const Value *Y = Args[1];
      const Value *Z = Args[2];
      TTI::OperandValueProperties OpPropsX, OpPropsY, OpPropsZ, OpPropsBW;
      TTI::OperandValueKind OpKindX = TTI::getOperandInfo(X, OpPropsX);
      TTI::OperandValueKind OpKindY = TTI::getOperandInfo(Y, OpPropsY);
      TTI::OperandValueKind OpKindZ = TTI::getOperandInfo(Z, OpPropsZ);
      TTI::OperandValueKind OpKindBW = TTI::OK_UniformConstantValue;
      OpPropsBW = isPowerOf2_32(RetTy->getScalarSizeInBits()) ? TTI::OP_PowerOf2
                                                              : TTI::OP_None;
      // fshl: (X << (Z % BW)) | (Y >> (BW - (Z % BW)))
      // fshr: (X << (BW - (Z % BW))) | (Y >> (Z % BW))
      unsigned Cost = 0;
      Cost +=
          thisT()->getArithmeticInstrCost(BinaryOperator::Or, RetTy, CostKind);
      Cost +=
          thisT()->getArithmeticInstrCost(BinaryOperator::Sub, RetTy, CostKind);
      Cost += thisT()->getArithmeticInstrCost(
          BinaryOperator::Shl, RetTy, CostKind, OpKindX, OpKindZ, OpPropsX);
      Cost += thisT()->getArithmeticInstrCost(
          BinaryOperator::LShr, RetTy, CostKind, OpKindY, OpKindZ, OpPropsY);
      // Non-constant shift amounts requires a modulo.
      if (OpKindZ != TTI::OK_UniformConstantValue &&
          OpKindZ != TTI::OK_NonUniformConstantValue)
        Cost += thisT()->getArithmeticInstrCost(BinaryOperator::URem, RetTy,
                                                CostKind, OpKindZ, OpKindBW,
                                                OpPropsZ, OpPropsBW);
      // For non-rotates (X != Y) we must add shift-by-zero handling costs.
      if (X != Y) {
        Type *CondTy = RetTy->getWithNewBitWidth(1);
        Cost +=
            thisT()->getCmpSelInstrCost(BinaryOperator::ICmp, RetTy, CondTy,
                                        CmpInst::BAD_ICMP_PREDICATE, CostKind);
        Cost +=
            thisT()->getCmpSelInstrCost(BinaryOperator::Select, RetTy, CondTy,
                                        CmpInst::BAD_ICMP_PREDICATE, CostKind);
      }
      return Cost;
    }
    }
    // TODO: Handle the remaining intrinsic with scalable vector type
    if (isa<ScalableVectorType>(RetTy))
      return BaseT::getIntrinsicInstrCost(ICA, CostKind);

    // Assume that we need to scalarize this intrinsic.
    SmallVector<Type *, 4> Types;
    for (const Value *Op : Args) {
      Type *OpTy = Op->getType();
      assert(VF.isScalar() || !OpTy->isVectorTy());
      Types.push_back(VF.isScalar()
                          ? OpTy
                          : FixedVectorType::get(OpTy, VF.getKnownMinValue()));
    }

    if (VF.isVector() && !RetTy->isVoidTy())
      RetTy = FixedVectorType::get(RetTy, VF.getKnownMinValue());

    // Compute the scalarization overhead based on Args for a vector
    // intrinsic. A vectorizer will pass a scalar RetTy and VF > 1, while
    // CostModel will pass a vector RetTy and VF is 1.
    unsigned ScalarizationCost = std::numeric_limits<unsigned>::max();
    if (RetVF.isVector() || VF.isVector()) {
      ScalarizationCost = 0;
      if (!RetTy->isVoidTy())
        ScalarizationCost +=
            getScalarizationOverhead(cast<VectorType>(RetTy), true, false);
      ScalarizationCost +=
          getOperandsScalarizationOverhead(Args, VF.getKnownMinValue());
    }

    IntrinsicCostAttributes Attrs(IID, RetTy, Types, FMF, ScalarizationCost, I);
    return thisT()->getTypeBasedIntrinsicInstrCost(Attrs, CostKind);
  }

  /// Get intrinsic cost based on argument types.
  /// If ScalarizationCostPassed is std::numeric_limits<unsigned>::max(), the
  /// cost of scalarizing the arguments and the return value will be computed
  /// based on types.
  unsigned getTypeBasedIntrinsicInstrCost(const IntrinsicCostAttributes &ICA,
                                          TTI::TargetCostKind CostKind) {
    Intrinsic::ID IID = ICA.getID();
    Type *RetTy = ICA.getReturnType();
    const SmallVectorImpl<Type *> &Tys = ICA.getArgTypes();
    FastMathFlags FMF = ICA.getFlags();
    unsigned ScalarizationCostPassed = ICA.getScalarizationCost();
    bool SkipScalarizationCost = ICA.skipScalarizationCost();

    VectorType *VecOpTy = nullptr;
    if (!Tys.empty()) {
      // The vector reduction operand is operand 0 except for fadd/fmul.
      // Their operand 0 is a scalar start value, so the vector op is operand 1.
      unsigned VecTyIndex = 0;
      if (IID == Intrinsic::vector_reduce_fadd ||
          IID == Intrinsic::vector_reduce_fmul)
        VecTyIndex = 1;
      assert(Tys.size() > VecTyIndex && "Unexpected IntrinsicCostAttributes");
      VecOpTy = dyn_cast<VectorType>(Tys[VecTyIndex]);
    }

    // Library call cost - other than size, make it expensive.
    unsigned SingleCallCost = CostKind == TTI::TCK_CodeSize ? 1 : 10;
    SmallVector<unsigned, 2> ISDs;
    switch (IID) {
    default: {
      // Assume that we need to scalarize this intrinsic.
      unsigned ScalarizationCost = ScalarizationCostPassed;
      unsigned ScalarCalls = 1;
      Type *ScalarRetTy = RetTy;
      if (auto *RetVTy = dyn_cast<FixedVectorType>(RetTy)) {
        if (!SkipScalarizationCost)
          ScalarizationCost = getScalarizationOverhead(RetVTy, true, false);
        ScalarCalls = std::max(ScalarCalls,
                               cast<FixedVectorType>(RetVTy)->getNumElements());
        ScalarRetTy = RetTy->getScalarType();
      }
      SmallVector<Type *, 4> ScalarTys;
      for (unsigned i = 0, ie = Tys.size(); i != ie; ++i) {
        Type *Ty = Tys[i];
        if (auto *VTy = dyn_cast<FixedVectorType>(Ty)) {
          if (!SkipScalarizationCost)
            ScalarizationCost += getScalarizationOverhead(VTy, false, true);
          ScalarCalls = std::max(ScalarCalls,
                                 cast<FixedVectorType>(VTy)->getNumElements());
          Ty = Ty->getScalarType();
        }
        ScalarTys.push_back(Ty);
      }
      if (ScalarCalls == 1)
        return 1; // Return cost of a scalar intrinsic. Assume it to be cheap.

      IntrinsicCostAttributes ScalarAttrs(IID, ScalarRetTy, ScalarTys, FMF);
      unsigned ScalarCost =
          thisT()->getIntrinsicInstrCost(ScalarAttrs, CostKind);

      return ScalarCalls * ScalarCost + ScalarizationCost;
    }
    // Look for intrinsics that can be lowered directly or turned into a scalar
    // intrinsic call.
    case Intrinsic::sqrt:
      ISDs.push_back(ISD::FSQRT);
      break;
    case Intrinsic::sin:
      ISDs.push_back(ISD::FSIN);
      break;
    case Intrinsic::cos:
      ISDs.push_back(ISD::FCOS);
      break;
    case Intrinsic::exp:
      ISDs.push_back(ISD::FEXP);
      break;
    case Intrinsic::exp2:
      ISDs.push_back(ISD::FEXP2);
      break;
    case Intrinsic::log:
      ISDs.push_back(ISD::FLOG);
      break;
    case Intrinsic::log10:
      ISDs.push_back(ISD::FLOG10);
      break;
    case Intrinsic::log2:
      ISDs.push_back(ISD::FLOG2);
      break;
    case Intrinsic::fabs:
      ISDs.push_back(ISD::FABS);
      break;
    case Intrinsic::canonicalize:
      ISDs.push_back(ISD::FCANONICALIZE);
      break;
    case Intrinsic::minnum:
      ISDs.push_back(ISD::FMINNUM);
      break;
    case Intrinsic::maxnum:
      ISDs.push_back(ISD::FMAXNUM);
      break;
    case Intrinsic::minimum:
      ISDs.push_back(ISD::FMINIMUM);
      break;
    case Intrinsic::maximum:
      ISDs.push_back(ISD::FMAXIMUM);
      break;
    case Intrinsic::copysign:
      ISDs.push_back(ISD::FCOPYSIGN);
      break;
    case Intrinsic::floor:
      ISDs.push_back(ISD::FFLOOR);
      break;
    case Intrinsic::ceil:
      ISDs.push_back(ISD::FCEIL);
      break;
    case Intrinsic::trunc:
      ISDs.push_back(ISD::FTRUNC);
      break;
    case Intrinsic::nearbyint:
      ISDs.push_back(ISD::FNEARBYINT);
      break;
    case Intrinsic::rint:
      ISDs.push_back(ISD::FRINT);
      break;
    case Intrinsic::round:
      ISDs.push_back(ISD::FROUND);
      break;
    case Intrinsic::roundeven:
      ISDs.push_back(ISD::FROUNDEVEN);
      break;
    case Intrinsic::pow:
      ISDs.push_back(ISD::FPOW);
      break;
    case Intrinsic::fma:
      ISDs.push_back(ISD::FMA);
      break;
    case Intrinsic::fmuladd:
      ISDs.push_back(ISD::FMA);
      break;
    case Intrinsic::experimental_constrained_fmuladd:
      ISDs.push_back(ISD::STRICT_FMA);
      break;
    // FIXME: We should return 0 whenever getIntrinsicCost == TCC_Free.
    case Intrinsic::lifetime_start:
    case Intrinsic::lifetime_end:
    case Intrinsic::sideeffect:
    case Intrinsic::pseudoprobe:
      return 0;
    case Intrinsic::masked_store: {
      Type *Ty = Tys[0];
      Align TyAlign = thisT()->DL.getABITypeAlign(Ty);
      return thisT()->getMaskedMemoryOpCost(Instruction::Store, Ty, TyAlign, 0,
                                            CostKind);
    }
    case Intrinsic::masked_load: {
      Type *Ty = RetTy;
      Align TyAlign = thisT()->DL.getABITypeAlign(Ty);
      return thisT()->getMaskedMemoryOpCost(Instruction::Load, Ty, TyAlign, 0,
                                            CostKind);
    }
    case Intrinsic::vector_reduce_add:
      return thisT()->getArithmeticReductionCost(Instruction::Add, VecOpTy,
                                                 /*IsPairwiseForm=*/false,
                                                 CostKind);
    case Intrinsic::vector_reduce_mul:
      return thisT()->getArithmeticReductionCost(Instruction::Mul, VecOpTy,
                                                 /*IsPairwiseForm=*/false,
                                                 CostKind);
    case Intrinsic::vector_reduce_and:
      return thisT()->getArithmeticReductionCost(Instruction::And, VecOpTy,
                                                 /*IsPairwiseForm=*/false,
                                                 CostKind);
    case Intrinsic::vector_reduce_or:
      return thisT()->getArithmeticReductionCost(Instruction::Or, VecOpTy,
                                                 /*IsPairwiseForm=*/false,
                                                 CostKind);
    case Intrinsic::vector_reduce_xor:
      return thisT()->getArithmeticReductionCost(Instruction::Xor, VecOpTy,
                                                 /*IsPairwiseForm=*/false,
                                                 CostKind);
    case Intrinsic::vector_reduce_fadd:
      // FIXME: Add new flag for cost of strict reductions.
      return thisT()->getArithmeticReductionCost(Instruction::FAdd, VecOpTy,
                                                 /*IsPairwiseForm=*/false,
                                                 CostKind);
    case Intrinsic::vector_reduce_fmul:
      // FIXME: Add new flag for cost of strict reductions.
      return thisT()->getArithmeticReductionCost(Instruction::FMul, VecOpTy,
                                                 /*IsPairwiseForm=*/false,
                                                 CostKind);
    case Intrinsic::vector_reduce_smax:
    case Intrinsic::vector_reduce_smin:
    case Intrinsic::vector_reduce_fmax:
    case Intrinsic::vector_reduce_fmin:
      return thisT()->getMinMaxReductionCost(
          VecOpTy, cast<VectorType>(CmpInst::makeCmpResultType(VecOpTy)),
          /*IsPairwiseForm=*/false,
          /*IsUnsigned=*/false, CostKind);
    case Intrinsic::vector_reduce_umax:
    case Intrinsic::vector_reduce_umin:
      return thisT()->getMinMaxReductionCost(
          VecOpTy, cast<VectorType>(CmpInst::makeCmpResultType(VecOpTy)),
          /*IsPairwiseForm=*/false,
          /*IsUnsigned=*/true, CostKind);
    case Intrinsic::abs:
    case Intrinsic::smax:
    case Intrinsic::smin:
    case Intrinsic::umax:
    case Intrinsic::umin: {
      // abs(X) = select(icmp(X,0),X,sub(0,X))
      // minmax(X,Y) = select(icmp(X,Y),X,Y)
      Type *CondTy = RetTy->getWithNewBitWidth(1);
      unsigned Cost = 0;
      // TODO: Ideally getCmpSelInstrCost would accept an icmp condition code.
      Cost +=
          thisT()->getCmpSelInstrCost(BinaryOperator::ICmp, RetTy, CondTy,
                                      CmpInst::BAD_ICMP_PREDICATE, CostKind);
      Cost +=
          thisT()->getCmpSelInstrCost(BinaryOperator::Select, RetTy, CondTy,
                                      CmpInst::BAD_ICMP_PREDICATE, CostKind);
      // TODO: Should we add an OperandValueProperties::OP_Zero property?
      if (IID == Intrinsic::abs)
        Cost += thisT()->getArithmeticInstrCost(
            BinaryOperator::Sub, RetTy, CostKind, TTI::OK_UniformConstantValue);
      return Cost;
    }
    case Intrinsic::sadd_sat:
    case Intrinsic::ssub_sat: {
      Type *CondTy = RetTy->getWithNewBitWidth(1);

      Type *OpTy = StructType::create({RetTy, CondTy});
      Intrinsic::ID OverflowOp = IID == Intrinsic::sadd_sat
                                     ? Intrinsic::sadd_with_overflow
                                     : Intrinsic::ssub_with_overflow;

      // SatMax -> Overflow && SumDiff < 0
      // SatMin -> Overflow && SumDiff >= 0
      unsigned Cost = 0;
      IntrinsicCostAttributes Attrs(OverflowOp, OpTy, {RetTy, RetTy}, FMF,
                                    ScalarizationCostPassed);
      Cost += thisT()->getIntrinsicInstrCost(Attrs, CostKind);
      Cost +=
          thisT()->getCmpSelInstrCost(BinaryOperator::ICmp, RetTy, CondTy,
                                      CmpInst::BAD_ICMP_PREDICATE, CostKind);
      Cost += 2 * thisT()->getCmpSelInstrCost(
                      BinaryOperator::Select, RetTy, CondTy,
                      CmpInst::BAD_ICMP_PREDICATE, CostKind);
      return Cost;
    }
    case Intrinsic::uadd_sat:
    case Intrinsic::usub_sat: {
      Type *CondTy = RetTy->getWithNewBitWidth(1);

      Type *OpTy = StructType::create({RetTy, CondTy});
      Intrinsic::ID OverflowOp = IID == Intrinsic::uadd_sat
                                     ? Intrinsic::uadd_with_overflow
                                     : Intrinsic::usub_with_overflow;

      unsigned Cost = 0;
      IntrinsicCostAttributes Attrs(OverflowOp, OpTy, {RetTy, RetTy}, FMF,
                                    ScalarizationCostPassed);
      Cost += thisT()->getIntrinsicInstrCost(Attrs, CostKind);
      Cost +=
          thisT()->getCmpSelInstrCost(BinaryOperator::Select, RetTy, CondTy,
                                      CmpInst::BAD_ICMP_PREDICATE, CostKind);
      return Cost;
    }
    case Intrinsic::smul_fix:
    case Intrinsic::umul_fix: {
      unsigned ExtSize = RetTy->getScalarSizeInBits() * 2;
      Type *ExtTy = RetTy->getWithNewBitWidth(ExtSize);

      unsigned ExtOp =
          IID == Intrinsic::smul_fix ? Instruction::SExt : Instruction::ZExt;
      TTI::CastContextHint CCH = TTI::CastContextHint::None;

      unsigned Cost = 0;
      Cost += 2 * thisT()->getCastInstrCost(ExtOp, ExtTy, RetTy, CCH, CostKind);
      Cost +=
          thisT()->getArithmeticInstrCost(Instruction::Mul, ExtTy, CostKind);
      Cost += 2 * thisT()->getCastInstrCost(Instruction::Trunc, RetTy, ExtTy,
                                            CCH, CostKind);
      Cost += thisT()->getArithmeticInstrCost(Instruction::LShr, RetTy,
                                              CostKind, TTI::OK_AnyValue,
                                              TTI::OK_UniformConstantValue);
      Cost += thisT()->getArithmeticInstrCost(Instruction::Shl, RetTy, CostKind,
                                              TTI::OK_AnyValue,
                                              TTI::OK_UniformConstantValue);
      Cost += thisT()->getArithmeticInstrCost(Instruction::Or, RetTy, CostKind);
      return Cost;
    }
    case Intrinsic::sadd_with_overflow:
    case Intrinsic::ssub_with_overflow: {
      Type *SumTy = RetTy->getContainedType(0);
      Type *OverflowTy = RetTy->getContainedType(1);
      unsigned Opcode = IID == Intrinsic::sadd_with_overflow
                            ? BinaryOperator::Add
                            : BinaryOperator::Sub;

      //   LHSSign -> LHS >= 0
      //   RHSSign -> RHS >= 0
      //   SumSign -> Sum >= 0
      //
      //   Add:
      //   Overflow -> (LHSSign == RHSSign) && (LHSSign != SumSign)
      //   Sub:
      //   Overflow -> (LHSSign != RHSSign) && (LHSSign != SumSign)
      unsigned Cost = 0;
      Cost += thisT()->getArithmeticInstrCost(Opcode, SumTy, CostKind);
      Cost += 3 * thisT()->getCmpSelInstrCost(
                      Instruction::ICmp, SumTy, OverflowTy,
                      CmpInst::BAD_ICMP_PREDICATE, CostKind);
      Cost += 2 * thisT()->getCmpSelInstrCost(
                      Instruction::Select, OverflowTy, OverflowTy,
                      CmpInst::BAD_ICMP_PREDICATE, CostKind);
      Cost += thisT()->getArithmeticInstrCost(BinaryOperator::And, OverflowTy,
                                              CostKind);
      return Cost;
    }
    case Intrinsic::uadd_with_overflow:
    case Intrinsic::usub_with_overflow: {
      Type *SumTy = RetTy->getContainedType(0);
      Type *OverflowTy = RetTy->getContainedType(1);
      unsigned Opcode = IID == Intrinsic::uadd_with_overflow
                            ? BinaryOperator::Add
                            : BinaryOperator::Sub;

      unsigned Cost = 0;
      Cost += thisT()->getArithmeticInstrCost(Opcode, SumTy, CostKind);
      Cost +=
          thisT()->getCmpSelInstrCost(BinaryOperator::ICmp, SumTy, OverflowTy,
                                      CmpInst::BAD_ICMP_PREDICATE, CostKind);
      return Cost;
    }
    case Intrinsic::smul_with_overflow:
    case Intrinsic::umul_with_overflow: {
      Type *MulTy = RetTy->getContainedType(0);
      Type *OverflowTy = RetTy->getContainedType(1);
      unsigned ExtSize = MulTy->getScalarSizeInBits() * 2;
      Type *ExtTy = MulTy->getWithNewBitWidth(ExtSize);

      unsigned ExtOp =
          IID == Intrinsic::smul_fix ? Instruction::SExt : Instruction::ZExt;
      TTI::CastContextHint CCH = TTI::CastContextHint::None;

      unsigned Cost = 0;
      Cost += 2 * thisT()->getCastInstrCost(ExtOp, ExtTy, MulTy, CCH, CostKind);
      Cost +=
          thisT()->getArithmeticInstrCost(Instruction::Mul, ExtTy, CostKind);
      Cost += 2 * thisT()->getCastInstrCost(Instruction::Trunc, MulTy, ExtTy,
                                            CCH, CostKind);
      Cost += thisT()->getArithmeticInstrCost(Instruction::LShr, MulTy,
                                              CostKind, TTI::OK_AnyValue,
                                              TTI::OK_UniformConstantValue);

      if (IID == Intrinsic::smul_with_overflow)
        Cost += thisT()->getArithmeticInstrCost(Instruction::AShr, MulTy,
                                                CostKind, TTI::OK_AnyValue,
                                                TTI::OK_UniformConstantValue);

      Cost +=
          thisT()->getCmpSelInstrCost(BinaryOperator::ICmp, MulTy, OverflowTy,
                                      CmpInst::BAD_ICMP_PREDICATE, CostKind);
      return Cost;
    }
    case Intrinsic::ctpop:
      ISDs.push_back(ISD::CTPOP);
      // In case of legalization use TCC_Expensive. This is cheaper than a
      // library call but still not a cheap instruction.
      SingleCallCost = TargetTransformInfo::TCC_Expensive;
      break;
    // FIXME: ctlz, cttz, ...
    case Intrinsic::bswap:
      ISDs.push_back(ISD::BSWAP);
      break;
    case Intrinsic::bitreverse:
      ISDs.push_back(ISD::BITREVERSE);
      break;
    }

    const TargetLoweringBase *TLI = getTLI();
    std::pair<unsigned, MVT> LT = TLI->getTypeLegalizationCost(DL, RetTy);

    SmallVector<unsigned, 2> LegalCost;
    SmallVector<unsigned, 2> CustomCost;
    for (unsigned ISD : ISDs) {
      if (TLI->isOperationLegalOrPromote(ISD, LT.second)) {
        if (IID == Intrinsic::fabs && LT.second.isFloatingPoint() &&
            TLI->isFAbsFree(LT.second)) {
          return 0;
        }

        // The operation is legal. Assume it costs 1.
        // If the type is split to multiple registers, assume that there is some
        // overhead to this.
        // TODO: Once we have extract/insert subvector cost we need to use them.
        if (LT.first > 1)
          LegalCost.push_back(LT.first * 2);
        else
          LegalCost.push_back(LT.first * 1);
      } else if (!TLI->isOperationExpand(ISD, LT.second)) {
        // If the operation is custom lowered then assume
        // that the code is twice as expensive.
        CustomCost.push_back(LT.first * 2);
      }
    }

    auto *MinLegalCostI = std::min_element(LegalCost.begin(), LegalCost.end());
    if (MinLegalCostI != LegalCost.end())
      return *MinLegalCostI;

    auto MinCustomCostI =
        std::min_element(CustomCost.begin(), CustomCost.end());
    if (MinCustomCostI != CustomCost.end())
      return *MinCustomCostI;

    // If we can't lower fmuladd into an FMA estimate the cost as a floating
    // point mul followed by an add.
    if (IID == Intrinsic::fmuladd)
      return thisT()->getArithmeticInstrCost(BinaryOperator::FMul, RetTy,
                                             CostKind) +
             thisT()->getArithmeticInstrCost(BinaryOperator::FAdd, RetTy,
                                             CostKind);
    if (IID == Intrinsic::experimental_constrained_fmuladd) {
      IntrinsicCostAttributes FMulAttrs(
        Intrinsic::experimental_constrained_fmul, RetTy, Tys);
      IntrinsicCostAttributes FAddAttrs(
        Intrinsic::experimental_constrained_fadd, RetTy, Tys);
      return thisT()->getIntrinsicInstrCost(FMulAttrs, CostKind) +
             thisT()->getIntrinsicInstrCost(FAddAttrs, CostKind);
    }

    // Else, assume that we need to scalarize this intrinsic. For math builtins
    // this will emit a costly libcall, adding call overhead and spills. Make it
    // very expensive.
    if (auto *RetVTy = dyn_cast<VectorType>(RetTy)) {
      unsigned ScalarizationCost = SkipScalarizationCost ?
        ScalarizationCostPassed : getScalarizationOverhead(RetVTy, true, false);

      unsigned ScalarCalls = cast<FixedVectorType>(RetVTy)->getNumElements();
      SmallVector<Type *, 4> ScalarTys;
      for (unsigned i = 0, ie = Tys.size(); i != ie; ++i) {
        Type *Ty = Tys[i];
        if (Ty->isVectorTy())
          Ty = Ty->getScalarType();
        ScalarTys.push_back(Ty);
      }
      IntrinsicCostAttributes Attrs(IID, RetTy->getScalarType(), ScalarTys, FMF);
      unsigned ScalarCost = thisT()->getIntrinsicInstrCost(Attrs, CostKind);
      for (unsigned i = 0, ie = Tys.size(); i != ie; ++i) {
        if (auto *VTy = dyn_cast<VectorType>(Tys[i])) {
          if (!ICA.skipScalarizationCost())
            ScalarizationCost += getScalarizationOverhead(VTy, false, true);
          ScalarCalls = std::max(ScalarCalls,
                                 cast<FixedVectorType>(VTy)->getNumElements());
        }
      }
      return ScalarCalls * ScalarCost + ScalarizationCost;
    }

    // This is going to be turned into a library call, make it expensive.
    return SingleCallCost;
  }

  /// Compute a cost of the given call instruction.
  ///
  /// Compute the cost of calling function F with return type RetTy and
  /// argument types Tys. F might be nullptr, in this case the cost of an
  /// arbitrary call with the specified signature will be returned.
  /// This is used, for instance,  when we estimate call of a vector
  /// counterpart of the given function.
  /// \param F Called function, might be nullptr.
  /// \param RetTy Return value types.
  /// \param Tys Argument types.
  /// \returns The cost of Call instruction.
  unsigned getCallInstrCost(Function *F, Type *RetTy, ArrayRef<Type *> Tys,
                     TTI::TargetCostKind CostKind = TTI::TCK_SizeAndLatency) {
    return 10;
  }

  unsigned getNumberOfParts(Type *Tp) {
    std::pair<unsigned, MVT> LT = getTLI()->getTypeLegalizationCost(DL, Tp);
    return LT.first;
  }

  unsigned getAddressComputationCost(Type *Ty, ScalarEvolution *,
                                     const SCEV *) {
    return 0;
  }

  /// Try to calculate arithmetic and shuffle op costs for reduction operations.
  /// We're assuming that reduction operation are performing the following way:
  /// 1. Non-pairwise reduction
  /// %val1 = shufflevector<n x t> %val, <n x t> %undef,
  /// <n x i32> <i32 n/2, i32 n/2 + 1, ..., i32 n, i32 undef, ..., i32 undef>
  ///            \----------------v-------------/  \----------v------------/
  ///                            n/2 elements               n/2 elements
  /// %red1 = op <n x t> %val, <n x t> val1
  /// After this operation we have a vector %red1 where only the first n/2
  /// elements are meaningful, the second n/2 elements are undefined and can be
  /// dropped. All other operations are actually working with the vector of
  /// length n/2, not n, though the real vector length is still n.
  /// %val2 = shufflevector<n x t> %red1, <n x t> %undef,
  /// <n x i32> <i32 n/4, i32 n/4 + 1, ..., i32 n/2, i32 undef, ..., i32 undef>
  ///            \----------------v-------------/  \----------v------------/
  ///                            n/4 elements               3*n/4 elements
  /// %red2 = op <n x t> %red1, <n x t> val2  - working with the vector of
  /// length n/2, the resulting vector has length n/4 etc.
  /// 2. Pairwise reduction:
  /// Everything is the same except for an additional shuffle operation which
  /// is used to produce operands for pairwise kind of reductions.
  /// %val1 = shufflevector<n x t> %val, <n x t> %undef,
  /// <n x i32> <i32 0, i32 2, ..., i32 n-2, i32 undef, ..., i32 undef>
  ///            \-------------v----------/  \----------v------------/
  ///                   n/2 elements               n/2 elements
  /// %val2 = shufflevector<n x t> %val, <n x t> %undef,
  /// <n x i32> <i32 1, i32 3, ..., i32 n-1, i32 undef, ..., i32 undef>
  ///            \-------------v----------/  \----------v------------/
  ///                   n/2 elements               n/2 elements
  /// %red1 = op <n x t> %val1, <n x t> val2
  /// Again, the operation is performed on <n x t> vector, but the resulting
  /// vector %red1 is <n/2 x t> vector.
  ///
  /// The cost model should take into account that the actual length of the
  /// vector is reduced on each iteration.
  unsigned getArithmeticReductionCost(unsigned Opcode, VectorType *Ty,
                                      bool IsPairwise,
                                      TTI::TargetCostKind CostKind) {
    Type *ScalarTy = Ty->getElementType();
    unsigned NumVecElts =
        cast<VectorType>(Ty)->getElementCount().getKnownMinValue();
    unsigned NumReduxLevels = Log2_32(NumVecElts);
    unsigned ArithCost = 0;
    unsigned ShuffleCost = 0;
    std::pair<unsigned, MVT> LT =
        thisT()->getTLI()->getTypeLegalizationCost(DL, Ty);
    unsigned LongVectorCount = 0;
    unsigned MVTLen =
        LT.second.isVector() ? LT.second.getVectorNumElements() : 1;
    while (NumVecElts > MVTLen) {
      NumVecElts /= 2;
      VectorType *SubTy = FixedVectorType::get(ScalarTy, NumVecElts);
      // Assume the pairwise shuffles add a cost.
      ShuffleCost +=
          (IsPairwise + 1) * thisT()->getShuffleCost(TTI::SK_ExtractSubvector,
                                                     Ty, NumVecElts, SubTy);
      ArithCost += thisT()->getArithmeticInstrCost(Opcode, SubTy, CostKind);
      Ty = SubTy;
      ++LongVectorCount;
    }

    NumReduxLevels -= LongVectorCount;

    // The minimal length of the vector is limited by the real length of vector
    // operations performed on the current platform. That's why several final
    // reduction operations are performed on the vectors with the same
    // architecture-dependent length.

    // Non pairwise reductions need one shuffle per reduction level. Pairwise
    // reductions need two shuffles on every level, but the last one. On that
    // level one of the shuffles is <0, u, u, ...> which is identity.
    unsigned NumShuffles = NumReduxLevels;
    if (IsPairwise && NumReduxLevels >= 1)
      NumShuffles += NumReduxLevels - 1;
    ShuffleCost += NumShuffles *
                   thisT()->getShuffleCost(TTI::SK_PermuteSingleSrc, Ty, 0, Ty);
    ArithCost += NumReduxLevels * thisT()->getArithmeticInstrCost(Opcode, Ty);
    return ShuffleCost + ArithCost +
           thisT()->getVectorInstrCost(Instruction::ExtractElement, Ty, 0);
  }

  /// Try to calculate op costs for min/max reduction operations.
  /// \param CondTy Conditional type for the Select instruction.
  unsigned getMinMaxReductionCost(VectorType *Ty, VectorType *CondTy,
                                  bool IsPairwise, bool IsUnsigned,
                                  TTI::TargetCostKind CostKind) {
    Type *ScalarTy = Ty->getElementType();
    Type *ScalarCondTy = CondTy->getElementType();
    unsigned NumVecElts =
        cast<VectorType>(Ty)->getElementCount().getKnownMinValue();
    unsigned NumReduxLevels = Log2_32(NumVecElts);
    unsigned CmpOpcode;
    if (Ty->isFPOrFPVectorTy()) {
      CmpOpcode = Instruction::FCmp;
    } else {
      assert(Ty->isIntOrIntVectorTy() &&
             "expecting floating point or integer type for min/max reduction");
      CmpOpcode = Instruction::ICmp;
    }
    unsigned MinMaxCost = 0;
    unsigned ShuffleCost = 0;
    std::pair<unsigned, MVT> LT =
        thisT()->getTLI()->getTypeLegalizationCost(DL, Ty);
    unsigned LongVectorCount = 0;
    unsigned MVTLen =
        LT.second.isVector() ? LT.second.getVectorNumElements() : 1;
    while (NumVecElts > MVTLen) {
      NumVecElts /= 2;
      auto *SubTy = FixedVectorType::get(ScalarTy, NumVecElts);
      CondTy = FixedVectorType::get(ScalarCondTy, NumVecElts);

      // Assume the pairwise shuffles add a cost.
      ShuffleCost +=
          (IsPairwise + 1) * thisT()->getShuffleCost(TTI::SK_ExtractSubvector,
                                                     Ty, NumVecElts, SubTy);
      MinMaxCost +=
          thisT()->getCmpSelInstrCost(CmpOpcode, SubTy, CondTy,
                                      CmpInst::BAD_ICMP_PREDICATE, CostKind) +
          thisT()->getCmpSelInstrCost(Instruction::Select, SubTy, CondTy,
                                      CmpInst::BAD_ICMP_PREDICATE, CostKind);
      Ty = SubTy;
      ++LongVectorCount;
    }

    NumReduxLevels -= LongVectorCount;

    // The minimal length of the vector is limited by the real length of vector
    // operations performed on the current platform. That's why several final
    // reduction opertions are perfomed on the vectors with the same
    // architecture-dependent length.

    // Non pairwise reductions need one shuffle per reduction level. Pairwise
    // reductions need two shuffles on every level, but the last one. On that
    // level one of the shuffles is <0, u, u, ...> which is identity.
    unsigned NumShuffles = NumReduxLevels;
    if (IsPairwise && NumReduxLevels >= 1)
      NumShuffles += NumReduxLevels - 1;
    ShuffleCost += NumShuffles *
                   thisT()->getShuffleCost(TTI::SK_PermuteSingleSrc, Ty, 0, Ty);
    MinMaxCost +=
        NumReduxLevels *
        (thisT()->getCmpSelInstrCost(CmpOpcode, Ty, CondTy,
                                     CmpInst::BAD_ICMP_PREDICATE, CostKind) +
         thisT()->getCmpSelInstrCost(Instruction::Select, Ty, CondTy,
                                     CmpInst::BAD_ICMP_PREDICATE, CostKind));
    // The last min/max should be in vector registers and we counted it above.
    // So just need a single extractelement.
    return ShuffleCost + MinMaxCost +
           thisT()->getVectorInstrCost(Instruction::ExtractElement, Ty, 0);
  }

  unsigned getVectorSplitCost() { return 1; }

  bool useScalableVectorType() const { return false; }

  bool preferPredicatedVectorOps() const { return false; }

  /// @}
};

/// Concrete BasicTTIImpl that can be used if no further customization
/// is needed.
class BasicTTIImpl : public BasicTTIImplBase<BasicTTIImpl> {
  using BaseT = BasicTTIImplBase<BasicTTIImpl>;

  friend class BasicTTIImplBase<BasicTTIImpl>;

  const TargetSubtargetInfo *ST;
  const TargetLoweringBase *TLI;

  const TargetSubtargetInfo *getST() const { return ST; }
  const TargetLoweringBase *getTLI() const { return TLI; }

public:
  explicit BasicTTIImpl(const TargetMachine *TM, const Function &F);
};

} // end namespace llvm

#endif // LLVM_CODEGEN_BASICTTIIMPL_H<|MERGE_RESOLUTION|>--- conflicted
+++ resolved
@@ -572,7 +572,6 @@
 
   unsigned getRegisterBitWidth(bool Vector) const { return 32; }
 
-<<<<<<< HEAD
   unsigned getVectorRegisterUsage(unsigned VFKnownMin, unsigned ElementTypeSize,
                                   unsigned SafeDepDist) const {
     unsigned WidestRegister = std::min(
@@ -605,9 +604,8 @@
   }
 
   unsigned getMaxElementWidth() const { return 64; }
-=======
+
   Optional<unsigned> getMaxVScale() const { return None; }
->>>>>>> 6c193418
 
   /// Estimate the overhead of scalarizing an instruction. Insert and Extract
   /// are set if the demanded result elements need to be inserted and/or

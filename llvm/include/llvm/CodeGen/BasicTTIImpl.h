//===- BasicTTIImpl.h -------------------------------------------*- C++ -*-===//
//
// Part of the LLVM Project, under the Apache License v2.0 with LLVM Exceptions.
// See https://llvm.org/LICENSE.txt for license information.
// SPDX-License-Identifier: Apache-2.0 WITH LLVM-exception
//
//===----------------------------------------------------------------------===//
//
/// \file
/// This file provides a helper that implements much of the TTI interface in
/// terms of the target-independent code generator and TargetLowering
/// interfaces.
//
//===----------------------------------------------------------------------===//

#ifndef LLVM_CODEGEN_BASICTTIIMPL_H
#define LLVM_CODEGEN_BASICTTIIMPL_H

#include "llvm/ADT/APInt.h"
#include "llvm/ADT/ArrayRef.h"
#include "llvm/ADT/BitVector.h"
#include "llvm/ADT/SmallPtrSet.h"
#include "llvm/ADT/SmallVector.h"
#include "llvm/Analysis/LoopInfo.h"
#include "llvm/Analysis/TargetTransformInfo.h"
#include "llvm/Analysis/TargetTransformInfoImpl.h"
#include "llvm/CodeGen/ISDOpcodes.h"
#include "llvm/CodeGen/TargetLowering.h"
#include "llvm/CodeGen/TargetSubtargetInfo.h"
#include "llvm/CodeGen/ValueTypes.h"
#include "llvm/IR/BasicBlock.h"
#include "llvm/IR/Constant.h"
#include "llvm/IR/Constants.h"
#include "llvm/IR/DataLayout.h"
#include "llvm/IR/DerivedTypes.h"
#include "llvm/IR/InstrTypes.h"
#include "llvm/IR/Instruction.h"
#include "llvm/IR/Instructions.h"
#include "llvm/IR/Intrinsics.h"
#include "llvm/IR/Operator.h"
#include "llvm/IR/Type.h"
#include "llvm/IR/Value.h"
#include "llvm/Support/Casting.h"
#include "llvm/Support/CommandLine.h"
#include "llvm/Support/ErrorHandling.h"
#include "llvm/Support/MachineValueType.h"
#include "llvm/Support/MathExtras.h"
#include "llvm/Support/TypeSize.h"
#include <algorithm>
#include <cassert>
#include <cstdint>
#include <limits>
#include <utility>

namespace llvm {

class Function;
class GlobalValue;
class LLVMContext;
class ScalarEvolution;
class SCEV;
class TargetMachine;

extern cl::opt<unsigned> PartialUnrollingThreshold;

/// Base class which can be used to help build a TTI implementation.
///
/// This class provides as much implementation of the TTI interface as is
/// possible using the target independent parts of the code generator.
///
/// In order to subclass it, your class must implement a getST() method to
/// return the subtarget, and a getTLI() method to return the target lowering.
/// We need these methods implemented in the derived class so that this class
/// doesn't have to duplicate storage for them.
template <typename T>
class BasicTTIImplBase : public TargetTransformInfoImplCRTPBase<T> {
private:
  using BaseT = TargetTransformInfoImplCRTPBase<T>;
  using TTI = TargetTransformInfo;

  /// Helper function to access this as a T.
  T *thisT() { return static_cast<T *>(this); }

  /// Estimate a cost of Broadcast as an extract and sequence of insert
  /// operations.
  unsigned getBroadcastShuffleOverhead(FixedVectorType *VTy) {
    unsigned Cost = 0;
    // Broadcast cost is equal to the cost of extracting the zero'th element
    // plus the cost of inserting it into every element of the result vector.
    Cost += thisT()->getVectorInstrCost(Instruction::ExtractElement, VTy, 0);

    for (int i = 0, e = VTy->getNumElements(); i < e; ++i) {
      Cost += thisT()->getVectorInstrCost(Instruction::InsertElement, VTy, i);
    }
    return Cost;
  }

  /// Estimate a cost of shuffle as a sequence of extract and insert
  /// operations.
  unsigned getPermuteShuffleOverhead(FixedVectorType *VTy) {
    unsigned Cost = 0;
    // Shuffle cost is equal to the cost of extracting element from its argument
    // plus the cost of inserting them onto the result vector.

    // e.g. <4 x float> has a mask of <0,5,2,7> i.e we need to extract from
    // index 0 of first vector, index 1 of second vector,index 2 of first
    // vector and finally index 3 of second vector and insert them at index
    // <0,1,2,3> of result vector.
    for (int i = 0, e = VTy->getNumElements(); i < e; ++i) {
      Cost += thisT()->getVectorInstrCost(Instruction::InsertElement, VTy, i);
      Cost += thisT()->getVectorInstrCost(Instruction::ExtractElement, VTy, i);
    }
    return Cost;
  }

  /// Estimate a cost of subvector extraction as a sequence of extract and
  /// insert operations.
  unsigned getExtractSubvectorOverhead(VectorType *VTy, int Index,
                                       FixedVectorType *SubVTy) {
    assert(VTy && SubVTy &&
           "Can only extract subvectors from vectors");
    int NumSubElts = SubVTy->getNumElements();
    assert((!isa<FixedVectorType>(VTy) ||
            (Index + NumSubElts) <=
                (int)cast<FixedVectorType>(VTy)->getNumElements()) &&
           "SK_ExtractSubvector index out of range");

    unsigned Cost = 0;
    // Subvector extraction cost is equal to the cost of extracting element from
    // the source type plus the cost of inserting them into the result vector
    // type.
    for (int i = 0; i != NumSubElts; ++i) {
      Cost += thisT()->getVectorInstrCost(Instruction::ExtractElement, VTy,
                                          i + Index);
      Cost +=
          thisT()->getVectorInstrCost(Instruction::InsertElement, SubVTy, i);
    }
    return Cost;
  }

  /// Estimate a cost of subvector insertion as a sequence of extract and
  /// insert operations.
  unsigned getInsertSubvectorOverhead(VectorType *VTy, int Index,
                                      FixedVectorType *SubVTy) {
    assert(VTy && SubVTy &&
           "Can only insert subvectors into vectors");
    int NumSubElts = SubVTy->getNumElements();
    assert((!isa<FixedVectorType>(VTy) ||
            (Index + NumSubElts) <=
                (int)cast<FixedVectorType>(VTy)->getNumElements()) &&
           "SK_InsertSubvector index out of range");

    unsigned Cost = 0;
    // Subvector insertion cost is equal to the cost of extracting element from
    // the source type plus the cost of inserting them into the result vector
    // type.
    for (int i = 0; i != NumSubElts; ++i) {
      Cost +=
          thisT()->getVectorInstrCost(Instruction::ExtractElement, SubVTy, i);
      Cost += thisT()->getVectorInstrCost(Instruction::InsertElement, VTy,
                                          i + Index);
    }
    return Cost;
  }

  /// Local query method delegates up to T which *must* implement this!
  const TargetSubtargetInfo *getST() const {
    return static_cast<const T *>(this)->getST();
  }

  /// Local query method delegates up to T which *must* implement this!
  const TargetLoweringBase *getTLI() const {
    return static_cast<const T *>(this)->getTLI();
  }

  static ISD::MemIndexedMode getISDIndexedMode(TTI::MemIndexedMode M) {
    switch (M) {
      case TTI::MIM_Unindexed:
        return ISD::UNINDEXED;
      case TTI::MIM_PreInc:
        return ISD::PRE_INC;
      case TTI::MIM_PreDec:
        return ISD::PRE_DEC;
      case TTI::MIM_PostInc:
        return ISD::POST_INC;
      case TTI::MIM_PostDec:
        return ISD::POST_DEC;
    }
    llvm_unreachable("Unexpected MemIndexedMode");
  }

protected:
  explicit BasicTTIImplBase(const TargetMachine *TM, const DataLayout &DL)
      : BaseT(DL) {}
  virtual ~BasicTTIImplBase() = default;

  using TargetTransformInfoImplBase::DL;

public:
  /// \name Scalar TTI Implementations
  /// @{
  bool allowsMisalignedMemoryAccesses(LLVMContext &Context, unsigned BitWidth,
                                      unsigned AddressSpace, Align Alignment,
                                      bool *Fast) const {
    EVT E = EVT::getIntegerVT(Context, BitWidth);
    return getTLI()->allowsMisalignedMemoryAccesses(
        E, AddressSpace, Alignment, MachineMemOperand::MONone, Fast);
  }

  bool hasBranchDivergence() { return false; }

  bool useGPUDivergenceAnalysis() { return false; }

  bool isSourceOfDivergence(const Value *V) { return false; }

  bool isAlwaysUniform(const Value *V) { return false; }

  unsigned getFlatAddressSpace() {
    // Return an invalid address space.
    return -1;
  }

  bool collectFlatAddressOperands(SmallVectorImpl<int> &OpIndexes,
                                  Intrinsic::ID IID) const {
    return false;
  }

  bool isNoopAddrSpaceCast(unsigned FromAS, unsigned ToAS) const {
    return getTLI()->getTargetMachine().isNoopAddrSpaceCast(FromAS, ToAS);
  }

  unsigned getAssumedAddrSpace(const Value *V) const {
    return getTLI()->getTargetMachine().getAssumedAddrSpace(V);
  }

  Value *rewriteIntrinsicWithAddressSpace(IntrinsicInst *II, Value *OldV,
                                          Value *NewV) const {
    return nullptr;
  }

  bool isLegalAddImmediate(int64_t imm) {
    return getTLI()->isLegalAddImmediate(imm);
  }

  bool isLegalICmpImmediate(int64_t imm) {
    return getTLI()->isLegalICmpImmediate(imm);
  }

  bool isLegalAddressingMode(Type *Ty, GlobalValue *BaseGV, int64_t BaseOffset,
                             bool HasBaseReg, int64_t Scale,
                             unsigned AddrSpace, Instruction *I = nullptr) {
    TargetLoweringBase::AddrMode AM;
    AM.BaseGV = BaseGV;
    AM.BaseOffs = BaseOffset;
    AM.HasBaseReg = HasBaseReg;
    AM.Scale = Scale;
    return getTLI()->isLegalAddressingMode(DL, AM, Ty, AddrSpace, I);
  }

  bool isIndexedLoadLegal(TTI::MemIndexedMode M, Type *Ty,
                          const DataLayout &DL) const {
    EVT VT = getTLI()->getValueType(DL, Ty);
    return getTLI()->isIndexedLoadLegal(getISDIndexedMode(M), VT);
  }

  bool isIndexedStoreLegal(TTI::MemIndexedMode M, Type *Ty,
                           const DataLayout &DL) const {
    EVT VT = getTLI()->getValueType(DL, Ty);
    return getTLI()->isIndexedStoreLegal(getISDIndexedMode(M), VT);
  }

  bool isLSRCostLess(TTI::LSRCost C1, TTI::LSRCost C2) {
    return TargetTransformInfoImplBase::isLSRCostLess(C1, C2);
  }

  bool isNumRegsMajorCostOfLSR() {
    return TargetTransformInfoImplBase::isNumRegsMajorCostOfLSR();
  }

  bool isProfitableLSRChainElement(Instruction *I) {
    return TargetTransformInfoImplBase::isProfitableLSRChainElement(I);
  }

  int getScalingFactorCost(Type *Ty, GlobalValue *BaseGV, int64_t BaseOffset,
                           bool HasBaseReg, int64_t Scale, unsigned AddrSpace) {
    TargetLoweringBase::AddrMode AM;
    AM.BaseGV = BaseGV;
    AM.BaseOffs = BaseOffset;
    AM.HasBaseReg = HasBaseReg;
    AM.Scale = Scale;
    return getTLI()->getScalingFactorCost(DL, AM, Ty, AddrSpace);
  }

  bool isTruncateFree(Type *Ty1, Type *Ty2) {
    return getTLI()->isTruncateFree(Ty1, Ty2);
  }

  bool isProfitableToHoist(Instruction *I) {
    return getTLI()->isProfitableToHoist(I);
  }

  bool useAA() const { return getST()->useAA(); }

  bool isTypeLegal(Type *Ty) {
    EVT VT = getTLI()->getValueType(DL, Ty);
    return getTLI()->isTypeLegal(VT);
  }

  unsigned getRegUsageForType(Type *Ty) {
    return getTLI()->getTypeLegalizationCost(DL, Ty).first;
  }

  int getGEPCost(Type *PointeeType, const Value *Ptr,
                 ArrayRef<const Value *> Operands) {
    return BaseT::getGEPCost(PointeeType, Ptr, Operands);
  }

  unsigned getEstimatedNumberOfCaseClusters(const SwitchInst &SI,
                                            unsigned &JumpTableSize,
                                            ProfileSummaryInfo *PSI,
                                            BlockFrequencyInfo *BFI) {
    /// Try to find the estimated number of clusters. Note that the number of
    /// clusters identified in this function could be different from the actual
    /// numbers found in lowering. This function ignore switches that are
    /// lowered with a mix of jump table / bit test / BTree. This function was
    /// initially intended to be used when estimating the cost of switch in
    /// inline cost heuristic, but it's a generic cost model to be used in other
    /// places (e.g., in loop unrolling).
    unsigned N = SI.getNumCases();
    const TargetLoweringBase *TLI = getTLI();
    const DataLayout &DL = this->getDataLayout();

    JumpTableSize = 0;
    bool IsJTAllowed = TLI->areJTsAllowed(SI.getParent()->getParent());

    // Early exit if both a jump table and bit test are not allowed.
    if (N < 1 || (!IsJTAllowed && DL.getIndexSizeInBits(0u) < N))
      return N;

    APInt MaxCaseVal = SI.case_begin()->getCaseValue()->getValue();
    APInt MinCaseVal = MaxCaseVal;
    for (auto CI : SI.cases()) {
      const APInt &CaseVal = CI.getCaseValue()->getValue();
      if (CaseVal.sgt(MaxCaseVal))
        MaxCaseVal = CaseVal;
      if (CaseVal.slt(MinCaseVal))
        MinCaseVal = CaseVal;
    }

    // Check if suitable for a bit test
    if (N <= DL.getIndexSizeInBits(0u)) {
      SmallPtrSet<const BasicBlock *, 4> Dests;
      for (auto I : SI.cases())
        Dests.insert(I.getCaseSuccessor());

      if (TLI->isSuitableForBitTests(Dests.size(), N, MinCaseVal, MaxCaseVal,
                                     DL))
        return 1;
    }

    // Check if suitable for a jump table.
    if (IsJTAllowed) {
      if (N < 2 || N < TLI->getMinimumJumpTableEntries())
        return N;
      uint64_t Range =
          (MaxCaseVal - MinCaseVal)
              .getLimitedValue(std::numeric_limits<uint64_t>::max() - 1) + 1;
      // Check whether a range of clusters is dense enough for a jump table
      if (TLI->isSuitableForJumpTable(&SI, N, Range, PSI, BFI)) {
        JumpTableSize = Range;
        return 1;
      }
    }
    return N;
  }

  bool shouldBuildLookupTables() {
    const TargetLoweringBase *TLI = getTLI();
    return TLI->isOperationLegalOrCustom(ISD::BR_JT, MVT::Other) ||
           TLI->isOperationLegalOrCustom(ISD::BRIND, MVT::Other);
  }

  bool haveFastSqrt(Type *Ty) {
    const TargetLoweringBase *TLI = getTLI();
    EVT VT = TLI->getValueType(DL, Ty);
    return TLI->isTypeLegal(VT) &&
           TLI->isOperationLegalOrCustom(ISD::FSQRT, VT);
  }

  bool isFCmpOrdCheaperThanFCmpZero(Type *Ty) {
    return true;
  }

  unsigned getFPOpCost(Type *Ty) {
    // Check whether FADD is available, as a proxy for floating-point in
    // general.
    const TargetLoweringBase *TLI = getTLI();
    EVT VT = TLI->getValueType(DL, Ty);
    if (TLI->isOperationLegalOrCustomOrPromote(ISD::FADD, VT))
      return TargetTransformInfo::TCC_Basic;
    return TargetTransformInfo::TCC_Expensive;
  }

  unsigned getInliningThresholdMultiplier() { return 1; }
  unsigned adjustInliningThreshold(const CallBase *CB) { return 0; }

  int getInlinerVectorBonusPercent() { return 150; }

  void getUnrollingPreferences(Loop *L, ScalarEvolution &SE,
                               TTI::UnrollingPreferences &UP) {
    // This unrolling functionality is target independent, but to provide some
    // motivation for its intended use, for x86:

    // According to the Intel 64 and IA-32 Architectures Optimization Reference
    // Manual, Intel Core models and later have a loop stream detector (and
    // associated uop queue) that can benefit from partial unrolling.
    // The relevant requirements are:
    //  - The loop must have no more than 4 (8 for Nehalem and later) branches
    //    taken, and none of them may be calls.
    //  - The loop can have no more than 18 (28 for Nehalem and later) uops.

    // According to the Software Optimization Guide for AMD Family 15h
    // Processors, models 30h-4fh (Steamroller and later) have a loop predictor
    // and loop buffer which can benefit from partial unrolling.
    // The relevant requirements are:
    //  - The loop must have fewer than 16 branches
    //  - The loop must have less than 40 uops in all executed loop branches

    // The number of taken branches in a loop is hard to estimate here, and
    // benchmarking has revealed that it is better not to be conservative when
    // estimating the branch count. As a result, we'll ignore the branch limits
    // until someone finds a case where it matters in practice.

    unsigned MaxOps;
    const TargetSubtargetInfo *ST = getST();
    if (PartialUnrollingThreshold.getNumOccurrences() > 0)
      MaxOps = PartialUnrollingThreshold;
    else if (ST->getSchedModel().LoopMicroOpBufferSize > 0)
      MaxOps = ST->getSchedModel().LoopMicroOpBufferSize;
    else
      return;

    // Scan the loop: don't unroll loops with calls.
    for (BasicBlock *BB : L->blocks()) {
      for (Instruction &I : *BB) {
        if (isa<CallInst>(I) || isa<InvokeInst>(I)) {
          if (const Function *F = cast<CallBase>(I).getCalledFunction()) {
            if (!thisT()->isLoweredToCall(F))
              continue;
          }

          return;
        }
      }
    }

    // Enable runtime and partial unrolling up to the specified size.
    // Enable using trip count upper bound to unroll loops.
    UP.Partial = UP.Runtime = UP.UpperBound = true;
    UP.PartialThreshold = MaxOps;

    // Avoid unrolling when optimizing for size.
    UP.OptSizeThreshold = 0;
    UP.PartialOptSizeThreshold = 0;

    // Set number of instructions optimized when "back edge"
    // becomes "fall through" to default value of 2.
    UP.BEInsns = 2;
  }

  void getPeelingPreferences(Loop *L, ScalarEvolution &SE,
                             TTI::PeelingPreferences &PP) {
    PP.PeelCount = 0;
    PP.AllowPeeling = true;
    PP.AllowLoopNestsPeeling = false;
    PP.PeelProfiledIterations = true;
  }

  bool isHardwareLoopProfitable(Loop *L, ScalarEvolution &SE,
                                AssumptionCache &AC,
                                TargetLibraryInfo *LibInfo,
                                HardwareLoopInfo &HWLoopInfo) {
    return BaseT::isHardwareLoopProfitable(L, SE, AC, LibInfo, HWLoopInfo);
  }

  bool preferPredicateOverEpilogue(Loop *L, LoopInfo *LI, ScalarEvolution &SE,
                                   AssumptionCache &AC, TargetLibraryInfo *TLI,
                                   DominatorTree *DT,
                                   const LoopAccessInfo *LAI) {
    return BaseT::preferPredicateOverEpilogue(L, LI, SE, AC, TLI, DT, LAI);
  }

  bool emitGetActiveLaneMask() {
    return BaseT::emitGetActiveLaneMask();
  }

  Optional<Instruction *> instCombineIntrinsic(InstCombiner &IC,
                                               IntrinsicInst &II) {
    return BaseT::instCombineIntrinsic(IC, II);
  }

  Optional<Value *> simplifyDemandedUseBitsIntrinsic(InstCombiner &IC,
                                                     IntrinsicInst &II,
                                                     APInt DemandedMask,
                                                     KnownBits &Known,
                                                     bool &KnownBitsComputed) {
    return BaseT::simplifyDemandedUseBitsIntrinsic(IC, II, DemandedMask, Known,
                                                   KnownBitsComputed);
  }

  Optional<Value *> simplifyDemandedVectorEltsIntrinsic(
      InstCombiner &IC, IntrinsicInst &II, APInt DemandedElts, APInt &UndefElts,
      APInt &UndefElts2, APInt &UndefElts3,
      std::function<void(Instruction *, unsigned, APInt, APInt &)>
          SimplifyAndSetOp) {
    return BaseT::simplifyDemandedVectorEltsIntrinsic(
        IC, II, DemandedElts, UndefElts, UndefElts2, UndefElts3,
        SimplifyAndSetOp);
  }

  int getInstructionLatency(const Instruction *I) {
    if (isa<LoadInst>(I))
      return getST()->getSchedModel().DefaultLoadLatency;

    return BaseT::getInstructionLatency(I);
  }

  virtual Optional<unsigned>
  getCacheSize(TargetTransformInfo::CacheLevel Level) const {
    return Optional<unsigned>(
      getST()->getCacheSize(static_cast<unsigned>(Level)));
  }

  virtual Optional<unsigned>
  getCacheAssociativity(TargetTransformInfo::CacheLevel Level) const {
    Optional<unsigned> TargetResult =
        getST()->getCacheAssociativity(static_cast<unsigned>(Level));

    if (TargetResult)
      return TargetResult;

    return BaseT::getCacheAssociativity(Level);
  }

  virtual unsigned getCacheLineSize() const {
    return getST()->getCacheLineSize();
  }

  virtual unsigned getPrefetchDistance() const {
    return getST()->getPrefetchDistance();
  }

  virtual unsigned getMinPrefetchStride(unsigned NumMemAccesses,
                                        unsigned NumStridedMemAccesses,
                                        unsigned NumPrefetches,
                                        bool HasCall) const {
    return getST()->getMinPrefetchStride(NumMemAccesses, NumStridedMemAccesses,
                                         NumPrefetches, HasCall);
  }

  virtual unsigned getMaxPrefetchIterationsAhead() const {
    return getST()->getMaxPrefetchIterationsAhead();
  }

  virtual bool enableWritePrefetching() const {
    return getST()->enableWritePrefetching();
  }

  /// @}

  /// \name Vector TTI Implementations
  /// @{

  TypeSize getRegisterBitWidth(TargetTransformInfo::RegisterKind K) const {
    return TypeSize::getFixed(32);
  }

  unsigned getVectorRegisterUsage(unsigned VFKnownMin, unsigned ElementTypeSize,
                                  unsigned SafeDepDist) const {
    unsigned WidestRegister = std::min(
        static_cast<const T *>(this)->getRegisterBitWidth(true), SafeDepDist);
    return std::max<unsigned>(1, VFKnownMin * ElementTypeSize / WidestRegister);
  }

  unsigned getVectorRegisterBitWidth(unsigned WidthFactor) const {
    return static_cast<const T *>(this)->getRegisterBitWidth(true);
  }

  std::pair<ElementCount, ElementCount>
  getFeasibleMaxVFRange(unsigned SmallestType, unsigned WidestType,
                        unsigned MaxSafeRegisterWidth = -1U,
                        unsigned RegWidthFactor = 1) const {
    unsigned WidestRegister = getVectorRegisterBitWidth(RegWidthFactor);
    WidestRegister = std::min(WidestRegister, MaxSafeRegisterWidth);
    bool IsScalable = static_cast<const T *>(this)->useScalableVectorType();

    unsigned LowerBoundVFKnownMin = PowerOf2Floor(WidestRegister / WidestType);
    ElementCount LowerBoundVF =
        ElementCount::get(LowerBoundVFKnownMin, IsScalable);

    unsigned UpperBoundVFKnownMin =
        PowerOf2Floor(WidestRegister / SmallestType);
    ElementCount UpperBoundVF =
        ElementCount::get(UpperBoundVFKnownMin, IsScalable);

    return {LowerBoundVF, UpperBoundVF};
  }

  unsigned getMaxElementWidth() const { return 64; }

  Optional<unsigned> getMaxVScale() const { return None; }

  /// Estimate the overhead of scalarizing an instruction. Insert and Extract
  /// are set if the demanded result elements need to be inserted and/or
  /// extracted from vectors.
  unsigned getScalarizationOverhead(VectorType *InTy, const APInt &DemandedElts,
                                    bool Insert, bool Extract) {
    /// FIXME: a bitfield is not a reasonable abstraction for talking about
    /// which elements are needed from a scalable vector
    auto *Ty = cast<FixedVectorType>(InTy);

    assert(DemandedElts.getBitWidth() == Ty->getNumElements() &&
           "Vector size mismatch");

    unsigned Cost = 0;

    for (int i = 0, e = Ty->getNumElements(); i < e; ++i) {
      if (!DemandedElts[i])
        continue;
      if (Insert)
        Cost += thisT()->getVectorInstrCost(Instruction::InsertElement, Ty, i);
      if (Extract)
        Cost += thisT()->getVectorInstrCost(Instruction::ExtractElement, Ty, i);
    }

    return Cost;
  }

  /// Helper wrapper for the DemandedElts variant of getScalarizationOverhead.
  unsigned getScalarizationOverhead(VectorType *InTy, bool Insert,
                                    bool Extract) {
    auto *Ty = cast<FixedVectorType>(InTy);

    APInt DemandedElts = APInt::getAllOnesValue(Ty->getNumElements());
    return thisT()->getScalarizationOverhead(Ty, DemandedElts, Insert, Extract);
  }

  /// Estimate the overhead of scalarizing an instructions unique
  /// non-constant operands. The (potentially vector) types to use for each of
  /// argument are passes via Tys.
  unsigned getOperandsScalarizationOverhead(ArrayRef<const Value *> Args,
                                            ArrayRef<Type *> Tys) {
    assert(Args.size() == Tys.size() && "Expected matching Args and Tys");

    unsigned Cost = 0;
    SmallPtrSet<const Value*, 4> UniqueOperands;
    for (int I = 0, E = Args.size(); I != E; I++) {
      // Disregard things like metadata arguments.
      const Value *A = Args[I];
      Type *Ty = Tys[I];
      if (!Ty->isIntOrIntVectorTy() && !Ty->isFPOrFPVectorTy() &&
          !Ty->isPtrOrPtrVectorTy())
        continue;

      if (!isa<Constant>(A) && UniqueOperands.insert(A).second) {
        if (auto *VecTy = dyn_cast<VectorType>(Ty))
          Cost += getScalarizationOverhead(VecTy, false, true);
      }
    }

    return Cost;
  }

  /// Estimate the overhead of scalarizing the inputs and outputs of an
  /// instruction, with return type RetTy and arguments Args of type Tys. If
  /// Args are unknown (empty), then the cost associated with one argument is
  /// added as a heuristic.
  unsigned getScalarizationOverhead(VectorType *RetTy,
                                    ArrayRef<const Value *> Args,
                                    ArrayRef<Type *> Tys) {
    unsigned Cost = 0;

    Cost += getScalarizationOverhead(RetTy, true, false);
    if (!Args.empty())
      Cost += getOperandsScalarizationOverhead(Args, Tys);
    else
      // When no information on arguments is provided, we add the cost
      // associated with one argument as a heuristic.
      Cost += getScalarizationOverhead(RetTy, false, true);

    return Cost;
  }

  unsigned getMaxInterleaveFactor(unsigned VF) { return 1; }

  unsigned getArithmeticInstrCost(
      unsigned Opcode, Type *Ty,
      TTI::TargetCostKind CostKind = TTI::TCK_RecipThroughput,
      TTI::OperandValueKind Opd1Info = TTI::OK_AnyValue,
      TTI::OperandValueKind Opd2Info = TTI::OK_AnyValue,
      TTI::OperandValueProperties Opd1PropInfo = TTI::OP_None,
      TTI::OperandValueProperties Opd2PropInfo = TTI::OP_None,
      ArrayRef<const Value *> Args = ArrayRef<const Value *>(),
      const Instruction *CxtI = nullptr) {
    // Check if any of the operands are vector operands.
    const TargetLoweringBase *TLI = getTLI();
    int ISD = TLI->InstructionOpcodeToISD(Opcode);
    assert(ISD && "Invalid opcode");

    // TODO: Handle more cost kinds.
    if (CostKind != TTI::TCK_RecipThroughput)
      return BaseT::getArithmeticInstrCost(Opcode, Ty, CostKind,
                                           Opd1Info, Opd2Info,
                                           Opd1PropInfo, Opd2PropInfo,
                                           Args, CxtI);

    std::pair<unsigned, MVT> LT = TLI->getTypeLegalizationCost(DL, Ty);

    bool IsFloat = Ty->isFPOrFPVectorTy();
    // Assume that floating point arithmetic operations cost twice as much as
    // integer operations.
    unsigned OpCost = (IsFloat ? 2 : 1);

    if (TLI->isOperationLegalOrPromote(ISD, LT.second)) {
      // The operation is legal. Assume it costs 1.
      // TODO: Once we have extract/insert subvector cost we need to use them.
      return LT.first * OpCost;
    }

    if (!TLI->isOperationExpand(ISD, LT.second)) {
      // If the operation is custom lowered, then assume that the code is twice
      // as expensive.
      return LT.first * 2 * OpCost;
    }

    // Else, assume that we need to scalarize this op.
    // TODO: If one of the types get legalized by splitting, handle this
    // similarly to what getCastInstrCost() does.
    if (auto *VTy = dyn_cast<VectorType>(Ty)) {
      unsigned Num = cast<FixedVectorType>(VTy)->getNumElements();
      unsigned Cost = thisT()->getArithmeticInstrCost(
          Opcode, VTy->getScalarType(), CostKind, Opd1Info, Opd2Info,
          Opd1PropInfo, Opd2PropInfo, Args, CxtI);
      // Return the cost of multiple scalar invocation plus the cost of
      // inserting and extracting the values.
      SmallVector<Type *> Tys(Args.size(), Ty);
      return getScalarizationOverhead(VTy, Args, Tys) + Num * Cost;
    }

    // We don't know anything about this scalar instruction.
    return OpCost;
  }

  unsigned getShuffleCost(TTI::ShuffleKind Kind, VectorType *Tp,
                          ArrayRef<int> Mask, int Index, VectorType *SubTp) {

    switch (Kind) {
    case TTI::SK_Broadcast:
      return getBroadcastShuffleOverhead(cast<FixedVectorType>(Tp));
    case TTI::SK_Select:
    case TTI::SK_Reverse:
    case TTI::SK_Transpose:
    case TTI::SK_PermuteSingleSrc:
    case TTI::SK_PermuteTwoSrc:
      return getPermuteShuffleOverhead(cast<FixedVectorType>(Tp));
    case TTI::SK_ExtractSubvector:
      return getExtractSubvectorOverhead(Tp, Index,
                                         cast<FixedVectorType>(SubTp));
    case TTI::SK_InsertSubvector:
      return getInsertSubvectorOverhead(Tp, Index,
                                        cast<FixedVectorType>(SubTp));
    }
    llvm_unreachable("Unknown TTI::ShuffleKind");
  }

  unsigned getCastInstrCost(unsigned Opcode, Type *Dst, Type *Src,
                            TTI::CastContextHint CCH,
                            TTI::TargetCostKind CostKind,
                            const Instruction *I = nullptr) {
    if (BaseT::getCastInstrCost(Opcode, Dst, Src, CCH, CostKind, I) == 0)
      return 0;

    const TargetLoweringBase *TLI = getTLI();
    int ISD = TLI->InstructionOpcodeToISD(Opcode);
    assert(ISD && "Invalid opcode");
    std::pair<unsigned, MVT> SrcLT = TLI->getTypeLegalizationCost(DL, Src);
    std::pair<unsigned, MVT> DstLT = TLI->getTypeLegalizationCost(DL, Dst);

    TypeSize SrcSize = SrcLT.second.getSizeInBits();
    TypeSize DstSize = DstLT.second.getSizeInBits();
    bool IntOrPtrSrc = Src->isIntegerTy() || Src->isPointerTy();
    bool IntOrPtrDst = Dst->isIntegerTy() || Dst->isPointerTy();

    switch (Opcode) {
    default:
      break;
    case Instruction::Trunc:
      // Check for NOOP conversions.
      if (TLI->isTruncateFree(SrcLT.second, DstLT.second))
        return 0;
      LLVM_FALLTHROUGH;
    case Instruction::BitCast:
      // Bitcast between types that are legalized to the same type are free and
      // assume int to/from ptr of the same size is also free.
      if (SrcLT.first == DstLT.first && IntOrPtrSrc == IntOrPtrDst &&
          SrcSize == DstSize)
        return 0;
      break;
    case Instruction::FPExt:
      if (I && getTLI()->isExtFree(I))
        return 0;
      break;
    case Instruction::ZExt:
      if (TLI->isZExtFree(SrcLT.second, DstLT.second))
        return 0;
      LLVM_FALLTHROUGH;
    case Instruction::SExt:
      if (I && getTLI()->isExtFree(I))
        return 0;

      // If this is a zext/sext of a load, return 0 if the corresponding
      // extending load exists on target and the result type is legal.
      if (CCH == TTI::CastContextHint::Normal) {
        EVT ExtVT = EVT::getEVT(Dst);
        EVT LoadVT = EVT::getEVT(Src);
        unsigned LType =
          ((Opcode == Instruction::ZExt) ? ISD::ZEXTLOAD : ISD::SEXTLOAD);
        if (DstLT.first == SrcLT.first &&
            TLI->isLoadExtLegal(LType, ExtVT, LoadVT))
          return 0;
      }
      break;
    case Instruction::AddrSpaceCast:
      if (TLI->isFreeAddrSpaceCast(Src->getPointerAddressSpace(),
                                   Dst->getPointerAddressSpace()))
        return 0;
      break;
    }

    auto *SrcVTy = dyn_cast<VectorType>(Src);
    auto *DstVTy = dyn_cast<VectorType>(Dst);

    // If the cast is marked as legal (or promote) then assume low cost.
    if (SrcLT.first == DstLT.first &&
        TLI->isOperationLegalOrPromote(ISD, DstLT.second))
      return SrcLT.first;

    // Handle scalar conversions.
    if (!SrcVTy && !DstVTy) {
      // Just check the op cost. If the operation is legal then assume it costs
      // 1.
      if (!TLI->isOperationExpand(ISD, DstLT.second))
        return 1;

      // Assume that illegal scalar instruction are expensive.
      return 4;
    }

    // Check vector-to-vector casts.
    if (DstVTy && SrcVTy) {
      // If the cast is between same-sized registers, then the check is simple.
      if (SrcLT.first == DstLT.first && SrcSize == DstSize) {

        // Assume that Zext is done using AND.
        if (Opcode == Instruction::ZExt)
          return SrcLT.first;

        // Assume that sext is done using SHL and SRA.
        if (Opcode == Instruction::SExt)
          return SrcLT.first * 2;

        // Just check the op cost. If the operation is legal then assume it
        // costs
        // 1 and multiply by the type-legalization overhead.
        if (!TLI->isOperationExpand(ISD, DstLT.second))
          return SrcLT.first * 1;
      }

      // If we are legalizing by splitting, query the concrete TTI for the cost
      // of casting the original vector twice. We also need to factor in the
      // cost of the split itself. Count that as 1, to be consistent with
      // TLI->getTypeLegalizationCost().
      bool SplitSrc =
          TLI->getTypeAction(Src->getContext(), TLI->getValueType(DL, Src)) ==
          TargetLowering::TypeSplitVector;
      bool SplitDst =
          TLI->getTypeAction(Dst->getContext(), TLI->getValueType(DL, Dst)) ==
          TargetLowering::TypeSplitVector;
      if ((SplitSrc || SplitDst) && SrcVTy->getElementCount().isVector() &&
          DstVTy->getElementCount().isVector()) {
        Type *SplitDstTy = VectorType::getHalfElementsVectorType(DstVTy);
        Type *SplitSrcTy = VectorType::getHalfElementsVectorType(SrcVTy);
        T *TTI = static_cast<T *>(this);
        // If both types need to be split then the split is free.
        unsigned SplitCost =
            (!SplitSrc || !SplitDst) ? TTI->getVectorSplitCost() : 0;
        return SplitCost +
               (2 * TTI->getCastInstrCost(Opcode, SplitDstTy, SplitSrcTy, CCH,
                                          CostKind, I));
      }

      // In other cases where the source or destination are illegal, assume
      // the operation will get scalarized.
      unsigned Num = cast<FixedVectorType>(DstVTy)->getNumElements();
      unsigned Cost = thisT()->getCastInstrCost(
          Opcode, Dst->getScalarType(), Src->getScalarType(), CCH, CostKind, I);

      // Return the cost of multiple scalar invocation plus the cost of
      // inserting and extracting the values.
      return getScalarizationOverhead(DstVTy, true, true) + Num * Cost;
    }

    // We already handled vector-to-vector and scalar-to-scalar conversions.
    // This
    // is where we handle bitcast between vectors and scalars. We need to assume
    //  that the conversion is scalarized in one way or another.
    if (Opcode == Instruction::BitCast) {
      // Illegal bitcasts are done by storing and loading from a stack slot.
      return (SrcVTy ? getScalarizationOverhead(SrcVTy, false, true) : 0) +
             (DstVTy ? getScalarizationOverhead(DstVTy, true, false) : 0);
    }

    llvm_unreachable("Unhandled cast");
  }

  unsigned getExtractWithExtendCost(unsigned Opcode, Type *Dst,
                                    VectorType *VecTy, unsigned Index) {
    return thisT()->getVectorInstrCost(Instruction::ExtractElement, VecTy,
                                       Index) +
           thisT()->getCastInstrCost(Opcode, Dst, VecTy->getElementType(),
                                     TTI::CastContextHint::None, TTI::TCK_RecipThroughput);
  }

  unsigned getCFInstrCost(unsigned Opcode, TTI::TargetCostKind CostKind) {
    return BaseT::getCFInstrCost(Opcode, CostKind);
  }

  unsigned getCmpSelInstrCost(unsigned Opcode, Type *ValTy, Type *CondTy,
                              CmpInst::Predicate VecPred,
                              TTI::TargetCostKind CostKind,
                              const Instruction *I = nullptr) {
    const TargetLoweringBase *TLI = getTLI();
    int ISD = TLI->InstructionOpcodeToISD(Opcode);
    assert(ISD && "Invalid opcode");

    // TODO: Handle other cost kinds.
    if (CostKind != TTI::TCK_RecipThroughput)
      return BaseT::getCmpSelInstrCost(Opcode, ValTy, CondTy, VecPred, CostKind,
                                       I);

    // Selects on vectors are actually vector selects.
    if (ISD == ISD::SELECT) {
      assert(CondTy && "CondTy must exist");
      if (CondTy->isVectorTy())
        ISD = ISD::VSELECT;
    }
    std::pair<unsigned, MVT> LT = TLI->getTypeLegalizationCost(DL, ValTy);

    if (!(ValTy->isVectorTy() && !LT.second.isVector()) &&
        !TLI->isOperationExpand(ISD, LT.second)) {
      // The operation is legal. Assume it costs 1. Multiply
      // by the type-legalization overhead.
      return LT.first * 1;
    }

    // Otherwise, assume that the cast is scalarized.
    // TODO: If one of the types get legalized by splitting, handle this
    // similarly to what getCastInstrCost() does.
    if (auto *ValVTy = dyn_cast<VectorType>(ValTy)) {
      unsigned Num = cast<FixedVectorType>(ValVTy)->getNumElements();
      if (CondTy)
        CondTy = CondTy->getScalarType();
      unsigned Cost = thisT()->getCmpSelInstrCost(
          Opcode, ValVTy->getScalarType(), CondTy, VecPred, CostKind, I);

      // Return the cost of multiple scalar invocation plus the cost of
      // inserting and extracting the values.
      return getScalarizationOverhead(ValVTy, true, false) + Num * Cost;
    }

    // Unknown scalar opcode.
    return 1;
  }

  unsigned getVectorInstrCost(unsigned Opcode, Type *Val, unsigned Index) {
    std::pair<unsigned, MVT> LT =
        getTLI()->getTypeLegalizationCost(DL, Val->getScalarType());

    return LT.first;
  }

  unsigned getMemoryOpCost(unsigned Opcode, Type *Src, MaybeAlign Alignment,
                           unsigned AddressSpace,
                           TTI::TargetCostKind CostKind,
                           const Instruction *I = nullptr) {
    assert(!Src->isVoidTy() && "Invalid type");
    // Assume types, such as structs, are expensive.
    if (getTLI()->getValueType(DL, Src,  true) == MVT::Other)
      return 4;
    std::pair<unsigned, MVT> LT = getTLI()->getTypeLegalizationCost(DL, Src);

    // Assuming that all loads of legal types cost 1.
    unsigned Cost = LT.first;
    if (CostKind != TTI::TCK_RecipThroughput)
      return Cost;

    if (Src->isVectorTy() &&
        // In practice it's not currently possible to have a change in lane
        // length for extending loads or truncating stores so both types should
        // have the same scalable property.
        TypeSize::isKnownLT(Src->getPrimitiveSizeInBits(),
                            LT.second.getSizeInBits())) {
      // This is a vector load that legalizes to a larger type than the vector
      // itself. Unless the corresponding extending load or truncating store is
      // legal, then this will scalarize.
      TargetLowering::LegalizeAction LA = TargetLowering::Expand;
      EVT MemVT = getTLI()->getValueType(DL, Src);
      if (Opcode == Instruction::Store)
        LA = getTLI()->getTruncStoreAction(LT.second, MemVT);
      else
        LA = getTLI()->getLoadExtAction(ISD::EXTLOAD, LT.second, MemVT);

      if (LA != TargetLowering::Legal && LA != TargetLowering::Custom) {
        // This is a vector load/store for some illegal type that is scalarized.
        // We must account for the cost of building or decomposing the vector.
        Cost += getScalarizationOverhead(cast<VectorType>(Src),
                                         Opcode != Instruction::Store,
                                         Opcode == Instruction::Store);
      }
    }

    return Cost;
  }

  unsigned getGatherScatterOpCost(unsigned Opcode, Type *DataTy,
                                  const Value *Ptr, bool VariableMask,
                                  Align Alignment, TTI::TargetCostKind CostKind,
                                  const Instruction *I = nullptr) {
    auto *VT = cast<FixedVectorType>(DataTy);
    // Assume the target does not have support for gather/scatter operations
    // and provide a rough estimate.
    //
    // First, compute the cost of extracting the individual addresses and the
    // individual memory operations.
    int LoadCost =
        VT->getNumElements() *
        (getVectorInstrCost(
             Instruction::ExtractElement,
             FixedVectorType::get(PointerType::get(VT->getElementType(), 0),
                                  VT->getNumElements()),
             -1) +
         getMemoryOpCost(Opcode, VT->getElementType(), Alignment, 0, CostKind));

    // Next, compute the cost of packing the result in a vector.
    int PackingCost = getScalarizationOverhead(VT, Opcode != Instruction::Store,
                                               Opcode == Instruction::Store);

    int ConditionalCost = 0;
    if (VariableMask) {
      // Compute the cost of conditionally executing the memory operations with
      // variable masks. This includes extracting the individual conditions, a
      // branches and PHIs to combine the results.
      // NOTE: Estimating the cost of conditionally executing the memory
      // operations accurately is quite difficult and the current solution
      // provides a very rough estimate only.
      ConditionalCost =
          VT->getNumElements() *
          (getVectorInstrCost(
               Instruction::ExtractElement,
               FixedVectorType::get(Type::getInt1Ty(DataTy->getContext()),
                                    VT->getNumElements()),
               -1) +
           getCFInstrCost(Instruction::Br, CostKind) +
           getCFInstrCost(Instruction::PHI, CostKind));
    }

    return LoadCost + PackingCost + ConditionalCost;
  }

  unsigned getInterleavedMemoryOpCost(
      unsigned Opcode, Type *VecTy, unsigned Factor, ArrayRef<unsigned> Indices,
      Align Alignment, unsigned AddressSpace, TTI::TargetCostKind CostKind,
      bool UseMaskForCond = false, bool UseMaskForGaps = false) {
    auto *VT = cast<FixedVectorType>(VecTy);

    unsigned NumElts = VT->getNumElements();
    assert(Factor > 1 && NumElts % Factor == 0 && "Invalid interleave factor");

    unsigned NumSubElts = NumElts / Factor;
    auto *SubVT = FixedVectorType::get(VT->getElementType(), NumSubElts);

    // Firstly, the cost of load/store operation.
    unsigned Cost;
    if (UseMaskForCond || UseMaskForGaps)
      Cost = thisT()->getMaskedMemoryOpCost(Opcode, VecTy, Alignment,
                                            AddressSpace, CostKind);
    else
      Cost = thisT()->getMemoryOpCost(Opcode, VecTy, Alignment, AddressSpace,
                                      CostKind);

    // Legalize the vector type, and get the legalized and unlegalized type
    // sizes.
    MVT VecTyLT = getTLI()->getTypeLegalizationCost(DL, VecTy).second;
    unsigned VecTySize = thisT()->getDataLayout().getTypeStoreSize(VecTy);
    unsigned VecTyLTSize = VecTyLT.getStoreSize();

    // Return the ceiling of dividing A by B.
    auto ceil = [](unsigned A, unsigned B) { return (A + B - 1) / B; };

    // Scale the cost of the memory operation by the fraction of legalized
    // instructions that will actually be used. We shouldn't account for the
    // cost of dead instructions since they will be removed.
    //
    // E.g., An interleaved load of factor 8:
    //       %vec = load <16 x i64>, <16 x i64>* %ptr
    //       %v0 = shufflevector %vec, undef, <0, 8>
    //
    // If <16 x i64> is legalized to 8 v2i64 loads, only 2 of the loads will be
    // used (those corresponding to elements [0:1] and [8:9] of the unlegalized
    // type). The other loads are unused.
    //
    // We only scale the cost of loads since interleaved store groups aren't
    // allowed to have gaps.
    if (Opcode == Instruction::Load && VecTySize > VecTyLTSize) {
      // The number of loads of a legal type it will take to represent a load
      // of the unlegalized vector type.
      unsigned NumLegalInsts = ceil(VecTySize, VecTyLTSize);

      // The number of elements of the unlegalized type that correspond to a
      // single legal instruction.
      unsigned NumEltsPerLegalInst = ceil(NumElts, NumLegalInsts);

      // Determine which legal instructions will be used.
      BitVector UsedInsts(NumLegalInsts, false);
      for (unsigned Index : Indices)
        for (unsigned Elt = 0; Elt < NumSubElts; ++Elt)
          UsedInsts.set((Index + Elt * Factor) / NumEltsPerLegalInst);

      // Scale the cost of the load by the fraction of legal instructions that
      // will be used.
      Cost *= UsedInsts.count() / NumLegalInsts;
    }

    // Then plus the cost of interleave operation.
    if (Opcode == Instruction::Load) {
      // The interleave cost is similar to extract sub vectors' elements
      // from the wide vector, and insert them into sub vectors.
      //
      // E.g. An interleaved load of factor 2 (with one member of index 0):
      //      %vec = load <8 x i32>, <8 x i32>* %ptr
      //      %v0 = shuffle %vec, undef, <0, 2, 4, 6>         ; Index 0
      // The cost is estimated as extract elements at 0, 2, 4, 6 from the
      // <8 x i32> vector and insert them into a <4 x i32> vector.

      assert(Indices.size() <= Factor &&
             "Interleaved memory op has too many members");

      for (unsigned Index : Indices) {
        assert(Index < Factor && "Invalid index for interleaved memory op");

        // Extract elements from loaded vector for each sub vector.
        for (unsigned i = 0; i < NumSubElts; i++)
          Cost += thisT()->getVectorInstrCost(Instruction::ExtractElement, VT,
                                              Index + i * Factor);
      }

      unsigned InsSubCost = 0;
      for (unsigned i = 0; i < NumSubElts; i++)
        InsSubCost +=
            thisT()->getVectorInstrCost(Instruction::InsertElement, SubVT, i);

      Cost += Indices.size() * InsSubCost;
    } else {
      // The interleave cost is extract all elements from sub vectors, and
      // insert them into the wide vector.
      //
      // E.g. An interleaved store of factor 2:
      //      %v0_v1 = shuffle %v0, %v1, <0, 4, 1, 5, 2, 6, 3, 7>
      //      store <8 x i32> %interleaved.vec, <8 x i32>* %ptr
      // The cost is estimated as extract all elements from both <4 x i32>
      // vectors and insert into the <8 x i32> vector.

      unsigned ExtSubCost = 0;
      for (unsigned i = 0; i < NumSubElts; i++)
        ExtSubCost +=
            thisT()->getVectorInstrCost(Instruction::ExtractElement, SubVT, i);
      Cost += ExtSubCost * Factor;

      for (unsigned i = 0; i < NumElts; i++)
        Cost += static_cast<T *>(this)
                    ->getVectorInstrCost(Instruction::InsertElement, VT, i);
    }

    if (!UseMaskForCond)
      return Cost;

    Type *I8Type = Type::getInt8Ty(VT->getContext());
    auto *MaskVT = FixedVectorType::get(I8Type, NumElts);
    SubVT = FixedVectorType::get(I8Type, NumSubElts);

    // The Mask shuffling cost is extract all the elements of the Mask
    // and insert each of them Factor times into the wide vector:
    //
    // E.g. an interleaved group with factor 3:
    //    %mask = icmp ult <8 x i32> %vec1, %vec2
    //    %interleaved.mask = shufflevector <8 x i1> %mask, <8 x i1> undef,
    //        <24 x i32> <0,0,0,1,1,1,2,2,2,3,3,3,4,4,4,5,5,5,6,6,6,7,7,7>
    // The cost is estimated as extract all mask elements from the <8xi1> mask
    // vector and insert them factor times into the <24xi1> shuffled mask
    // vector.
    for (unsigned i = 0; i < NumSubElts; i++)
      Cost +=
          thisT()->getVectorInstrCost(Instruction::ExtractElement, SubVT, i);

    for (unsigned i = 0; i < NumElts; i++)
      Cost +=
          thisT()->getVectorInstrCost(Instruction::InsertElement, MaskVT, i);

    // The Gaps mask is invariant and created outside the loop, therefore the
    // cost of creating it is not accounted for here. However if we have both
    // a MaskForGaps and some other mask that guards the execution of the
    // memory access, we need to account for the cost of And-ing the two masks
    // inside the loop.
    if (UseMaskForGaps)
      Cost += thisT()->getArithmeticInstrCost(BinaryOperator::And, MaskVT,
                                              CostKind);

    return Cost;
  }

  /// Get intrinsic cost based on arguments.
  unsigned getIntrinsicInstrCost(const IntrinsicCostAttributes &ICA,
                                 TTI::TargetCostKind CostKind) {
    // Check for generically free intrinsics.
    if (BaseT::getIntrinsicInstrCost(ICA, CostKind) == 0)
      return 0;

    // Assume that target intrinsics are cheap.
    Intrinsic::ID IID = ICA.getID();
    if (Function::isTargetIntrinsic(IID))
      return TargetTransformInfo::TCC_Basic;

    if (ICA.isTypeBasedOnly())
      return getTypeBasedIntrinsicInstrCost(ICA, CostKind);

    Type *RetTy = ICA.getReturnType();

    ElementCount RetVF =
        (RetTy->isVectorTy() ? cast<VectorType>(RetTy)->getElementCount()
                             : ElementCount::getFixed(1));
    const IntrinsicInst *I = ICA.getInst();
    const SmallVectorImpl<const Value *> &Args = ICA.getArgs();
    FastMathFlags FMF = ICA.getFlags();
    switch (IID) {
    default:
      break;

    case Intrinsic::cttz:
      // FIXME: If necessary, this should go in target-specific overrides.
      if (RetVF.isScalar() && getTLI()->isCheapToSpeculateCttz())
        return TargetTransformInfo::TCC_Basic;
      break;

    case Intrinsic::ctlz:
      // FIXME: If necessary, this should go in target-specific overrides.
      if (RetVF.isScalar() && getTLI()->isCheapToSpeculateCtlz())
        return TargetTransformInfo::TCC_Basic;
      break;

    case Intrinsic::memcpy:
      return thisT()->getMemcpyCost(ICA.getInst());

    case Intrinsic::masked_scatter: {
      const Value *Mask = Args[3];
      bool VarMask = !isa<Constant>(Mask);
      Align Alignment = cast<ConstantInt>(Args[2])->getAlignValue();
      return thisT()->getGatherScatterOpCost(Instruction::Store,
                                             ICA.getArgTypes()[0], Args[1],
                                             VarMask, Alignment, CostKind, I);
    }
    case Intrinsic::masked_gather: {
      const Value *Mask = Args[2];
      bool VarMask = !isa<Constant>(Mask);
      Align Alignment = cast<ConstantInt>(Args[1])->getAlignValue();
      return thisT()->getGatherScatterOpCost(Instruction::Load, RetTy, Args[0],
                                             VarMask, Alignment, CostKind, I);
    }
    case Intrinsic::experimental_stepvector: {
      if (isa<ScalableVectorType>(RetTy))
        return BaseT::getIntrinsicInstrCost(ICA, CostKind);
      // The cost of materialising a constant integer vector.
      return TargetTransformInfo::TCC_Basic;
    }
    case Intrinsic::experimental_vector_extract: {
      // FIXME: Handle case where a scalable vector is extracted from a scalable
      // vector
      if (isa<ScalableVectorType>(RetTy))
        return BaseT::getIntrinsicInstrCost(ICA, CostKind);
      unsigned Index = cast<ConstantInt>(Args[1])->getZExtValue();
      return thisT()->getShuffleCost(TTI::SK_ExtractSubvector,
                                     cast<VectorType>(Args[0]->getType()), None,
                                     Index, cast<VectorType>(RetTy));
    }
    case Intrinsic::experimental_vector_insert: {
      // FIXME: Handle case where a scalable vector is inserted into a scalable
      // vector
      if (isa<ScalableVectorType>(Args[1]->getType()))
        return BaseT::getIntrinsicInstrCost(ICA, CostKind);
      unsigned Index = cast<ConstantInt>(Args[2])->getZExtValue();
      return thisT()->getShuffleCost(
          TTI::SK_InsertSubvector, cast<VectorType>(Args[0]->getType()), None,
          Index, cast<VectorType>(Args[1]->getType()));
    }
    case Intrinsic::experimental_vector_reverse: {
      return thisT()->getShuffleCost(TTI::SK_Reverse,
                                     cast<VectorType>(Args[0]->getType()), None,
                                     0, cast<VectorType>(RetTy));
    }
    case Intrinsic::vector_reduce_add:
    case Intrinsic::vector_reduce_mul:
    case Intrinsic::vector_reduce_and:
    case Intrinsic::vector_reduce_or:
    case Intrinsic::vector_reduce_xor:
    case Intrinsic::vector_reduce_smax:
    case Intrinsic::vector_reduce_smin:
    case Intrinsic::vector_reduce_fmax:
    case Intrinsic::vector_reduce_fmin:
    case Intrinsic::vector_reduce_umax:
    case Intrinsic::vector_reduce_umin: {
      IntrinsicCostAttributes Attrs(IID, RetTy, Args[0]->getType(), FMF, I, 1);
      return getTypeBasedIntrinsicInstrCost(Attrs, CostKind);
    }
    case Intrinsic::vector_reduce_fadd:
    case Intrinsic::vector_reduce_fmul: {
      IntrinsicCostAttributes Attrs(
          IID, RetTy, {Args[0]->getType(), Args[1]->getType()}, FMF, I, 1);
      return getTypeBasedIntrinsicInstrCost(Attrs, CostKind);
    }
    case Intrinsic::fshl:
    case Intrinsic::fshr: {
      if (isa<ScalableVectorType>(RetTy))
        return BaseT::getIntrinsicInstrCost(ICA, CostKind);
      const Value *X = Args[0];
      const Value *Y = Args[1];
      const Value *Z = Args[2];
      TTI::OperandValueProperties OpPropsX, OpPropsY, OpPropsZ, OpPropsBW;
      TTI::OperandValueKind OpKindX = TTI::getOperandInfo(X, OpPropsX);
      TTI::OperandValueKind OpKindY = TTI::getOperandInfo(Y, OpPropsY);
      TTI::OperandValueKind OpKindZ = TTI::getOperandInfo(Z, OpPropsZ);
      TTI::OperandValueKind OpKindBW = TTI::OK_UniformConstantValue;
      OpPropsBW = isPowerOf2_32(RetTy->getScalarSizeInBits()) ? TTI::OP_PowerOf2
                                                              : TTI::OP_None;
      // fshl: (X << (Z % BW)) | (Y >> (BW - (Z % BW)))
      // fshr: (X << (BW - (Z % BW))) | (Y >> (Z % BW))
      unsigned Cost = 0;
      Cost +=
          thisT()->getArithmeticInstrCost(BinaryOperator::Or, RetTy, CostKind);
      Cost +=
          thisT()->getArithmeticInstrCost(BinaryOperator::Sub, RetTy, CostKind);
      Cost += thisT()->getArithmeticInstrCost(
          BinaryOperator::Shl, RetTy, CostKind, OpKindX, OpKindZ, OpPropsX);
      Cost += thisT()->getArithmeticInstrCost(
          BinaryOperator::LShr, RetTy, CostKind, OpKindY, OpKindZ, OpPropsY);
      // Non-constant shift amounts requires a modulo.
      if (OpKindZ != TTI::OK_UniformConstantValue &&
          OpKindZ != TTI::OK_NonUniformConstantValue)
        Cost += thisT()->getArithmeticInstrCost(BinaryOperator::URem, RetTy,
                                                CostKind, OpKindZ, OpKindBW,
                                                OpPropsZ, OpPropsBW);
      // For non-rotates (X != Y) we must add shift-by-zero handling costs.
      if (X != Y) {
        Type *CondTy = RetTy->getWithNewBitWidth(1);
        Cost +=
            thisT()->getCmpSelInstrCost(BinaryOperator::ICmp, RetTy, CondTy,
                                        CmpInst::BAD_ICMP_PREDICATE, CostKind);
        Cost +=
            thisT()->getCmpSelInstrCost(BinaryOperator::Select, RetTy, CondTy,
                                        CmpInst::BAD_ICMP_PREDICATE, CostKind);
      }
      return Cost;
    }
    }
    // TODO: Handle the remaining intrinsic with scalable vector type
    if (isa<ScalableVectorType>(RetTy))
      return BaseT::getIntrinsicInstrCost(ICA, CostKind);

    // Assume that we need to scalarize this intrinsic.
    // Compute the scalarization overhead based on Args for a vector
    // intrinsic.
    unsigned ScalarizationCost = std::numeric_limits<unsigned>::max();
    if (RetVF.isVector()) {
      ScalarizationCost = 0;
      if (!RetTy->isVoidTy())
        ScalarizationCost +=
            getScalarizationOverhead(cast<VectorType>(RetTy), true, false);
      ScalarizationCost +=
          getOperandsScalarizationOverhead(Args, ICA.getArgTypes());
    }

    IntrinsicCostAttributes Attrs(IID, RetTy, ICA.getArgTypes(), FMF, I,
                                  ScalarizationCost);
    return thisT()->getTypeBasedIntrinsicInstrCost(Attrs, CostKind);
  }

  /// Get intrinsic cost based on argument types.
  /// If ScalarizationCostPassed is std::numeric_limits<unsigned>::max(), the
  /// cost of scalarizing the arguments and the return value will be computed
  /// based on types.
  unsigned getTypeBasedIntrinsicInstrCost(const IntrinsicCostAttributes &ICA,
                                          TTI::TargetCostKind CostKind) {
    Intrinsic::ID IID = ICA.getID();
    Type *RetTy = ICA.getReturnType();
    const SmallVectorImpl<Type *> &Tys = ICA.getArgTypes();
    FastMathFlags FMF = ICA.getFlags();
    unsigned ScalarizationCostPassed = ICA.getScalarizationCost();
    bool SkipScalarizationCost = ICA.skipScalarizationCost();

    VectorType *VecOpTy = nullptr;
    if (!Tys.empty()) {
      // The vector reduction operand is operand 0 except for fadd/fmul.
      // Their operand 0 is a scalar start value, so the vector op is operand 1.
      unsigned VecTyIndex = 0;
      if (IID == Intrinsic::vector_reduce_fadd ||
          IID == Intrinsic::vector_reduce_fmul)
        VecTyIndex = 1;
      assert(Tys.size() > VecTyIndex && "Unexpected IntrinsicCostAttributes");
      VecOpTy = dyn_cast<VectorType>(Tys[VecTyIndex]);
    }

    // Library call cost - other than size, make it expensive.
    unsigned SingleCallCost = CostKind == TTI::TCK_CodeSize ? 1 : 10;
    SmallVector<unsigned, 2> ISDs;
    switch (IID) {
    default: {
      // Assume that we need to scalarize this intrinsic.
      unsigned ScalarizationCost = ScalarizationCostPassed;
      unsigned ScalarCalls = 1;
      Type *ScalarRetTy = RetTy;
      if (auto *RetVTy = dyn_cast<FixedVectorType>(RetTy)) {
        if (!SkipScalarizationCost)
          ScalarizationCost = getScalarizationOverhead(RetVTy, true, false);
        ScalarCalls = std::max(ScalarCalls,
                               cast<FixedVectorType>(RetVTy)->getNumElements());
        ScalarRetTy = RetTy->getScalarType();
      }
      SmallVector<Type *, 4> ScalarTys;
      for (unsigned i = 0, ie = Tys.size(); i != ie; ++i) {
        Type *Ty = Tys[i];
        if (auto *VTy = dyn_cast<FixedVectorType>(Ty)) {
          if (!SkipScalarizationCost)
            ScalarizationCost += getScalarizationOverhead(VTy, false, true);
          ScalarCalls = std::max(ScalarCalls,
                                 cast<FixedVectorType>(VTy)->getNumElements());
          Ty = Ty->getScalarType();
        }
        ScalarTys.push_back(Ty);
      }
      if (ScalarCalls == 1)
        return 1; // Return cost of a scalar intrinsic. Assume it to be cheap.

      IntrinsicCostAttributes ScalarAttrs(IID, ScalarRetTy, ScalarTys, FMF);
      unsigned ScalarCost =
          thisT()->getIntrinsicInstrCost(ScalarAttrs, CostKind);

      return ScalarCalls * ScalarCost + ScalarizationCost;
    }
    // Look for intrinsics that can be lowered directly or turned into a scalar
    // intrinsic call.
    case Intrinsic::sqrt:
      ISDs.push_back(ISD::FSQRT);
      break;
    case Intrinsic::sin:
      ISDs.push_back(ISD::FSIN);
      break;
    case Intrinsic::cos:
      ISDs.push_back(ISD::FCOS);
      break;
    case Intrinsic::exp:
      ISDs.push_back(ISD::FEXP);
      break;
    case Intrinsic::exp2:
      ISDs.push_back(ISD::FEXP2);
      break;
    case Intrinsic::log:
      ISDs.push_back(ISD::FLOG);
      break;
    case Intrinsic::log10:
      ISDs.push_back(ISD::FLOG10);
      break;
    case Intrinsic::log2:
      ISDs.push_back(ISD::FLOG2);
      break;
    case Intrinsic::fabs:
      ISDs.push_back(ISD::FABS);
      break;
    case Intrinsic::canonicalize:
      ISDs.push_back(ISD::FCANONICALIZE);
      break;
    case Intrinsic::minnum:
      ISDs.push_back(ISD::FMINNUM);
      break;
    case Intrinsic::maxnum:
      ISDs.push_back(ISD::FMAXNUM);
      break;
    case Intrinsic::minimum:
      ISDs.push_back(ISD::FMINIMUM);
      break;
    case Intrinsic::maximum:
      ISDs.push_back(ISD::FMAXIMUM);
      break;
    case Intrinsic::copysign:
      ISDs.push_back(ISD::FCOPYSIGN);
      break;
    case Intrinsic::floor:
      ISDs.push_back(ISD::FFLOOR);
      break;
    case Intrinsic::ceil:
      ISDs.push_back(ISD::FCEIL);
      break;
    case Intrinsic::trunc:
      ISDs.push_back(ISD::FTRUNC);
      break;
    case Intrinsic::nearbyint:
      ISDs.push_back(ISD::FNEARBYINT);
      break;
    case Intrinsic::rint:
      ISDs.push_back(ISD::FRINT);
      break;
    case Intrinsic::round:
      ISDs.push_back(ISD::FROUND);
      break;
    case Intrinsic::roundeven:
      ISDs.push_back(ISD::FROUNDEVEN);
      break;
    case Intrinsic::pow:
      ISDs.push_back(ISD::FPOW);
      break;
    case Intrinsic::fma:
      ISDs.push_back(ISD::FMA);
      break;
    case Intrinsic::fmuladd:
      ISDs.push_back(ISD::FMA);
      break;
    case Intrinsic::experimental_constrained_fmuladd:
      ISDs.push_back(ISD::STRICT_FMA);
      break;
    // FIXME: We should return 0 whenever getIntrinsicCost == TCC_Free.
    case Intrinsic::lifetime_start:
    case Intrinsic::lifetime_end:
    case Intrinsic::sideeffect:
    case Intrinsic::pseudoprobe:
      return 0;
    case Intrinsic::masked_store: {
      Type *Ty = Tys[0];
      Align TyAlign = thisT()->DL.getABITypeAlign(Ty);
      return thisT()->getMaskedMemoryOpCost(Instruction::Store, Ty, TyAlign, 0,
                                            CostKind);
    }
    case Intrinsic::masked_load: {
      Type *Ty = RetTy;
      Align TyAlign = thisT()->DL.getABITypeAlign(Ty);
      return thisT()->getMaskedMemoryOpCost(Instruction::Load, Ty, TyAlign, 0,
                                            CostKind);
    }
    case Intrinsic::vector_reduce_add:
      return thisT()->getArithmeticReductionCost(Instruction::Add, VecOpTy,
                                                 /*IsPairwiseForm=*/false,
                                                 CostKind);
    case Intrinsic::vector_reduce_mul:
      return thisT()->getArithmeticReductionCost(Instruction::Mul, VecOpTy,
                                                 /*IsPairwiseForm=*/false,
                                                 CostKind);
    case Intrinsic::vector_reduce_and:
      return thisT()->getArithmeticReductionCost(Instruction::And, VecOpTy,
                                                 /*IsPairwiseForm=*/false,
                                                 CostKind);
    case Intrinsic::vector_reduce_or:
      return thisT()->getArithmeticReductionCost(Instruction::Or, VecOpTy,
                                                 /*IsPairwiseForm=*/false,
                                                 CostKind);
    case Intrinsic::vector_reduce_xor:
      return thisT()->getArithmeticReductionCost(Instruction::Xor, VecOpTy,
                                                 /*IsPairwiseForm=*/false,
                                                 CostKind);
    case Intrinsic::vector_reduce_fadd:
      // FIXME: Add new flag for cost of strict reductions.
      return thisT()->getArithmeticReductionCost(Instruction::FAdd, VecOpTy,
                                                 /*IsPairwiseForm=*/false,
                                                 CostKind);
    case Intrinsic::vector_reduce_fmul:
      // FIXME: Add new flag for cost of strict reductions.
      return thisT()->getArithmeticReductionCost(Instruction::FMul, VecOpTy,
                                                 /*IsPairwiseForm=*/false,
                                                 CostKind);
    case Intrinsic::vector_reduce_smax:
    case Intrinsic::vector_reduce_smin:
    case Intrinsic::vector_reduce_fmax:
    case Intrinsic::vector_reduce_fmin:
      return thisT()->getMinMaxReductionCost(
          VecOpTy, cast<VectorType>(CmpInst::makeCmpResultType(VecOpTy)),
          /*IsPairwiseForm=*/false,
          /*IsUnsigned=*/false, CostKind);
    case Intrinsic::vector_reduce_umax:
    case Intrinsic::vector_reduce_umin:
      return thisT()->getMinMaxReductionCost(
          VecOpTy, cast<VectorType>(CmpInst::makeCmpResultType(VecOpTy)),
          /*IsPairwiseForm=*/false,
          /*IsUnsigned=*/true, CostKind);
    case Intrinsic::abs:
    case Intrinsic::smax:
    case Intrinsic::smin:
    case Intrinsic::umax:
    case Intrinsic::umin: {
      // abs(X) = select(icmp(X,0),X,sub(0,X))
      // minmax(X,Y) = select(icmp(X,Y),X,Y)
      Type *CondTy = RetTy->getWithNewBitWidth(1);
      unsigned Cost = 0;
      // TODO: Ideally getCmpSelInstrCost would accept an icmp condition code.
      Cost +=
          thisT()->getCmpSelInstrCost(BinaryOperator::ICmp, RetTy, CondTy,
                                      CmpInst::BAD_ICMP_PREDICATE, CostKind);
      Cost +=
          thisT()->getCmpSelInstrCost(BinaryOperator::Select, RetTy, CondTy,
                                      CmpInst::BAD_ICMP_PREDICATE, CostKind);
      // TODO: Should we add an OperandValueProperties::OP_Zero property?
      if (IID == Intrinsic::abs)
        Cost += thisT()->getArithmeticInstrCost(
            BinaryOperator::Sub, RetTy, CostKind, TTI::OK_UniformConstantValue);
      return Cost;
    }
    case Intrinsic::sadd_sat:
    case Intrinsic::ssub_sat: {
      Type *CondTy = RetTy->getWithNewBitWidth(1);

      Type *OpTy = StructType::create({RetTy, CondTy});
      Intrinsic::ID OverflowOp = IID == Intrinsic::sadd_sat
                                     ? Intrinsic::sadd_with_overflow
                                     : Intrinsic::ssub_with_overflow;

      // SatMax -> Overflow && SumDiff < 0
      // SatMin -> Overflow && SumDiff >= 0
      unsigned Cost = 0;
      IntrinsicCostAttributes Attrs(OverflowOp, OpTy, {RetTy, RetTy}, FMF,
                                    nullptr, ScalarizationCostPassed);
      Cost += thisT()->getIntrinsicInstrCost(Attrs, CostKind);
      Cost +=
          thisT()->getCmpSelInstrCost(BinaryOperator::ICmp, RetTy, CondTy,
                                      CmpInst::BAD_ICMP_PREDICATE, CostKind);
      Cost += 2 * thisT()->getCmpSelInstrCost(
                      BinaryOperator::Select, RetTy, CondTy,
                      CmpInst::BAD_ICMP_PREDICATE, CostKind);
      return Cost;
    }
    case Intrinsic::uadd_sat:
    case Intrinsic::usub_sat: {
      Type *CondTy = RetTy->getWithNewBitWidth(1);

      Type *OpTy = StructType::create({RetTy, CondTy});
      Intrinsic::ID OverflowOp = IID == Intrinsic::uadd_sat
                                     ? Intrinsic::uadd_with_overflow
                                     : Intrinsic::usub_with_overflow;

      unsigned Cost = 0;
      IntrinsicCostAttributes Attrs(OverflowOp, OpTy, {RetTy, RetTy}, FMF,
                                    nullptr, ScalarizationCostPassed);
      Cost += thisT()->getIntrinsicInstrCost(Attrs, CostKind);
      Cost +=
          thisT()->getCmpSelInstrCost(BinaryOperator::Select, RetTy, CondTy,
                                      CmpInst::BAD_ICMP_PREDICATE, CostKind);
      return Cost;
    }
    case Intrinsic::smul_fix:
    case Intrinsic::umul_fix: {
      unsigned ExtSize = RetTy->getScalarSizeInBits() * 2;
      Type *ExtTy = RetTy->getWithNewBitWidth(ExtSize);

      unsigned ExtOp =
          IID == Intrinsic::smul_fix ? Instruction::SExt : Instruction::ZExt;
      TTI::CastContextHint CCH = TTI::CastContextHint::None;

      unsigned Cost = 0;
      Cost += 2 * thisT()->getCastInstrCost(ExtOp, ExtTy, RetTy, CCH, CostKind);
      Cost +=
          thisT()->getArithmeticInstrCost(Instruction::Mul, ExtTy, CostKind);
      Cost += 2 * thisT()->getCastInstrCost(Instruction::Trunc, RetTy, ExtTy,
                                            CCH, CostKind);
      Cost += thisT()->getArithmeticInstrCost(Instruction::LShr, RetTy,
                                              CostKind, TTI::OK_AnyValue,
                                              TTI::OK_UniformConstantValue);
      Cost += thisT()->getArithmeticInstrCost(Instruction::Shl, RetTy, CostKind,
                                              TTI::OK_AnyValue,
                                              TTI::OK_UniformConstantValue);
      Cost += thisT()->getArithmeticInstrCost(Instruction::Or, RetTy, CostKind);
      return Cost;
    }
    case Intrinsic::sadd_with_overflow:
    case Intrinsic::ssub_with_overflow: {
      Type *SumTy = RetTy->getContainedType(0);
      Type *OverflowTy = RetTy->getContainedType(1);
      unsigned Opcode = IID == Intrinsic::sadd_with_overflow
                            ? BinaryOperator::Add
                            : BinaryOperator::Sub;

      //   LHSSign -> LHS >= 0
      //   RHSSign -> RHS >= 0
      //   SumSign -> Sum >= 0
      //
      //   Add:
      //   Overflow -> (LHSSign == RHSSign) && (LHSSign != SumSign)
      //   Sub:
      //   Overflow -> (LHSSign != RHSSign) && (LHSSign != SumSign)
      unsigned Cost = 0;
      Cost += thisT()->getArithmeticInstrCost(Opcode, SumTy, CostKind);
      Cost += 3 * thisT()->getCmpSelInstrCost(
                      Instruction::ICmp, SumTy, OverflowTy,
                      CmpInst::BAD_ICMP_PREDICATE, CostKind);
      Cost += 2 * thisT()->getCmpSelInstrCost(
                      Instruction::Select, OverflowTy, OverflowTy,
                      CmpInst::BAD_ICMP_PREDICATE, CostKind);
      Cost += thisT()->getArithmeticInstrCost(BinaryOperator::And, OverflowTy,
                                              CostKind);
      return Cost;
    }
    case Intrinsic::uadd_with_overflow:
    case Intrinsic::usub_with_overflow: {
      Type *SumTy = RetTy->getContainedType(0);
      Type *OverflowTy = RetTy->getContainedType(1);
      unsigned Opcode = IID == Intrinsic::uadd_with_overflow
                            ? BinaryOperator::Add
                            : BinaryOperator::Sub;

      unsigned Cost = 0;
      Cost += thisT()->getArithmeticInstrCost(Opcode, SumTy, CostKind);
      Cost +=
          thisT()->getCmpSelInstrCost(BinaryOperator::ICmp, SumTy, OverflowTy,
                                      CmpInst::BAD_ICMP_PREDICATE, CostKind);
      return Cost;
    }
    case Intrinsic::smul_with_overflow:
    case Intrinsic::umul_with_overflow: {
      Type *MulTy = RetTy->getContainedType(0);
      Type *OverflowTy = RetTy->getContainedType(1);
      unsigned ExtSize = MulTy->getScalarSizeInBits() * 2;
      Type *ExtTy = MulTy->getWithNewBitWidth(ExtSize);

      unsigned ExtOp =
          IID == Intrinsic::smul_fix ? Instruction::SExt : Instruction::ZExt;
      TTI::CastContextHint CCH = TTI::CastContextHint::None;

      unsigned Cost = 0;
      Cost += 2 * thisT()->getCastInstrCost(ExtOp, ExtTy, MulTy, CCH, CostKind);
      Cost +=
          thisT()->getArithmeticInstrCost(Instruction::Mul, ExtTy, CostKind);
      Cost += 2 * thisT()->getCastInstrCost(Instruction::Trunc, MulTy, ExtTy,
                                            CCH, CostKind);
      Cost += thisT()->getArithmeticInstrCost(Instruction::LShr, MulTy,
                                              CostKind, TTI::OK_AnyValue,
                                              TTI::OK_UniformConstantValue);

      if (IID == Intrinsic::smul_with_overflow)
        Cost += thisT()->getArithmeticInstrCost(Instruction::AShr, MulTy,
                                                CostKind, TTI::OK_AnyValue,
                                                TTI::OK_UniformConstantValue);

      Cost +=
          thisT()->getCmpSelInstrCost(BinaryOperator::ICmp, MulTy, OverflowTy,
                                      CmpInst::BAD_ICMP_PREDICATE, CostKind);
      return Cost;
    }
    case Intrinsic::ctpop:
      ISDs.push_back(ISD::CTPOP);
      // In case of legalization use TCC_Expensive. This is cheaper than a
      // library call but still not a cheap instruction.
      SingleCallCost = TargetTransformInfo::TCC_Expensive;
      break;
    case Intrinsic::ctlz:
      ISDs.push_back(ISD::CTLZ);
      break;
    case Intrinsic::cttz:
      ISDs.push_back(ISD::CTTZ);
      break;
    case Intrinsic::bswap:
      ISDs.push_back(ISD::BSWAP);
      break;
    case Intrinsic::bitreverse:
      ISDs.push_back(ISD::BITREVERSE);
      break;
    }

    const TargetLoweringBase *TLI = getTLI();
    std::pair<unsigned, MVT> LT = TLI->getTypeLegalizationCost(DL, RetTy);

    SmallVector<unsigned, 2> LegalCost;
    SmallVector<unsigned, 2> CustomCost;
    for (unsigned ISD : ISDs) {
      if (TLI->isOperationLegalOrPromote(ISD, LT.second)) {
        if (IID == Intrinsic::fabs && LT.second.isFloatingPoint() &&
            TLI->isFAbsFree(LT.second)) {
          return 0;
        }

        // The operation is legal. Assume it costs 1.
        // If the type is split to multiple registers, assume that there is some
        // overhead to this.
        // TODO: Once we have extract/insert subvector cost we need to use them.
        if (LT.first > 1)
          LegalCost.push_back(LT.first * 2);
        else
          LegalCost.push_back(LT.first * 1);
      } else if (!TLI->isOperationExpand(ISD, LT.second)) {
        // If the operation is custom lowered then assume
        // that the code is twice as expensive.
        CustomCost.push_back(LT.first * 2);
      }
    }

    auto *MinLegalCostI = std::min_element(LegalCost.begin(), LegalCost.end());
    if (MinLegalCostI != LegalCost.end())
      return *MinLegalCostI;

    auto MinCustomCostI =
        std::min_element(CustomCost.begin(), CustomCost.end());
    if (MinCustomCostI != CustomCost.end())
      return *MinCustomCostI;

    // If we can't lower fmuladd into an FMA estimate the cost as a floating
    // point mul followed by an add.
    if (IID == Intrinsic::fmuladd)
      return thisT()->getArithmeticInstrCost(BinaryOperator::FMul, RetTy,
                                             CostKind) +
             thisT()->getArithmeticInstrCost(BinaryOperator::FAdd, RetTy,
                                             CostKind);
    if (IID == Intrinsic::experimental_constrained_fmuladd) {
      IntrinsicCostAttributes FMulAttrs(
        Intrinsic::experimental_constrained_fmul, RetTy, Tys);
      IntrinsicCostAttributes FAddAttrs(
        Intrinsic::experimental_constrained_fadd, RetTy, Tys);
      return thisT()->getIntrinsicInstrCost(FMulAttrs, CostKind) +
             thisT()->getIntrinsicInstrCost(FAddAttrs, CostKind);
    }

    // Else, assume that we need to scalarize this intrinsic. For math builtins
    // this will emit a costly libcall, adding call overhead and spills. Make it
    // very expensive.
    if (auto *RetVTy = dyn_cast<VectorType>(RetTy)) {
      unsigned ScalarizationCost = SkipScalarizationCost ?
        ScalarizationCostPassed : getScalarizationOverhead(RetVTy, true, false);

      unsigned ScalarCalls = cast<FixedVectorType>(RetVTy)->getNumElements();
      SmallVector<Type *, 4> ScalarTys;
      for (unsigned i = 0, ie = Tys.size(); i != ie; ++i) {
        Type *Ty = Tys[i];
        if (Ty->isVectorTy())
          Ty = Ty->getScalarType();
        ScalarTys.push_back(Ty);
      }
      IntrinsicCostAttributes Attrs(IID, RetTy->getScalarType(), ScalarTys, FMF);
      unsigned ScalarCost = thisT()->getIntrinsicInstrCost(Attrs, CostKind);
      for (unsigned i = 0, ie = Tys.size(); i != ie; ++i) {
        if (auto *VTy = dyn_cast<VectorType>(Tys[i])) {
          if (!ICA.skipScalarizationCost())
            ScalarizationCost += getScalarizationOverhead(VTy, false, true);
          ScalarCalls = std::max(ScalarCalls,
                                 cast<FixedVectorType>(VTy)->getNumElements());
        }
      }
      return ScalarCalls * ScalarCost + ScalarizationCost;
    }

    // This is going to be turned into a library call, make it expensive.
    return SingleCallCost;
  }

  /// Compute a cost of the given call instruction.
  ///
  /// Compute the cost of calling function F with return type RetTy and
  /// argument types Tys. F might be nullptr, in this case the cost of an
  /// arbitrary call with the specified signature will be returned.
  /// This is used, for instance,  when we estimate call of a vector
  /// counterpart of the given function.
  /// \param F Called function, might be nullptr.
  /// \param RetTy Return value types.
  /// \param Tys Argument types.
  /// \returns The cost of Call instruction.
  unsigned getCallInstrCost(Function *F, Type *RetTy, ArrayRef<Type *> Tys,
                     TTI::TargetCostKind CostKind = TTI::TCK_SizeAndLatency) {
    return 10;
  }

  unsigned getNumberOfParts(Type *Tp) {
    std::pair<unsigned, MVT> LT = getTLI()->getTypeLegalizationCost(DL, Tp);
    return LT.first;
  }

  unsigned getAddressComputationCost(Type *Ty, ScalarEvolution *,
                                     const SCEV *) {
    return 0;
  }

  /// Try to calculate arithmetic and shuffle op costs for reduction operations.
  /// We're assuming that reduction operation are performing the following way:
  /// 1. Non-pairwise reduction
  /// %val1 = shufflevector<n x t> %val, <n x t> %undef,
  /// <n x i32> <i32 n/2, i32 n/2 + 1, ..., i32 n, i32 undef, ..., i32 undef>
  ///            \----------------v-------------/  \----------v------------/
  ///                            n/2 elements               n/2 elements
  /// %red1 = op <n x t> %val, <n x t> val1
  /// After this operation we have a vector %red1 where only the first n/2
  /// elements are meaningful, the second n/2 elements are undefined and can be
  /// dropped. All other operations are actually working with the vector of
  /// length n/2, not n, though the real vector length is still n.
  /// %val2 = shufflevector<n x t> %red1, <n x t> %undef,
  /// <n x i32> <i32 n/4, i32 n/4 + 1, ..., i32 n/2, i32 undef, ..., i32 undef>
  ///            \----------------v-------------/  \----------v------------/
  ///                            n/4 elements               3*n/4 elements
  /// %red2 = op <n x t> %red1, <n x t> val2  - working with the vector of
  /// length n/2, the resulting vector has length n/4 etc.
  /// 2. Pairwise reduction:
  /// Everything is the same except for an additional shuffle operation which
  /// is used to produce operands for pairwise kind of reductions.
  /// %val1 = shufflevector<n x t> %val, <n x t> %undef,
  /// <n x i32> <i32 0, i32 2, ..., i32 n-2, i32 undef, ..., i32 undef>
  ///            \-------------v----------/  \----------v------------/
  ///                   n/2 elements               n/2 elements
  /// %val2 = shufflevector<n x t> %val, <n x t> %undef,
  /// <n x i32> <i32 1, i32 3, ..., i32 n-1, i32 undef, ..., i32 undef>
  ///            \-------------v----------/  \----------v------------/
  ///                   n/2 elements               n/2 elements
  /// %red1 = op <n x t> %val1, <n x t> val2
  /// Again, the operation is performed on <n x t> vector, but the resulting
  /// vector %red1 is <n/2 x t> vector.
  ///
  /// The cost model should take into account that the actual length of the
  /// vector is reduced on each iteration.
  unsigned getArithmeticReductionCost(unsigned Opcode, VectorType *Ty,
                                      bool IsPairwise,
                                      TTI::TargetCostKind CostKind) {
    Type *ScalarTy = Ty->getElementType();
<<<<<<< HEAD
    unsigned NumVecElts =
        cast<VectorType>(Ty)->getElementCount().getKnownMinValue();
=======
    unsigned NumVecElts = cast<FixedVectorType>(Ty)->getNumElements();
    if ((Opcode == Instruction::Or || Opcode == Instruction::And) &&
        ScalarTy == IntegerType::getInt1Ty(Ty->getContext()) &&
        NumVecElts >= 2) {
      // Or reduction for i1 is represented as:
      // %val = bitcast <ReduxWidth x i1> to iReduxWidth
      // %res = cmp ne iReduxWidth %val, 0
      // And reduction for i1 is represented as:
      // %val = bitcast <ReduxWidth x i1> to iReduxWidth
      // %res = cmp eq iReduxWidth %val, 11111
      Type *ValTy = IntegerType::get(Ty->getContext(), NumVecElts);
      return thisT()->getCastInstrCost(Instruction::BitCast, ValTy, Ty,
                                       TTI::CastContextHint::None, CostKind) +
             thisT()->getCmpSelInstrCost(Instruction::ICmp, ValTy,
                                         CmpInst::makeCmpResultType(ValTy),
                                         CmpInst::BAD_ICMP_PREDICATE, CostKind);
    }
>>>>>>> 92b1d908
    unsigned NumReduxLevels = Log2_32(NumVecElts);
    unsigned ArithCost = 0;
    unsigned ShuffleCost = 0;
    std::pair<unsigned, MVT> LT =
        thisT()->getTLI()->getTypeLegalizationCost(DL, Ty);
    unsigned LongVectorCount = 0;
    unsigned MVTLen =
        LT.second.isVector() ? LT.second.getVectorNumElements() : 1;
    while (NumVecElts > MVTLen) {
      NumVecElts /= 2;
      VectorType *SubTy = FixedVectorType::get(ScalarTy, NumVecElts);
      // Assume the pairwise shuffles add a cost.
      ShuffleCost += (IsPairwise + 1) *
                     thisT()->getShuffleCost(TTI::SK_ExtractSubvector, Ty, None,
                                             NumVecElts, SubTy);
      ArithCost += thisT()->getArithmeticInstrCost(Opcode, SubTy, CostKind);
      Ty = SubTy;
      ++LongVectorCount;
    }

    NumReduxLevels -= LongVectorCount;

    // The minimal length of the vector is limited by the real length of vector
    // operations performed on the current platform. That's why several final
    // reduction operations are performed on the vectors with the same
    // architecture-dependent length.

    // Non pairwise reductions need one shuffle per reduction level. Pairwise
    // reductions need two shuffles on every level, but the last one. On that
    // level one of the shuffles is <0, u, u, ...> which is identity.
    unsigned NumShuffles = NumReduxLevels;
    if (IsPairwise && NumReduxLevels >= 1)
      NumShuffles += NumReduxLevels - 1;
    ShuffleCost += NumShuffles * thisT()->getShuffleCost(
                                     TTI::SK_PermuteSingleSrc, Ty, None, 0, Ty);
    ArithCost += NumReduxLevels * thisT()->getArithmeticInstrCost(Opcode, Ty);
    return ShuffleCost + ArithCost +
           thisT()->getVectorInstrCost(Instruction::ExtractElement, Ty, 0);
  }

  /// Try to calculate op costs for min/max reduction operations.
  /// \param CondTy Conditional type for the Select instruction.
  unsigned getMinMaxReductionCost(VectorType *Ty, VectorType *CondTy,
                                  bool IsPairwise, bool IsUnsigned,
                                  TTI::TargetCostKind CostKind) {
    Type *ScalarTy = Ty->getElementType();
    Type *ScalarCondTy = CondTy->getElementType();
    unsigned NumVecElts =
        cast<VectorType>(Ty)->getElementCount().getKnownMinValue();
    unsigned NumReduxLevels = Log2_32(NumVecElts);
    unsigned CmpOpcode;
    if (Ty->isFPOrFPVectorTy()) {
      CmpOpcode = Instruction::FCmp;
    } else {
      assert(Ty->isIntOrIntVectorTy() &&
             "expecting floating point or integer type for min/max reduction");
      CmpOpcode = Instruction::ICmp;
    }
    unsigned MinMaxCost = 0;
    unsigned ShuffleCost = 0;
    std::pair<unsigned, MVT> LT =
        thisT()->getTLI()->getTypeLegalizationCost(DL, Ty);
    unsigned LongVectorCount = 0;
    unsigned MVTLen =
        LT.second.isVector() ? LT.second.getVectorNumElements() : 1;
    while (NumVecElts > MVTLen) {
      NumVecElts /= 2;
      auto *SubTy = FixedVectorType::get(ScalarTy, NumVecElts);
      CondTy = FixedVectorType::get(ScalarCondTy, NumVecElts);

      // Assume the pairwise shuffles add a cost.
      ShuffleCost += (IsPairwise + 1) *
                     thisT()->getShuffleCost(TTI::SK_ExtractSubvector, Ty, None,
                                             NumVecElts, SubTy);
      MinMaxCost +=
          thisT()->getCmpSelInstrCost(CmpOpcode, SubTy, CondTy,
                                      CmpInst::BAD_ICMP_PREDICATE, CostKind) +
          thisT()->getCmpSelInstrCost(Instruction::Select, SubTy, CondTy,
                                      CmpInst::BAD_ICMP_PREDICATE, CostKind);
      Ty = SubTy;
      ++LongVectorCount;
    }

    NumReduxLevels -= LongVectorCount;

    // The minimal length of the vector is limited by the real length of vector
    // operations performed on the current platform. That's why several final
    // reduction opertions are perfomed on the vectors with the same
    // architecture-dependent length.

    // Non pairwise reductions need one shuffle per reduction level. Pairwise
    // reductions need two shuffles on every level, but the last one. On that
    // level one of the shuffles is <0, u, u, ...> which is identity.
    unsigned NumShuffles = NumReduxLevels;
    if (IsPairwise && NumReduxLevels >= 1)
      NumShuffles += NumReduxLevels - 1;
    ShuffleCost += NumShuffles * thisT()->getShuffleCost(
                                     TTI::SK_PermuteSingleSrc, Ty, None, 0, Ty);
    MinMaxCost +=
        NumReduxLevels *
        (thisT()->getCmpSelInstrCost(CmpOpcode, Ty, CondTy,
                                     CmpInst::BAD_ICMP_PREDICATE, CostKind) +
         thisT()->getCmpSelInstrCost(Instruction::Select, Ty, CondTy,
                                     CmpInst::BAD_ICMP_PREDICATE, CostKind));
    // The last min/max should be in vector registers and we counted it above.
    // So just need a single extractelement.
    return ShuffleCost + MinMaxCost +
           thisT()->getVectorInstrCost(Instruction::ExtractElement, Ty, 0);
  }

  InstructionCost getExtendedAddReductionCost(bool IsMLA, bool IsUnsigned,
                                              Type *ResTy, VectorType *Ty,
                                              TTI::TargetCostKind CostKind) {
    // Without any native support, this is equivalent to the cost of
    // vecreduce.add(ext) or if IsMLA vecreduce.add(mul(ext, ext))
    VectorType *ExtTy = VectorType::get(ResTy, Ty);
    unsigned RedCost = thisT()->getArithmeticReductionCost(
        Instruction::Add, ExtTy, false, CostKind);
    unsigned MulCost = 0;
    unsigned ExtCost = thisT()->getCastInstrCost(
        IsUnsigned ? Instruction::ZExt : Instruction::SExt, ExtTy, Ty,
        TTI::CastContextHint::None, CostKind);
    if (IsMLA) {
      MulCost =
          thisT()->getArithmeticInstrCost(Instruction::Mul, ExtTy, CostKind);
      ExtCost *= 2;
    }

    return RedCost + MulCost + ExtCost;
  }

  unsigned getVectorSplitCost() { return 1; }

  bool useScalableVectorType() const { return false; }

  bool preferPredicatedVectorOps() const { return false; }

  /// @}
};

/// Concrete BasicTTIImpl that can be used if no further customization
/// is needed.
class BasicTTIImpl : public BasicTTIImplBase<BasicTTIImpl> {
  using BaseT = BasicTTIImplBase<BasicTTIImpl>;

  friend class BasicTTIImplBase<BasicTTIImpl>;

  const TargetSubtargetInfo *ST;
  const TargetLoweringBase *TLI;

  const TargetSubtargetInfo *getST() const { return ST; }
  const TargetLoweringBase *getTLI() const { return TLI; }

public:
  explicit BasicTTIImpl(const TargetMachine *TM, const Function &F);
};

} // end namespace llvm

#endif // LLVM_CODEGEN_BASICTTIIMPL_H<|MERGE_RESOLUTION|>--- conflicted
+++ resolved
@@ -575,22 +575,22 @@
     return TypeSize::getFixed(32);
   }
 
-  unsigned getVectorRegisterUsage(unsigned VFKnownMin, unsigned ElementTypeSize,
+  unsigned getVectorRegisterUsage(TargetTransformInfo::RegisterKind K,
+                                  unsigned VFKnownMin, unsigned ElementTypeSize,
                                   unsigned SafeDepDist) const {
-    unsigned WidestRegister = std::min(
-        static_cast<const T *>(this)->getRegisterBitWidth(true), SafeDepDist);
+    unsigned WidestRegister = std::min<unsigned>(
+        static_cast<const T *>(this)->getRegisterBitWidth(K).getFixedSize(),
+        SafeDepDist);
     return std::max<unsigned>(1, VFKnownMin * ElementTypeSize / WidestRegister);
   }
 
-  unsigned getVectorRegisterBitWidth(unsigned WidthFactor) const {
-    return static_cast<const T *>(this)->getRegisterBitWidth(true);
-  }
-
   std::pair<ElementCount, ElementCount>
-  getFeasibleMaxVFRange(unsigned SmallestType, unsigned WidestType,
+  getFeasibleMaxVFRange(TargetTransformInfo::RegisterKind K,
+                        unsigned SmallestType, unsigned WidestType,
                         unsigned MaxSafeRegisterWidth = -1U,
                         unsigned RegWidthFactor = 1) const {
-    unsigned WidestRegister = getVectorRegisterBitWidth(RegWidthFactor);
+    unsigned WidestRegister =
+        static_cast<const T *>(this)->getRegisterBitWidth(K).getFixedSize();
     WidestRegister = std::min(WidestRegister, MaxSafeRegisterWidth);
     bool IsScalable = static_cast<const T *>(this)->useScalableVectorType();
 
@@ -1936,11 +1936,8 @@
                                       bool IsPairwise,
                                       TTI::TargetCostKind CostKind) {
     Type *ScalarTy = Ty->getElementType();
-<<<<<<< HEAD
     unsigned NumVecElts =
         cast<VectorType>(Ty)->getElementCount().getKnownMinValue();
-=======
-    unsigned NumVecElts = cast<FixedVectorType>(Ty)->getNumElements();
     if ((Opcode == Instruction::Or || Opcode == Instruction::And) &&
         ScalarTy == IntegerType::getInt1Ty(Ty->getContext()) &&
         NumVecElts >= 2) {
@@ -1957,7 +1954,6 @@
                                          CmpInst::makeCmpResultType(ValTy),
                                          CmpInst::BAD_ICMP_PREDICATE, CostKind);
     }
->>>>>>> 92b1d908
     unsigned NumReduxLevels = Log2_32(NumVecElts);
     unsigned ArithCost = 0;
     unsigned ShuffleCost = 0;

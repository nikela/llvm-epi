--- conflicted
+++ resolved
@@ -699,7 +699,6 @@
     return TypeSize::getFixed(32);
   }
 
-<<<<<<< HEAD
   std::pair<ElementCount, ElementCount>
   getFeasibleMaxVFRange(TargetTransformInfo::RegisterKind K,
                         unsigned SmallestType, unsigned WidestType,
@@ -724,12 +723,8 @@
 
   unsigned getMaxElementWidth() const { return 64; }
 
-  Optional<unsigned> getMaxVScale() const { return None; }
-  Optional<unsigned> getVScaleForTuning() const { return None; }
-=======
   std::optional<unsigned> getMaxVScale() const { return std::nullopt; }
   std::optional<unsigned> getVScaleForTuning() const { return std::nullopt; }
->>>>>>> e4485915
 
   /// Estimate the overhead of scalarizing an instruction. Insert and Extract
   /// are set if the demanded result elements need to be inserted and/or

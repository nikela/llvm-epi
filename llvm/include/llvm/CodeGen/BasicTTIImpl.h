//===- BasicTTIImpl.h -------------------------------------------*- C++ -*-===//
//
// Part of the LLVM Project, under the Apache License v2.0 with LLVM Exceptions.
// See https://llvm.org/LICENSE.txt for license information.
// SPDX-License-Identifier: Apache-2.0 WITH LLVM-exception
//
//===----------------------------------------------------------------------===//
//
/// \file
/// This file provides a helper that implements much of the TTI interface in
/// terms of the target-independent code generator and TargetLowering
/// interfaces.
//
//===----------------------------------------------------------------------===//

#ifndef LLVM_CODEGEN_BASICTTIIMPL_H
#define LLVM_CODEGEN_BASICTTIIMPL_H

#include "llvm/ADT/APInt.h"
#include "llvm/ADT/ArrayRef.h"
#include "llvm/ADT/BitVector.h"
#include "llvm/ADT/SmallPtrSet.h"
#include "llvm/ADT/SmallVector.h"
#include "llvm/Analysis/LoopInfo.h"
#include "llvm/Analysis/OptimizationRemarkEmitter.h"
#include "llvm/Analysis/TargetTransformInfo.h"
#include "llvm/Analysis/TargetTransformInfoImpl.h"
#include "llvm/CodeGen/ISDOpcodes.h"
#include "llvm/CodeGen/TargetLowering.h"
#include "llvm/CodeGen/TargetSubtargetInfo.h"
#include "llvm/CodeGen/ValueTypes.h"
#include "llvm/IR/BasicBlock.h"
#include "llvm/IR/Constant.h"
#include "llvm/IR/Constants.h"
#include "llvm/IR/DataLayout.h"
#include "llvm/IR/DerivedTypes.h"
#include "llvm/IR/InstrTypes.h"
#include "llvm/IR/Instruction.h"
#include "llvm/IR/Instructions.h"
#include "llvm/IR/Intrinsics.h"
#include "llvm/IR/Operator.h"
#include "llvm/IR/Type.h"
#include "llvm/IR/Value.h"
#include "llvm/Support/Casting.h"
#include "llvm/Support/CommandLine.h"
#include "llvm/Support/ErrorHandling.h"
#include "llvm/Support/MachineValueType.h"
#include "llvm/Support/MathExtras.h"
#include "llvm/Support/TypeSize.h"
#include "llvm/Target/TargetMachine.h"
#include "llvm/Target/TargetOptions.h"
#include <algorithm>
#include <cassert>
#include <cstdint>
#include <limits>
#include <optional>
#include <utility>

namespace llvm {

class Function;
class GlobalValue;
class LLVMContext;
class ScalarEvolution;
class SCEV;
class TargetMachine;

extern cl::opt<unsigned> PartialUnrollingThreshold;

/// Base class which can be used to help build a TTI implementation.
///
/// This class provides as much implementation of the TTI interface as is
/// possible using the target independent parts of the code generator.
///
/// In order to subclass it, your class must implement a getST() method to
/// return the subtarget, and a getTLI() method to return the target lowering.
/// We need these methods implemented in the derived class so that this class
/// doesn't have to duplicate storage for them.
template <typename T>
class BasicTTIImplBase : public TargetTransformInfoImplCRTPBase<T> {
private:
  using BaseT = TargetTransformInfoImplCRTPBase<T>;
  using TTI = TargetTransformInfo;

  /// Helper function to access this as a T.
  T *thisT() { return static_cast<T *>(this); }

  /// Estimate a cost of Broadcast as an extract and sequence of insert
  /// operations.
  InstructionCost getBroadcastShuffleOverhead(FixedVectorType *VTy,
                                              TTI::TargetCostKind CostKind) {
    InstructionCost Cost = 0;
    // Broadcast cost is equal to the cost of extracting the zero'th element
    // plus the cost of inserting it into every element of the result vector.
    Cost += thisT()->getVectorInstrCost(Instruction::ExtractElement, VTy,
                                        CostKind, 0, nullptr, nullptr);

    for (int i = 0, e = VTy->getNumElements(); i < e; ++i) {
      Cost += thisT()->getVectorInstrCost(Instruction::InsertElement, VTy,
                                          CostKind, i, nullptr, nullptr);
    }
    return Cost;
  }

  /// Estimate a cost of shuffle as a sequence of extract and insert
  /// operations.
  InstructionCost getPermuteShuffleOverhead(FixedVectorType *VTy,
                                            TTI::TargetCostKind CostKind) {
    InstructionCost Cost = 0;
    // Shuffle cost is equal to the cost of extracting element from its argument
    // plus the cost of inserting them onto the result vector.

    // e.g. <4 x float> has a mask of <0,5,2,7> i.e we need to extract from
    // index 0 of first vector, index 1 of second vector,index 2 of first
    // vector and finally index 3 of second vector and insert them at index
    // <0,1,2,3> of result vector.
    for (int i = 0, e = VTy->getNumElements(); i < e; ++i) {
      Cost += thisT()->getVectorInstrCost(Instruction::InsertElement, VTy,
                                          CostKind, i, nullptr, nullptr);
      Cost += thisT()->getVectorInstrCost(Instruction::ExtractElement, VTy,
                                          CostKind, i, nullptr, nullptr);
    }
    return Cost;
  }

  /// Estimate a cost of subvector extraction as a sequence of extract and
  /// insert operations.
  InstructionCost getExtractSubvectorOverhead(VectorType *VTy,
                                              TTI::TargetCostKind CostKind,
                                              int Index,
                                              FixedVectorType *SubVTy) {
    assert(VTy && SubVTy &&
           "Can only extract subvectors from vectors");
    int NumSubElts = SubVTy->getNumElements();
    assert((!isa<FixedVectorType>(VTy) ||
            (Index + NumSubElts) <=
                (int)cast<FixedVectorType>(VTy)->getNumElements()) &&
           "SK_ExtractSubvector index out of range");

    InstructionCost Cost = 0;
    // Subvector extraction cost is equal to the cost of extracting element from
    // the source type plus the cost of inserting them into the result vector
    // type.
    for (int i = 0; i != NumSubElts; ++i) {
      Cost +=
          thisT()->getVectorInstrCost(Instruction::ExtractElement, VTy,
                                      CostKind, i + Index, nullptr, nullptr);
      Cost += thisT()->getVectorInstrCost(Instruction::InsertElement, SubVTy,
                                          CostKind, i, nullptr, nullptr);
    }
    return Cost;
  }

  /// Estimate a cost of subvector insertion as a sequence of extract and
  /// insert operations.
  InstructionCost getInsertSubvectorOverhead(VectorType *VTy,
                                             TTI::TargetCostKind CostKind,
                                             int Index,
                                             FixedVectorType *SubVTy) {
    assert(VTy && SubVTy &&
           "Can only insert subvectors into vectors");
    int NumSubElts = SubVTy->getNumElements();
    assert((!isa<FixedVectorType>(VTy) ||
            (Index + NumSubElts) <=
                (int)cast<FixedVectorType>(VTy)->getNumElements()) &&
           "SK_InsertSubvector index out of range");

    InstructionCost Cost = 0;
    // Subvector insertion cost is equal to the cost of extracting element from
    // the source type plus the cost of inserting them into the result vector
    // type.
    for (int i = 0; i != NumSubElts; ++i) {
      Cost += thisT()->getVectorInstrCost(Instruction::ExtractElement, SubVTy,
                                          CostKind, i, nullptr, nullptr);
      Cost +=
          thisT()->getVectorInstrCost(Instruction::InsertElement, VTy, CostKind,
                                      i + Index, nullptr, nullptr);
    }
    return Cost;
  }

  /// Local query method delegates up to T which *must* implement this!
  const TargetSubtargetInfo *getST() const {
    return static_cast<const T *>(this)->getST();
  }

  /// Local query method delegates up to T which *must* implement this!
  const TargetLoweringBase *getTLI() const {
    return static_cast<const T *>(this)->getTLI();
  }

  static ISD::MemIndexedMode getISDIndexedMode(TTI::MemIndexedMode M) {
    switch (M) {
      case TTI::MIM_Unindexed:
        return ISD::UNINDEXED;
      case TTI::MIM_PreInc:
        return ISD::PRE_INC;
      case TTI::MIM_PreDec:
        return ISD::PRE_DEC;
      case TTI::MIM_PostInc:
        return ISD::POST_INC;
      case TTI::MIM_PostDec:
        return ISD::POST_DEC;
    }
    llvm_unreachable("Unexpected MemIndexedMode");
  }

  InstructionCost getCommonMaskedMemoryOpCost(unsigned Opcode, Type *DataTy,
                                              Align Alignment,
                                              bool VariableMask,
                                              bool IsGatherScatter,
                                              TTI::TargetCostKind CostKind) {
    // We cannot scalarize scalable vectors, so return Invalid.
    if (isa<ScalableVectorType>(DataTy))
      return InstructionCost::getInvalid();

    auto *VT = cast<FixedVectorType>(DataTy);
    // Assume the target does not have support for gather/scatter operations
    // and provide a rough estimate.
    //
    // First, compute the cost of the individual memory operations.
    InstructionCost AddrExtractCost =
        IsGatherScatter
            ? getVectorInstrCost(Instruction::ExtractElement,
                                 FixedVectorType::get(
                                     PointerType::get(VT->getElementType(), 0),
                                     VT->getNumElements()),
                                 CostKind, -1, nullptr, nullptr)
            : 0;
    InstructionCost LoadCost =
        VT->getNumElements() *
        (AddrExtractCost +
         getMemoryOpCost(Opcode, VT->getElementType(), Alignment, 0, CostKind));

    // Next, compute the cost of packing the result in a vector.
    InstructionCost PackingCost =
        getScalarizationOverhead(VT, Opcode != Instruction::Store,
                                 Opcode == Instruction::Store, CostKind);

    InstructionCost ConditionalCost = 0;
    if (VariableMask) {
      // Compute the cost of conditionally executing the memory operations with
      // variable masks. This includes extracting the individual conditions, a
      // branches and PHIs to combine the results.
      // NOTE: Estimating the cost of conditionally executing the memory
      // operations accurately is quite difficult and the current solution
      // provides a very rough estimate only.
      ConditionalCost =
          VT->getNumElements() *
          (getVectorInstrCost(
               Instruction::ExtractElement,
               FixedVectorType::get(Type::getInt1Ty(DataTy->getContext()),
                                    VT->getNumElements()),
               CostKind, -1, nullptr, nullptr) +
           getCFInstrCost(Instruction::Br, CostKind) +
           getCFInstrCost(Instruction::PHI, CostKind));
    }

    return LoadCost + PackingCost + ConditionalCost;
  }

protected:
  explicit BasicTTIImplBase(const TargetMachine *TM, const DataLayout &DL)
      : BaseT(DL) {}
  virtual ~BasicTTIImplBase() = default;

  using TargetTransformInfoImplBase::DL;

public:
  /// \name Scalar TTI Implementations
  /// @{
  bool allowsMisalignedMemoryAccesses(LLVMContext &Context, unsigned BitWidth,
                                      unsigned AddressSpace, Align Alignment,
                                      unsigned *Fast) const {
    EVT E = EVT::getIntegerVT(Context, BitWidth);
    return getTLI()->allowsMisalignedMemoryAccesses(
        E, AddressSpace, Alignment, MachineMemOperand::MONone, Fast);
  }

  bool hasBranchDivergence() { return false; }

  bool useGPUDivergenceAnalysis() { return false; }

  bool isSourceOfDivergence(const Value *V) { return false; }

  bool isAlwaysUniform(const Value *V) { return false; }

  unsigned getFlatAddressSpace() {
    // Return an invalid address space.
    return -1;
  }

  bool collectFlatAddressOperands(SmallVectorImpl<int> &OpIndexes,
                                  Intrinsic::ID IID) const {
    return false;
  }

  bool isNoopAddrSpaceCast(unsigned FromAS, unsigned ToAS) const {
    return getTLI()->getTargetMachine().isNoopAddrSpaceCast(FromAS, ToAS);
  }

  unsigned getAssumedAddrSpace(const Value *V) const {
    return getTLI()->getTargetMachine().getAssumedAddrSpace(V);
  }

  bool isSingleThreaded() const {
    return getTLI()->getTargetMachine().Options.ThreadModel ==
           ThreadModel::Single;
  }

  std::pair<const Value *, unsigned>
  getPredicatedAddrSpace(const Value *V) const {
    return getTLI()->getTargetMachine().getPredicatedAddrSpace(V);
  }

  Value *rewriteIntrinsicWithAddressSpace(IntrinsicInst *II, Value *OldV,
                                          Value *NewV) const {
    return nullptr;
  }

  bool isLegalAddImmediate(int64_t imm) {
    return getTLI()->isLegalAddImmediate(imm);
  }

  bool isLegalICmpImmediate(int64_t imm) {
    return getTLI()->isLegalICmpImmediate(imm);
  }

  bool isLegalAddressingMode(Type *Ty, GlobalValue *BaseGV, int64_t BaseOffset,
                             bool HasBaseReg, int64_t Scale,
                             unsigned AddrSpace, Instruction *I = nullptr) {
    TargetLoweringBase::AddrMode AM;
    AM.BaseGV = BaseGV;
    AM.BaseOffs = BaseOffset;
    AM.HasBaseReg = HasBaseReg;
    AM.Scale = Scale;
    return getTLI()->isLegalAddressingMode(DL, AM, Ty, AddrSpace, I);
  }

  unsigned getStoreMinimumVF(unsigned VF, Type *ScalarMemTy,
                             Type *ScalarValTy) const {
    auto &&IsSupportedByTarget = [this, ScalarMemTy, ScalarValTy](unsigned VF) {
      auto *SrcTy = FixedVectorType::get(ScalarMemTy, VF / 2);
      EVT VT = getTLI()->getValueType(DL, SrcTy);
      if (getTLI()->isOperationLegal(ISD::STORE, VT) ||
          getTLI()->isOperationCustom(ISD::STORE, VT))
        return true;

      EVT ValVT =
          getTLI()->getValueType(DL, FixedVectorType::get(ScalarValTy, VF / 2));
      EVT LegalizedVT =
          getTLI()->getTypeToTransformTo(ScalarMemTy->getContext(), VT);
      return getTLI()->isTruncStoreLegal(LegalizedVT, ValVT);
    };
    while (VF > 2 && IsSupportedByTarget(VF))
      VF /= 2;
    return VF;
  }

  bool isIndexedLoadLegal(TTI::MemIndexedMode M, Type *Ty,
                          const DataLayout &DL) const {
    EVT VT = getTLI()->getValueType(DL, Ty);
    return getTLI()->isIndexedLoadLegal(getISDIndexedMode(M), VT);
  }

  bool isIndexedStoreLegal(TTI::MemIndexedMode M, Type *Ty,
                           const DataLayout &DL) const {
    EVT VT = getTLI()->getValueType(DL, Ty);
    return getTLI()->isIndexedStoreLegal(getISDIndexedMode(M), VT);
  }

  bool isLSRCostLess(TTI::LSRCost C1, TTI::LSRCost C2) {
    return TargetTransformInfoImplBase::isLSRCostLess(C1, C2);
  }

  bool isNumRegsMajorCostOfLSR() {
    return TargetTransformInfoImplBase::isNumRegsMajorCostOfLSR();
  }

  bool isProfitableLSRChainElement(Instruction *I) {
    return TargetTransformInfoImplBase::isProfitableLSRChainElement(I);
  }

  InstructionCost getScalingFactorCost(Type *Ty, GlobalValue *BaseGV,
                                       int64_t BaseOffset, bool HasBaseReg,
                                       int64_t Scale, unsigned AddrSpace) {
    TargetLoweringBase::AddrMode AM;
    AM.BaseGV = BaseGV;
    AM.BaseOffs = BaseOffset;
    AM.HasBaseReg = HasBaseReg;
    AM.Scale = Scale;
    if (getTLI()->isLegalAddressingMode(DL, AM, Ty, AddrSpace))
      return 0;
    return -1;
  }

  bool isTruncateFree(Type *Ty1, Type *Ty2) {
    return getTLI()->isTruncateFree(Ty1, Ty2);
  }

  bool isProfitableToHoist(Instruction *I) {
    return getTLI()->isProfitableToHoist(I);
  }

  bool useAA() const { return getST()->useAA(); }

  bool isTypeLegal(Type *Ty) {
    EVT VT = getTLI()->getValueType(DL, Ty);
    return getTLI()->isTypeLegal(VT);
  }

  unsigned getRegUsageForType(Type *Ty) {
    EVT ETy = getTLI()->getValueType(DL, Ty);
    return getTLI()->getNumRegisters(Ty->getContext(), ETy);
  }

  InstructionCost getGEPCost(Type *PointeeType, const Value *Ptr,
                             ArrayRef<const Value *> Operands,
                             TTI::TargetCostKind CostKind) {
    return BaseT::getGEPCost(PointeeType, Ptr, Operands, CostKind);
  }

  unsigned getEstimatedNumberOfCaseClusters(const SwitchInst &SI,
                                            unsigned &JumpTableSize,
                                            ProfileSummaryInfo *PSI,
                                            BlockFrequencyInfo *BFI) {
    /// Try to find the estimated number of clusters. Note that the number of
    /// clusters identified in this function could be different from the actual
    /// numbers found in lowering. This function ignore switches that are
    /// lowered with a mix of jump table / bit test / BTree. This function was
    /// initially intended to be used when estimating the cost of switch in
    /// inline cost heuristic, but it's a generic cost model to be used in other
    /// places (e.g., in loop unrolling).
    unsigned N = SI.getNumCases();
    const TargetLoweringBase *TLI = getTLI();
    const DataLayout &DL = this->getDataLayout();

    JumpTableSize = 0;
    bool IsJTAllowed = TLI->areJTsAllowed(SI.getParent()->getParent());

    // Early exit if both a jump table and bit test are not allowed.
    if (N < 1 || (!IsJTAllowed && DL.getIndexSizeInBits(0u) < N))
      return N;

    APInt MaxCaseVal = SI.case_begin()->getCaseValue()->getValue();
    APInt MinCaseVal = MaxCaseVal;
    for (auto CI : SI.cases()) {
      const APInt &CaseVal = CI.getCaseValue()->getValue();
      if (CaseVal.sgt(MaxCaseVal))
        MaxCaseVal = CaseVal;
      if (CaseVal.slt(MinCaseVal))
        MinCaseVal = CaseVal;
    }

    // Check if suitable for a bit test
    if (N <= DL.getIndexSizeInBits(0u)) {
      SmallPtrSet<const BasicBlock *, 4> Dests;
      for (auto I : SI.cases())
        Dests.insert(I.getCaseSuccessor());

      if (TLI->isSuitableForBitTests(Dests.size(), N, MinCaseVal, MaxCaseVal,
                                     DL))
        return 1;
    }

    // Check if suitable for a jump table.
    if (IsJTAllowed) {
      if (N < 2 || N < TLI->getMinimumJumpTableEntries())
        return N;
      uint64_t Range =
          (MaxCaseVal - MinCaseVal)
              .getLimitedValue(std::numeric_limits<uint64_t>::max() - 1) + 1;
      // Check whether a range of clusters is dense enough for a jump table
      if (TLI->isSuitableForJumpTable(&SI, N, Range, PSI, BFI)) {
        JumpTableSize = Range;
        return 1;
      }
    }
    return N;
  }

  bool shouldBuildLookupTables() {
    const TargetLoweringBase *TLI = getTLI();
    return TLI->isOperationLegalOrCustom(ISD::BR_JT, MVT::Other) ||
           TLI->isOperationLegalOrCustom(ISD::BRIND, MVT::Other);
  }

  bool shouldBuildRelLookupTables() const {
    const TargetMachine &TM = getTLI()->getTargetMachine();
    // If non-PIC mode, do not generate a relative lookup table.
    if (!TM.isPositionIndependent())
      return false;

    /// Relative lookup table entries consist of 32-bit offsets.
    /// Do not generate relative lookup tables for large code models
    /// in 64-bit achitectures where 32-bit offsets might not be enough.
    if (TM.getCodeModel() == CodeModel::Medium ||
        TM.getCodeModel() == CodeModel::Large)
      return false;

    Triple TargetTriple = TM.getTargetTriple();
    if (!TargetTriple.isArch64Bit())
      return false;

    // TODO: Triggers issues on aarch64 on darwin, so temporarily disable it
    // there.
    if (TargetTriple.getArch() == Triple::aarch64 && TargetTriple.isOSDarwin())
      return false;

    return true;
  }

  bool haveFastSqrt(Type *Ty) {
    const TargetLoweringBase *TLI = getTLI();
    EVT VT = TLI->getValueType(DL, Ty);
    return TLI->isTypeLegal(VT) &&
           TLI->isOperationLegalOrCustom(ISD::FSQRT, VT);
  }

  bool isFCmpOrdCheaperThanFCmpZero(Type *Ty) {
    return true;
  }

  InstructionCost getFPOpCost(Type *Ty) {
    // Check whether FADD is available, as a proxy for floating-point in
    // general.
    const TargetLoweringBase *TLI = getTLI();
    EVT VT = TLI->getValueType(DL, Ty);
    if (TLI->isOperationLegalOrCustomOrPromote(ISD::FADD, VT))
      return TargetTransformInfo::TCC_Basic;
    return TargetTransformInfo::TCC_Expensive;
  }

  unsigned getInliningThresholdMultiplier() { return 1; }
  unsigned adjustInliningThreshold(const CallBase *CB) { return 0; }

  int getInlinerVectorBonusPercent() { return 150; }

  void getUnrollingPreferences(Loop *L, ScalarEvolution &SE,
                               TTI::UnrollingPreferences &UP,
                               OptimizationRemarkEmitter *ORE) {
    // This unrolling functionality is target independent, but to provide some
    // motivation for its intended use, for x86:

    // According to the Intel 64 and IA-32 Architectures Optimization Reference
    // Manual, Intel Core models and later have a loop stream detector (and
    // associated uop queue) that can benefit from partial unrolling.
    // The relevant requirements are:
    //  - The loop must have no more than 4 (8 for Nehalem and later) branches
    //    taken, and none of them may be calls.
    //  - The loop can have no more than 18 (28 for Nehalem and later) uops.

    // According to the Software Optimization Guide for AMD Family 15h
    // Processors, models 30h-4fh (Steamroller and later) have a loop predictor
    // and loop buffer which can benefit from partial unrolling.
    // The relevant requirements are:
    //  - The loop must have fewer than 16 branches
    //  - The loop must have less than 40 uops in all executed loop branches

    // The number of taken branches in a loop is hard to estimate here, and
    // benchmarking has revealed that it is better not to be conservative when
    // estimating the branch count. As a result, we'll ignore the branch limits
    // until someone finds a case where it matters in practice.

    unsigned MaxOps;
    const TargetSubtargetInfo *ST = getST();
    if (PartialUnrollingThreshold.getNumOccurrences() > 0)
      MaxOps = PartialUnrollingThreshold;
    else if (ST->getSchedModel().LoopMicroOpBufferSize > 0)
      MaxOps = ST->getSchedModel().LoopMicroOpBufferSize;
    else
      return;

    // Scan the loop: don't unroll loops with calls.
    for (BasicBlock *BB : L->blocks()) {
      for (Instruction &I : *BB) {
        if (isa<CallInst>(I) || isa<InvokeInst>(I)) {
          if (const Function *F = cast<CallBase>(I).getCalledFunction()) {
            if (!thisT()->isLoweredToCall(F))
              continue;
          }

          if (ORE) {
            ORE->emit([&]() {
              return OptimizationRemark("TTI", "DontUnroll", L->getStartLoc(),
                                        L->getHeader())
                     << "advising against unrolling the loop because it "
                        "contains a "
                     << ore::NV("Call", &I);
            });
          }
          return;
        }
      }
    }

    // Enable runtime and partial unrolling up to the specified size.
    // Enable using trip count upper bound to unroll loops.
    UP.Partial = UP.Runtime = UP.UpperBound = true;
    UP.PartialThreshold = MaxOps;

    // Avoid unrolling when optimizing for size.
    UP.OptSizeThreshold = 0;
    UP.PartialOptSizeThreshold = 0;

    // Set number of instructions optimized when "back edge"
    // becomes "fall through" to default value of 2.
    UP.BEInsns = 2;
  }

  void getPeelingPreferences(Loop *L, ScalarEvolution &SE,
                             TTI::PeelingPreferences &PP) {
    PP.PeelCount = 0;
    PP.AllowPeeling = true;
    PP.AllowLoopNestsPeeling = false;
    PP.PeelProfiledIterations = true;
  }

  bool isHardwareLoopProfitable(Loop *L, ScalarEvolution &SE,
                                AssumptionCache &AC,
                                TargetLibraryInfo *LibInfo,
                                HardwareLoopInfo &HWLoopInfo) {
    return BaseT::isHardwareLoopProfitable(L, SE, AC, LibInfo, HWLoopInfo);
  }

  bool preferPredicateOverEpilogue(Loop *L, LoopInfo *LI, ScalarEvolution &SE,
                                   AssumptionCache &AC, TargetLibraryInfo *TLI,
                                   DominatorTree *DT,
                                   LoopVectorizationLegality *LVL,
                                   InterleavedAccessInfo *IAI) {
    return BaseT::preferPredicateOverEpilogue(L, LI, SE, AC, TLI, DT, LVL, IAI);
  }

  TailFoldingStyle getPreferredTailFoldingStyle() {
    return BaseT::getPreferredTailFoldingStyle();
  }

  std::optional<Instruction *> instCombineIntrinsic(InstCombiner &IC,
                                               IntrinsicInst &II) {
    return BaseT::instCombineIntrinsic(IC, II);
  }

  std::optional<Value *>
  simplifyDemandedUseBitsIntrinsic(InstCombiner &IC, IntrinsicInst &II,
                                   APInt DemandedMask, KnownBits &Known,
                                   bool &KnownBitsComputed) {
    return BaseT::simplifyDemandedUseBitsIntrinsic(IC, II, DemandedMask, Known,
                                                   KnownBitsComputed);
  }

  std::optional<Value *> simplifyDemandedVectorEltsIntrinsic(
      InstCombiner &IC, IntrinsicInst &II, APInt DemandedElts, APInt &UndefElts,
      APInt &UndefElts2, APInt &UndefElts3,
      std::function<void(Instruction *, unsigned, APInt, APInt &)>
          SimplifyAndSetOp) {
    return BaseT::simplifyDemandedVectorEltsIntrinsic(
        IC, II, DemandedElts, UndefElts, UndefElts2, UndefElts3,
        SimplifyAndSetOp);
  }

  virtual std::optional<unsigned>
  getCacheSize(TargetTransformInfo::CacheLevel Level) const {
    return std::optional<unsigned>(
        getST()->getCacheSize(static_cast<unsigned>(Level)));
  }

  virtual std::optional<unsigned>
  getCacheAssociativity(TargetTransformInfo::CacheLevel Level) const {
    std::optional<unsigned> TargetResult =
        getST()->getCacheAssociativity(static_cast<unsigned>(Level));

    if (TargetResult)
      return TargetResult;

    return BaseT::getCacheAssociativity(Level);
  }

  virtual unsigned getCacheLineSize() const {
    return getST()->getCacheLineSize();
  }

  virtual unsigned getPrefetchDistance() const {
    return getST()->getPrefetchDistance();
  }

  virtual unsigned getMinPrefetchStride(unsigned NumMemAccesses,
                                        unsigned NumStridedMemAccesses,
                                        unsigned NumPrefetches,
                                        bool HasCall) const {
    return getST()->getMinPrefetchStride(NumMemAccesses, NumStridedMemAccesses,
                                         NumPrefetches, HasCall);
  }

  virtual unsigned getMaxPrefetchIterationsAhead() const {
    return getST()->getMaxPrefetchIterationsAhead();
  }

  virtual bool enableWritePrefetching() const {
    return getST()->enableWritePrefetching();
  }

  virtual bool shouldPrefetchAddressSpace(unsigned AS) const {
    return getST()->shouldPrefetchAddressSpace(AS);
  }

  /// @}

  /// \name Vector TTI Implementations
  /// @{

  TypeSize getRegisterBitWidth(TargetTransformInfo::RegisterKind K) const {
    return TypeSize::getFixed(32);
  }

  std::pair<ElementCount, ElementCount>
  getFeasibleMaxVFRange(TargetTransformInfo::RegisterKind K,
                        unsigned SmallestType, unsigned WidestType,
                        unsigned MaxSafeRegisterWidth = -1U,
                        unsigned RegWidthFactor = 1,
                        bool IsScalable = false) const {
    unsigned WidestRegister =
        static_cast<const T *>(this)->getRegisterBitWidth(K).getFixedValue();
    WidestRegister = std::min(WidestRegister, MaxSafeRegisterWidth);

    unsigned LowerBoundVFKnownMin = llvm::bit_floor(WidestRegister / WidestType);
    ElementCount LowerBoundVF =
        ElementCount::get(LowerBoundVFKnownMin, IsScalable);

    unsigned UpperBoundVFKnownMin =
        llvm::bit_floor(WidestRegister / SmallestType);
    ElementCount UpperBoundVF =
        ElementCount::get(UpperBoundVFKnownMin, IsScalable);

    return {LowerBoundVF, UpperBoundVF};
  }

  unsigned getMaxElementWidth() const { return 64; }

  std::optional<unsigned> getMaxVScale() const { return std::nullopt; }
  std::optional<unsigned> getVScaleForTuning() const { return std::nullopt; }

  /// Estimate the overhead of scalarizing an instruction. Insert and Extract
  /// are set if the demanded result elements need to be inserted and/or
  /// extracted from vectors.
  InstructionCost getScalarizationOverhead(VectorType *InTy,
                                           const APInt &DemandedElts,
                                           bool Insert, bool Extract,
                                           TTI::TargetCostKind CostKind) {
    /// FIXME: a bitfield is not a reasonable abstraction for talking about
    /// which elements are needed from a scalable vector
    if (isa<ScalableVectorType>(InTy))
      return InstructionCost::getInvalid();
    auto *Ty = cast<FixedVectorType>(InTy);

    assert(DemandedElts.getBitWidth() == Ty->getNumElements() &&
           "Vector size mismatch");

    InstructionCost Cost = 0;

    for (int i = 0, e = Ty->getNumElements(); i < e; ++i) {
      if (!DemandedElts[i])
        continue;
      if (Insert)
        Cost += thisT()->getVectorInstrCost(Instruction::InsertElement, Ty,
                                            CostKind, i, nullptr, nullptr);
      if (Extract)
        Cost += thisT()->getVectorInstrCost(Instruction::ExtractElement, Ty,
                                            CostKind, i, nullptr, nullptr);
    }

    return Cost;
  }

  /// Helper wrapper for the DemandedElts variant of getScalarizationOverhead.
  InstructionCost getScalarizationOverhead(VectorType *InTy, bool Insert,
                                           bool Extract,
                                           TTI::TargetCostKind CostKind) {
    if (isa<ScalableVectorType>(InTy))
      return InstructionCost::getInvalid();
    auto *Ty = cast<FixedVectorType>(InTy);

    APInt DemandedElts = APInt::getAllOnes(Ty->getNumElements());
    return thisT()->getScalarizationOverhead(Ty, DemandedElts, Insert, Extract,
                                             CostKind);
  }

  /// Estimate the overhead of scalarizing an instructions unique
  /// non-constant operands. The (potentially vector) types to use for each of
  /// argument are passes via Tys.
  InstructionCost
  getOperandsScalarizationOverhead(ArrayRef<const Value *> Args,
                                   ArrayRef<Type *> Tys,
                                   TTI::TargetCostKind CostKind) {
    assert(Args.size() == Tys.size() && "Expected matching Args and Tys");

    InstructionCost Cost = 0;
    SmallPtrSet<const Value*, 4> UniqueOperands;
    for (int I = 0, E = Args.size(); I != E; I++) {
      // Disregard things like metadata arguments.
      const Value *A = Args[I];
      Type *Ty = Tys[I];
      if (!Ty->isIntOrIntVectorTy() && !Ty->isFPOrFPVectorTy() &&
          !Ty->isPtrOrPtrVectorTy())
        continue;

      if (!isa<Constant>(A) && UniqueOperands.insert(A).second) {
        if (auto *VecTy = dyn_cast<VectorType>(Ty))
          Cost += getScalarizationOverhead(VecTy, /*Insert*/ false,
                                           /*Extract*/ true, CostKind);
      }
    }

    return Cost;
  }

  /// Estimate the overhead of scalarizing the inputs and outputs of an
  /// instruction, with return type RetTy and arguments Args of type Tys. If
  /// Args are unknown (empty), then the cost associated with one argument is
  /// added as a heuristic.
  InstructionCost getScalarizationOverhead(VectorType *RetTy,
                                           ArrayRef<const Value *> Args,
                                           ArrayRef<Type *> Tys,
                                           TTI::TargetCostKind CostKind) {
    InstructionCost Cost = getScalarizationOverhead(
        RetTy, /*Insert*/ true, /*Extract*/ false, CostKind);
    if (!Args.empty())
      Cost += getOperandsScalarizationOverhead(Args, Tys, CostKind);
    else
      // When no information on arguments is provided, we add the cost
      // associated with one argument as a heuristic.
      Cost += getScalarizationOverhead(RetTy, /*Insert*/ false,
                                       /*Extract*/ true, CostKind);

    return Cost;
  }

  /// Estimate the cost of type-legalization and the legalized type.
  std::pair<InstructionCost, MVT> getTypeLegalizationCost(Type *Ty) const {
    LLVMContext &C = Ty->getContext();
    EVT MTy = getTLI()->getValueType(DL, Ty);

    InstructionCost Cost = 1;
    // We keep legalizing the type until we find a legal kind. We assume that
    // the only operation that costs anything is the split. After splitting
    // we need to handle two types.
    while (true) {
      TargetLoweringBase::LegalizeKind LK = getTLI()->getTypeConversion(C, MTy);

      if (LK.first == TargetLoweringBase::TypeScalarizeScalableVector) {
        // Ensure we return a sensible simple VT here, since many callers of
        // this function require it.
        MVT VT = MTy.isSimple() ? MTy.getSimpleVT() : MVT::i64;
        return std::make_pair(InstructionCost::getInvalid(), VT);
      }

      if (LK.first == TargetLoweringBase::TypeLegal)
        return std::make_pair(Cost, MTy.getSimpleVT());

      if (LK.first == TargetLoweringBase::TypeSplitVector ||
          LK.first == TargetLoweringBase::TypeExpandInteger)
        Cost *= 2;

      // Do not loop with f128 type.
      if (MTy == LK.second)
        return std::make_pair(Cost, MTy.getSimpleVT());

      // Keep legalizing the type.
      MTy = LK.second;
    }
  }

<<<<<<< HEAD
  unsigned getMaxInterleaveFactor(unsigned VF) { return 1; }
  unsigned getMaxInterleaveFactorEC(ElementCount VF) {
    return thisT()->getMaxInterleaveFactor(VF.getKnownMinValue());
  }
=======
  unsigned getMaxInterleaveFactor(ElementCount VF) { return 1; }
>>>>>>> bfa0accc

  InstructionCost getArithmeticInstrCost(
      unsigned Opcode, Type *Ty, TTI::TargetCostKind CostKind,
      TTI::OperandValueInfo Opd1Info = {TTI::OK_AnyValue, TTI::OP_None},
      TTI::OperandValueInfo Opd2Info = {TTI::OK_AnyValue, TTI::OP_None},
      ArrayRef<const Value *> Args = ArrayRef<const Value *>(),
      const Instruction *CxtI = nullptr) {
    // Check if any of the operands are vector operands.
    const TargetLoweringBase *TLI = getTLI();
    int ISD = TLI->InstructionOpcodeToISD(Opcode);
    assert(ISD && "Invalid opcode");

    // TODO: Handle more cost kinds.
    if (CostKind != TTI::TCK_RecipThroughput)
      return BaseT::getArithmeticInstrCost(Opcode, Ty, CostKind,
                                           Opd1Info, Opd2Info,
                                           Args, CxtI);

    std::pair<InstructionCost, MVT> LT = getTypeLegalizationCost(Ty);

    bool IsFloat = Ty->isFPOrFPVectorTy();
    // Assume that floating point arithmetic operations cost twice as much as
    // integer operations.
    InstructionCost OpCost = (IsFloat ? 2 : 1);

    if (TLI->isOperationLegalOrPromote(ISD, LT.second)) {
      // The operation is legal. Assume it costs 1.
      // TODO: Once we have extract/insert subvector cost we need to use them.
      return LT.first * OpCost;
    }

    if (!TLI->isOperationExpand(ISD, LT.second)) {
      // If the operation is custom lowered, then assume that the code is twice
      // as expensive.
      return LT.first * 2 * OpCost;
    }

    // An 'Expand' of URem and SRem is special because it may default
    // to expanding the operation into a sequence of sub-operations
    // i.e. X % Y -> X-(X/Y)*Y.
    if (ISD == ISD::UREM || ISD == ISD::SREM) {
      bool IsSigned = ISD == ISD::SREM;
      if (TLI->isOperationLegalOrCustom(IsSigned ? ISD::SDIVREM : ISD::UDIVREM,
                                        LT.second) ||
          TLI->isOperationLegalOrCustom(IsSigned ? ISD::SDIV : ISD::UDIV,
                                        LT.second)) {
        unsigned DivOpc = IsSigned ? Instruction::SDiv : Instruction::UDiv;
        InstructionCost DivCost = thisT()->getArithmeticInstrCost(
            DivOpc, Ty, CostKind, Opd1Info, Opd2Info);
        InstructionCost MulCost =
            thisT()->getArithmeticInstrCost(Instruction::Mul, Ty, CostKind);
        InstructionCost SubCost =
            thisT()->getArithmeticInstrCost(Instruction::Sub, Ty, CostKind);
        return DivCost + MulCost + SubCost;
      }
    }

    // We cannot scalarize scalable vectors, so return Invalid.
    if (isa<ScalableVectorType>(Ty))
      return InstructionCost::getInvalid();

    // Else, assume that we need to scalarize this op.
    // TODO: If one of the types get legalized by splitting, handle this
    // similarly to what getCastInstrCost() does.
    if (auto *VTy = dyn_cast<FixedVectorType>(Ty)) {
      InstructionCost Cost = thisT()->getArithmeticInstrCost(
          Opcode, VTy->getScalarType(), CostKind, Opd1Info, Opd2Info,
          Args, CxtI);
      // Return the cost of multiple scalar invocation plus the cost of
      // inserting and extracting the values.
      SmallVector<Type *> Tys(Args.size(), Ty);
      return getScalarizationOverhead(VTy, Args, Tys, CostKind) +
             VTy->getNumElements() * Cost;
    }

    // We don't know anything about this scalar instruction.
    return OpCost;
  }

  TTI::ShuffleKind improveShuffleKindFromMask(TTI::ShuffleKind Kind,
                                              ArrayRef<int> Mask) const {
    int Limit = Mask.size() * 2;
    if (Mask.empty() ||
        // Extra check required by isSingleSourceMaskImpl function (called by
        // ShuffleVectorInst::isSingleSourceMask).
        any_of(Mask, [Limit](int I) { return I >= Limit; }))
      return Kind;
    int Index;
    switch (Kind) {
    case TTI::SK_PermuteSingleSrc:
      if (ShuffleVectorInst::isReverseMask(Mask))
        return TTI::SK_Reverse;
      if (ShuffleVectorInst::isZeroEltSplatMask(Mask))
        return TTI::SK_Broadcast;
      break;
    case TTI::SK_PermuteTwoSrc:
      if (ShuffleVectorInst::isSelectMask(Mask))
        return TTI::SK_Select;
      if (ShuffleVectorInst::isTransposeMask(Mask))
        return TTI::SK_Transpose;
      if (ShuffleVectorInst::isSpliceMask(Mask, Index))
        return TTI::SK_Splice;
      break;
    case TTI::SK_Select:
    case TTI::SK_Reverse:
    case TTI::SK_Broadcast:
    case TTI::SK_Transpose:
    case TTI::SK_InsertSubvector:
    case TTI::SK_ExtractSubvector:
    case TTI::SK_Splice:
      break;
    }
    return Kind;
  }

  InstructionCost getShuffleCost(TTI::ShuffleKind Kind, VectorType *Tp,
                                 ArrayRef<int> Mask,
                                 TTI::TargetCostKind CostKind, int Index,
                                 VectorType *SubTp,
                                 ArrayRef<const Value *> Args = std::nullopt) {

    switch (improveShuffleKindFromMask(Kind, Mask)) {
    case TTI::SK_Broadcast:
      if (auto *FVT = dyn_cast<FixedVectorType>(Tp))
        return getBroadcastShuffleOverhead(FVT, CostKind);
      return InstructionCost::getInvalid();
    case TTI::SK_Select:
    case TTI::SK_Splice:
    case TTI::SK_Reverse:
    case TTI::SK_Transpose:
    case TTI::SK_PermuteSingleSrc:
    case TTI::SK_PermuteTwoSrc:
      if (auto *FVT = dyn_cast<FixedVectorType>(Tp))
        return getPermuteShuffleOverhead(FVT, CostKind);
      return InstructionCost::getInvalid();
    case TTI::SK_ExtractSubvector:
      return getExtractSubvectorOverhead(Tp, CostKind, Index,
                                         cast<FixedVectorType>(SubTp));
    case TTI::SK_InsertSubvector:
      return getInsertSubvectorOverhead(Tp, CostKind, Index,
                                        cast<FixedVectorType>(SubTp));
    }
    llvm_unreachable("Unknown TTI::ShuffleKind");
  }

  InstructionCost getCastInstrCost(unsigned Opcode, Type *Dst, Type *Src,
                                   TTI::CastContextHint CCH,
                                   TTI::TargetCostKind CostKind,
                                   const Instruction *I = nullptr) {
    if (BaseT::getCastInstrCost(Opcode, Dst, Src, CCH, CostKind, I) == 0)
      return 0;

    const TargetLoweringBase *TLI = getTLI();
    int ISD = TLI->InstructionOpcodeToISD(Opcode);
    assert(ISD && "Invalid opcode");
    std::pair<InstructionCost, MVT> SrcLT = getTypeLegalizationCost(Src);
    std::pair<InstructionCost, MVT> DstLT = getTypeLegalizationCost(Dst);

    TypeSize SrcSize = SrcLT.second.getSizeInBits();
    TypeSize DstSize = DstLT.second.getSizeInBits();
    bool IntOrPtrSrc = Src->isIntegerTy() || Src->isPointerTy();
    bool IntOrPtrDst = Dst->isIntegerTy() || Dst->isPointerTy();

    switch (Opcode) {
    default:
      break;
    case Instruction::Trunc:
      // Check for NOOP conversions.
      if (TLI->isTruncateFree(SrcLT.second, DstLT.second))
        return 0;
      [[fallthrough]];
    case Instruction::BitCast:
      // Bitcast between types that are legalized to the same type are free and
      // assume int to/from ptr of the same size is also free.
      if (SrcLT.first == DstLT.first && IntOrPtrSrc == IntOrPtrDst &&
          SrcSize == DstSize)
        return 0;
      break;
    case Instruction::FPExt:
      if (I && getTLI()->isExtFree(I))
        return 0;
      break;
    case Instruction::ZExt:
      if (TLI->isZExtFree(SrcLT.second, DstLT.second))
        return 0;
      [[fallthrough]];
    case Instruction::SExt:
      if (I && getTLI()->isExtFree(I))
        return 0;

      // If this is a zext/sext of a load, return 0 if the corresponding
      // extending load exists on target and the result type is legal.
      if (CCH == TTI::CastContextHint::Normal) {
        EVT ExtVT = EVT::getEVT(Dst);
        EVT LoadVT = EVT::getEVT(Src);
        unsigned LType =
          ((Opcode == Instruction::ZExt) ? ISD::ZEXTLOAD : ISD::SEXTLOAD);
        if (DstLT.first == SrcLT.first &&
            TLI->isLoadExtLegal(LType, ExtVT, LoadVT))
          return 0;
      }
      break;
    case Instruction::AddrSpaceCast:
      if (TLI->isFreeAddrSpaceCast(Src->getPointerAddressSpace(),
                                   Dst->getPointerAddressSpace()))
        return 0;
      break;
    }

    auto *SrcVTy = dyn_cast<VectorType>(Src);
    auto *DstVTy = dyn_cast<VectorType>(Dst);

    // If the cast is marked as legal (or promote) then assume low cost.
    if (SrcLT.first == DstLT.first &&
        TLI->isOperationLegalOrPromote(ISD, DstLT.second))
      return SrcLT.first;

    // Handle scalar conversions.
    if (!SrcVTy && !DstVTy) {
      // Just check the op cost. If the operation is legal then assume it costs
      // 1.
      if (!TLI->isOperationExpand(ISD, DstLT.second))
        return 1;

      // Assume that illegal scalar instruction are expensive.
      return 4;
    }

    // Check vector-to-vector casts.
    if (DstVTy && SrcVTy) {
      // If the cast is between same-sized registers, then the check is simple.
      if (SrcLT.first == DstLT.first && SrcSize == DstSize) {

        // Assume that Zext is done using AND.
        if (Opcode == Instruction::ZExt)
          return SrcLT.first;

        // Assume that sext is done using SHL and SRA.
        if (Opcode == Instruction::SExt)
          return SrcLT.first * 2;

        // Just check the op cost. If the operation is legal then assume it
        // costs
        // 1 and multiply by the type-legalization overhead.
        if (!TLI->isOperationExpand(ISD, DstLT.second))
          return SrcLT.first * 1;
      }

      // If we are legalizing by splitting, query the concrete TTI for the cost
      // of casting the original vector twice. We also need to factor in the
      // cost of the split itself. Count that as 1, to be consistent with
      // getTypeLegalizationCost().
      bool SplitSrc =
          TLI->getTypeAction(Src->getContext(), TLI->getValueType(DL, Src)) ==
          TargetLowering::TypeSplitVector;
      bool SplitDst =
          TLI->getTypeAction(Dst->getContext(), TLI->getValueType(DL, Dst)) ==
          TargetLowering::TypeSplitVector;
      if ((SplitSrc || SplitDst) && SrcVTy->getElementCount().isVector() &&
          DstVTy->getElementCount().isVector()) {
        Type *SplitDstTy = VectorType::getHalfElementsVectorType(DstVTy);
        Type *SplitSrcTy = VectorType::getHalfElementsVectorType(SrcVTy);
        T *TTI = static_cast<T *>(this);
        // If both types need to be split then the split is free.
        InstructionCost SplitCost =
            (!SplitSrc || !SplitDst) ? TTI->getVectorSplitCost() : 0;
        return SplitCost +
               (2 * TTI->getCastInstrCost(Opcode, SplitDstTy, SplitSrcTy, CCH,
                                          CostKind, I));
      }

      // Scalarization cost is Invalid, can't assume any num elements.
      if (isa<ScalableVectorType>(DstVTy))
        return InstructionCost::getInvalid();

      // In other cases where the source or destination are illegal, assume
      // the operation will get scalarized.
      unsigned Num = cast<FixedVectorType>(DstVTy)->getNumElements();
      InstructionCost Cost = thisT()->getCastInstrCost(
          Opcode, Dst->getScalarType(), Src->getScalarType(), CCH, CostKind, I);

      // Return the cost of multiple scalar invocation plus the cost of
      // inserting and extracting the values.
      return getScalarizationOverhead(DstVTy, /*Insert*/ true, /*Extract*/ true,
                                      CostKind) +
             Num * Cost;
    }

    // We already handled vector-to-vector and scalar-to-scalar conversions.
    // This
    // is where we handle bitcast between vectors and scalars. We need to assume
    //  that the conversion is scalarized in one way or another.
    if (Opcode == Instruction::BitCast) {
      // Illegal bitcasts are done by storing and loading from a stack slot.
      return (SrcVTy ? getScalarizationOverhead(SrcVTy, /*Insert*/ false,
                                                /*Extract*/ true, CostKind)
                     : 0) +
             (DstVTy ? getScalarizationOverhead(DstVTy, /*Insert*/ true,
                                                /*Extract*/ false, CostKind)
                     : 0);
    }

    llvm_unreachable("Unhandled cast");
  }

  InstructionCost getExtractWithExtendCost(unsigned Opcode, Type *Dst,
                                           VectorType *VecTy, unsigned Index) {
    TTI::TargetCostKind CostKind = TTI::TCK_RecipThroughput;
    return thisT()->getVectorInstrCost(Instruction::ExtractElement, VecTy,
                                       CostKind, Index, nullptr, nullptr) +
           thisT()->getCastInstrCost(Opcode, Dst, VecTy->getElementType(),
                                     TTI::CastContextHint::None, CostKind);
  }

  InstructionCost getCFInstrCost(unsigned Opcode, TTI::TargetCostKind CostKind,
                                 const Instruction *I = nullptr) {
    return BaseT::getCFInstrCost(Opcode, CostKind, I);
  }

  InstructionCost getCmpSelInstrCost(unsigned Opcode, Type *ValTy, Type *CondTy,
                                     CmpInst::Predicate VecPred,
                                     TTI::TargetCostKind CostKind,
                                     const Instruction *I = nullptr) {
    const TargetLoweringBase *TLI = getTLI();
    int ISD = TLI->InstructionOpcodeToISD(Opcode);
    assert(ISD && "Invalid opcode");

    // TODO: Handle other cost kinds.
    if (CostKind != TTI::TCK_RecipThroughput)
      return BaseT::getCmpSelInstrCost(Opcode, ValTy, CondTy, VecPred, CostKind,
                                       I);

    // Selects on vectors are actually vector selects.
    if (ISD == ISD::SELECT) {
      assert(CondTy && "CondTy must exist");
      if (CondTy->isVectorTy())
        ISD = ISD::VSELECT;
    }
    std::pair<InstructionCost, MVT> LT = getTypeLegalizationCost(ValTy);

    if (!(ValTy->isVectorTy() && !LT.second.isVector()) &&
        !TLI->isOperationExpand(ISD, LT.second)) {
      // The operation is legal. Assume it costs 1. Multiply
      // by the type-legalization overhead.
      return LT.first * 1;
    }

    // Otherwise, assume that the cast is scalarized.
    // TODO: If one of the types get legalized by splitting, handle this
    // similarly to what getCastInstrCost() does.
    if (auto *ValVTy = dyn_cast<VectorType>(ValTy)) {
      if (isa<ScalableVectorType>(ValTy))
        return InstructionCost::getInvalid();

      unsigned Num = cast<FixedVectorType>(ValVTy)->getNumElements();
      if (CondTy)
        CondTy = CondTy->getScalarType();
      InstructionCost Cost = thisT()->getCmpSelInstrCost(
          Opcode, ValVTy->getScalarType(), CondTy, VecPred, CostKind, I);

      // Return the cost of multiple scalar invocation plus the cost of
      // inserting and extracting the values.
      return getScalarizationOverhead(ValVTy, /*Insert*/ true,
                                      /*Extract*/ false, CostKind) +
             Num * Cost;
    }

    // Unknown scalar opcode.
    return 1;
  }

  InstructionCost getVectorInstrCost(unsigned Opcode, Type *Val,
                                     TTI::TargetCostKind CostKind,
                                     unsigned Index, Value *Op0, Value *Op1) {
    return getRegUsageForType(Val->getScalarType());
  }

  InstructionCost getVectorInstrCost(const Instruction &I, Type *Val,
                                     TTI::TargetCostKind CostKind,
                                     unsigned Index) {
    Value *Op0 = nullptr;
    Value *Op1 = nullptr;
    if (auto *IE = dyn_cast<InsertElementInst>(&I)) {
      Op0 = IE->getOperand(0);
      Op1 = IE->getOperand(1);
    }
    return thisT()->getVectorInstrCost(I.getOpcode(), Val, CostKind, Index, Op0,
                                       Op1);
  }

  InstructionCost getReplicationShuffleCost(Type *EltTy, int ReplicationFactor,
                                            int VF,
                                            const APInt &DemandedDstElts,
                                            TTI::TargetCostKind CostKind) {
    assert(DemandedDstElts.getBitWidth() == (unsigned)VF * ReplicationFactor &&
           "Unexpected size of DemandedDstElts.");

    InstructionCost Cost;

    auto *SrcVT = FixedVectorType::get(EltTy, VF);
    auto *ReplicatedVT = FixedVectorType::get(EltTy, VF * ReplicationFactor);

    // The Mask shuffling cost is extract all the elements of the Mask
    // and insert each of them Factor times into the wide vector:
    //
    // E.g. an interleaved group with factor 3:
    //    %mask = icmp ult <8 x i32> %vec1, %vec2
    //    %interleaved.mask = shufflevector <8 x i1> %mask, <8 x i1> undef,
    //        <24 x i32> <0,0,0,1,1,1,2,2,2,3,3,3,4,4,4,5,5,5,6,6,6,7,7,7>
    // The cost is estimated as extract all mask elements from the <8xi1> mask
    // vector and insert them factor times into the <24xi1> shuffled mask
    // vector.
    APInt DemandedSrcElts = APIntOps::ScaleBitMask(DemandedDstElts, VF);
    Cost += thisT()->getScalarizationOverhead(SrcVT, DemandedSrcElts,
                                              /*Insert*/ false,
                                              /*Extract*/ true, CostKind);
    Cost += thisT()->getScalarizationOverhead(ReplicatedVT, DemandedDstElts,
                                              /*Insert*/ true,
                                              /*Extract*/ false, CostKind);

    return Cost;
  }

  InstructionCost
  getMemoryOpCost(unsigned Opcode, Type *Src, MaybeAlign Alignment,
                  unsigned AddressSpace, TTI::TargetCostKind CostKind,
                  TTI::OperandValueInfo OpInfo = {TTI::OK_AnyValue, TTI::OP_None},
                  const Instruction *I = nullptr) {
    assert(!Src->isVoidTy() && "Invalid type");
    // Assume types, such as structs, are expensive.
    if (getTLI()->getValueType(DL, Src,  true) == MVT::Other)
      return 4;
    std::pair<InstructionCost, MVT> LT = getTypeLegalizationCost(Src);

    // Assuming that all loads of legal types cost 1.
    InstructionCost Cost = LT.first;
    if (CostKind != TTI::TCK_RecipThroughput)
      return Cost;

    const DataLayout &DL = this->getDataLayout();
    if (Src->isVectorTy() &&
        // In practice it's not currently possible to have a change in lane
        // length for extending loads or truncating stores so both types should
        // have the same scalable property.
        TypeSize::isKnownLT(DL.getTypeStoreSizeInBits(Src),
                            LT.second.getSizeInBits())) {
      // This is a vector load that legalizes to a larger type than the vector
      // itself. Unless the corresponding extending load or truncating store is
      // legal, then this will scalarize.
      TargetLowering::LegalizeAction LA = TargetLowering::Expand;
      EVT MemVT = getTLI()->getValueType(DL, Src);
      if (Opcode == Instruction::Store)
        LA = getTLI()->getTruncStoreAction(LT.second, MemVT);
      else
        LA = getTLI()->getLoadExtAction(ISD::EXTLOAD, LT.second, MemVT);

      if (LA != TargetLowering::Legal && LA != TargetLowering::Custom) {
        // This is a vector load/store for some illegal type that is scalarized.
        // We must account for the cost of building or decomposing the vector.
        Cost += getScalarizationOverhead(
            cast<VectorType>(Src), Opcode != Instruction::Store,
            Opcode == Instruction::Store, CostKind);
      }
    }

    return Cost;
  }

  InstructionCost getMaskedMemoryOpCost(unsigned Opcode, Type *DataTy,
                                        Align Alignment, unsigned AddressSpace,
                                        TTI::TargetCostKind CostKind) {
    return getCommonMaskedMemoryOpCost(Opcode, DataTy, Alignment, true, false,
                                       CostKind);
  }

  InstructionCost getGatherScatterOpCost(unsigned Opcode, Type *DataTy,
                                         const Value *Ptr, bool VariableMask,
                                         Align Alignment,
                                         TTI::TargetCostKind CostKind,
                                         const Instruction *I = nullptr) {
    return getCommonMaskedMemoryOpCost(Opcode, DataTy, Alignment, VariableMask,
                                       true, CostKind);
  }

  InstructionCost getInterleavedMemoryOpCost(
      unsigned Opcode, Type *VecTy, unsigned Factor, ArrayRef<unsigned> Indices,
      Align Alignment, unsigned AddressSpace, TTI::TargetCostKind CostKind,
      bool UseMaskForCond = false, bool UseMaskForGaps = false) {

    // We cannot scalarize scalable vectors, so return Invalid.
    if (isa<ScalableVectorType>(VecTy))
      return InstructionCost::getInvalid();

    auto *VT = cast<FixedVectorType>(VecTy);

    unsigned NumElts = VT->getNumElements();
    assert(Factor > 1 && NumElts % Factor == 0 && "Invalid interleave factor");

    unsigned NumSubElts = NumElts / Factor;
    auto *SubVT = FixedVectorType::get(VT->getElementType(), NumSubElts);

    // Firstly, the cost of load/store operation.
    InstructionCost Cost;
    if (UseMaskForCond || UseMaskForGaps)
      Cost = thisT()->getMaskedMemoryOpCost(Opcode, VecTy, Alignment,
                                            AddressSpace, CostKind);
    else
      Cost = thisT()->getMemoryOpCost(Opcode, VecTy, Alignment, AddressSpace,
                                      CostKind);

    // Legalize the vector type, and get the legalized and unlegalized type
    // sizes.
    MVT VecTyLT = getTypeLegalizationCost(VecTy).second;
    unsigned VecTySize = thisT()->getDataLayout().getTypeStoreSize(VecTy);
    unsigned VecTyLTSize = VecTyLT.getStoreSize();

    // Scale the cost of the memory operation by the fraction of legalized
    // instructions that will actually be used. We shouldn't account for the
    // cost of dead instructions since they will be removed.
    //
    // E.g., An interleaved load of factor 8:
    //       %vec = load <16 x i64>, <16 x i64>* %ptr
    //       %v0 = shufflevector %vec, undef, <0, 8>
    //
    // If <16 x i64> is legalized to 8 v2i64 loads, only 2 of the loads will be
    // used (those corresponding to elements [0:1] and [8:9] of the unlegalized
    // type). The other loads are unused.
    //
    // TODO: Note that legalization can turn masked loads/stores into unmasked
    // (legalized) loads/stores. This can be reflected in the cost.
    if (Cost.isValid() && VecTySize > VecTyLTSize) {
      // The number of loads of a legal type it will take to represent a load
      // of the unlegalized vector type.
      unsigned NumLegalInsts = divideCeil(VecTySize, VecTyLTSize);

      // The number of elements of the unlegalized type that correspond to a
      // single legal instruction.
      unsigned NumEltsPerLegalInst = divideCeil(NumElts, NumLegalInsts);

      // Determine which legal instructions will be used.
      BitVector UsedInsts(NumLegalInsts, false);
      for (unsigned Index : Indices)
        for (unsigned Elt = 0; Elt < NumSubElts; ++Elt)
          UsedInsts.set((Index + Elt * Factor) / NumEltsPerLegalInst);

      // Scale the cost of the load by the fraction of legal instructions that
      // will be used.
      Cost = divideCeil(UsedInsts.count() * *Cost.getValue(), NumLegalInsts);
    }

    // Then plus the cost of interleave operation.
    assert(Indices.size() <= Factor &&
           "Interleaved memory op has too many members");

    const APInt DemandedAllSubElts = APInt::getAllOnes(NumSubElts);
    const APInt DemandedAllResultElts = APInt::getAllOnes(NumElts);

    APInt DemandedLoadStoreElts = APInt::getZero(NumElts);
    for (unsigned Index : Indices) {
      assert(Index < Factor && "Invalid index for interleaved memory op");
      for (unsigned Elm = 0; Elm < NumSubElts; Elm++)
        DemandedLoadStoreElts.setBit(Index + Elm * Factor);
    }

    if (Opcode == Instruction::Load) {
      // The interleave cost is similar to extract sub vectors' elements
      // from the wide vector, and insert them into sub vectors.
      //
      // E.g. An interleaved load of factor 2 (with one member of index 0):
      //      %vec = load <8 x i32>, <8 x i32>* %ptr
      //      %v0 = shuffle %vec, undef, <0, 2, 4, 6>         ; Index 0
      // The cost is estimated as extract elements at 0, 2, 4, 6 from the
      // <8 x i32> vector and insert them into a <4 x i32> vector.
      InstructionCost InsSubCost = thisT()->getScalarizationOverhead(
          SubVT, DemandedAllSubElts,
          /*Insert*/ true, /*Extract*/ false, CostKind);
      Cost += Indices.size() * InsSubCost;
      Cost += thisT()->getScalarizationOverhead(VT, DemandedLoadStoreElts,
                                                /*Insert*/ false,
                                                /*Extract*/ true, CostKind);
    } else {
      // The interleave cost is extract elements from sub vectors, and
      // insert them into the wide vector.
      //
      // E.g. An interleaved store of factor 3 with 2 members at indices 0,1:
      // (using VF=4):
      //    %v0_v1 = shuffle %v0, %v1, <0,4,undef,1,5,undef,2,6,undef,3,7,undef>
      //    %gaps.mask = <true, true, false, true, true, false,
      //                  true, true, false, true, true, false>
      //    call llvm.masked.store <12 x i32> %v0_v1, <12 x i32>* %ptr,
      //                           i32 Align, <12 x i1> %gaps.mask
      // The cost is estimated as extract all elements (of actual members,
      // excluding gaps) from both <4 x i32> vectors and insert into the <12 x
      // i32> vector.
      InstructionCost ExtSubCost = thisT()->getScalarizationOverhead(
          SubVT, DemandedAllSubElts,
          /*Insert*/ false, /*Extract*/ true, CostKind);
      Cost += ExtSubCost * Indices.size();
      Cost += thisT()->getScalarizationOverhead(VT, DemandedLoadStoreElts,
                                                /*Insert*/ true,
                                                /*Extract*/ false, CostKind);
    }

    if (!UseMaskForCond)
      return Cost;

    Type *I8Type = Type::getInt8Ty(VT->getContext());

    Cost += thisT()->getReplicationShuffleCost(
        I8Type, Factor, NumSubElts,
        UseMaskForGaps ? DemandedLoadStoreElts : DemandedAllResultElts,
        CostKind);

    // The Gaps mask is invariant and created outside the loop, therefore the
    // cost of creating it is not accounted for here. However if we have both
    // a MaskForGaps and some other mask that guards the execution of the
    // memory access, we need to account for the cost of And-ing the two masks
    // inside the loop.
    if (UseMaskForGaps) {
      auto *MaskVT = FixedVectorType::get(I8Type, NumElts);
      Cost += thisT()->getArithmeticInstrCost(BinaryOperator::And, MaskVT,
                                              CostKind);
    }

    return Cost;
  }

  /// Get intrinsic cost based on arguments.
  InstructionCost getIntrinsicInstrCost(const IntrinsicCostAttributes &ICA,
                                        TTI::TargetCostKind CostKind) {
    // Check for generically free intrinsics.
    if (BaseT::getIntrinsicInstrCost(ICA, CostKind) == 0)
      return 0;

    // Assume that target intrinsics are cheap.
    Intrinsic::ID IID = ICA.getID();
    if (Function::isTargetIntrinsic(IID))
      return TargetTransformInfo::TCC_Basic;

    if (ICA.isTypeBasedOnly())
      return getTypeBasedIntrinsicInstrCost(ICA, CostKind);

    Type *RetTy = ICA.getReturnType();

    ElementCount RetVF =
        (RetTy->isVectorTy() ? cast<VectorType>(RetTy)->getElementCount()
                             : ElementCount::getFixed(1));
    const IntrinsicInst *I = ICA.getInst();
    const SmallVectorImpl<const Value *> &Args = ICA.getArgs();
    FastMathFlags FMF = ICA.getFlags();
    switch (IID) {
    default:
      break;

    case Intrinsic::powi:
      if (auto *RHSC = dyn_cast<ConstantInt>(Args[1])) {
        bool ShouldOptForSize = I->getParent()->getParent()->hasOptSize();
        if (getTLI()->isBeneficialToExpandPowI(RHSC->getSExtValue(),
                                               ShouldOptForSize)) {
          // The cost is modeled on the expansion performed by ExpandPowI in
          // SelectionDAGBuilder.
          APInt Exponent = RHSC->getValue().abs();
          unsigned ActiveBits = Exponent.getActiveBits();
          unsigned PopCount = Exponent.popcount();
          InstructionCost Cost = (ActiveBits + PopCount - 2) *
                                 thisT()->getArithmeticInstrCost(
                                     Instruction::FMul, RetTy, CostKind);
          if (RHSC->getSExtValue() < 0)
            Cost += thisT()->getArithmeticInstrCost(Instruction::FDiv, RetTy,
                                                    CostKind);
          return Cost;
        }
      }
      break;
    case Intrinsic::cttz:
      // FIXME: If necessary, this should go in target-specific overrides.
      if (RetVF.isScalar() && getTLI()->isCheapToSpeculateCttz(RetTy))
        return TargetTransformInfo::TCC_Basic;
      break;

    case Intrinsic::ctlz:
      // FIXME: If necessary, this should go in target-specific overrides.
      if (RetVF.isScalar() && getTLI()->isCheapToSpeculateCtlz(RetTy))
        return TargetTransformInfo::TCC_Basic;
      break;

    case Intrinsic::memcpy:
      return thisT()->getMemcpyCost(ICA.getInst());

    case Intrinsic::masked_scatter: {
      const Value *Mask = Args[3];
      bool VarMask = !isa<Constant>(Mask);
      Align Alignment = cast<ConstantInt>(Args[2])->getAlignValue();
      return thisT()->getGatherScatterOpCost(Instruction::Store,
                                             ICA.getArgTypes()[0], Args[1],
                                             VarMask, Alignment, CostKind, I);
    }
    case Intrinsic::masked_gather: {
      const Value *Mask = Args[2];
      bool VarMask = !isa<Constant>(Mask);
      Align Alignment = cast<ConstantInt>(Args[1])->getAlignValue();
      return thisT()->getGatherScatterOpCost(Instruction::Load, RetTy, Args[0],
                                             VarMask, Alignment, CostKind, I);
    }
    case Intrinsic::experimental_stepvector: {
      if (isa<ScalableVectorType>(RetTy))
        return BaseT::getIntrinsicInstrCost(ICA, CostKind);
      // The cost of materialising a constant integer vector.
      return TargetTransformInfo::TCC_Basic;
    }
    case Intrinsic::vector_extract: {
      // FIXME: Handle case where a scalable vector is extracted from a scalable
      // vector
      if (isa<ScalableVectorType>(RetTy))
        return BaseT::getIntrinsicInstrCost(ICA, CostKind);
      unsigned Index = cast<ConstantInt>(Args[1])->getZExtValue();
      return thisT()->getShuffleCost(
          TTI::SK_ExtractSubvector, cast<VectorType>(Args[0]->getType()),
          std::nullopt, CostKind, Index, cast<VectorType>(RetTy));
    }
    case Intrinsic::vector_insert: {
      // FIXME: Handle case where a scalable vector is inserted into a scalable
      // vector
      if (isa<ScalableVectorType>(Args[1]->getType()))
        return BaseT::getIntrinsicInstrCost(ICA, CostKind);
      unsigned Index = cast<ConstantInt>(Args[2])->getZExtValue();
      return thisT()->getShuffleCost(
          TTI::SK_InsertSubvector, cast<VectorType>(Args[0]->getType()),
          std::nullopt, CostKind, Index, cast<VectorType>(Args[1]->getType()));
    }
    case Intrinsic::experimental_vector_reverse: {
      return thisT()->getShuffleCost(
          TTI::SK_Reverse, cast<VectorType>(Args[0]->getType()), std::nullopt,
          CostKind, 0, cast<VectorType>(RetTy));
    }
    case Intrinsic::experimental_vector_splice: {
      unsigned Index = cast<ConstantInt>(Args[2])->getZExtValue();
      return thisT()->getShuffleCost(
          TTI::SK_Splice, cast<VectorType>(Args[0]->getType()), std::nullopt,
          CostKind, Index, cast<VectorType>(RetTy));
    }
    case Intrinsic::vector_reduce_add:
    case Intrinsic::vector_reduce_mul:
    case Intrinsic::vector_reduce_and:
    case Intrinsic::vector_reduce_or:
    case Intrinsic::vector_reduce_xor:
    case Intrinsic::vector_reduce_smax:
    case Intrinsic::vector_reduce_smin:
    case Intrinsic::vector_reduce_fmax:
    case Intrinsic::vector_reduce_fmin:
    case Intrinsic::vector_reduce_umax:
    case Intrinsic::vector_reduce_umin: {
      IntrinsicCostAttributes Attrs(IID, RetTy, Args[0]->getType(), FMF, I, 1);
      return getTypeBasedIntrinsicInstrCost(Attrs, CostKind);
    }
    case Intrinsic::vector_reduce_fadd:
    case Intrinsic::vector_reduce_fmul: {
      IntrinsicCostAttributes Attrs(
          IID, RetTy, {Args[0]->getType(), Args[1]->getType()}, FMF, I, 1);
      return getTypeBasedIntrinsicInstrCost(Attrs, CostKind);
    }
    case Intrinsic::fshl:
    case Intrinsic::fshr: {
      const Value *X = Args[0];
      const Value *Y = Args[1];
      const Value *Z = Args[2];
      const TTI::OperandValueInfo OpInfoX = TTI::getOperandInfo(X);
      const TTI::OperandValueInfo OpInfoY = TTI::getOperandInfo(Y);
      const TTI::OperandValueInfo OpInfoZ = TTI::getOperandInfo(Z);
      const TTI::OperandValueInfo OpInfoBW =
        {TTI::OK_UniformConstantValue,
         isPowerOf2_32(RetTy->getScalarSizeInBits()) ? TTI::OP_PowerOf2
         : TTI::OP_None};

      // fshl: (X << (Z % BW)) | (Y >> (BW - (Z % BW)))
      // fshr: (X << (BW - (Z % BW))) | (Y >> (Z % BW))
      InstructionCost Cost = 0;
      Cost +=
          thisT()->getArithmeticInstrCost(BinaryOperator::Or, RetTy, CostKind);
      Cost +=
          thisT()->getArithmeticInstrCost(BinaryOperator::Sub, RetTy, CostKind);
      Cost += thisT()->getArithmeticInstrCost(
          BinaryOperator::Shl, RetTy, CostKind, OpInfoX,
          {OpInfoZ.Kind, TTI::OP_None});
      Cost += thisT()->getArithmeticInstrCost(
          BinaryOperator::LShr, RetTy, CostKind, OpInfoY,
          {OpInfoZ.Kind, TTI::OP_None});
      // Non-constant shift amounts requires a modulo.
      if (!OpInfoZ.isConstant())
        Cost += thisT()->getArithmeticInstrCost(BinaryOperator::URem, RetTy,
                                                CostKind, OpInfoZ, OpInfoBW);
      // For non-rotates (X != Y) we must add shift-by-zero handling costs.
      if (X != Y) {
        Type *CondTy = RetTy->getWithNewBitWidth(1);
        Cost +=
            thisT()->getCmpSelInstrCost(BinaryOperator::ICmp, RetTy, CondTy,
                                        CmpInst::ICMP_EQ, CostKind);
        Cost +=
            thisT()->getCmpSelInstrCost(BinaryOperator::Select, RetTy, CondTy,
                                        CmpInst::ICMP_EQ, CostKind);
      }
      return Cost;
    }
    case Intrinsic::get_active_lane_mask: {
      EVT ResVT = getTLI()->getValueType(DL, RetTy, true);
      EVT ArgType = getTLI()->getValueType(DL, ICA.getArgTypes()[0], true);

      // If we're not expanding the intrinsic then we assume this is cheap
      // to implement.
      if (!getTLI()->shouldExpandGetActiveLaneMask(ResVT, ArgType)) {
        return getTypeLegalizationCost(RetTy).first;
      }

      // Create the expanded types that will be used to calculate the uadd_sat
      // operation.
      Type *ExpRetTy = VectorType::get(
          ICA.getArgTypes()[0], cast<VectorType>(RetTy)->getElementCount());
      IntrinsicCostAttributes Attrs(Intrinsic::uadd_sat, ExpRetTy, {}, FMF);
      InstructionCost Cost =
          thisT()->getTypeBasedIntrinsicInstrCost(Attrs, CostKind);
      Cost += thisT()->getCmpSelInstrCost(BinaryOperator::ICmp, ExpRetTy, RetTy,
                                          CmpInst::ICMP_ULT, CostKind);
      return Cost;
    }
    }

    // Assume that we need to scalarize this intrinsic.
    // Compute the scalarization overhead based on Args for a vector
    // intrinsic.
    InstructionCost ScalarizationCost = InstructionCost::getInvalid();
    if (RetVF.isVector() && !RetVF.isScalable()) {
      ScalarizationCost = 0;
      if (!RetTy->isVoidTy())
        ScalarizationCost += getScalarizationOverhead(
            cast<VectorType>(RetTy),
            /*Insert*/ true, /*Extract*/ false, CostKind);
      ScalarizationCost +=
          getOperandsScalarizationOverhead(Args, ICA.getArgTypes(), CostKind);
    }

    IntrinsicCostAttributes Attrs(IID, RetTy, ICA.getArgTypes(), FMF, I,
                                  ScalarizationCost);
    return thisT()->getTypeBasedIntrinsicInstrCost(Attrs, CostKind);
  }

  /// Get intrinsic cost based on argument types.
  /// If ScalarizationCostPassed is std::numeric_limits<unsigned>::max(), the
  /// cost of scalarizing the arguments and the return value will be computed
  /// based on types.
  InstructionCost
  getTypeBasedIntrinsicInstrCost(const IntrinsicCostAttributes &ICA,
                                 TTI::TargetCostKind CostKind) {
    Intrinsic::ID IID = ICA.getID();
    Type *RetTy = ICA.getReturnType();
    const SmallVectorImpl<Type *> &Tys = ICA.getArgTypes();
    FastMathFlags FMF = ICA.getFlags();
    InstructionCost ScalarizationCostPassed = ICA.getScalarizationCost();
    bool SkipScalarizationCost = ICA.skipScalarizationCost();

    VectorType *VecOpTy = nullptr;
    if (!Tys.empty()) {
      // The vector reduction operand is operand 0 except for fadd/fmul.
      // Their operand 0 is a scalar start value, so the vector op is operand 1.
      unsigned VecTyIndex = 0;
      if (IID == Intrinsic::vector_reduce_fadd ||
          IID == Intrinsic::vector_reduce_fmul)
        VecTyIndex = 1;
      assert(Tys.size() > VecTyIndex && "Unexpected IntrinsicCostAttributes");
      VecOpTy = dyn_cast<VectorType>(Tys[VecTyIndex]);
    }

    // Library call cost - other than size, make it expensive.
    unsigned SingleCallCost = CostKind == TTI::TCK_CodeSize ? 1 : 10;
    unsigned ISD = 0;
    switch (IID) {
    default: {
      // Scalable vectors cannot be scalarized, so return Invalid.
      if (isa<ScalableVectorType>(RetTy) || any_of(Tys, [](const Type *Ty) {
            return isa<ScalableVectorType>(Ty);
          }))
        return InstructionCost::getInvalid();

      // Assume that we need to scalarize this intrinsic.
      InstructionCost ScalarizationCost =
          SkipScalarizationCost ? ScalarizationCostPassed : 0;
      unsigned ScalarCalls = 1;
      Type *ScalarRetTy = RetTy;
      if (auto *RetVTy = dyn_cast<FixedVectorType>(RetTy)) {
        if (!SkipScalarizationCost)
          ScalarizationCost = getScalarizationOverhead(
              RetVTy, /*Insert*/ true, /*Extract*/ false, CostKind);
        ScalarCalls = std::max(ScalarCalls,
                               cast<FixedVectorType>(RetVTy)->getNumElements());
        ScalarRetTy = RetTy->getScalarType();
      }
      SmallVector<Type *, 4> ScalarTys;
      for (unsigned i = 0, ie = Tys.size(); i != ie; ++i) {
        Type *Ty = Tys[i];
        if (auto *VTy = dyn_cast<FixedVectorType>(Ty)) {
          if (!SkipScalarizationCost)
            ScalarizationCost += getScalarizationOverhead(
                VTy, /*Insert*/ false, /*Extract*/ true, CostKind);
          ScalarCalls = std::max(ScalarCalls,
                                 cast<FixedVectorType>(VTy)->getNumElements());
          Ty = Ty->getScalarType();
        }
        ScalarTys.push_back(Ty);
      }
      if (ScalarCalls == 1)
        return 1; // Return cost of a scalar intrinsic. Assume it to be cheap.

      IntrinsicCostAttributes ScalarAttrs(IID, ScalarRetTy, ScalarTys, FMF);
      InstructionCost ScalarCost =
          thisT()->getIntrinsicInstrCost(ScalarAttrs, CostKind);

      return ScalarCalls * ScalarCost + ScalarizationCost;
    }
    // Look for intrinsics that can be lowered directly or turned into a scalar
    // intrinsic call.
    case Intrinsic::sqrt:
      ISD = ISD::FSQRT;
      break;
    case Intrinsic::sin:
      ISD = ISD::FSIN;
      break;
    case Intrinsic::cos:
      ISD = ISD::FCOS;
      break;
    case Intrinsic::exp:
      ISD = ISD::FEXP;
      break;
    case Intrinsic::exp2:
      ISD = ISD::FEXP2;
      break;
    case Intrinsic::log:
      ISD = ISD::FLOG;
      break;
    case Intrinsic::log10:
      ISD = ISD::FLOG10;
      break;
    case Intrinsic::log2:
      ISD = ISD::FLOG2;
      break;
    case Intrinsic::fabs:
      ISD = ISD::FABS;
      break;
    case Intrinsic::canonicalize:
      ISD = ISD::FCANONICALIZE;
      break;
    case Intrinsic::minnum:
      ISD = ISD::FMINNUM;
      break;
    case Intrinsic::maxnum:
      ISD = ISD::FMAXNUM;
      break;
    case Intrinsic::minimum:
      ISD = ISD::FMINIMUM;
      break;
    case Intrinsic::maximum:
      ISD = ISD::FMAXIMUM;
      break;
    case Intrinsic::copysign:
      ISD = ISD::FCOPYSIGN;
      break;
    case Intrinsic::floor:
      ISD = ISD::FFLOOR;
      break;
    case Intrinsic::ceil:
      ISD = ISD::FCEIL;
      break;
    case Intrinsic::trunc:
      ISD = ISD::FTRUNC;
      break;
    case Intrinsic::nearbyint:
      ISD = ISD::FNEARBYINT;
      break;
    case Intrinsic::rint:
      ISD = ISD::FRINT;
      break;
    case Intrinsic::round:
      ISD = ISD::FROUND;
      break;
    case Intrinsic::roundeven:
      ISD = ISD::FROUNDEVEN;
      break;
    case Intrinsic::pow:
      ISD = ISD::FPOW;
      break;
    case Intrinsic::fma:
      ISD = ISD::FMA;
      break;
    case Intrinsic::fmuladd:
      ISD = ISD::FMA;
      break;
    case Intrinsic::experimental_constrained_fmuladd:
      ISD = ISD::STRICT_FMA;
      break;
    // FIXME: We should return 0 whenever getIntrinsicCost == TCC_Free.
    case Intrinsic::lifetime_start:
    case Intrinsic::lifetime_end:
    case Intrinsic::sideeffect:
    case Intrinsic::pseudoprobe:
    case Intrinsic::arithmetic_fence:
      return 0;
    case Intrinsic::masked_store: {
      Type *Ty = Tys[0];
      Align TyAlign = thisT()->DL.getABITypeAlign(Ty);
      return thisT()->getMaskedMemoryOpCost(Instruction::Store, Ty, TyAlign, 0,
                                            CostKind);
    }
    case Intrinsic::masked_load: {
      Type *Ty = RetTy;
      Align TyAlign = thisT()->DL.getABITypeAlign(Ty);
      return thisT()->getMaskedMemoryOpCost(Instruction::Load, Ty, TyAlign, 0,
                                            CostKind);
    }
    case Intrinsic::vector_reduce_add:
      return thisT()->getArithmeticReductionCost(Instruction::Add, VecOpTy,
                                                 std::nullopt, CostKind);
    case Intrinsic::vector_reduce_mul:
      return thisT()->getArithmeticReductionCost(Instruction::Mul, VecOpTy,
                                                 std::nullopt, CostKind);
    case Intrinsic::vector_reduce_and:
      return thisT()->getArithmeticReductionCost(Instruction::And, VecOpTy,
                                                 std::nullopt, CostKind);
    case Intrinsic::vector_reduce_or:
      return thisT()->getArithmeticReductionCost(Instruction::Or, VecOpTy,
                                                 std::nullopt, CostKind);
    case Intrinsic::vector_reduce_xor:
      return thisT()->getArithmeticReductionCost(Instruction::Xor, VecOpTy,
                                                 std::nullopt, CostKind);
    case Intrinsic::vector_reduce_fadd:
      return thisT()->getArithmeticReductionCost(Instruction::FAdd, VecOpTy,
                                                 FMF, CostKind);
    case Intrinsic::vector_reduce_fmul:
      return thisT()->getArithmeticReductionCost(Instruction::FMul, VecOpTy,
                                                 FMF, CostKind);
    case Intrinsic::vector_reduce_smax:
    case Intrinsic::vector_reduce_smin:
    case Intrinsic::vector_reduce_fmax:
    case Intrinsic::vector_reduce_fmin:
      return thisT()->getMinMaxReductionCost(
          VecOpTy, cast<VectorType>(CmpInst::makeCmpResultType(VecOpTy)),
          /*IsUnsigned=*/false, CostKind);
    case Intrinsic::vector_reduce_umax:
    case Intrinsic::vector_reduce_umin:
      return thisT()->getMinMaxReductionCost(
          VecOpTy, cast<VectorType>(CmpInst::makeCmpResultType(VecOpTy)),
          /*IsUnsigned=*/true, CostKind);
    case Intrinsic::abs: {
      // abs(X) = select(icmp(X,0),X,sub(0,X))
      Type *CondTy = RetTy->getWithNewBitWidth(1);
      CmpInst::Predicate Pred = CmpInst::ICMP_SGT;
      InstructionCost Cost = 0;
      Cost += thisT()->getCmpSelInstrCost(BinaryOperator::ICmp, RetTy, CondTy,
                                          Pred, CostKind);
      Cost += thisT()->getCmpSelInstrCost(BinaryOperator::Select, RetTy, CondTy,
                                          Pred, CostKind);
      // TODO: Should we add an OperandValueProperties::OP_Zero property?
      Cost += thisT()->getArithmeticInstrCost(
         BinaryOperator::Sub, RetTy, CostKind, {TTI::OK_UniformConstantValue, TTI::OP_None});
      return Cost;
    }
    case Intrinsic::smax:
    case Intrinsic::smin:
    case Intrinsic::umax:
    case Intrinsic::umin: {
      // minmax(X,Y) = select(icmp(X,Y),X,Y)
      Type *CondTy = RetTy->getWithNewBitWidth(1);
      bool IsUnsigned = IID == Intrinsic::umax || IID == Intrinsic::umin;
      CmpInst::Predicate Pred =
          IsUnsigned ? CmpInst::ICMP_UGT : CmpInst::ICMP_SGT;
      InstructionCost Cost = 0;
      Cost += thisT()->getCmpSelInstrCost(BinaryOperator::ICmp, RetTy, CondTy,
                                          Pred, CostKind);
      Cost += thisT()->getCmpSelInstrCost(BinaryOperator::Select, RetTy, CondTy,
                                          Pred, CostKind);
      return Cost;
    }
    case Intrinsic::sadd_sat:
    case Intrinsic::ssub_sat: {
      Type *CondTy = RetTy->getWithNewBitWidth(1);

      Type *OpTy = StructType::create({RetTy, CondTy});
      Intrinsic::ID OverflowOp = IID == Intrinsic::sadd_sat
                                     ? Intrinsic::sadd_with_overflow
                                     : Intrinsic::ssub_with_overflow;
      CmpInst::Predicate Pred = CmpInst::ICMP_SGT;

      // SatMax -> Overflow && SumDiff < 0
      // SatMin -> Overflow && SumDiff >= 0
      InstructionCost Cost = 0;
      IntrinsicCostAttributes Attrs(OverflowOp, OpTy, {RetTy, RetTy}, FMF,
                                    nullptr, ScalarizationCostPassed);
      Cost += thisT()->getIntrinsicInstrCost(Attrs, CostKind);
      Cost += thisT()->getCmpSelInstrCost(BinaryOperator::ICmp, RetTy, CondTy,
                                          Pred, CostKind);
      Cost += 2 * thisT()->getCmpSelInstrCost(BinaryOperator::Select, RetTy,
                                              CondTy, Pred, CostKind);
      return Cost;
    }
    case Intrinsic::uadd_sat:
    case Intrinsic::usub_sat: {
      Type *CondTy = RetTy->getWithNewBitWidth(1);

      Type *OpTy = StructType::create({RetTy, CondTy});
      Intrinsic::ID OverflowOp = IID == Intrinsic::uadd_sat
                                     ? Intrinsic::uadd_with_overflow
                                     : Intrinsic::usub_with_overflow;

      InstructionCost Cost = 0;
      IntrinsicCostAttributes Attrs(OverflowOp, OpTy, {RetTy, RetTy}, FMF,
                                    nullptr, ScalarizationCostPassed);
      Cost += thisT()->getIntrinsicInstrCost(Attrs, CostKind);
      Cost +=
          thisT()->getCmpSelInstrCost(BinaryOperator::Select, RetTy, CondTy,
                                      CmpInst::BAD_ICMP_PREDICATE, CostKind);
      return Cost;
    }
    case Intrinsic::smul_fix:
    case Intrinsic::umul_fix: {
      unsigned ExtSize = RetTy->getScalarSizeInBits() * 2;
      Type *ExtTy = RetTy->getWithNewBitWidth(ExtSize);

      unsigned ExtOp =
          IID == Intrinsic::smul_fix ? Instruction::SExt : Instruction::ZExt;
      TTI::CastContextHint CCH = TTI::CastContextHint::None;

      InstructionCost Cost = 0;
      Cost += 2 * thisT()->getCastInstrCost(ExtOp, ExtTy, RetTy, CCH, CostKind);
      Cost +=
          thisT()->getArithmeticInstrCost(Instruction::Mul, ExtTy, CostKind);
      Cost += 2 * thisT()->getCastInstrCost(Instruction::Trunc, RetTy, ExtTy,
                                            CCH, CostKind);
      Cost += thisT()->getArithmeticInstrCost(Instruction::LShr, RetTy,
                                              CostKind,
                                              {TTI::OK_AnyValue, TTI::OP_None},
                                              {TTI::OK_UniformConstantValue, TTI::OP_None});
      Cost += thisT()->getArithmeticInstrCost(Instruction::Shl, RetTy, CostKind,
                                              {TTI::OK_AnyValue, TTI::OP_None},
                                              {TTI::OK_UniformConstantValue, TTI::OP_None});
      Cost += thisT()->getArithmeticInstrCost(Instruction::Or, RetTy, CostKind);
      return Cost;
    }
    case Intrinsic::sadd_with_overflow:
    case Intrinsic::ssub_with_overflow: {
      Type *SumTy = RetTy->getContainedType(0);
      Type *OverflowTy = RetTy->getContainedType(1);
      unsigned Opcode = IID == Intrinsic::sadd_with_overflow
                            ? BinaryOperator::Add
                            : BinaryOperator::Sub;

      //   Add:
      //   Overflow -> (Result < LHS) ^ (RHS < 0)
      //   Sub:
      //   Overflow -> (Result < LHS) ^ (RHS > 0)
      InstructionCost Cost = 0;
      Cost += thisT()->getArithmeticInstrCost(Opcode, SumTy, CostKind);
      Cost += 2 * thisT()->getCmpSelInstrCost(
                      Instruction::ICmp, SumTy, OverflowTy,
                      CmpInst::ICMP_SGT, CostKind);
      Cost += thisT()->getArithmeticInstrCost(BinaryOperator::Xor, OverflowTy,
                                              CostKind);
      return Cost;
    }
    case Intrinsic::uadd_with_overflow:
    case Intrinsic::usub_with_overflow: {
      Type *SumTy = RetTy->getContainedType(0);
      Type *OverflowTy = RetTy->getContainedType(1);
      unsigned Opcode = IID == Intrinsic::uadd_with_overflow
                            ? BinaryOperator::Add
                            : BinaryOperator::Sub;
      CmpInst::Predicate Pred = IID == Intrinsic::uadd_with_overflow
                                    ? CmpInst::ICMP_ULT
                                    : CmpInst::ICMP_UGT;

      InstructionCost Cost = 0;
      Cost += thisT()->getArithmeticInstrCost(Opcode, SumTy, CostKind);
      Cost +=
          thisT()->getCmpSelInstrCost(BinaryOperator::ICmp, SumTy, OverflowTy,
                                      Pred, CostKind);
      return Cost;
    }
    case Intrinsic::smul_with_overflow:
    case Intrinsic::umul_with_overflow: {
      Type *MulTy = RetTy->getContainedType(0);
      Type *OverflowTy = RetTy->getContainedType(1);
      unsigned ExtSize = MulTy->getScalarSizeInBits() * 2;
      Type *ExtTy = MulTy->getWithNewBitWidth(ExtSize);
      bool IsSigned = IID == Intrinsic::smul_with_overflow;

      unsigned ExtOp = IsSigned ? Instruction::SExt : Instruction::ZExt;
      TTI::CastContextHint CCH = TTI::CastContextHint::None;

      InstructionCost Cost = 0;
      Cost += 2 * thisT()->getCastInstrCost(ExtOp, ExtTy, MulTy, CCH, CostKind);
      Cost +=
          thisT()->getArithmeticInstrCost(Instruction::Mul, ExtTy, CostKind);
      Cost += 2 * thisT()->getCastInstrCost(Instruction::Trunc, MulTy, ExtTy,
                                            CCH, CostKind);
      Cost += thisT()->getArithmeticInstrCost(Instruction::LShr, ExtTy,
                                              CostKind,
                                              {TTI::OK_AnyValue, TTI::OP_None},
                                              {TTI::OK_UniformConstantValue, TTI::OP_None});

      if (IsSigned)
        Cost += thisT()->getArithmeticInstrCost(Instruction::AShr, MulTy,
                                                CostKind,
                                                {TTI::OK_AnyValue, TTI::OP_None},
                                                {TTI::OK_UniformConstantValue, TTI::OP_None});

      Cost += thisT()->getCmpSelInstrCost(
          BinaryOperator::ICmp, MulTy, OverflowTy, CmpInst::ICMP_NE, CostKind);
      return Cost;
    }
    case Intrinsic::fptosi_sat:
    case Intrinsic::fptoui_sat: {
      if (Tys.empty())
        break;
      Type *FromTy = Tys[0];
      bool IsSigned = IID == Intrinsic::fptosi_sat;

      InstructionCost Cost = 0;
      IntrinsicCostAttributes Attrs1(Intrinsic::minnum, FromTy,
                                     {FromTy, FromTy});
      Cost += thisT()->getIntrinsicInstrCost(Attrs1, CostKind);
      IntrinsicCostAttributes Attrs2(Intrinsic::maxnum, FromTy,
                                     {FromTy, FromTy});
      Cost += thisT()->getIntrinsicInstrCost(Attrs2, CostKind);
      Cost += thisT()->getCastInstrCost(
          IsSigned ? Instruction::FPToSI : Instruction::FPToUI, RetTy, FromTy,
          TTI::CastContextHint::None, CostKind);
      if (IsSigned) {
        Type *CondTy = RetTy->getWithNewBitWidth(1);
        Cost += thisT()->getCmpSelInstrCost(
            BinaryOperator::FCmp, FromTy, CondTy, CmpInst::FCMP_UNO, CostKind);
        Cost += thisT()->getCmpSelInstrCost(
            BinaryOperator::Select, RetTy, CondTy, CmpInst::FCMP_UNO, CostKind);
      }
      return Cost;
    }
    case Intrinsic::ctpop:
      ISD = ISD::CTPOP;
      // In case of legalization use TCC_Expensive. This is cheaper than a
      // library call but still not a cheap instruction.
      SingleCallCost = TargetTransformInfo::TCC_Expensive;
      break;
    case Intrinsic::ctlz:
      ISD = ISD::CTLZ;
      break;
    case Intrinsic::cttz:
      ISD = ISD::CTTZ;
      break;
    case Intrinsic::bswap:
      ISD = ISD::BSWAP;
      break;
    case Intrinsic::bitreverse:
      ISD = ISD::BITREVERSE;
      break;
    }

    const TargetLoweringBase *TLI = getTLI();
    std::pair<InstructionCost, MVT> LT = getTypeLegalizationCost(RetTy);

    if (TLI->isOperationLegalOrPromote(ISD, LT.second)) {
      if (IID == Intrinsic::fabs && LT.second.isFloatingPoint() &&
          TLI->isFAbsFree(LT.second)) {
        return 0;
      }

      // The operation is legal. Assume it costs 1.
      // If the type is split to multiple registers, assume that there is some
      // overhead to this.
      // TODO: Once we have extract/insert subvector cost we need to use them.
      if (LT.first > 1)
        return (LT.first * 2);
      else
        return (LT.first * 1);
    } else if (!TLI->isOperationExpand(ISD, LT.second)) {
      // If the operation is custom lowered then assume
      // that the code is twice as expensive.
      return (LT.first * 2);
    }

    // If we can't lower fmuladd into an FMA estimate the cost as a floating
    // point mul followed by an add.
    if (IID == Intrinsic::fmuladd)
      return thisT()->getArithmeticInstrCost(BinaryOperator::FMul, RetTy,
                                             CostKind) +
             thisT()->getArithmeticInstrCost(BinaryOperator::FAdd, RetTy,
                                             CostKind);
    if (IID == Intrinsic::experimental_constrained_fmuladd) {
      IntrinsicCostAttributes FMulAttrs(
        Intrinsic::experimental_constrained_fmul, RetTy, Tys);
      IntrinsicCostAttributes FAddAttrs(
        Intrinsic::experimental_constrained_fadd, RetTy, Tys);
      return thisT()->getIntrinsicInstrCost(FMulAttrs, CostKind) +
             thisT()->getIntrinsicInstrCost(FAddAttrs, CostKind);
    }

    // Else, assume that we need to scalarize this intrinsic. For math builtins
    // this will emit a costly libcall, adding call overhead and spills. Make it
    // very expensive.
    if (auto *RetVTy = dyn_cast<VectorType>(RetTy)) {
      // Scalable vectors cannot be scalarized, so return Invalid.
      if (isa<ScalableVectorType>(RetTy) || any_of(Tys, [](const Type *Ty) {
            return isa<ScalableVectorType>(Ty);
          }))
        return InstructionCost::getInvalid();

      InstructionCost ScalarizationCost =
          SkipScalarizationCost
              ? ScalarizationCostPassed
              : getScalarizationOverhead(RetVTy, /*Insert*/ true,
                                         /*Extract*/ false, CostKind);

      unsigned ScalarCalls = cast<FixedVectorType>(RetVTy)->getNumElements();
      SmallVector<Type *, 4> ScalarTys;
      for (unsigned i = 0, ie = Tys.size(); i != ie; ++i) {
        Type *Ty = Tys[i];
        if (Ty->isVectorTy())
          Ty = Ty->getScalarType();
        ScalarTys.push_back(Ty);
      }
      IntrinsicCostAttributes Attrs(IID, RetTy->getScalarType(), ScalarTys, FMF);
      InstructionCost ScalarCost =
          thisT()->getIntrinsicInstrCost(Attrs, CostKind);
      for (unsigned i = 0, ie = Tys.size(); i != ie; ++i) {
        if (auto *VTy = dyn_cast<VectorType>(Tys[i])) {
          if (!ICA.skipScalarizationCost())
            ScalarizationCost += getScalarizationOverhead(
                VTy, /*Insert*/ false, /*Extract*/ true, CostKind);
          ScalarCalls = std::max(ScalarCalls,
                                 cast<FixedVectorType>(VTy)->getNumElements());
        }
      }
      return ScalarCalls * ScalarCost + ScalarizationCost;
    }

    // This is going to be turned into a library call, make it expensive.
    return SingleCallCost;
  }

  /// Compute a cost of the given call instruction.
  ///
  /// Compute the cost of calling function F with return type RetTy and
  /// argument types Tys. F might be nullptr, in this case the cost of an
  /// arbitrary call with the specified signature will be returned.
  /// This is used, for instance,  when we estimate call of a vector
  /// counterpart of the given function.
  /// \param F Called function, might be nullptr.
  /// \param RetTy Return value types.
  /// \param Tys Argument types.
  /// \returns The cost of Call instruction.
  InstructionCost getCallInstrCost(Function *F, Type *RetTy,
                                   ArrayRef<Type *> Tys,
                                   TTI::TargetCostKind CostKind) {
    return 10;
  }

  unsigned getNumberOfParts(Type *Tp) {
    std::pair<InstructionCost, MVT> LT = getTypeLegalizationCost(Tp);
    return LT.first.isValid() ? *LT.first.getValue() : 0;
  }

  InstructionCost getAddressComputationCost(Type *Ty, ScalarEvolution *,
                                            const SCEV *) {
    return 0;
  }

  /// Try to calculate arithmetic and shuffle op costs for reduction intrinsics.
  /// We're assuming that reduction operation are performing the following way:
  ///
  /// %val1 = shufflevector<n x t> %val, <n x t> %undef,
  /// <n x i32> <i32 n/2, i32 n/2 + 1, ..., i32 n, i32 undef, ..., i32 undef>
  ///            \----------------v-------------/  \----------v------------/
  ///                            n/2 elements               n/2 elements
  /// %red1 = op <n x t> %val, <n x t> val1
  /// After this operation we have a vector %red1 where only the first n/2
  /// elements are meaningful, the second n/2 elements are undefined and can be
  /// dropped. All other operations are actually working with the vector of
  /// length n/2, not n, though the real vector length is still n.
  /// %val2 = shufflevector<n x t> %red1, <n x t> %undef,
  /// <n x i32> <i32 n/4, i32 n/4 + 1, ..., i32 n/2, i32 undef, ..., i32 undef>
  ///            \----------------v-------------/  \----------v------------/
  ///                            n/4 elements               3*n/4 elements
  /// %red2 = op <n x t> %red1, <n x t> val2  - working with the vector of
  /// length n/2, the resulting vector has length n/4 etc.
  ///
  /// The cost model should take into account that the actual length of the
  /// vector is reduced on each iteration.
  InstructionCost getTreeReductionCost(unsigned Opcode, VectorType *Ty,
                                       TTI::TargetCostKind CostKind) {
    // Targets must implement a default value for the scalable case, since
    // we don't know how many lanes the vector has.
    if (isa<ScalableVectorType>(Ty))
      return InstructionCost::getInvalid();

    Type *ScalarTy = Ty->getElementType();
    unsigned NumVecElts =
        cast<VectorType>(Ty)->getElementCount().getKnownMinValue();
    if ((Opcode == Instruction::Or || Opcode == Instruction::And) &&
        ScalarTy == IntegerType::getInt1Ty(Ty->getContext()) &&
        NumVecElts >= 2) {
      // Or reduction for i1 is represented as:
      // %val = bitcast <ReduxWidth x i1> to iReduxWidth
      // %res = cmp ne iReduxWidth %val, 0
      // And reduction for i1 is represented as:
      // %val = bitcast <ReduxWidth x i1> to iReduxWidth
      // %res = cmp eq iReduxWidth %val, 11111
      Type *ValTy = IntegerType::get(Ty->getContext(), NumVecElts);
      return thisT()->getCastInstrCost(Instruction::BitCast, ValTy, Ty,
                                       TTI::CastContextHint::None, CostKind) +
             thisT()->getCmpSelInstrCost(Instruction::ICmp, ValTy,
                                         CmpInst::makeCmpResultType(ValTy),
                                         CmpInst::BAD_ICMP_PREDICATE, CostKind);
    }
    unsigned NumReduxLevels = Log2_32(NumVecElts);
    InstructionCost ArithCost = 0;
    InstructionCost ShuffleCost = 0;
    std::pair<InstructionCost, MVT> LT = thisT()->getTypeLegalizationCost(Ty);
    unsigned LongVectorCount = 0;
    unsigned MVTLen =
        LT.second.isVector() ? LT.second.getVectorNumElements() : 1;
    while (NumVecElts > MVTLen) {
      NumVecElts /= 2;
      VectorType *SubTy = FixedVectorType::get(ScalarTy, NumVecElts);
      ShuffleCost +=
          thisT()->getShuffleCost(TTI::SK_ExtractSubvector, Ty, std::nullopt,
                                  CostKind, NumVecElts, SubTy);
      ArithCost += thisT()->getArithmeticInstrCost(Opcode, SubTy, CostKind);
      Ty = SubTy;
      ++LongVectorCount;
    }

    NumReduxLevels -= LongVectorCount;

    // The minimal length of the vector is limited by the real length of vector
    // operations performed on the current platform. That's why several final
    // reduction operations are performed on the vectors with the same
    // architecture-dependent length.

    // By default reductions need one shuffle per reduction level.
    ShuffleCost +=
        NumReduxLevels * thisT()->getShuffleCost(TTI::SK_PermuteSingleSrc, Ty,
                                                 std::nullopt, CostKind, 0, Ty);
    ArithCost +=
        NumReduxLevels * thisT()->getArithmeticInstrCost(Opcode, Ty, CostKind);
    return ShuffleCost + ArithCost +
           thisT()->getVectorInstrCost(Instruction::ExtractElement, Ty,
                                       CostKind, 0, nullptr, nullptr);
  }

  /// Try to calculate the cost of performing strict (in-order) reductions,
  /// which involves doing a sequence of floating point additions in lane
  /// order, starting with an initial value. For example, consider a scalar
  /// initial value 'InitVal' of type float and a vector of type <4 x float>:
  ///
  ///   Vector = <float %v0, float %v1, float %v2, float %v3>
  ///
  ///   %add1 = %InitVal + %v0
  ///   %add2 = %add1 + %v1
  ///   %add3 = %add2 + %v2
  ///   %add4 = %add3 + %v3
  ///
  /// As a simple estimate we can say the cost of such a reduction is 4 times
  /// the cost of a scalar FP addition. We can only estimate the costs for
  /// fixed-width vectors here because for scalable vectors we do not know the
  /// runtime number of operations.
  InstructionCost getOrderedReductionCost(unsigned Opcode, VectorType *Ty,
                                          TTI::TargetCostKind CostKind) {
    // Targets must implement a default value for the scalable case, since
    // we don't know how many lanes the vector has.
    if (isa<ScalableVectorType>(Ty))
      return InstructionCost::getInvalid();

    auto *VTy = cast<FixedVectorType>(Ty);
    InstructionCost ExtractCost = getScalarizationOverhead(
        VTy, /*Insert=*/false, /*Extract=*/true, CostKind);
    InstructionCost ArithCost = thisT()->getArithmeticInstrCost(
        Opcode, VTy->getElementType(), CostKind);
    ArithCost *= VTy->getNumElements();

    return ExtractCost + ArithCost;
  }

  InstructionCost getArithmeticReductionCost(unsigned Opcode, VectorType *Ty,
                                             std::optional<FastMathFlags> FMF,
                                             TTI::TargetCostKind CostKind) {
    if (TTI::requiresOrderedReduction(FMF))
      return getOrderedReductionCost(Opcode, Ty, CostKind);
    return getTreeReductionCost(Opcode, Ty, CostKind);
  }

  /// Try to calculate op costs for min/max reduction operations.
  /// \param CondTy Conditional type for the Select instruction.
  InstructionCost getMinMaxReductionCost(VectorType *Ty, VectorType *CondTy,
                                         bool IsUnsigned,
                                         TTI::TargetCostKind CostKind) {
    // Targets must implement a default value for the scalable case, since
    // we don't know how many lanes the vector has.
    if (isa<ScalableVectorType>(Ty))
      return InstructionCost::getInvalid();

    Type *ScalarTy = Ty->getElementType();
    Type *ScalarCondTy = CondTy->getElementType();
    unsigned NumVecElts =
        cast<VectorType>(Ty)->getElementCount().getKnownMinValue();
    unsigned NumReduxLevels = Log2_32(NumVecElts);
    unsigned CmpOpcode;
    if (Ty->isFPOrFPVectorTy()) {
      CmpOpcode = Instruction::FCmp;
    } else {
      assert(Ty->isIntOrIntVectorTy() &&
             "expecting floating point or integer type for min/max reduction");
      CmpOpcode = Instruction::ICmp;
    }
    InstructionCost MinMaxCost = 0;
    InstructionCost ShuffleCost = 0;
    std::pair<InstructionCost, MVT> LT = thisT()->getTypeLegalizationCost(Ty);
    unsigned LongVectorCount = 0;
    unsigned MVTLen =
        LT.second.isVector() ? LT.second.getVectorNumElements() : 1;
    while (NumVecElts > MVTLen) {
      NumVecElts /= 2;
      auto *SubTy = FixedVectorType::get(ScalarTy, NumVecElts);
      CondTy = FixedVectorType::get(ScalarCondTy, NumVecElts);

      ShuffleCost +=
          thisT()->getShuffleCost(TTI::SK_ExtractSubvector, Ty, std::nullopt,
                                  CostKind, NumVecElts, SubTy);
      MinMaxCost +=
          thisT()->getCmpSelInstrCost(CmpOpcode, SubTy, CondTy,
                                      CmpInst::BAD_ICMP_PREDICATE, CostKind) +
          thisT()->getCmpSelInstrCost(Instruction::Select, SubTy, CondTy,
                                      CmpInst::BAD_ICMP_PREDICATE, CostKind);
      Ty = SubTy;
      ++LongVectorCount;
    }

    NumReduxLevels -= LongVectorCount;

    // The minimal length of the vector is limited by the real length of vector
    // operations performed on the current platform. That's why several final
    // reduction opertions are perfomed on the vectors with the same
    // architecture-dependent length.
    ShuffleCost +=
        NumReduxLevels * thisT()->getShuffleCost(TTI::SK_PermuteSingleSrc, Ty,
                                                 std::nullopt, CostKind, 0, Ty);
    MinMaxCost +=
        NumReduxLevels *
        (thisT()->getCmpSelInstrCost(CmpOpcode, Ty, CondTy,
                                     CmpInst::BAD_ICMP_PREDICATE, CostKind) +
         thisT()->getCmpSelInstrCost(Instruction::Select, Ty, CondTy,
                                     CmpInst::BAD_ICMP_PREDICATE, CostKind));
    // The last min/max should be in vector registers and we counted it above.
    // So just need a single extractelement.
    return ShuffleCost + MinMaxCost +
           thisT()->getVectorInstrCost(Instruction::ExtractElement, Ty,
                                       CostKind, 0, nullptr, nullptr);
  }

  InstructionCost getExtendedReductionCost(unsigned Opcode, bool IsUnsigned,
                                           Type *ResTy, VectorType *Ty,
                                           std::optional<FastMathFlags> FMF,
                                           TTI::TargetCostKind CostKind) {
    // Without any native support, this is equivalent to the cost of
    // vecreduce.opcode(ext(Ty A)).
    VectorType *ExtTy = VectorType::get(ResTy, Ty);
    InstructionCost RedCost =
        thisT()->getArithmeticReductionCost(Opcode, ExtTy, FMF, CostKind);
    InstructionCost ExtCost = thisT()->getCastInstrCost(
        IsUnsigned ? Instruction::ZExt : Instruction::SExt, ExtTy, Ty,
        TTI::CastContextHint::None, CostKind);

    return RedCost + ExtCost;
  }

  InstructionCost getMulAccReductionCost(bool IsUnsigned, Type *ResTy,
                                         VectorType *Ty,
                                         TTI::TargetCostKind CostKind) {
    // Without any native support, this is equivalent to the cost of
    // vecreduce.add(mul(ext(Ty A), ext(Ty B))) or
    // vecreduce.add(mul(A, B)).
    VectorType *ExtTy = VectorType::get(ResTy, Ty);
    InstructionCost RedCost = thisT()->getArithmeticReductionCost(
        Instruction::Add, ExtTy, std::nullopt, CostKind);
    InstructionCost ExtCost = thisT()->getCastInstrCost(
        IsUnsigned ? Instruction::ZExt : Instruction::SExt, ExtTy, Ty,
        TTI::CastContextHint::None, CostKind);

    InstructionCost MulCost =
        thisT()->getArithmeticInstrCost(Instruction::Mul, ExtTy, CostKind);

    return RedCost + MulCost + 2 * ExtCost;
  }

  InstructionCost getVectorSplitCost() { return 1; }

  bool preferPredicatedVectorOps() const { return false; }

  bool canUseStridedAccesses() const { return false; }
  /// @}
};

/// Concrete BasicTTIImpl that can be used if no further customization
/// is needed.
class BasicTTIImpl : public BasicTTIImplBase<BasicTTIImpl> {
  using BaseT = BasicTTIImplBase<BasicTTIImpl>;

  friend class BasicTTIImplBase<BasicTTIImpl>;

  const TargetSubtargetInfo *ST;
  const TargetLoweringBase *TLI;

  const TargetSubtargetInfo *getST() const { return ST; }
  const TargetLoweringBase *getTLI() const { return TLI; }

public:
  explicit BasicTTIImpl(const TargetMachine *TM, const Function &F);
};

} // end namespace llvm

#endif // LLVM_CODEGEN_BASICTTIIMPL_H<|MERGE_RESOLUTION|>--- conflicted
+++ resolved
@@ -869,14 +869,7 @@
     }
   }
 
-<<<<<<< HEAD
-  unsigned getMaxInterleaveFactor(unsigned VF) { return 1; }
-  unsigned getMaxInterleaveFactorEC(ElementCount VF) {
-    return thisT()->getMaxInterleaveFactor(VF.getKnownMinValue());
-  }
-=======
   unsigned getMaxInterleaveFactor(ElementCount VF) { return 1; }
->>>>>>> bfa0accc
 
   InstructionCost getArithmeticInstrCost(
       unsigned Opcode, Type *Ty, TTI::TargetCostKind CostKind,

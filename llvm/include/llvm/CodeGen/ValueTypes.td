--- conflicted
+++ resolved
@@ -20,7 +20,6 @@
 
 def OtherVT: ValueType<0  ,  1>;   // "Other" value
 def i1     : ValueType<1  ,  2>;   // One bit boolean value
-<<<<<<< HEAD
 def i2     : ValueType<2  ,  3>;   // 2-bit integer value
 def i4     : ValueType<4  ,  4>;   // 4-bit integer value
 def i8     : ValueType<8  ,  5>;   // 8-bit integer value
@@ -99,256 +98,99 @@
 def v8f16    : ValueType<128, 70>;    //    8 x f16 vector value
 def v16f16   : ValueType<256, 71>;    //   16 x f16 vector value
 def v32f16   : ValueType<512, 72>;    //   32 x f16 vector value
-=======
-def i8     : ValueType<8  ,  3>;   // 8-bit integer value
-def i16    : ValueType<16 ,  4>;   // 16-bit integer value
-def i32    : ValueType<32 ,  5>;   // 32-bit integer value
-def i64    : ValueType<64 ,  6>;   // 64-bit integer value
-def i128   : ValueType<128,  7>;   // 128-bit integer value
-
-def bf16   : ValueType<16 ,  8>;   // 16-bit brain floating point value
-def f16    : ValueType<16 ,  9>;   // 16-bit floating point value
-def f32    : ValueType<32 , 10>;   // 32-bit floating point value
-def f64    : ValueType<64 , 11>;   // 64-bit floating point value
-def f80    : ValueType<80 , 12>;   // 80-bit floating point value
-def f128   : ValueType<128, 13>;   // 128-bit floating point value
-def ppcf128: ValueType<128, 14>;   // PPC 128-bit floating point value
-
-def v1i1   : ValueType<1 ,  15>;   //   1 x i1 vector value
-def v2i1   : ValueType<2 ,  16>;   //   2 x i1 vector value
-def v4i1   : ValueType<4 ,  17>;   //   4 x i1 vector value
-def v8i1   : ValueType<8 ,  18>;   //   8 x i1 vector value
-def v16i1  : ValueType<16,  19>;   //  16 x i1 vector value
-def v32i1  : ValueType<32 , 20>;   //  32 x i1 vector value
-def v64i1  : ValueType<64 , 21>;   //  64 x i1 vector value
-def v128i1 : ValueType<128, 22>;   // 128 x i1 vector value
-def v256i1 : ValueType<256, 23>;   // 256 x i1 vector value
-def v512i1 : ValueType<512, 24>;   // 512 x i1 vector value
-def v1024i1: ValueType<1024,25>;   //1024 x i1 vector value
-
-def v1i8   : ValueType<8,   26>;   //  1 x i8  vector value
-def v2i8   : ValueType<16 , 27>;   //  2 x i8  vector value
-def v4i8   : ValueType<32 , 28>;   //  4 x i8  vector value
-def v8i8   : ValueType<64 , 29>;   //  8 x i8  vector value
-def v16i8  : ValueType<128, 30>;   // 16 x i8  vector value
-def v32i8  : ValueType<256, 31>;   // 32 x i8  vector value
-def v64i8  : ValueType<512, 32>;   // 64 x i8  vector value
-def v128i8 : ValueType<1024,33>;   //128 x i8  vector value
-def v256i8 : ValueType<2048,34>;   //256 x i8  vector value
-
-def v1i16  : ValueType<16 , 35>;   //  1 x i16 vector value
-def v2i16  : ValueType<32 , 36>;   //  2 x i16 vector value
-def v3i16  : ValueType<48 , 37>;   //  3 x i16 vector value
-def v4i16  : ValueType<64 , 38>;   //  4 x i16 vector value
-def v8i16  : ValueType<128, 39>;   //  8 x i16 vector value
-def v16i16 : ValueType<256, 40>;   // 16 x i16 vector value
-def v32i16 : ValueType<512, 41>;   // 32 x i16 vector value
-def v64i16 : ValueType<1024,42>;   // 64 x i16 vector value
-def v128i16: ValueType<2048,43>;   //128 x i16 vector value
-
-def v1i32    : ValueType<32 , 44>;   //  1 x i32 vector value
-def v2i32    : ValueType<64 , 45>;   //  2 x i32 vector value
-def v3i32    : ValueType<96 , 46>;   //  3 x i32 vector value
-def v4i32    : ValueType<128, 47>;   //  4 x i32 vector value
-def v5i32    : ValueType<160, 48>;   //  5 x i32 vector value
-def v8i32    : ValueType<256, 49>;   //  8 x i32 vector value
-def v16i32   : ValueType<512, 50>;   // 16 x i32 vector value
-def v32i32   : ValueType<1024,51>;   // 32 x i32 vector value
-def v64i32   : ValueType<2048,52>;   // 64 x i32 vector value
-def v128i32  : ValueType<4096,53>;   // 128 x i32 vector value
-def v256i32  : ValueType<8182,54>;   // 256 x i32 vector value
-def v512i32  : ValueType<16384,55>;  // 512 x i32 vector value
-def v1024i32 : ValueType<32768,56>;  // 1024 x i32 vector value
-def v2048i32 : ValueType<65536,57>;  // 2048 x i32 vector value
-
-def v1i64  : ValueType<64 , 58>;   //  1 x i64 vector value
-def v2i64  : ValueType<128, 59>;   //  2 x i64 vector value
-def v4i64  : ValueType<256, 60>;   //  4 x i64 vector value
-def v8i64  : ValueType<512, 61>;   //  8 x i64 vector value
-def v16i64 : ValueType<1024,62>;   // 16 x i64 vector value
-def v32i64 : ValueType<2048,63>;   // 32 x i64 vector value
-
-def v1i128 : ValueType<128, 64>;   //  1 x i128 vector value
-
-def v2f16    : ValueType<32 , 65>;    //    2 x f16 vector value
-def v3f16    : ValueType<48 , 66>;    //    3 x f16 vector value
-def v4f16    : ValueType<64 , 67>;    //    4 x f16 vector value
-def v8f16    : ValueType<128, 68>;    //    8 x f16 vector value
-def v16f16   : ValueType<256, 69>;    //   16 x f16 vector value
-def v32f16   : ValueType<512, 70>;    //   32 x f16 vector value
-def v64f16   : ValueType<1024, 71>;   //   64 x f16 vector value
-def v128f16  : ValueType<2048, 72>;   //  128 x f16 vector value
->>>>>>> 4b437fcb
-def v2bf16   : ValueType<32 , 73>;    //    2 x bf16 vector value
-def v3bf16   : ValueType<48 , 74>;    //    3 x bf16 vector value
-def v4bf16   : ValueType<64 , 75>;    //    4 x bf16 vector value
-def v8bf16   : ValueType<128, 76>;    //    8 x bf16 vector value
-def v16bf16  : ValueType<256, 77>;    //   16 x bf16 vector value
-def v32bf16  : ValueType<512, 78>;    //   32 x bf16 vector value
-<<<<<<< HEAD
-def v1f32    : ValueType<32 , 79>;    //    1 x f32 vector value
-def v2f32    : ValueType<64 , 80>;    //    2 x f32 vector value
-def v3f32    : ValueType<96 , 81>;    //    3 x f32 vector value
-def v4f32    : ValueType<128, 82>;    //    4 x f32 vector value
-def v5f32    : ValueType<160, 83>;    //    5 x f32 vector value
-def v8f32    : ValueType<256, 84>;    //    8 x f32 vector value
-def v16f32   : ValueType<512,  85>;   //   16 x f32 vector value
-def v32f32   : ValueType<1024, 86>;   //   32 x f32 vector value
-def v64f32   : ValueType<2048, 87>;   //   64 x f32 vector value
-def v128f32  : ValueType<4096, 88>;   //  128 x f32 vector value
-def v256f32  : ValueType<8182, 89>;   //  256 x f32 vector value
-def v512f32  : ValueType<16384, 90>;  //  512 x f32 vector value
-def v1024f32 : ValueType<32768, 91>;  // 1024 x f32 vector value
-def v2048f32 : ValueType<65536, 92>;  // 2048 x f32 vector value
-def v1f64    : ValueType<64, 93>;     //    1 x f64 vector value
-def v2f64    : ValueType<128, 94>;    //    2 x f64 vector value
-def v4f64    : ValueType<256, 95>;    //    4 x f64 vector value
-def v8f64    : ValueType<512, 96>;    //    8 x f64 vector value
-def v16f64   : ValueType<1024, 97>;   //   16 x f64 vector value
-
-def nxv1i1  : ValueType<1,   98>;  // n x  1 x i1  vector value
-def nxv2i1  : ValueType<2,   99>;  // n x  2 x i1  vector value
-def nxv4i1  : ValueType<4,  100>;  // n x  4 x i1  vector value
-def nxv8i1  : ValueType<8,  101>;  // n x  8 x i1  vector value
-def nxv16i1 : ValueType<16, 102>;  // n x 16 x i1  vector value
-def nxv32i1 : ValueType<32, 103>;  // n x 32 x i1  vector value
-
-def nxv1i8  : ValueType<8,   104>;  // n x  1 x i8  vector value
-def nxv2i8  : ValueType<16,  105>;  // n x  2 x i8  vector value
-def nxv4i8  : ValueType<32,  106>;  // n x  4 x i8  vector value
-def nxv8i8  : ValueType<64,  107>;  // n x  8 x i8  vector value
-def nxv16i8 : ValueType<128, 108>;  // n x 16 x i8  vector value
-def nxv32i8 : ValueType<256, 109>;  // n x 32 x i8  vector value
-def nxv64i8 : ValueType<256, 110>;  // n x 64 x i8  vector value
-
-def nxv1i16 : ValueType<16,  111>; // n x  1 x i16 vector value
-def nxv2i16 : ValueType<32,  112>; // n x  2 x i16 vector value
-def nxv4i16 : ValueType<64,  113>; // n x  4 x i16 vector value
-def nxv8i16 : ValueType<128, 114>; // n x  8 x i16 vector value
-def nxv16i16: ValueType<256, 115>; // n x 16 x i16 vector value
-def nxv32i16: ValueType<512, 116>; // n x 32 x i16 vector value
-
-def nxv1i32 : ValueType<32,  117>; // n x  1 x i32 vector value
-def nxv2i32 : ValueType<64,  118>; // n x  2 x i32 vector value
-def nxv4i32 : ValueType<128, 119>; // n x  4 x i32 vector value
-def nxv8i32 : ValueType<256, 120>; // n x  8 x i32 vector value
-def nxv16i32: ValueType<512, 121>; // n x 16 x i32 vector value
-def nxv32i32: ValueType<1024,122>; // n x 32 x i32 vector value
-
-def nxv1i64 : ValueType<64,  123>; // n x  1 x i64 vector value
-def nxv2i64 : ValueType<128, 124>; // n x  2 x i64 vector value
-def nxv4i64 : ValueType<256, 125>; // n x  4 x i64 vector value
-def nxv8i64 : ValueType<512, 126>; // n x  8 x i64 vector value
-def nxv16i64: ValueType<1024,127>; // n x 16 x i64 vector value
-def nxv32i64: ValueType<2048,128>; // n x 32 x i64 vector value
+def v64f16   : ValueType<1024, 73>;   //   64 x f16 vector value
+def v128f16  : ValueType<2048, 74>;   //  128 x f16 vector value
+def v2bf16   : ValueType<32 , 75>;    //    2 x bf16 vector value
+def v3bf16   : ValueType<48 , 76>;    //    3 x bf16 vector value
+def v4bf16   : ValueType<64 , 77>;    //    4 x bf16 vector value
+def v8bf16   : ValueType<128, 78>;    //    8 x bf16 vector value
+def v16bf16  : ValueType<256, 79>;    //   16 x bf16 vector value
+def v32bf16  : ValueType<512, 80>;    //   32 x bf16 vector value
+def v64bf16  : ValueType<1024, 81>;   //   64 x bf16 vector value
+def v128bf16 : ValueType<2048, 82>;   //  128 x bf16 vector value
+def v1f32    : ValueType<32 , 83>;    //    1 x f32 vector value
+def v2f32    : ValueType<64 , 84>;    //    2 x f32 vector value
+def v3f32    : ValueType<96 , 85>;    //    3 x f32 vector value
+def v4f32    : ValueType<128, 86>;    //    4 x f32 vector value
+def v5f32    : ValueType<160, 87>;    //    5 x f32 vector value
+def v8f32    : ValueType<256, 88>;    //    8 x f32 vector value
+def v16f32   : ValueType<512,  89>;   //   16 x f32 vector value
+def v32f32   : ValueType<1024, 90>;   //   32 x f32 vector value
+def v64f32   : ValueType<2048, 91>;   //   64 x f32 vector value
+def v128f32  : ValueType<4096, 92>;   //  128 x f32 vector value
+def v256f32  : ValueType<8182, 93>;   //  256 x f32 vector value
+def v512f32  : ValueType<16384, 94>;  //  512 x f32 vector value
+def v1024f32 : ValueType<32768, 95>;  // 1024 x f32 vector value
+def v2048f32 : ValueType<65536, 96>;  // 2048 x f32 vector value
+def v1f64    : ValueType<64, 97>;     //    1 x f64 vector value
+def v2f64    : ValueType<128, 98>;    //    2 x f64 vector value
+def v4f64    : ValueType<256, 99>;    //    4 x f64 vector value
+def v8f64    : ValueType<512, 100>;   //    8 x f64 vector value
+def v16f64   : ValueType<1024, 101>;  //   16 x f64 vector value
+def v32f64   : ValueType<2048, 102>;  //   32 x f64 vector value
+
+def nxv1i1  : ValueType<1,  103>;  // n x  1 x i1  vector value
+def nxv2i1  : ValueType<2,  104>;  // n x  2 x i1  vector value
+def nxv4i1  : ValueType<4,  105>;  // n x  4 x i1  vector value
+def nxv8i1  : ValueType<8,  106>;  // n x  8 x i1  vector value
+def nxv16i1 : ValueType<16, 107>;  // n x 16 x i1  vector value
+def nxv32i1 : ValueType<32, 108>;  // n x 32 x i1  vector value
+
+def nxv1i8  : ValueType<8,   109>;  // n x  1 x i8  vector value
+def nxv2i8  : ValueType<16,  110>;  // n x  2 x i8  vector value
+def nxv4i8  : ValueType<32,  111>;  // n x  4 x i8  vector value
+def nxv8i8  : ValueType<64,  112>;  // n x  8 x i8  vector value
+def nxv16i8 : ValueType<128, 113>;  // n x 16 x i8  vector value
+def nxv32i8 : ValueType<256, 114>;  // n x 32 x i8  vector value
+def nxv64i8 : ValueType<256, 115>;  // n x 64 x i8  vector value
+
+def nxv1i16 : ValueType<16,  116>; // n x  1 x i16 vector value
+def nxv2i16 : ValueType<32,  117>; // n x  2 x i16 vector value
+def nxv4i16 : ValueType<64,  118>; // n x  4 x i16 vector value
+def nxv8i16 : ValueType<128, 119>; // n x  8 x i16 vector value
+def nxv16i16: ValueType<256, 120>; // n x 16 x i16 vector value
+def nxv32i16: ValueType<512, 121>; // n x 32 x i16 vector value
+
+def nxv1i32 : ValueType<32,  122>; // n x  1 x i32 vector value
+def nxv2i32 : ValueType<64,  123>; // n x  2 x i32 vector value
+def nxv4i32 : ValueType<128, 124>; // n x  4 x i32 vector value
+def nxv8i32 : ValueType<256, 125>; // n x  8 x i32 vector value
+def nxv16i32: ValueType<512, 126>; // n x 16 x i32 vector value
+def nxv32i32: ValueType<1024,127>; // n x 32 x i32 vector value
+
+def nxv1i64 : ValueType<64,  128>; // n x  1 x i64 vector value
+def nxv2i64 : ValueType<128, 129>; // n x  2 x i64 vector value
+def nxv4i64 : ValueType<256, 130>; // n x  4 x i64 vector value
+def nxv8i64 : ValueType<512, 131>; // n x  8 x i64 vector value
+def nxv16i64: ValueType<1024,132>; // n x 16 x i64 vector value
+def nxv32i64: ValueType<2048,133>; // n x 32 x i64 vector value
 
 // EPIVR Masks
-def nxv16i4 : ValueType<64, 129>;   // n x 16 x i4 vector value
-def nxv32i2 : ValueType<64, 130>;   // n x 32 x i2 vector value
-def nxv64i1 : ValueType<64, 131>;   // n x 64 x i1 vector value
-
-def nxv2f16  : ValueType<32 , 132>; // n x  2 x f16 vector value
-def nxv4f16  : ValueType<64 , 133>; // n x  4 x f16 vector value
-def nxv8f16  : ValueType<128, 134>; // n x  8 x f16 vector value
-def nxv2bf16 : ValueType<32 , 135>; // n x  2 x bf16 vector value
-def nxv4bf16 : ValueType<64 , 136>; // n x  4 x bf16 vector value
-def nxv8bf16 : ValueType<128, 137>; // n x  8 x bf16 vector value
-def nxv1f32  : ValueType<32 , 138>; // n x  1 x f32 vector value
-def nxv2f32  : ValueType<64 , 139>; // n x  2 x f32 vector value
-def nxv4f32  : ValueType<128, 140>; // n x  4 x f32 vector value
-def nxv8f32  : ValueType<256, 141>; // n x  8 x f32 vector value
-def nxv16f32 : ValueType<512, 142>; // n x 16 x f32 vector value
-def nxv1f64  : ValueType<64,  143>; // n x  1 x f64 vector value
-def nxv2f64  : ValueType<128, 144>; // n x  2 x f64 vector value
-def nxv4f64  : ValueType<256, 145>; // n x  4 x f64 vector value
-def nxv8f64  : ValueType<512, 146>; // n x  8 x f64 vector value
-
-def x86mmx : ValueType<64 , 147>;   // X86 MMX value
-def FlagVT : ValueType<0  , 148>;   // Pre-RA sched glue
-def isVoid : ValueType<0  , 149>;   // Produces no value
-def untyped: ValueType<8  , 150>;   // Produces an untyped value
-def exnref : ValueType<0  , 151>;      // WebAssembly's exnref type
-=======
-def v64bf16  : ValueType<1024, 79>;   //   64 x bf16 vector value
-def v128bf16 : ValueType<2048, 80>;   //  128 x bf16 vector value
-def v1f32    : ValueType<32 , 81>;    //    1 x f32 vector value
-def v2f32    : ValueType<64 , 82>;    //    2 x f32 vector value
-def v3f32    : ValueType<96 , 83>;    //    3 x f32 vector value
-def v4f32    : ValueType<128, 84>;    //    4 x f32 vector value
-def v5f32    : ValueType<160, 85>;    //    5 x f32 vector value
-def v8f32    : ValueType<256, 86>;    //    8 x f32 vector value
-def v16f32   : ValueType<512,  87>;   //   16 x f32 vector value
-def v32f32   : ValueType<1024, 88>;   //   32 x f32 vector value
-def v64f32   : ValueType<2048, 89>;   //   64 x f32 vector value
-def v128f32  : ValueType<4096, 90>;   //  128 x f32 vector value
-def v256f32  : ValueType<8182, 91>;   //  256 x f32 vector value
-def v512f32  : ValueType<16384, 92>;  //  512 x f32 vector value
-def v1024f32 : ValueType<32768, 93>;  // 1024 x f32 vector value
-def v2048f32 : ValueType<65536, 94>;  // 2048 x f32 vector value
-def v1f64    : ValueType<64, 95>;     //    1 x f64 vector value
-def v2f64    : ValueType<128, 96>;    //    2 x f64 vector value
-def v4f64    : ValueType<256, 97>;    //    4 x f64 vector value
-def v8f64    : ValueType<512, 98>;    //    8 x f64 vector value
-def v16f64   : ValueType<1024, 99>;   //   16 x f64 vector value
-def v32f64   : ValueType<2048, 100>;  //   32 x f64 vector value
-
-def nxv1i1  : ValueType<1,  101>;  // n x  1 x i1  vector value
-def nxv2i1  : ValueType<2,  102>;  // n x  2 x i1  vector value
-def nxv4i1  : ValueType<4,  103>;  // n x  4 x i1  vector value
-def nxv8i1  : ValueType<8,  104>;  // n x  8 x i1  vector value
-def nxv16i1 : ValueType<16, 105>;  // n x 16 x i1  vector value
-def nxv32i1 : ValueType<32, 106>;  // n x 32 x i1  vector value
-
-def nxv1i8  : ValueType<8,   107>;  // n x  1 x i8  vector value
-def nxv2i8  : ValueType<16,  108>;  // n x  2 x i8  vector value
-def nxv4i8  : ValueType<32,  109>;  // n x  4 x i8  vector value
-def nxv8i8  : ValueType<64,  110>;  // n x  8 x i8  vector value
-def nxv16i8 : ValueType<128, 111>;  // n x 16 x i8  vector value
-def nxv32i8 : ValueType<256, 112>;  // n x 32 x i8  vector value
-
-def nxv1i16 : ValueType<16,  113>; // n x  1 x i16 vector value
-def nxv2i16 : ValueType<32,  114>; // n x  2 x i16 vector value
-def nxv4i16 : ValueType<64,  115>; // n x  4 x i16 vector value
-def nxv8i16 : ValueType<128, 116>; // n x  8 x i16 vector value
-def nxv16i16: ValueType<256, 117>; // n x 16 x i16 vector value
-def nxv32i16: ValueType<512, 118>; // n x 32 x i16 vector value
-
-def nxv1i32 : ValueType<32,  119>; // n x  1 x i32 vector value
-def nxv2i32 : ValueType<64,  120>; // n x  2 x i32 vector value
-def nxv4i32 : ValueType<128, 121>; // n x  4 x i32 vector value
-def nxv8i32 : ValueType<256, 122>; // n x  8 x i32 vector value
-def nxv16i32: ValueType<512, 123>; // n x 16 x i32 vector value
-def nxv32i32: ValueType<1024,124>; // n x 32 x i32 vector value
-
-def nxv1i64 : ValueType<64,  125>; // n x  1 x i64 vector value
-def nxv2i64 : ValueType<128, 126>; // n x  2 x i64 vector value
-def nxv4i64 : ValueType<256, 127>; // n x  4 x i64 vector value
-def nxv8i64 : ValueType<512, 128>; // n x  8 x i64 vector value
-def nxv16i64: ValueType<1024,129>; // n x 16 x i64 vector value
-def nxv32i64: ValueType<2048,130>; // n x 32 x i64 vector value
-
-def nxv2f16  : ValueType<32 , 131>; // n x  2 x f16 vector value
-def nxv4f16  : ValueType<64 , 132>; // n x  4 x f16 vector value
-def nxv8f16  : ValueType<128, 133>; // n x  8 x f16 vector value
-def nxv2bf16 : ValueType<32 , 134>; // n x  2 x bf16 vector value
-def nxv4bf16 : ValueType<64 , 135>; // n x  4 x bf16 vector value
-def nxv8bf16 : ValueType<128, 136>; // n x  8 x bf16 vector value
-def nxv1f32  : ValueType<32 , 137>; // n x  1 x f32 vector value
-def nxv2f32  : ValueType<64 , 138>; // n x  2 x f32 vector value
-def nxv4f32  : ValueType<128, 139>; // n x  4 x f32 vector value
-def nxv8f32  : ValueType<256, 140>; // n x  8 x f32 vector value
-def nxv16f32 : ValueType<512, 141>; // n x 16 x f32 vector value
-def nxv1f64  : ValueType<64,  142>; // n x  1 x f64 vector value
-def nxv2f64  : ValueType<128, 143>; // n x  2 x f64 vector value
-def nxv4f64  : ValueType<256, 144>; // n x  4 x f64 vector value
-def nxv8f64  : ValueType<512, 145>; // n x  8 x f64 vector value
-
-def x86mmx : ValueType<64 , 146>;   // X86 MMX value
-def FlagVT : ValueType<0  , 147>;   // Pre-RA sched glue
-def isVoid : ValueType<0  , 148>;   // Produces no value
-def untyped: ValueType<8  , 149>;   // Produces an untyped value
-def exnref : ValueType<0  , 150>;   // WebAssembly's exnref type
->>>>>>> 4b437fcb
+def nxv16i4 : ValueType<64, 134>;   // n x 16 x i4 vector value
+def nxv32i2 : ValueType<64, 135>;   // n x 32 x i2 vector value
+def nxv64i1 : ValueType<64, 136>;   // n x 64 x i1 vector value
+
+def nxv2f16  : ValueType<32 , 137>; // n x  2 x f16 vector value
+def nxv4f16  : ValueType<64 , 138>; // n x  4 x f16 vector value
+def nxv8f16  : ValueType<128, 139>; // n x  8 x f16 vector value
+def nxv2bf16 : ValueType<32 , 140>; // n x  2 x bf16 vector value
+def nxv4bf16 : ValueType<64 , 141>; // n x  4 x bf16 vector value
+def nxv8bf16 : ValueType<128, 142>; // n x  8 x bf16 vector value
+def nxv1f32  : ValueType<32 , 143>; // n x  1 x f32 vector value
+def nxv2f32  : ValueType<64 , 144>; // n x  2 x f32 vector value
+def nxv4f32  : ValueType<128, 145>; // n x  4 x f32 vector value
+def nxv8f32  : ValueType<256, 146>; // n x  8 x f32 vector value
+def nxv16f32 : ValueType<512, 147>; // n x 16 x f32 vector value
+def nxv1f64  : ValueType<64,  148>; // n x  1 x f64 vector value
+def nxv2f64  : ValueType<128, 149>; // n x  2 x f64 vector value
+def nxv4f64  : ValueType<256, 150>; // n x  4 x f64 vector value
+def nxv8f64  : ValueType<512, 151>; // n x  8 x f64 vector value
+
+def x86mmx : ValueType<64 , 152>;   // X86 MMX value
+def FlagVT : ValueType<0  , 153>;   // Pre-RA sched glue
+def isVoid : ValueType<0  , 154>;   // Produces no value
+def untyped: ValueType<8  , 155>;   // Produces an untyped value
+def exnref : ValueType<0  , 156>;      // WebAssembly's exnref type
 def token  : ValueType<0  , 248>;   // TokenTy
 def MetadataVT: ValueType<0, 249>;  // Metadata
 

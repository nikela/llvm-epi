--- conflicted
+++ resolved
@@ -20,7 +20,6 @@
 
 def OtherVT: ValueType<0  ,  1>;   // "Other" value
 def i1     : ValueType<1  ,  2>;   // One bit boolean value
-<<<<<<< HEAD
 def i2     : ValueType<2  ,  3>;   // 2-bit integer value
 def i4     : ValueType<4  ,  4>;   // 4-bit integer value
 def i8     : ValueType<8  ,  5>;   // 8-bit integer value
@@ -28,8 +27,8 @@
 def i32    : ValueType<32 ,  7>;   // 32-bit integer value
 def i64    : ValueType<64 ,  8>;   // 64-bit integer value
 def i128   : ValueType<128,  9>;   // 128-bit integer value
-def f16    : ValueType<16 ,  10>;   // 16-bit floating point value
-def f32    : ValueType<32 ,  11>;   // 34-bit floating point value
+def f16    : ValueType<16 ,  10>;  // 16-bit floating point value
+def f32    : ValueType<32 ,  11>;  // 34-bit floating point value
 def f64    : ValueType<64 , 12>;   // 64-bit floating point value
 def f80    : ValueType<80 , 13>;   // 80-bit floating point value
 def f128   : ValueType<128, 14>;   // 128-bit floating point value
@@ -115,215 +114,67 @@
 def v2f64    : ValueType<128, 87>;    //    2 x f64 vector value
 def v4f64    : ValueType<256, 88>;    //    4 x f64 vector value
 def v8f64    : ValueType<512, 89>;    //    8 x f64 vector value
-
-def nxv1i1  : ValueType<1,   90>;  // n x  1 x i1  vector value
-def nxv2i1  : ValueType<2,   91>;  // n x  2 x i1  vector value
-def nxv4i1  : ValueType<4,   92>;  // n x  4 x i1  vector value
-def nxv8i1  : ValueType<8,   93>;  // n x  8 x i1  vector value
-def nxv16i1 : ValueType<16,  94>;  // n x 16 x i1  vector value
-def nxv32i1 : ValueType<32,  95>;  // n x 32 x i1  vector value
-
-def nxv1i8  : ValueType<8,   96>;  // n x  1 x i8  vector value
-def nxv2i8  : ValueType<16,  97>;  // n x  2 x i8  vector value
-def nxv4i8  : ValueType<32,  98>;  // n x  4 x i8  vector value
-def nxv8i8  : ValueType<64,  99>;  // n x  8 x i8  vector value
-def nxv16i8 : ValueType<128, 100>;  // n x 16 x i8  vector value
-def nxv32i8 : ValueType<256, 101>;  // n x 32 x i8  vector value
-
-def nxv1i16 : ValueType<16,  102>; // n x  1 x i16 vector value
-def nxv2i16 : ValueType<32,  103>; // n x  2 x i16 vector value
-def nxv4i16 : ValueType<64,  104>; // n x  4 x i16 vector value
-def nxv8i16 : ValueType<128, 105>; // n x  8 x i16 vector value
-def nxv16i16: ValueType<256, 106>; // n x 16 x i16 vector value
-def nxv32i16: ValueType<512, 107>; // n x 32 x i16 vector value
-
-def nxv1i32 : ValueType<32,  108>; // n x  1 x i32 vector value
-def nxv2i32 : ValueType<64,  109>; // n x  2 x i32 vector value
-def nxv4i32 : ValueType<128, 110>; // n x  4 x i32 vector value
-def nxv8i32 : ValueType<256, 111>; // n x  8 x i32 vector value
-def nxv16i32: ValueType<512, 112>; // n x 16 x i32 vector value
-def nxv32i32: ValueType<1024,113>; // n x 32 x i32 vector value
-
-def nxv1i64 : ValueType<64,  114>; // n x  1 x i64 vector value
-def nxv2i64 : ValueType<128, 115>; // n x  2 x i64 vector value
-def nxv4i64 : ValueType<256, 116>; // n x  4 x i64 vector value
-def nxv8i64 : ValueType<512, 117>; // n x  8 x i64 vector value
-def nxv16i64: ValueType<1024,118>; // n x 16 x i64 vector value
-def nxv32i64: ValueType<2048,119>; // n x 32 x i64 vector value
+def v16f64   : ValueType<1024, 90>;   //   16 x f64 vector value
+
+def nxv1i1  : ValueType<1,   91>;  // n x  1 x i1  vector value
+def nxv2i1  : ValueType<2,   92>;  // n x  2 x i1  vector value
+def nxv4i1  : ValueType<4,   93>;  // n x  4 x i1  vector value
+def nxv8i1  : ValueType<8,   94>;  // n x  8 x i1  vector value
+def nxv16i1 : ValueType<16,  95>;  // n x 16 x i1  vector value
+def nxv32i1 : ValueType<32,  96>;  // n x 32 x i1  vector value
+
+def nxv1i8  : ValueType<8,   97>;  // n x  1 x i8  vector value
+def nxv2i8  : ValueType<16,  98>;  // n x  2 x i8  vector value
+def nxv4i8  : ValueType<32,  99>;  // n x  4 x i8  vector value
+def nxv8i8  : ValueType<64,  100>; // n x  8 x i8  vector value
+def nxv16i8 : ValueType<128, 101>; // n x 16 x i8  vector value
+def nxv32i8 : ValueType<256, 102>; // n x 32 x i8  vector value
+
+def nxv1i16 : ValueType<16,  103>; // n x  1 x i16 vector value
+def nxv2i16 : ValueType<32,  104>; // n x  2 x i16 vector value
+def nxv4i16 : ValueType<64,  105>; // n x  4 x i16 vector value
+def nxv8i16 : ValueType<128, 106>; // n x  8 x i16 vector value
+def nxv16i16: ValueType<256, 107>; // n x 16 x i16 vector value
+def nxv32i16: ValueType<512, 108>; // n x 32 x i16 vector value
+
+def nxv1i32 : ValueType<32,  109>; // n x  1 x i32 vector value
+def nxv2i32 : ValueType<64,  110>; // n x  2 x i32 vector value
+def nxv4i32 : ValueType<128, 111>; // n x  4 x i32 vector value
+def nxv8i32 : ValueType<256, 112>; // n x  8 x i32 vector value
+def nxv16i32: ValueType<512, 113>; // n x 16 x i32 vector value
+def nxv32i32: ValueType<1024,114>; // n x 32 x i32 vector value
+
+def nxv1i64 : ValueType<64,  115>; // n x  1 x i64 vector value
+def nxv2i64 : ValueType<128, 116>; // n x  2 x i64 vector value
+def nxv4i64 : ValueType<256, 117>; // n x  4 x i64 vector value
+def nxv8i64 : ValueType<512, 118>; // n x  8 x i64 vector value
+def nxv16i64: ValueType<1024,119>; // n x 16 x i64 vector value
+def nxv32i64: ValueType<2048,120>; // n x 32 x i64 vector value
 
 // EPIVR Masks
-def nxv16i4 : ValueType<64, 120>;   // n x 16 x i4 vector value
-def nxv32i2 : ValueType<64, 121>;   // n x 32 x i2 vector value
-def nxv64i1 : ValueType<64, 122>;   // n x 64 x i1 vector value
-
-def nxv2f16  : ValueType<32 , 123>; // n x  2 x f16 vector value
-def nxv4f16  : ValueType<64 , 124>; // n x  4 x f16 vector value
-def nxv8f16  : ValueType<128, 125>; // n x  8 x f16 vector value
-def nxv1f32  : ValueType<32 , 126>; // n x  1 x f32 vector value
-def nxv2f32  : ValueType<64 , 127>; // n x  2 x f32 vector value
-def nxv4f32  : ValueType<128, 128>; // n x  4 x f32 vector value
-def nxv8f32  : ValueType<256, 129>; // n x  8 x f32 vector value
-def nxv16f32 : ValueType<512, 130>; // n x 16 x f32 vector value
-def nxv1f64  : ValueType<64,  131>; // n x  1 x f64 vector value
-def nxv2f64  : ValueType<128, 132>; // n x  2 x f64 vector value
-def nxv4f64  : ValueType<256, 133>; // n x  4 x f64 vector value
-def nxv8f64  : ValueType<512, 134>; // n x  8 x f64 vector value
-
-def x86mmx : ValueType<64 , 135>;   // X88 MMX value
-def FlagVT : ValueType<0  , 136>;   // Pre-RA sched glue
-def isVoid : ValueType<0  , 137>;   // Produces no value
-def untyped: ValueType<8  , 138>;   // Produces an untyped value
-def exnref: ValueType<0, 139>;      // WebAssembly's exnref type
-
-=======
-def i8     : ValueType<8  ,  3>;   // 8-bit integer value
-def i16    : ValueType<16 ,  4>;   // 16-bit integer value
-def i32    : ValueType<32 ,  5>;   // 32-bit integer value
-def i64    : ValueType<64 ,  6>;   // 64-bit integer value
-def i128   : ValueType<128,  7>;   // 128-bit integer value
-def f16    : ValueType<16 ,  8>;   // 16-bit floating point value
-def f32    : ValueType<32 ,  9>;   // 32-bit floating point value
-def f64    : ValueType<64 , 10>;   // 64-bit floating point value
-def f80    : ValueType<80 , 11>;   // 80-bit floating point value
-def f128   : ValueType<128, 12>;   // 128-bit floating point value
-def ppcf128: ValueType<128, 13>;   // PPC 128-bit floating point value
-
-def v1i1   : ValueType<1 ,  14>;   //   1 x i1 vector value
-def v2i1   : ValueType<2 ,  15>;   //   2 x i1 vector value
-def v4i1   : ValueType<4 ,  16>;   //   4 x i1 vector value
-def v8i1   : ValueType<8 ,  17>;   //   8 x i1 vector value
-def v16i1  : ValueType<16,  18>;   //  16 x i1 vector value
-def v32i1  : ValueType<32 , 19>;   //  32 x i1 vector value
-def v64i1  : ValueType<64 , 20>;   //  64 x i1 vector value
-def v128i1 : ValueType<128, 21>;   // 128 x i1 vector value
-def v256i1 : ValueType<256, 22>;   // 256 x i1 vector value
-def v512i1 : ValueType<512, 23>;   // 512 x i1 vector value
-def v1024i1: ValueType<1024,24>;   //1024 x i1 vector value
-
-def v1i8   : ValueType<8,   25>;   //  1 x i8  vector value
-def v2i8   : ValueType<16 , 26>;   //  2 x i8  vector value
-def v4i8   : ValueType<32 , 27>;   //  4 x i8  vector value
-def v8i8   : ValueType<64 , 28>;   //  8 x i8  vector value
-def v16i8  : ValueType<128, 29>;   // 16 x i8  vector value
-def v32i8  : ValueType<256, 30>;   // 32 x i8  vector value
-def v64i8  : ValueType<512, 31>;   // 64 x i8  vector value
-def v128i8 : ValueType<1024,32>;   //128 x i8  vector value
-def v256i8 : ValueType<2048,33>;   //256 x i8  vector value
-
-def v1i16  : ValueType<16 , 34>;   //  1 x i16 vector value
-def v2i16  : ValueType<32 , 35>;   //  2 x i16 vector value
-def v3i16  : ValueType<48 , 36>;   //  3 x i16 vector value
-def v4i16  : ValueType<64 , 37>;   //  4 x i16 vector value
-def v8i16  : ValueType<128, 38>;   //  8 x i16 vector value
-def v16i16 : ValueType<256, 39>;   // 16 x i16 vector value
-def v32i16 : ValueType<512, 40>;   // 32 x i16 vector value
-def v64i16 : ValueType<1024,41>;   // 64 x i16 vector value
-def v128i16: ValueType<2048,42>;   //128 x i16 vector value
-
-def v1i32    : ValueType<32 , 43>;   //  1 x i32 vector value
-def v2i32    : ValueType<64 , 44>;   //  2 x i32 vector value
-def v3i32    : ValueType<96 , 45>;   //  3 x i32 vector value
-def v4i32    : ValueType<128, 46>;   //  4 x i32 vector value
-def v5i32    : ValueType<160, 47>;   //  5 x i32 vector value
-def v8i32    : ValueType<256, 48>;   //  8 x i32 vector value
-def v16i32   : ValueType<512, 49>;   // 16 x i32 vector value
-def v32i32   : ValueType<1024,50>;   // 32 x i32 vector value
-def v64i32   : ValueType<2048,51>;   // 64 x i32 vector value
-def v128i32  : ValueType<4096,52>;   // 128 x i32 vector value
-def v256i32  : ValueType<8182,53>;   // 256 x i32 vector value
-def v512i32  : ValueType<16384,54>;  // 512 x i32 vector value
-def v1024i32 : ValueType<32768,55>;  // 1024 x i32 vector value
-def v2048i32 : ValueType<65536,56>;  // 2048 x i32 vector value
-
-def v1i64  : ValueType<64 , 57>;   //  1 x i64 vector value
-def v2i64  : ValueType<128, 58>;   //  2 x i64 vector value
-def v4i64  : ValueType<256, 59>;   //  4 x i64 vector value
-def v8i64  : ValueType<512, 60>;   //  8 x i64 vector value
-def v16i64 : ValueType<1024,61>;   // 16 x i64 vector value
-def v32i64 : ValueType<2048,62>;   // 32 x i64 vector value
-
-def v1i128 : ValueType<128, 63>;   //  1 x i128 vector value
-
-def v2f16    : ValueType<32 , 64>;    //    2 x f16 vector value
-def v3f16    : ValueType<48 , 65>;    //    3 x f16 vector value
-def v4f16    : ValueType<64 , 66>;    //    4 x f16 vector value
-def v8f16    : ValueType<128, 67>;    //    8 x f16 vector value
-def v16f16   : ValueType<256, 68>;    //    8 x f16 vector value
-def v32f16   : ValueType<512, 69>;    //    8 x f16 vector value
-def v1f32    : ValueType<32 , 70>;    //    1 x f32 vector value
-def v2f32    : ValueType<64 , 71>;    //    2 x f32 vector value
-def v3f32    : ValueType<96 , 72>;    //    3 x f32 vector value
-def v4f32    : ValueType<128, 73>;    //    4 x f32 vector value
-def v5f32    : ValueType<160, 74>;    //    5 x f32 vector value
-def v8f32    : ValueType<256, 75>;    //    8 x f32 vector value
-def v16f32   : ValueType<512,  76>;   //   16 x f32 vector value
-def v32f32   : ValueType<1024, 77>;   //   32 x f32 vector value
-def v64f32   : ValueType<2048, 78>;   //   64 x f32 vector value
-def v128f32  : ValueType<4096, 79>;   //  128 x f32 vector value
-def v256f32  : ValueType<8182, 80>;   //  256 x f32 vector value
-def v512f32  : ValueType<16384, 81>;  //  512 x f32 vector value
-def v1024f32 : ValueType<32768, 82>;  // 1024 x f32 vector value
-def v2048f32 : ValueType<65536, 83>;  // 2048 x f32 vector value
-def v1f64    : ValueType<64, 84>;     //    1 x f64 vector value
-def v2f64    : ValueType<128, 85>;    //    2 x f64 vector value
-def v4f64    : ValueType<256, 86>;    //    4 x f64 vector value
-def v8f64    : ValueType<512, 87>;    //    8 x f64 vector value
-def v16f64   : ValueType<1024, 88>;   //   16 x f64 vector value
-
-def nxv1i1  : ValueType<1,   89>;  // n x  1 x i1  vector value
-def nxv2i1  : ValueType<2,   90>;  // n x  2 x i1  vector value
-def nxv4i1  : ValueType<4,   91>;  // n x  4 x i1  vector value
-def nxv8i1  : ValueType<8,   92>;  // n x  8 x i1  vector value
-def nxv16i1 : ValueType<16,  93>;  // n x 16 x i1  vector value
-def nxv32i1 : ValueType<32,  94>;  // n x 32 x i1  vector value
-
-def nxv1i8  : ValueType<8,    95>;  // n x  1 x i8  vector value
-def nxv2i8  : ValueType<16,   96>;  // n x  2 x i8  vector value
-def nxv4i8  : ValueType<32,   97>;  // n x  4 x i8  vector value
-def nxv8i8  : ValueType<64,   98>;  // n x  8 x i8  vector value
-def nxv16i8 : ValueType<128,  99>;  // n x 16 x i8  vector value
-def nxv32i8 : ValueType<256, 100>;  // n x 32 x i8  vector value
-
-def nxv1i16 : ValueType<16,  101>; // n x  1 x i16 vector value
-def nxv2i16 : ValueType<32,  102>; // n x  2 x i16 vector value
-def nxv4i16 : ValueType<64,  103>; // n x  4 x i16 vector value
-def nxv8i16 : ValueType<128, 104>; // n x  8 x i16 vector value
-def nxv16i16: ValueType<256, 105>; // n x 16 x i16 vector value
-def nxv32i16: ValueType<512, 106>; // n x 32 x i16 vector value
-
-def nxv1i32 : ValueType<32,  107>; // n x  1 x i32 vector value
-def nxv2i32 : ValueType<64,  108>; // n x  2 x i32 vector value
-def nxv4i32 : ValueType<128, 109>; // n x  4 x i32 vector value
-def nxv8i32 : ValueType<256, 110>; // n x  8 x i32 vector value
-def nxv16i32: ValueType<512, 111>; // n x 16 x i32 vector value
-def nxv32i32: ValueType<1024,112>; // n x 32 x i32 vector value
-
-def nxv1i64 : ValueType<64,  113>; // n x  1 x i64 vector value
-def nxv2i64 : ValueType<128, 114>; // n x  2 x i64 vector value
-def nxv4i64 : ValueType<256, 115>; // n x  4 x i64 vector value
-def nxv8i64 : ValueType<512, 116>; // n x  8 x i64 vector value
-def nxv16i64: ValueType<1024,117>; // n x 16 x i64 vector value
-def nxv32i64: ValueType<2048,118>; // n x 32 x i64 vector value
-
-def nxv2f16  : ValueType<32 , 119>; // n x  2 x f16 vector value
-def nxv4f16  : ValueType<64 , 120>; // n x  4 x f16 vector value
-def nxv8f16  : ValueType<128, 121>; // n x  8 x f16 vector value
-def nxv1f32  : ValueType<32 , 122>; // n x  1 x f32 vector value
-def nxv2f32  : ValueType<64 , 123>; // n x  2 x f32 vector value
-def nxv4f32  : ValueType<128, 124>; // n x  4 x f32 vector value
-def nxv8f32  : ValueType<256, 125>; // n x  8 x f32 vector value
-def nxv16f32 : ValueType<512, 126>; // n x 16 x f32 vector value
-def nxv1f64  : ValueType<64,  127>; // n x  1 x f64 vector value
-def nxv2f64  : ValueType<128, 128>; // n x  2 x f64 vector value
-def nxv4f64  : ValueType<256, 129>; // n x  4 x f64 vector value
-def nxv8f64  : ValueType<512, 130>; // n x  8 x f64 vector value
-
-def x86mmx : ValueType<64 , 131>;   // X86 MMX value
-def FlagVT : ValueType<0  , 132>;   // Pre-RA sched glue
-def isVoid : ValueType<0  , 133>;   // Produces no value
-def untyped: ValueType<8  , 134>;   // Produces an untyped value
-def exnref : ValueType<0  , 135>;   // WebAssembly's exnref type
->>>>>>> b4c8a4b7
+def nxv16i4 : ValueType<64, 121>;   // n x 16 x i4 vector value
+def nxv32i2 : ValueType<64, 122>;   // n x 32 x i2 vector value
+def nxv64i1 : ValueType<64, 123>;   // n x 64 x i1 vector value
+
+def nxv2f16  : ValueType<32 , 124>; // n x  2 x f16 vector value
+def nxv4f16  : ValueType<64 , 125>; // n x  4 x f16 vector value
+def nxv8f16  : ValueType<128, 126>; // n x  8 x f16 vector value
+def nxv1f32  : ValueType<32 , 127>; // n x  1 x f32 vector value
+def nxv2f32  : ValueType<64 , 128>; // n x  2 x f32 vector value
+def nxv4f32  : ValueType<128, 129>; // n x  4 x f32 vector value
+def nxv8f32  : ValueType<256, 130>; // n x  8 x f32 vector value
+def nxv16f32 : ValueType<512, 131>; // n x 16 x f32 vector value
+def nxv1f64  : ValueType<64,  132>; // n x  1 x f64 vector value
+def nxv2f64  : ValueType<128, 133>; // n x  2 x f64 vector value
+def nxv4f64  : ValueType<256, 134>; // n x  4 x f64 vector value
+def nxv8f64  : ValueType<512, 135>; // n x  8 x f64 vector value
+
+def x86mmx : ValueType<64 , 136>;   // X88 MMX value
+def FlagVT : ValueType<0  , 137>;   // Pre-RA sched glue
+def isVoid : ValueType<0  , 138>;   // Produces no value
+def untyped: ValueType<8  , 139>;   // Produces an untyped value
+def exnref: ValueType<0, 140>;      // WebAssembly's exnref type
+
 def token  : ValueType<0  , 248>;   // TokenTy
 def MetadataVT: ValueType<0, 249>;  // Metadata
 

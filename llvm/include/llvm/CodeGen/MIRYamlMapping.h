//===- MIRYamlMapping.h - Describe mapping between MIR and YAML--*- C++ -*-===//
//
// Part of the LLVM Project, under the Apache License v2.0 with LLVM Exceptions.
// See https://llvm.org/LICENSE.txt for license information.
// SPDX-License-Identifier: Apache-2.0 WITH LLVM-exception
//
//===----------------------------------------------------------------------===//
//
// This file implements the mapping between various MIR data structures and
// their corresponding YAML representation.
//
//===----------------------------------------------------------------------===//

#ifndef LLVM_CODEGEN_MIRYAMLMAPPING_H
#define LLVM_CODEGEN_MIRYAMLMAPPING_H

#include "llvm/ADT/Optional.h"
#include "llvm/ADT/StringRef.h"
#include "llvm/CodeGen/MachineJumpTableInfo.h"
#include "llvm/CodeGen/TargetFrameLowering.h"
#include "llvm/Support/SMLoc.h"
#include "llvm/Support/YAMLTraits.h"
#include "llvm/Support/raw_ostream.h"
#include <algorithm>
#include <cstdint>
#include <string>
#include <vector>

namespace llvm {
namespace yaml {

/// A wrapper around std::string which contains a source range that's being
/// set during parsing.
struct StringValue {
  std::string Value;
  SMRange SourceRange;

  StringValue() = default;
  StringValue(std::string Value) : Value(std::move(Value)) {}
  StringValue(const char Val[]) : Value(Val) {}

  bool operator==(const StringValue &Other) const {
    return Value == Other.Value;
  }
};

template <> struct ScalarTraits<StringValue> {
  static void output(const StringValue &S, void *, raw_ostream &OS) {
    OS << S.Value;
  }

  static StringRef input(StringRef Scalar, void *Ctx, StringValue &S) {
    S.Value = Scalar.str();
    if (const auto *Node =
            reinterpret_cast<yaml::Input *>(Ctx)->getCurrentNode())
      S.SourceRange = Node->getSourceRange();
    return "";
  }

  static QuotingType mustQuote(StringRef S) { return needsQuotes(S); }
};

struct FlowStringValue : StringValue {
  FlowStringValue() = default;
  FlowStringValue(std::string Value) : StringValue(std::move(Value)) {}
};

template <> struct ScalarTraits<FlowStringValue> {
  static void output(const FlowStringValue &S, void *, raw_ostream &OS) {
    return ScalarTraits<StringValue>::output(S, nullptr, OS);
  }

  static StringRef input(StringRef Scalar, void *Ctx, FlowStringValue &S) {
    return ScalarTraits<StringValue>::input(Scalar, Ctx, S);
  }

  static QuotingType mustQuote(StringRef S) { return needsQuotes(S); }
};

struct BlockStringValue {
  StringValue Value;

  bool operator==(const BlockStringValue &Other) const {
    return Value == Other.Value;
  }
};

template <> struct BlockScalarTraits<BlockStringValue> {
  static void output(const BlockStringValue &S, void *Ctx, raw_ostream &OS) {
    return ScalarTraits<StringValue>::output(S.Value, Ctx, OS);
  }

  static StringRef input(StringRef Scalar, void *Ctx, BlockStringValue &S) {
    return ScalarTraits<StringValue>::input(Scalar, Ctx, S.Value);
  }
};

/// A wrapper around unsigned which contains a source range that's being set
/// during parsing.
struct UnsignedValue {
  unsigned Value = 0;
  SMRange SourceRange;

  UnsignedValue() = default;
  UnsignedValue(unsigned Value) : Value(Value) {}

  bool operator==(const UnsignedValue &Other) const {
    return Value == Other.Value;
  }
};

template <> struct ScalarTraits<UnsignedValue> {
  static void output(const UnsignedValue &Value, void *Ctx, raw_ostream &OS) {
    return ScalarTraits<unsigned>::output(Value.Value, Ctx, OS);
  }

  static StringRef input(StringRef Scalar, void *Ctx, UnsignedValue &Value) {
    if (const auto *Node =
            reinterpret_cast<yaml::Input *>(Ctx)->getCurrentNode())
      Value.SourceRange = Node->getSourceRange();
    return ScalarTraits<unsigned>::input(Scalar, Ctx, Value.Value);
  }

  static QuotingType mustQuote(StringRef Scalar) {
    return ScalarTraits<unsigned>::mustQuote(Scalar);
  }
};

template <> struct ScalarEnumerationTraits<MachineJumpTableInfo::JTEntryKind> {
  static void enumeration(yaml::IO &IO,
                          MachineJumpTableInfo::JTEntryKind &EntryKind) {
    IO.enumCase(EntryKind, "block-address",
                MachineJumpTableInfo::EK_BlockAddress);
    IO.enumCase(EntryKind, "gp-rel64-block-address",
                MachineJumpTableInfo::EK_GPRel64BlockAddress);
    IO.enumCase(EntryKind, "gp-rel32-block-address",
                MachineJumpTableInfo::EK_GPRel32BlockAddress);
    IO.enumCase(EntryKind, "label-difference32",
                MachineJumpTableInfo::EK_LabelDifference32);
    IO.enumCase(EntryKind, "inline", MachineJumpTableInfo::EK_Inline);
    IO.enumCase(EntryKind, "custom32", MachineJumpTableInfo::EK_Custom32);
  }
};

template <> struct ScalarTraits<MaybeAlign> {
  static void output(const MaybeAlign &Alignment, void *,
                     llvm::raw_ostream &out) {
    out << uint64_t(Alignment ? Alignment->value() : 0U);
  }
  static StringRef input(StringRef Scalar, void *, MaybeAlign &Alignment) {
    unsigned long long n;
    if (getAsUnsignedInteger(Scalar, 10, n))
      return "invalid number";
    if (n > 0 && !isPowerOf2_64(n))
      return "must be 0 or a power of two";
    Alignment = MaybeAlign(n);
    return StringRef();
  }
  static QuotingType mustQuote(StringRef) { return QuotingType::None; }
};

template <> struct ScalarTraits<Align> {
  static void output(const Align &Alignment, void *, llvm::raw_ostream &OS) {
    OS << Alignment.value();
  }
  static StringRef input(StringRef Scalar, void *, Align &Alignment) {
    unsigned long long N;
    if (getAsUnsignedInteger(Scalar, 10, N))
      return "invalid number";
    if (!isPowerOf2_64(N))
      return "must be a power of two";
    Alignment = Align(N);
    return StringRef();
  }
  static QuotingType mustQuote(StringRef) { return QuotingType::None; }
};

} // end namespace yaml
} // end namespace llvm

LLVM_YAML_IS_SEQUENCE_VECTOR(llvm::yaml::StringValue)
LLVM_YAML_IS_FLOW_SEQUENCE_VECTOR(llvm::yaml::FlowStringValue)
LLVM_YAML_IS_FLOW_SEQUENCE_VECTOR(llvm::yaml::UnsignedValue)

namespace llvm {
namespace yaml {

struct VirtualRegisterDefinition {
  UnsignedValue ID;
  StringValue Class;
  StringValue PreferredRegister;

  // TODO: Serialize the target specific register hints.

  bool operator==(const VirtualRegisterDefinition &Other) const {
    return ID == Other.ID && Class == Other.Class &&
           PreferredRegister == Other.PreferredRegister;
  }
};

template <> struct MappingTraits<VirtualRegisterDefinition> {
  static void mapping(IO &YamlIO, VirtualRegisterDefinition &Reg) {
    YamlIO.mapRequired("id", Reg.ID);
    YamlIO.mapRequired("class", Reg.Class);
    YamlIO.mapOptional("preferred-register", Reg.PreferredRegister,
                       StringValue()); // Don't print out when it's empty.
  }

  static const bool flow = true;
};

struct MachineFunctionLiveIn {
  StringValue Register;
  StringValue VirtualRegister;

  bool operator==(const MachineFunctionLiveIn &Other) const {
    return Register == Other.Register &&
           VirtualRegister == Other.VirtualRegister;
  }
};

template <> struct MappingTraits<MachineFunctionLiveIn> {
  static void mapping(IO &YamlIO, MachineFunctionLiveIn &LiveIn) {
    YamlIO.mapRequired("reg", LiveIn.Register);
    YamlIO.mapOptional(
        "virtual-reg", LiveIn.VirtualRegister,
        StringValue()); // Don't print the virtual register when it's empty.
  }

  static const bool flow = true;
};

/// Serializable representation of stack object from the MachineFrameInfo class.
///
/// The flags 'isImmutable' and 'isAliased' aren't serialized, as they are
/// determined by the object's type and frame information flags.
/// Dead stack objects aren't serialized.
///
/// The 'isPreallocated' flag is determined by the local offset.
struct MachineStackObject {
  enum ObjectType { DefaultType, SpillSlot, VariableSized };
  UnsignedValue ID;
  StringValue Name;
  // TODO: Serialize unnamed LLVM alloca reference.
  ObjectType Type = DefaultType;
  int64_t Offset = 0;
  uint64_t Size = 0;
  MaybeAlign Alignment = None;
  TargetStackID::Value StackID;
  StringValue CalleeSavedRegister;
  bool CalleeSavedRestored = true;
  Optional<int64_t> LocalOffset;
  StringValue DebugVar;
  StringValue DebugExpr;
  StringValue DebugLoc;

  bool operator==(const MachineStackObject &Other) const {
    return ID == Other.ID && Name == Other.Name && Type == Other.Type &&
           Offset == Other.Offset && Size == Other.Size &&
           Alignment == Other.Alignment &&
           StackID == Other.StackID &&
           CalleeSavedRegister == Other.CalleeSavedRegister &&
           CalleeSavedRestored == Other.CalleeSavedRestored &&
           LocalOffset == Other.LocalOffset && DebugVar == Other.DebugVar &&
           DebugExpr == Other.DebugExpr && DebugLoc == Other.DebugLoc;
  }
};

template <> struct ScalarEnumerationTraits<MachineStackObject::ObjectType> {
  static void enumeration(yaml::IO &IO, MachineStackObject::ObjectType &Type) {
    IO.enumCase(Type, "default", MachineStackObject::DefaultType);
    IO.enumCase(Type, "spill-slot", MachineStackObject::SpillSlot);
    IO.enumCase(Type, "variable-sized", MachineStackObject::VariableSized);
  }
};

template <> struct MappingTraits<MachineStackObject> {
  static void mapping(yaml::IO &YamlIO, MachineStackObject &Object) {
    YamlIO.mapRequired("id", Object.ID);
    YamlIO.mapOptional("name", Object.Name,
                       StringValue()); // Don't print out an empty name.
    YamlIO.mapOptional(
        "type", Object.Type,
        MachineStackObject::DefaultType); // Don't print the default type.
    YamlIO.mapOptional("offset", Object.Offset, (int64_t)0);
    if (Object.Type != MachineStackObject::VariableSized)
      YamlIO.mapRequired("size", Object.Size);
    YamlIO.mapOptional("alignment", Object.Alignment, None);
    YamlIO.mapOptional("stack-id", Object.StackID, TargetStackID::Default);
    YamlIO.mapOptional("callee-saved-register", Object.CalleeSavedRegister,
                       StringValue()); // Don't print it out when it's empty.
    YamlIO.mapOptional("callee-saved-restored", Object.CalleeSavedRestored,
                       true);
    YamlIO.mapOptional("local-offset", Object.LocalOffset, Optional<int64_t>());
    YamlIO.mapOptional("debug-info-variable", Object.DebugVar,
                       StringValue()); // Don't print it out when it's empty.
    YamlIO.mapOptional("debug-info-expression", Object.DebugExpr,
                       StringValue()); // Don't print it out when it's empty.
    YamlIO.mapOptional("debug-info-location", Object.DebugLoc,
                       StringValue()); // Don't print it out when it's empty.
  }

  static const bool flow = true;
};

/// Serializable representation of the fixed stack object from the
/// MachineFrameInfo class.
struct FixedMachineStackObject {
  enum ObjectType { DefaultType, SpillSlot };
  UnsignedValue ID;
  ObjectType Type = DefaultType;
  int64_t Offset = 0;
  uint64_t Size = 0;
  MaybeAlign Alignment = None;
  TargetStackID::Value StackID;
  bool IsImmutable = false;
  bool IsAliased = false;
  StringValue CalleeSavedRegister;
  bool CalleeSavedRestored = true;
  StringValue DebugVar;
  StringValue DebugExpr;
  StringValue DebugLoc;

  bool operator==(const FixedMachineStackObject &Other) const {
    return ID == Other.ID && Type == Other.Type && Offset == Other.Offset &&
           Size == Other.Size && Alignment == Other.Alignment &&
           StackID == Other.StackID &&
           IsImmutable == Other.IsImmutable && IsAliased == Other.IsAliased &&
           CalleeSavedRegister == Other.CalleeSavedRegister &&
           CalleeSavedRestored == Other.CalleeSavedRestored &&
           DebugVar == Other.DebugVar && DebugExpr == Other.DebugExpr
           && DebugLoc == Other.DebugLoc;
  }
};

template <>
struct ScalarEnumerationTraits<FixedMachineStackObject::ObjectType> {
  static void enumeration(yaml::IO &IO,
                          FixedMachineStackObject::ObjectType &Type) {
    IO.enumCase(Type, "default", FixedMachineStackObject::DefaultType);
    IO.enumCase(Type, "spill-slot", FixedMachineStackObject::SpillSlot);
  }
};

template <>
struct ScalarEnumerationTraits<TargetStackID::Value> {
  static void enumeration(yaml::IO &IO, TargetStackID::Value &ID) {
    IO.enumCase(ID, "default", TargetStackID::Default);
    IO.enumCase(ID, "sgpr-spill", TargetStackID::SGPRSpill);
<<<<<<< HEAD
    IO.enumCase(ID, "sve-vec", TargetStackID::SVEVector);
    IO.enumCase(ID, "epi-vec", TargetStackID::EPIVector);
=======
    IO.enumCase(ID, "scalable-vector", TargetStackID::ScalableVector);
>>>>>>> 7d24a323
    IO.enumCase(ID, "noalloc", TargetStackID::NoAlloc);
  }
};

template <> struct MappingTraits<FixedMachineStackObject> {
  static void mapping(yaml::IO &YamlIO, FixedMachineStackObject &Object) {
    YamlIO.mapRequired("id", Object.ID);
    YamlIO.mapOptional(
        "type", Object.Type,
        FixedMachineStackObject::DefaultType); // Don't print the default type.
    YamlIO.mapOptional("offset", Object.Offset, (int64_t)0);
    YamlIO.mapOptional("size", Object.Size, (uint64_t)0);
    YamlIO.mapOptional("alignment", Object.Alignment, None);
    YamlIO.mapOptional("stack-id", Object.StackID, TargetStackID::Default);
    if (Object.Type != FixedMachineStackObject::SpillSlot) {
      YamlIO.mapOptional("isImmutable", Object.IsImmutable, false);
      YamlIO.mapOptional("isAliased", Object.IsAliased, false);
    }
    YamlIO.mapOptional("callee-saved-register", Object.CalleeSavedRegister,
                       StringValue()); // Don't print it out when it's empty.
    YamlIO.mapOptional("callee-saved-restored", Object.CalleeSavedRestored,
                     true);
    YamlIO.mapOptional("debug-info-variable", Object.DebugVar,
                       StringValue()); // Don't print it out when it's empty.
    YamlIO.mapOptional("debug-info-expression", Object.DebugExpr,
                       StringValue()); // Don't print it out when it's empty.
    YamlIO.mapOptional("debug-info-location", Object.DebugLoc,
                       StringValue()); // Don't print it out when it's empty.
  }

  static const bool flow = true;
};


/// Serializable representation of CallSiteInfo.
struct CallSiteInfo {
  // Representation of call argument and register which is used to
  // transfer it.
  struct ArgRegPair {
    StringValue Reg;
    uint16_t ArgNo;

    bool operator==(const ArgRegPair &Other) const {
      return Reg == Other.Reg && ArgNo == Other.ArgNo;
    }
  };

  /// Identifies call instruction location in machine function.
  struct MachineInstrLoc {
    unsigned BlockNum;
    unsigned Offset;

    bool operator==(const MachineInstrLoc &Other) const {
      return BlockNum == Other.BlockNum && Offset == Other.Offset;
    }
  };

  MachineInstrLoc CallLocation;
  std::vector<ArgRegPair> ArgForwardingRegs;

  bool operator==(const CallSiteInfo &Other) const {
    return CallLocation.BlockNum == Other.CallLocation.BlockNum &&
           CallLocation.Offset == Other.CallLocation.Offset;
  }
};

template <> struct MappingTraits<CallSiteInfo::ArgRegPair> {
  static void mapping(IO &YamlIO, CallSiteInfo::ArgRegPair &ArgReg) {
    YamlIO.mapRequired("arg", ArgReg.ArgNo);
    YamlIO.mapRequired("reg", ArgReg.Reg);
  }

  static const bool flow = true;
};
}
}

LLVM_YAML_IS_SEQUENCE_VECTOR(llvm::yaml::CallSiteInfo::ArgRegPair)

namespace llvm {
namespace yaml {

template <> struct MappingTraits<CallSiteInfo> {
  static void mapping(IO &YamlIO, CallSiteInfo &CSInfo) {
    YamlIO.mapRequired("bb", CSInfo.CallLocation.BlockNum);
    YamlIO.mapRequired("offset", CSInfo.CallLocation.Offset);
    YamlIO.mapOptional("fwdArgRegs", CSInfo.ArgForwardingRegs,
                       std::vector<CallSiteInfo::ArgRegPair>());
  }

  static const bool flow = true;
};

/// Serializable representation of debug value substitutions.
struct DebugValueSubstitution {
  unsigned SrcInst;
  unsigned SrcOp;
  unsigned DstInst;
  unsigned DstOp;

  bool operator==(const DebugValueSubstitution &Other) const {
    return std::tie(SrcInst, SrcOp, DstInst, DstOp) ==
           std::tie(Other.SrcInst, Other.SrcOp, Other.DstInst, Other.DstOp);
  }
};

template <> struct MappingTraits<DebugValueSubstitution> {
  static void mapping(IO &YamlIO, DebugValueSubstitution &Sub) {
    YamlIO.mapRequired("srcinst", Sub.SrcInst);
    YamlIO.mapRequired("srcop", Sub.SrcOp);
    YamlIO.mapRequired("dstinst", Sub.DstInst);
    YamlIO.mapRequired("dstop", Sub.DstOp);
  }

  static const bool flow = true;
};
} // namespace yaml
} // namespace llvm

LLVM_YAML_IS_SEQUENCE_VECTOR(llvm::yaml::DebugValueSubstitution)

namespace llvm {
namespace yaml {
struct MachineConstantPoolValue {
  UnsignedValue ID;
  StringValue Value;
  MaybeAlign Alignment = None;
  bool IsTargetSpecific = false;

  bool operator==(const MachineConstantPoolValue &Other) const {
    return ID == Other.ID && Value == Other.Value &&
           Alignment == Other.Alignment &&
           IsTargetSpecific == Other.IsTargetSpecific;
  }
};

template <> struct MappingTraits<MachineConstantPoolValue> {
  static void mapping(IO &YamlIO, MachineConstantPoolValue &Constant) {
    YamlIO.mapRequired("id", Constant.ID);
    YamlIO.mapOptional("value", Constant.Value, StringValue());
    YamlIO.mapOptional("alignment", Constant.Alignment, None);
    YamlIO.mapOptional("isTargetSpecific", Constant.IsTargetSpecific, false);
  }
};

struct MachineJumpTable {
  struct Entry {
    UnsignedValue ID;
    std::vector<FlowStringValue> Blocks;

    bool operator==(const Entry &Other) const {
      return ID == Other.ID && Blocks == Other.Blocks;
    }
  };

  MachineJumpTableInfo::JTEntryKind Kind = MachineJumpTableInfo::EK_Custom32;
  std::vector<Entry> Entries;

  bool operator==(const MachineJumpTable &Other) const {
    return Kind == Other.Kind && Entries == Other.Entries;
  }
};

template <> struct MappingTraits<MachineJumpTable::Entry> {
  static void mapping(IO &YamlIO, MachineJumpTable::Entry &Entry) {
    YamlIO.mapRequired("id", Entry.ID);
    YamlIO.mapOptional("blocks", Entry.Blocks, std::vector<FlowStringValue>());
  }
};

} // end namespace yaml
} // end namespace llvm

LLVM_YAML_IS_SEQUENCE_VECTOR(llvm::yaml::MachineFunctionLiveIn)
LLVM_YAML_IS_SEQUENCE_VECTOR(llvm::yaml::VirtualRegisterDefinition)
LLVM_YAML_IS_SEQUENCE_VECTOR(llvm::yaml::MachineStackObject)
LLVM_YAML_IS_SEQUENCE_VECTOR(llvm::yaml::FixedMachineStackObject)
LLVM_YAML_IS_SEQUENCE_VECTOR(llvm::yaml::CallSiteInfo)
LLVM_YAML_IS_SEQUENCE_VECTOR(llvm::yaml::MachineConstantPoolValue)
LLVM_YAML_IS_SEQUENCE_VECTOR(llvm::yaml::MachineJumpTable::Entry)

namespace llvm {
namespace yaml {

template <> struct MappingTraits<MachineJumpTable> {
  static void mapping(IO &YamlIO, MachineJumpTable &JT) {
    YamlIO.mapRequired("kind", JT.Kind);
    YamlIO.mapOptional("entries", JT.Entries,
                       std::vector<MachineJumpTable::Entry>());
  }
};

/// Serializable representation of MachineFrameInfo.
///
/// Doesn't serialize attributes like 'StackAlignment', 'IsStackRealignable' and
/// 'RealignOption' as they are determined by the target and LLVM function
/// attributes.
/// It also doesn't serialize attributes like 'NumFixedObject' and
/// 'HasVarSizedObjects' as they are determined by the frame objects themselves.
struct MachineFrameInfo {
  bool IsFrameAddressTaken = false;
  bool IsReturnAddressTaken = false;
  bool HasStackMap = false;
  bool HasPatchPoint = false;
  uint64_t StackSize = 0;
  int OffsetAdjustment = 0;
  unsigned MaxAlignment = 0;
  bool AdjustsStack = false;
  bool HasCalls = false;
  StringValue StackProtector;
  // TODO: Serialize FunctionContextIdx
  unsigned MaxCallFrameSize = ~0u; ///< ~0u means: not computed yet.
  unsigned CVBytesOfCalleeSavedRegisters = 0;
  bool HasOpaqueSPAdjustment = false;
  bool HasVAStart = false;
  bool HasMustTailInVarArgFunc = false;
  unsigned LocalFrameSize = 0;
  StringValue SavePoint;
  StringValue RestorePoint;

  bool operator==(const MachineFrameInfo &Other) const {
    return IsFrameAddressTaken == Other.IsFrameAddressTaken &&
           IsReturnAddressTaken == Other.IsReturnAddressTaken &&
           HasStackMap == Other.HasStackMap &&
           HasPatchPoint == Other.HasPatchPoint &&
           StackSize == Other.StackSize &&
           OffsetAdjustment == Other.OffsetAdjustment &&
           MaxAlignment == Other.MaxAlignment &&
           AdjustsStack == Other.AdjustsStack && HasCalls == Other.HasCalls &&
           StackProtector == Other.StackProtector &&
           MaxCallFrameSize == Other.MaxCallFrameSize &&
           CVBytesOfCalleeSavedRegisters ==
               Other.CVBytesOfCalleeSavedRegisters &&
           HasOpaqueSPAdjustment == Other.HasOpaqueSPAdjustment &&
           HasVAStart == Other.HasVAStart &&
           HasMustTailInVarArgFunc == Other.HasMustTailInVarArgFunc &&
           LocalFrameSize == Other.LocalFrameSize &&
           SavePoint == Other.SavePoint && RestorePoint == Other.RestorePoint;
  }
};

template <> struct MappingTraits<MachineFrameInfo> {
  static void mapping(IO &YamlIO, MachineFrameInfo &MFI) {
    YamlIO.mapOptional("isFrameAddressTaken", MFI.IsFrameAddressTaken, false);
    YamlIO.mapOptional("isReturnAddressTaken", MFI.IsReturnAddressTaken, false);
    YamlIO.mapOptional("hasStackMap", MFI.HasStackMap, false);
    YamlIO.mapOptional("hasPatchPoint", MFI.HasPatchPoint, false);
    YamlIO.mapOptional("stackSize", MFI.StackSize, (uint64_t)0);
    YamlIO.mapOptional("offsetAdjustment", MFI.OffsetAdjustment, (int)0);
    YamlIO.mapOptional("maxAlignment", MFI.MaxAlignment, (unsigned)0);
    YamlIO.mapOptional("adjustsStack", MFI.AdjustsStack, false);
    YamlIO.mapOptional("hasCalls", MFI.HasCalls, false);
    YamlIO.mapOptional("stackProtector", MFI.StackProtector,
                       StringValue()); // Don't print it out when it's empty.
    YamlIO.mapOptional("maxCallFrameSize", MFI.MaxCallFrameSize, (unsigned)~0);
    YamlIO.mapOptional("cvBytesOfCalleeSavedRegisters",
                       MFI.CVBytesOfCalleeSavedRegisters, 0U);
    YamlIO.mapOptional("hasOpaqueSPAdjustment", MFI.HasOpaqueSPAdjustment,
                       false);
    YamlIO.mapOptional("hasVAStart", MFI.HasVAStart, false);
    YamlIO.mapOptional("hasMustTailInVarArgFunc", MFI.HasMustTailInVarArgFunc,
                       false);
    YamlIO.mapOptional("localFrameSize", MFI.LocalFrameSize, (unsigned)0);
    YamlIO.mapOptional("savePoint", MFI.SavePoint,
                       StringValue()); // Don't print it out when it's empty.
    YamlIO.mapOptional("restorePoint", MFI.RestorePoint,
                       StringValue()); // Don't print it out when it's empty.
  }
};

/// Targets should override this in a way that mirrors the implementation of
/// llvm::MachineFunctionInfo.
struct MachineFunctionInfo {
  virtual ~MachineFunctionInfo() {}
  virtual void mappingImpl(IO &YamlIO) {}
};

template <> struct MappingTraits<std::unique_ptr<MachineFunctionInfo>> {
  static void mapping(IO &YamlIO, std::unique_ptr<MachineFunctionInfo> &MFI) {
    if (MFI)
      MFI->mappingImpl(YamlIO);
  }
};

struct MachineFunction {
  StringRef Name;
  MaybeAlign Alignment = None;
  bool ExposesReturnsTwice = false;
  // GISel MachineFunctionProperties.
  bool Legalized = false;
  bool RegBankSelected = false;
  bool Selected = false;
  bool FailedISel = false;
  // Register information
  bool TracksRegLiveness = false;
  bool HasWinCFI = false;
  std::vector<VirtualRegisterDefinition> VirtualRegisters;
  std::vector<MachineFunctionLiveIn> LiveIns;
  Optional<std::vector<FlowStringValue>> CalleeSavedRegisters;
  // TODO: Serialize the various register masks.
  // Frame information
  MachineFrameInfo FrameInfo;
  std::vector<FixedMachineStackObject> FixedStackObjects;
  std::vector<MachineStackObject> StackObjects;
  std::vector<MachineConstantPoolValue> Constants; /// Constant pool.
  std::unique_ptr<MachineFunctionInfo> MachineFuncInfo;
  std::vector<CallSiteInfo> CallSitesInfo;
  std::vector<DebugValueSubstitution> DebugValueSubstitutions;
  MachineJumpTable JumpTableInfo;
  BlockStringValue Body;
};

template <> struct MappingTraits<MachineFunction> {
  static void mapping(IO &YamlIO, MachineFunction &MF) {
    YamlIO.mapRequired("name", MF.Name);
    YamlIO.mapOptional("alignment", MF.Alignment, None);
    YamlIO.mapOptional("exposesReturnsTwice", MF.ExposesReturnsTwice, false);
    YamlIO.mapOptional("legalized", MF.Legalized, false);
    YamlIO.mapOptional("regBankSelected", MF.RegBankSelected, false);
    YamlIO.mapOptional("selected", MF.Selected, false);
    YamlIO.mapOptional("failedISel", MF.FailedISel, false);
    YamlIO.mapOptional("tracksRegLiveness", MF.TracksRegLiveness, false);
    YamlIO.mapOptional("hasWinCFI", MF.HasWinCFI, false);
    YamlIO.mapOptional("registers", MF.VirtualRegisters,
                       std::vector<VirtualRegisterDefinition>());
    YamlIO.mapOptional("liveins", MF.LiveIns,
                       std::vector<MachineFunctionLiveIn>());
    YamlIO.mapOptional("calleeSavedRegisters", MF.CalleeSavedRegisters,
                       Optional<std::vector<FlowStringValue>>());
    YamlIO.mapOptional("frameInfo", MF.FrameInfo, MachineFrameInfo());
    YamlIO.mapOptional("fixedStack", MF.FixedStackObjects,
                       std::vector<FixedMachineStackObject>());
    YamlIO.mapOptional("stack", MF.StackObjects,
                       std::vector<MachineStackObject>());
    YamlIO.mapOptional("callSites", MF.CallSitesInfo,
                       std::vector<CallSiteInfo>());
    YamlIO.mapOptional("debugValueSubstitutions", MF.DebugValueSubstitutions,
                       std::vector<DebugValueSubstitution>());
    YamlIO.mapOptional("constants", MF.Constants,
                       std::vector<MachineConstantPoolValue>());
    YamlIO.mapOptional("machineFunctionInfo", MF.MachineFuncInfo);
    if (!YamlIO.outputting() || !MF.JumpTableInfo.Entries.empty())
      YamlIO.mapOptional("jumpTable", MF.JumpTableInfo, MachineJumpTable());
    YamlIO.mapOptional("body", MF.Body, BlockStringValue());
  }
};

} // end namespace yaml
} // end namespace llvm

#endif // LLVM_CODEGEN_MIRYAMLMAPPING_H<|MERGE_RESOLUTION|>--- conflicted
+++ resolved
@@ -347,12 +347,7 @@
   static void enumeration(yaml::IO &IO, TargetStackID::Value &ID) {
     IO.enumCase(ID, "default", TargetStackID::Default);
     IO.enumCase(ID, "sgpr-spill", TargetStackID::SGPRSpill);
-<<<<<<< HEAD
-    IO.enumCase(ID, "sve-vec", TargetStackID::SVEVector);
-    IO.enumCase(ID, "epi-vec", TargetStackID::EPIVector);
-=======
     IO.enumCase(ID, "scalable-vector", TargetStackID::ScalableVector);
->>>>>>> 7d24a323
     IO.enumCase(ID, "noalloc", TargetStackID::NoAlloc);
   }
 };

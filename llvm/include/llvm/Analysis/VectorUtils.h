--- conflicted
+++ resolved
@@ -195,7 +195,6 @@
   std::string VectorName; /// Vector Function Name associated to this VFInfo.
   VFISAKind ISA;          /// Instruction Set Architecture.
 
-<<<<<<< HEAD
   bool operator<(const VFInfo &Other) const {
     if (Other.Shape.hasMask() && !Shape.hasMask())
       return true;
@@ -242,7 +241,7 @@
 
     return Score > OtherScore;
   }
-=======
+
   /// Returns the index of the first parameter with the kind 'GlobalPredicate',
   /// if any exist.
   std::optional<unsigned> getParamIndexForOptionalMask() const {
@@ -257,7 +256,6 @@
   /// Returns true if at least one of the operands to the vectorized function
   /// has the kind 'GlobalPredicate'.
   bool isMasked() const { return getParamIndexForOptionalMask().has_value(); }
->>>>>>> 23eb669e
 };
 
 namespace VFABI {

--- conflicted
+++ resolved
@@ -280,17 +280,13 @@
 /// name. At the moment, this parameter is needed only to retrieve the
 /// Vectorization Factor of scalable vector functions from their
 /// respective IR declarations.
-<<<<<<< HEAD
 /// \param RequireDeclaration Set this to false if you only want to parse the
 /// MangledName regardless of the existence of the Vector function. Note that
 /// for some scalable cases this does not work (as specified in the description
 /// of \a M)
-Optional<VFInfo> tryDemangleForVFABI(StringRef MangledName, const Module &M,
-                                     bool RequireDeclaration = true);
-=======
 std::optional<VFInfo> tryDemangleForVFABI(StringRef MangledName,
-                                          const Module &M);
->>>>>>> 1c273f16
+                                          const Module &M,
+                                          bool RequireDeclaration = true);
 
 /// This routine mangles the given VectorName according to the LangRef
 /// specification for vector-function-abi-variant attribute and is specific to

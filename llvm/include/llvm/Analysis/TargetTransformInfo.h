//===- TargetTransformInfo.h ------------------------------------*- C++ -*-===//
//
// Part of the LLVM Project, under the Apache License v2.0 with LLVM Exceptions.
// See https://llvm.org/LICENSE.txt for license information.
// SPDX-License-Identifier: Apache-2.0 WITH LLVM-exception
//
//===----------------------------------------------------------------------===//
/// \file
/// This pass exposes codegen information to IR-level passes. Every
/// transformation that uses codegen information is broken into three parts:
/// 1. The IR-level analysis pass.
/// 2. The IR-level transformation interface which provides the needed
///    information.
/// 3. Codegen-level implementation which uses target-specific hooks.
///
/// This file defines #2, which is the interface that IR-level transformations
/// use for querying the codegen.
///
//===----------------------------------------------------------------------===//

#ifndef LLVM_ANALYSIS_TARGETTRANSFORMINFO_H
#define LLVM_ANALYSIS_TARGETTRANSFORMINFO_H

#include "llvm/Analysis/IVDescriptors.h"
#include "llvm/IR/InstrTypes.h"
#include "llvm/IR/Operator.h"
#include "llvm/IR/PassManager.h"
#include "llvm/Pass.h"
#include "llvm/Support/AtomicOrdering.h"
#include "llvm/Support/BranchProbability.h"
#include "llvm/Support/DataTypes.h"
#include "llvm/Support/InstructionCost.h"
#include "llvm/Support/TypeSize.h"
#include <functional>

namespace llvm {

namespace Intrinsic {
typedef unsigned ID;
}

class AssumptionCache;
class BlockFrequencyInfo;
class DominatorTree;
class BranchInst;
class CallBase;
class ExtractElementInst;
class Function;
class GlobalValue;
class InstCombiner;
class IntrinsicInst;
class LoadInst;
class LoopAccessInfo;
class Loop;
class LoopInfo;
class ProfileSummaryInfo;
class SCEV;
class ScalarEvolution;
class StoreInst;
class SwitchInst;
class TargetLibraryInfo;
class Type;
class User;
class Value;
class VPIntrinsic;
struct KnownBits;
template <typename T> class Optional;

/// Information about a load/store intrinsic defined by the target.
struct MemIntrinsicInfo {
  /// This is the pointer that the intrinsic is loading from or storing to.
  /// If this is non-null, then analysis/optimization passes can assume that
  /// this intrinsic is functionally equivalent to a load/store from this
  /// pointer.
  Value *PtrVal = nullptr;

  // Ordering for atomic operations.
  AtomicOrdering Ordering = AtomicOrdering::NotAtomic;

  // Same Id is set by the target for corresponding load/store intrinsics.
  unsigned short MatchingId = 0;

  bool ReadMem = false;
  bool WriteMem = false;
  bool IsVolatile = false;

  bool isUnordered() const {
    return (Ordering == AtomicOrdering::NotAtomic ||
            Ordering == AtomicOrdering::Unordered) &&
           !IsVolatile;
  }
};

/// Attributes of a target dependent hardware loop.
struct HardwareLoopInfo {
  HardwareLoopInfo() = delete;
  HardwareLoopInfo(Loop *L) : L(L) {}
  Loop *L = nullptr;
  BasicBlock *ExitBlock = nullptr;
  BranchInst *ExitBranch = nullptr;
  const SCEV *TripCount = nullptr;
  IntegerType *CountType = nullptr;
  Value *LoopDecrement = nullptr; // Decrement the loop counter by this
                                  // value in every iteration.
  bool IsNestingLegal = false;    // Can a hardware loop be a parent to
                                  // another hardware loop?
  bool CounterInReg = false;      // Should loop counter be updated in
                                  // the loop via a phi?
  bool PerformEntryTest = false;  // Generate the intrinsic which also performs
                                  // icmp ne zero on the loop counter value and
                                  // produces an i1 to guard the loop entry.
  bool isHardwareLoopCandidate(ScalarEvolution &SE, LoopInfo &LI,
                               DominatorTree &DT, bool ForceNestedLoop = false,
                               bool ForceHardwareLoopPHI = false);
  bool canAnalyze(LoopInfo &LI);
};

class IntrinsicCostAttributes {
  const IntrinsicInst *II = nullptr;
  Type *RetTy = nullptr;
  Intrinsic::ID IID;
  SmallVector<Type *, 4> ParamTys;
  SmallVector<const Value *, 4> Arguments;
  FastMathFlags FMF;
  // If ScalarizationCost is UINT_MAX, the cost of scalarizing the
  // arguments and the return value will be computed based on types.
  InstructionCost ScalarizationCost = InstructionCost::getInvalid();

public:
  IntrinsicCostAttributes(
      Intrinsic::ID Id, const CallBase &CI,
      InstructionCost ScalarCost = InstructionCost::getInvalid());

  IntrinsicCostAttributes(
      Intrinsic::ID Id, Type *RTy, ArrayRef<Type *> Tys,
      FastMathFlags Flags = FastMathFlags(), const IntrinsicInst *I = nullptr,
      InstructionCost ScalarCost = InstructionCost::getInvalid());

  IntrinsicCostAttributes(Intrinsic::ID Id, Type *RTy,
                          ArrayRef<const Value *> Args);

  IntrinsicCostAttributes(
      Intrinsic::ID Id, Type *RTy, ArrayRef<const Value *> Args,
      ArrayRef<Type *> Tys, FastMathFlags Flags = FastMathFlags(),
      const IntrinsicInst *I = nullptr,
      InstructionCost ScalarCost = InstructionCost::getInvalid());

  Intrinsic::ID getID() const { return IID; }
  const IntrinsicInst *getInst() const { return II; }
  Type *getReturnType() const { return RetTy; }
  FastMathFlags getFlags() const { return FMF; }
  InstructionCost getScalarizationCost() const { return ScalarizationCost; }
  const SmallVectorImpl<const Value *> &getArgs() const { return Arguments; }
  const SmallVectorImpl<Type *> &getArgTypes() const { return ParamTys; }

  bool isTypeBasedOnly() const {
    return Arguments.empty();
  }

  bool skipScalarizationCost() const { return ScalarizationCost.isValid(); }
};

class TargetTransformInfo;
typedef TargetTransformInfo TTI;

/// This pass provides access to the codegen interfaces that are needed
/// for IR-level transformations.
class TargetTransformInfo {
public:
  /// Construct a TTI object using a type implementing the \c Concept
  /// API below.
  ///
  /// This is used by targets to construct a TTI wrapping their target-specific
  /// implementation that encodes appropriate costs for their target.
  template <typename T> TargetTransformInfo(T Impl);

  /// Construct a baseline TTI object using a minimal implementation of
  /// the \c Concept API below.
  ///
  /// The TTI implementation will reflect the information in the DataLayout
  /// provided if non-null.
  explicit TargetTransformInfo(const DataLayout &DL);

  // Provide move semantics.
  TargetTransformInfo(TargetTransformInfo &&Arg);
  TargetTransformInfo &operator=(TargetTransformInfo &&RHS);

  // We need to define the destructor out-of-line to define our sub-classes
  // out-of-line.
  ~TargetTransformInfo();

  /// Handle the invalidation of this information.
  ///
  /// When used as a result of \c TargetIRAnalysis this method will be called
  /// when the function this was computed for changes. When it returns false,
  /// the information is preserved across those changes.
  bool invalidate(Function &, const PreservedAnalyses &,
                  FunctionAnalysisManager::Invalidator &) {
    // FIXME: We should probably in some way ensure that the subtarget
    // information for a function hasn't changed.
    return false;
  }

  /// \name Generic Target Information
  /// @{

  /// The kind of cost model.
  ///
  /// There are several different cost models that can be customized by the
  /// target. The normalization of each cost model may be target specific.
  enum TargetCostKind {
    TCK_RecipThroughput, ///< Reciprocal throughput.
    TCK_Latency,         ///< The latency of instruction.
    TCK_CodeSize,        ///< Instruction code size.
    TCK_SizeAndLatency   ///< The weighted sum of size and latency.
  };

  /// Query the cost of a specified instruction.
  ///
  /// Clients should use this interface to query the cost of an existing
  /// instruction. The instruction must have a valid parent (basic block).
  ///
  /// Note, this method does not cache the cost calculation and it
  /// can be expensive in some cases.
  InstructionCost getInstructionCost(const Instruction *I,
                                     enum TargetCostKind kind) const {
    InstructionCost Cost;
    switch (kind) {
    case TCK_RecipThroughput:
      Cost = getInstructionThroughput(I);
      break;
    case TCK_Latency:
      Cost = getInstructionLatency(I);
      break;
    case TCK_CodeSize:
    case TCK_SizeAndLatency:
      Cost = getUserCost(I, kind);
      break;
    }
    return Cost;
  }

  /// Underlying constants for 'cost' values in this interface.
  ///
  /// Many APIs in this interface return a cost. This enum defines the
  /// fundamental values that should be used to interpret (and produce) those
  /// costs. The costs are returned as an int rather than a member of this
  /// enumeration because it is expected that the cost of one IR instruction
  /// may have a multiplicative factor to it or otherwise won't fit directly
  /// into the enum. Moreover, it is common to sum or average costs which works
  /// better as simple integral values. Thus this enum only provides constants.
  /// Also note that the returned costs are signed integers to make it natural
  /// to add, subtract, and test with zero (a common boundary condition). It is
  /// not expected that 2^32 is a realistic cost to be modeling at any point.
  ///
  /// Note that these costs should usually reflect the intersection of code-size
  /// cost and execution cost. A free instruction is typically one that folds
  /// into another instruction. For example, reg-to-reg moves can often be
  /// skipped by renaming the registers in the CPU, but they still are encoded
  /// and thus wouldn't be considered 'free' here.
  enum TargetCostConstants {
    TCC_Free = 0,     ///< Expected to fold away in lowering.
    TCC_Basic = 1,    ///< The cost of a typical 'add' instruction.
    TCC_Expensive = 4 ///< The cost of a 'div' instruction on x86.
  };

  /// Estimate the cost of a GEP operation when lowered.
  InstructionCost
  getGEPCost(Type *PointeeType, const Value *Ptr,
             ArrayRef<const Value *> Operands,
             TargetCostKind CostKind = TCK_SizeAndLatency) const;

  /// \returns A value by which our inlining threshold should be multiplied.
  /// This is primarily used to bump up the inlining threshold wholesale on
  /// targets where calls are unusually expensive.
  ///
  /// TODO: This is a rather blunt instrument.  Perhaps altering the costs of
  /// individual classes of instructions would be better.
  unsigned getInliningThresholdMultiplier() const;

  /// \returns A value to be added to the inlining threshold.
  unsigned adjustInliningThreshold(const CallBase *CB) const;

  /// \returns Vector bonus in percent.
  ///
  /// Vector bonuses: We want to more aggressively inline vector-dense kernels
  /// and apply this bonus based on the percentage of vector instructions. A
  /// bonus is applied if the vector instructions exceed 50% and half that
  /// amount is applied if it exceeds 10%. Note that these bonuses are some what
  /// arbitrary and evolved over time by accident as much as because they are
  /// principled bonuses.
  /// FIXME: It would be nice to base the bonus values on something more
  /// scientific. A target may has no bonus on vector instructions.
  int getInlinerVectorBonusPercent() const;

  /// \return the expected cost of a memcpy, which could e.g. depend on the
  /// source/destination type and alignment and the number of bytes copied.
  InstructionCost getMemcpyCost(const Instruction *I) const;

  /// \return The estimated number of case clusters when lowering \p 'SI'.
  /// \p JTSize Set a jump table size only when \p SI is suitable for a jump
  /// table.
  unsigned getEstimatedNumberOfCaseClusters(const SwitchInst &SI,
                                            unsigned &JTSize,
                                            ProfileSummaryInfo *PSI,
                                            BlockFrequencyInfo *BFI) const;

  /// Estimate the cost of a given IR user when lowered.
  ///
  /// This can estimate the cost of either a ConstantExpr or Instruction when
  /// lowered.
  ///
  /// \p Operands is a list of operands which can be a result of transformations
  /// of the current operands. The number of the operands on the list must equal
  /// to the number of the current operands the IR user has. Their order on the
  /// list must be the same as the order of the current operands the IR user
  /// has.
  ///
  /// The returned cost is defined in terms of \c TargetCostConstants, see its
  /// comments for a detailed explanation of the cost values.
  InstructionCost getUserCost(const User *U, ArrayRef<const Value *> Operands,
                              TargetCostKind CostKind) const;

  /// This is a helper function which calls the two-argument getUserCost
  /// with \p Operands which are the current operands U has.
  InstructionCost getUserCost(const User *U, TargetCostKind CostKind) const {
    SmallVector<const Value *, 4> Operands(U->operand_values());
    return getUserCost(U, Operands, CostKind);
  }

  /// If a branch or a select condition is skewed in one direction by more than
  /// this factor, it is very likely to be predicted correctly.
  BranchProbability getPredictableBranchThreshold() const;

  /// Return true if branch divergence exists.
  ///
  /// Branch divergence has a significantly negative impact on GPU performance
  /// when threads in the same wavefront take different paths due to conditional
  /// branches.
  bool hasBranchDivergence() const;

  /// Return true if the target prefers to use GPU divergence analysis to
  /// replace the legacy version.
  bool useGPUDivergenceAnalysis() const;

  /// Returns whether V is a source of divergence.
  ///
  /// This function provides the target-dependent information for
  /// the target-independent LegacyDivergenceAnalysis. LegacyDivergenceAnalysis
  /// first builds the dependency graph, and then runs the reachability
  /// algorithm starting with the sources of divergence.
  bool isSourceOfDivergence(const Value *V) const;

  // Returns true for the target specific
  // set of operations which produce uniform result
  // even taking non-uniform arguments
  bool isAlwaysUniform(const Value *V) const;

  /// Returns the address space ID for a target's 'flat' address space. Note
  /// this is not necessarily the same as addrspace(0), which LLVM sometimes
  /// refers to as the generic address space. The flat address space is a
  /// generic address space that can be used access multiple segments of memory
  /// with different address spaces. Access of a memory location through a
  /// pointer with this address space is expected to be legal but slower
  /// compared to the same memory location accessed through a pointer with a
  /// different address space.
  //
  /// This is for targets with different pointer representations which can
  /// be converted with the addrspacecast instruction. If a pointer is converted
  /// to this address space, optimizations should attempt to replace the access
  /// with the source address space.
  ///
  /// \returns ~0u if the target does not have such a flat address space to
  /// optimize away.
  unsigned getFlatAddressSpace() const;

  /// Return any intrinsic address operand indexes which may be rewritten if
  /// they use a flat address space pointer.
  ///
  /// \returns true if the intrinsic was handled.
  bool collectFlatAddressOperands(SmallVectorImpl<int> &OpIndexes,
                                  Intrinsic::ID IID) const;

  bool isNoopAddrSpaceCast(unsigned FromAS, unsigned ToAS) const;

  unsigned getAssumedAddrSpace(const Value *V) const;

  /// Rewrite intrinsic call \p II such that \p OldV will be replaced with \p
  /// NewV, which has a different address space. This should happen for every
  /// operand index that collectFlatAddressOperands returned for the intrinsic.
  /// \returns nullptr if the intrinsic was not handled. Otherwise, returns the
  /// new value (which may be the original \p II with modified operands).
  Value *rewriteIntrinsicWithAddressSpace(IntrinsicInst *II, Value *OldV,
                                          Value *NewV) const;

  /// Test whether calls to a function lower to actual program function
  /// calls.
  ///
  /// The idea is to test whether the program is likely to require a 'call'
  /// instruction or equivalent in order to call the given function.
  ///
  /// FIXME: It's not clear that this is a good or useful query API. Client's
  /// should probably move to simpler cost metrics using the above.
  /// Alternatively, we could split the cost interface into distinct code-size
  /// and execution-speed costs. This would allow modelling the core of this
  /// query more accurately as a call is a single small instruction, but
  /// incurs significant execution cost.
  bool isLoweredToCall(const Function *F) const;

  struct LSRCost {
    /// TODO: Some of these could be merged. Also, a lexical ordering
    /// isn't always optimal.
    unsigned Insns;
    unsigned NumRegs;
    unsigned AddRecCost;
    unsigned NumIVMuls;
    unsigned NumBaseAdds;
    unsigned ImmCost;
    unsigned SetupCost;
    unsigned ScaleCost;
  };

  /// Parameters that control the generic loop unrolling transformation.
  struct UnrollingPreferences {
    /// The cost threshold for the unrolled loop. Should be relative to the
    /// getUserCost values returned by this API, and the expectation is that
    /// the unrolled loop's instructions when run through that interface should
    /// not exceed this cost. However, this is only an estimate. Also, specific
    /// loops may be unrolled even with a cost above this threshold if deemed
    /// profitable. Set this to UINT_MAX to disable the loop body cost
    /// restriction.
    unsigned Threshold;
    /// If complete unrolling will reduce the cost of the loop, we will boost
    /// the Threshold by a certain percent to allow more aggressive complete
    /// unrolling. This value provides the maximum boost percentage that we
    /// can apply to Threshold (The value should be no less than 100).
    /// BoostedThreshold = Threshold * min(RolledCost / UnrolledCost,
    ///                                    MaxPercentThresholdBoost / 100)
    /// E.g. if complete unrolling reduces the loop execution time by 50%
    /// then we boost the threshold by the factor of 2x. If unrolling is not
    /// expected to reduce the running time, then we do not increase the
    /// threshold.
    unsigned MaxPercentThresholdBoost;
    /// The cost threshold for the unrolled loop when optimizing for size (set
    /// to UINT_MAX to disable).
    unsigned OptSizeThreshold;
    /// The cost threshold for the unrolled loop, like Threshold, but used
    /// for partial/runtime unrolling (set to UINT_MAX to disable).
    unsigned PartialThreshold;
    /// The cost threshold for the unrolled loop when optimizing for size, like
    /// OptSizeThreshold, but used for partial/runtime unrolling (set to
    /// UINT_MAX to disable).
    unsigned PartialOptSizeThreshold;
    /// A forced unrolling factor (the number of concatenated bodies of the
    /// original loop in the unrolled loop body). When set to 0, the unrolling
    /// transformation will select an unrolling factor based on the current cost
    /// threshold and other factors.
    unsigned Count;
    /// Default unroll count for loops with run-time trip count.
    unsigned DefaultUnrollRuntimeCount;
    // Set the maximum unrolling factor. The unrolling factor may be selected
    // using the appropriate cost threshold, but may not exceed this number
    // (set to UINT_MAX to disable). This does not apply in cases where the
    // loop is being fully unrolled.
    unsigned MaxCount;
    /// Set the maximum unrolling factor for full unrolling. Like MaxCount, but
    /// applies even if full unrolling is selected. This allows a target to fall
    /// back to Partial unrolling if full unrolling is above FullUnrollMaxCount.
    unsigned FullUnrollMaxCount;
    // Represents number of instructions optimized when "back edge"
    // becomes "fall through" in unrolled loop.
    // For now we count a conditional branch on a backedge and a comparison
    // feeding it.
    unsigned BEInsns;
    /// Allow partial unrolling (unrolling of loops to expand the size of the
    /// loop body, not only to eliminate small constant-trip-count loops).
    bool Partial;
    /// Allow runtime unrolling (unrolling of loops to expand the size of the
    /// loop body even when the number of loop iterations is not known at
    /// compile time).
    bool Runtime;
    /// Allow generation of a loop remainder (extra iterations after unroll).
    bool AllowRemainder;
    /// Allow emitting expensive instructions (such as divisions) when computing
    /// the trip count of a loop for runtime unrolling.
    bool AllowExpensiveTripCount;
    /// Apply loop unroll on any kind of loop
    /// (mainly to loops that fail runtime unrolling).
    bool Force;
    /// Allow using trip count upper bound to unroll loops.
    bool UpperBound;
    /// Allow unrolling of all the iterations of the runtime loop remainder.
    bool UnrollRemainder;
    /// Allow unroll and jam. Used to enable unroll and jam for the target.
    bool UnrollAndJam;
    /// Threshold for unroll and jam, for inner loop size. The 'Threshold'
    /// value above is used during unroll and jam for the outer loop size.
    /// This value is used in the same manner to limit the size of the inner
    /// loop.
    unsigned UnrollAndJamInnerLoopThreshold;
    /// Don't allow loop unrolling to simulate more than this number of
    /// iterations when checking full unroll profitability
    unsigned MaxIterationsCountToAnalyze;
  };

  /// Get target-customized preferences for the generic loop unrolling
  /// transformation. The caller will initialize UP with the current
  /// target-independent defaults.
  void getUnrollingPreferences(Loop *L, ScalarEvolution &,
                               UnrollingPreferences &UP) const;

  /// Query the target whether it would be profitable to convert the given loop
  /// into a hardware loop.
  bool isHardwareLoopProfitable(Loop *L, ScalarEvolution &SE,
                                AssumptionCache &AC, TargetLibraryInfo *LibInfo,
                                HardwareLoopInfo &HWLoopInfo) const;

  /// Query the target whether it would be prefered to create a predicated
  /// vector loop, which can avoid the need to emit a scalar epilogue loop.
  bool preferPredicateOverEpilogue(Loop *L, LoopInfo *LI, ScalarEvolution &SE,
                                   AssumptionCache &AC, TargetLibraryInfo *TLI,
                                   DominatorTree *DT,
                                   const LoopAccessInfo *LAI) const;

  /// Query the target whether lowering of the llvm.get.active.lane.mask
  /// intrinsic is supported.
  bool emitGetActiveLaneMask() const;

  // Parameters that control the loop peeling transformation
  struct PeelingPreferences {
    /// A forced peeling factor (the number of bodied of the original loop
    /// that should be peeled off before the loop body). When set to 0, the
    /// a peeling factor based on profile information and other factors.
    unsigned PeelCount;
    /// Allow peeling off loop iterations.
    bool AllowPeeling;
    /// Allow peeling off loop iterations for loop nests.
    bool AllowLoopNestsPeeling;
    /// Allow peeling basing on profile. Uses to enable peeling off all
    /// iterations basing on provided profile.
    /// If the value is true the peeling cost model can decide to peel only
    /// some iterations and in this case it will set this to false.
    bool PeelProfiledIterations;
  };

  /// Get target-customized preferences for the generic loop peeling
  /// transformation. The caller will initialize \p PP with the current
  /// target-independent defaults with information from \p L and \p SE.
  void getPeelingPreferences(Loop *L, ScalarEvolution &SE,
                             PeelingPreferences &PP) const;

  /// Targets can implement their own combinations for target-specific
  /// intrinsics. This function will be called from the InstCombine pass every
  /// time a target-specific intrinsic is encountered.
  ///
  /// \returns None to not do anything target specific or a value that will be
  /// returned from the InstCombiner. It is possible to return null and stop
  /// further processing of the intrinsic by returning nullptr.
  Optional<Instruction *> instCombineIntrinsic(InstCombiner &IC,
                                               IntrinsicInst &II) const;
  /// Can be used to implement target-specific instruction combining.
  /// \see instCombineIntrinsic
  Optional<Value *>
  simplifyDemandedUseBitsIntrinsic(InstCombiner &IC, IntrinsicInst &II,
                                   APInt DemandedMask, KnownBits &Known,
                                   bool &KnownBitsComputed) const;
  /// Can be used to implement target-specific instruction combining.
  /// \see instCombineIntrinsic
  Optional<Value *> simplifyDemandedVectorEltsIntrinsic(
      InstCombiner &IC, IntrinsicInst &II, APInt DemandedElts, APInt &UndefElts,
      APInt &UndefElts2, APInt &UndefElts3,
      std::function<void(Instruction *, unsigned, APInt, APInt &)>
          SimplifyAndSetOp) const;
  /// @}

  /// \name Scalar Target Information
  /// @{

  /// Flags indicating the kind of support for population count.
  ///
  /// Compared to the SW implementation, HW support is supposed to
  /// significantly boost the performance when the population is dense, and it
  /// may or may not degrade performance if the population is sparse. A HW
  /// support is considered as "Fast" if it can outperform, or is on a par
  /// with, SW implementation when the population is sparse; otherwise, it is
  /// considered as "Slow".
  enum PopcntSupportKind { PSK_Software, PSK_SlowHardware, PSK_FastHardware };

  /// Return true if the specified immediate is legal add immediate, that
  /// is the target has add instructions which can add a register with the
  /// immediate without having to materialize the immediate into a register.
  bool isLegalAddImmediate(int64_t Imm) const;

  /// Return true if the specified immediate is legal icmp immediate,
  /// that is the target has icmp instructions which can compare a register
  /// against the immediate without having to materialize the immediate into a
  /// register.
  bool isLegalICmpImmediate(int64_t Imm) const;

  /// Return true if the addressing mode represented by AM is legal for
  /// this target, for a load/store of the specified type.
  /// The type may be VoidTy, in which case only return true if the addressing
  /// mode is legal for a load/store of any legal type.
  /// If target returns true in LSRWithInstrQueries(), I may be valid.
  /// TODO: Handle pre/postinc as well.
  bool isLegalAddressingMode(Type *Ty, GlobalValue *BaseGV, int64_t BaseOffset,
                             bool HasBaseReg, int64_t Scale,
                             unsigned AddrSpace = 0,
                             Instruction *I = nullptr) const;

  /// Return true if LSR cost of C1 is lower than C1.
  bool isLSRCostLess(TargetTransformInfo::LSRCost &C1,
                     TargetTransformInfo::LSRCost &C2) const;

  /// Return true if LSR major cost is number of registers. Targets which
  /// implement their own isLSRCostLess and unset number of registers as major
  /// cost should return false, otherwise return true.
  bool isNumRegsMajorCostOfLSR() const;

  /// \returns true if LSR should not optimize a chain that includes \p I.
  bool isProfitableLSRChainElement(Instruction *I) const;

  /// Return true if the target can fuse a compare and branch.
  /// Loop-strength-reduction (LSR) uses that knowledge to adjust its cost
  /// calculation for the instructions in a loop.
  bool canMacroFuseCmp() const;

  /// Return true if the target can save a compare for loop count, for example
  /// hardware loop saves a compare.
  bool canSaveCmp(Loop *L, BranchInst **BI, ScalarEvolution *SE, LoopInfo *LI,
                  DominatorTree *DT, AssumptionCache *AC,
                  TargetLibraryInfo *LibInfo) const;

  enum AddressingModeKind {
    AMK_PreIndexed,
    AMK_PostIndexed,
    AMK_None
  };

  /// Return the preferred addressing mode LSR should make efforts to generate.
  AddressingModeKind getPreferredAddressingMode(const Loop *L,
                                                ScalarEvolution *SE) const;

  /// Return true if the target supports masked store.
  bool isLegalMaskedStore(Type *DataType, Align Alignment) const;
  /// Return true if the target supports masked load.
  bool isLegalMaskedLoad(Type *DataType, Align Alignment) const;

  /// Return true if the target supports nontemporal store.
  bool isLegalNTStore(Type *DataType, Align Alignment) const;
  /// Return true if the target supports nontemporal load.
  bool isLegalNTLoad(Type *DataType, Align Alignment) const;

  /// Return true if the target supports masked scatter.
  bool isLegalMaskedScatter(Type *DataType, Align Alignment) const;
  /// Return true if the target supports masked gather.
  bool isLegalMaskedGather(Type *DataType, Align Alignment) const;

  /// Return true if the target supports masked compress store.
  bool isLegalMaskedCompressStore(Type *DataType) const;
  /// Return true if the target supports masked expand load.
  bool isLegalMaskedExpandLoad(Type *DataType) const;

  /// Return true if the target has a unified operation to calculate division
  /// and remainder. If so, the additional implicit multiplication and
  /// subtraction required to calculate a remainder from division are free. This
  /// can enable more aggressive transformations for division and remainder than
  /// would typically be allowed using throughput or size cost models.
  bool hasDivRemOp(Type *DataType, bool IsSigned) const;

  /// Return true if the given instruction (assumed to be a memory access
  /// instruction) has a volatile variant. If that's the case then we can avoid
  /// addrspacecast to generic AS for volatile loads/stores. Default
  /// implementation returns false, which prevents address space inference for
  /// volatile loads/stores.
  bool hasVolatileVariant(Instruction *I, unsigned AddrSpace) const;

  /// Return true if target doesn't mind addresses in vectors.
  bool prefersVectorizedAddressing() const;

  /// Return the cost of the scaling factor used in the addressing
  /// mode represented by AM for this target, for a load/store
  /// of the specified type.
  /// If the AM is supported, the return value must be >= 0.
  /// If the AM is not supported, it returns a negative value.
  /// TODO: Handle pre/postinc as well.
  InstructionCost getScalingFactorCost(Type *Ty, GlobalValue *BaseGV,
                                       int64_t BaseOffset, bool HasBaseReg,
                                       int64_t Scale,
                                       unsigned AddrSpace = 0) const;

  /// Return true if the loop strength reduce pass should make
  /// Instruction* based TTI queries to isLegalAddressingMode(). This is
  /// needed on SystemZ, where e.g. a memcpy can only have a 12 bit unsigned
  /// immediate offset and no index register.
  bool LSRWithInstrQueries() const;

  /// Return true if it's free to truncate a value of type Ty1 to type
  /// Ty2. e.g. On x86 it's free to truncate a i32 value in register EAX to i16
  /// by referencing its sub-register AX.
  bool isTruncateFree(Type *Ty1, Type *Ty2) const;

  /// Return true if it is profitable to hoist instruction in the
  /// then/else to before if.
  bool isProfitableToHoist(Instruction *I) const;

  bool useAA() const;

  /// Return true if this type is legal.
  bool isTypeLegal(Type *Ty) const;

  /// Returns the estimated number of registers required to represent \p Ty.
  unsigned getRegUsageForType(Type *Ty) const;

  /// Return true if switches should be turned into lookup tables for the
  /// target.
  bool shouldBuildLookupTables() const;

  /// Return true if switches should be turned into lookup tables
  /// containing this constant value for the target.
  bool shouldBuildLookupTablesForConstant(Constant *C) const;

  /// Return true if lookup tables should be turned into relative lookup tables.
  bool shouldBuildRelLookupTables() const;

  /// Return true if the input function which is cold at all call sites,
  ///  should use coldcc calling convention.
  bool useColdCCForColdCall(Function &F) const;

  /// Estimate the overhead of scalarizing an instruction. Insert and Extract
  /// are set if the demanded result elements need to be inserted and/or
  /// extracted from vectors.
  InstructionCost getScalarizationOverhead(VectorType *Ty,
                                           const APInt &DemandedElts,
                                           bool Insert, bool Extract) const;

  /// Estimate the overhead of scalarizing an instructions unique
  /// non-constant operands. The (potentially vector) types to use for each of
  /// argument are passes via Tys.
  InstructionCost getOperandsScalarizationOverhead(ArrayRef<const Value *> Args,
                                                   ArrayRef<Type *> Tys) const;

  /// If target has efficient vector element load/store instructions, it can
  /// return true here so that insertion/extraction costs are not added to
  /// the scalarization cost of a load/store.
  bool supportsEfficientVectorElementLoadStore() const;

  /// Don't restrict interleaved unrolling to small loops.
  bool enableAggressiveInterleaving(bool LoopHasReductions) const;

  /// Returns options for expansion of memcmp. IsZeroCmp is
  // true if this is the expansion of memcmp(p1, p2, s) == 0.
  struct MemCmpExpansionOptions {
    // Return true if memcmp expansion is enabled.
    operator bool() const { return MaxNumLoads > 0; }

    // Maximum number of load operations.
    unsigned MaxNumLoads = 0;

    // The list of available load sizes (in bytes), sorted in decreasing order.
    SmallVector<unsigned, 8> LoadSizes;

    // For memcmp expansion when the memcmp result is only compared equal or
    // not-equal to 0, allow up to this number of load pairs per block. As an
    // example, this may allow 'memcmp(a, b, 3) == 0' in a single block:
    //   a0 = load2bytes &a[0]
    //   b0 = load2bytes &b[0]
    //   a2 = load1byte  &a[2]
    //   b2 = load1byte  &b[2]
    //   r  = cmp eq (a0 ^ b0 | a2 ^ b2), 0
    unsigned NumLoadsPerBlock = 1;

    // Set to true to allow overlapping loads. For example, 7-byte compares can
    // be done with two 4-byte compares instead of 4+2+1-byte compares. This
    // requires all loads in LoadSizes to be doable in an unaligned way.
    bool AllowOverlappingLoads = false;
  };
  MemCmpExpansionOptions enableMemCmpExpansion(bool OptSize,
                                               bool IsZeroCmp) const;

  /// Enable matching of interleaved access groups.
  bool enableInterleavedAccessVectorization() const;

  /// Enable matching of interleaved access groups that contain predicated
  /// accesses or gaps and therefore vectorized using masked
  /// vector loads/stores.
  bool enableMaskedInterleavedAccessVectorization() const;

  /// Indicate that it is potentially unsafe to automatically vectorize
  /// floating-point operations because the semantics of vector and scalar
  /// floating-point semantics may differ. For example, ARM NEON v7 SIMD math
  /// does not support IEEE-754 denormal numbers, while depending on the
  /// platform, scalar floating-point math does.
  /// This applies to floating-point math operations and calls, not memory
  /// operations, shuffles, or casts.
  bool isFPVectorizationPotentiallyUnsafe() const;

  /// Determine if the target supports unaligned memory accesses.
  bool allowsMisalignedMemoryAccesses(LLVMContext &Context, unsigned BitWidth,
                                      unsigned AddressSpace = 0,
                                      Align Alignment = Align(1),
                                      bool *Fast = nullptr) const;

  /// Return hardware support for population count.
  PopcntSupportKind getPopcntSupport(unsigned IntTyWidthInBit) const;

  /// Return true if the hardware has a fast square-root instruction.
  bool haveFastSqrt(Type *Ty) const;

  /// Return true if it is faster to check if a floating-point value is NaN
  /// (or not-NaN) versus a comparison against a constant FP zero value.
  /// Targets should override this if materializing a 0.0 for comparison is
  /// generally as cheap as checking for ordered/unordered.
  bool isFCmpOrdCheaperThanFCmpZero(Type *Ty) const;

  /// Return the expected cost of supporting the floating point operation
  /// of the specified type.
  InstructionCost getFPOpCost(Type *Ty) const;

  /// Return the expected cost of materializing for the given integer
  /// immediate of the specified type.
  InstructionCost getIntImmCost(const APInt &Imm, Type *Ty,
                                TargetCostKind CostKind) const;

  /// Return the expected cost of materialization for the given integer
  /// immediate of the specified type for a given instruction. The cost can be
  /// zero if the immediate can be folded into the specified instruction.
  InstructionCost getIntImmCostInst(unsigned Opc, unsigned Idx,
                                    const APInt &Imm, Type *Ty,
                                    TargetCostKind CostKind,
                                    Instruction *Inst = nullptr) const;
  InstructionCost getIntImmCostIntrin(Intrinsic::ID IID, unsigned Idx,
                                      const APInt &Imm, Type *Ty,
                                      TargetCostKind CostKind) const;

  /// Return the expected cost for the given integer when optimising
  /// for size. This is different than the other integer immediate cost
  /// functions in that it is subtarget agnostic. This is useful when you e.g.
  /// target one ISA such as Aarch32 but smaller encodings could be possible
  /// with another such as Thumb. This return value is used as a penalty when
  /// the total costs for a constant is calculated (the bigger the cost, the
  /// more beneficial constant hoisting is).
  int getIntImmCodeSizeCost(unsigned Opc, unsigned Idx, const APInt &Imm,
                            Type *Ty) const;
  /// @}

  /// \name Vector Target Information
  /// @{

  /// The various kinds of shuffle patterns for vector queries.
  enum ShuffleKind {
    SK_Broadcast,        ///< Broadcast element 0 to all other elements.
    SK_Reverse,          ///< Reverse the order of the vector.
    SK_Select,           ///< Selects elements from the corresponding lane of
                         ///< either source operand. This is equivalent to a
                         ///< vector select with a constant condition operand.
    SK_Transpose,        ///< Transpose two vectors.
    SK_InsertSubvector,  ///< InsertSubvector. Index indicates start offset.
    SK_ExtractSubvector, ///< ExtractSubvector Index indicates start offset.
    SK_PermuteTwoSrc,    ///< Merge elements from two source vectors into one
                         ///< with any shuffle mask.
    SK_PermuteSingleSrc  ///< Shuffle elements of single source vector with any
                         ///< shuffle mask.
  };

  /// Kind of the reduction data.
  enum ReductionKind {
    RK_None,           /// Not a reduction.
    RK_Arithmetic,     /// Binary reduction data.
    RK_MinMax,         /// Min/max reduction data.
    RK_UnsignedMinMax, /// Unsigned min/max reduction data.
  };

  /// Contains opcode + LHS/RHS parts of the reduction operations.
  struct ReductionData {
    ReductionData() = delete;
    ReductionData(ReductionKind Kind, unsigned Opcode, Value *LHS, Value *RHS)
        : Opcode(Opcode), LHS(LHS), RHS(RHS), Kind(Kind) {
      assert(Kind != RK_None && "expected binary or min/max reduction only.");
    }
    unsigned Opcode = 0;
    Value *LHS = nullptr;
    Value *RHS = nullptr;
    ReductionKind Kind = RK_None;
    bool hasSameData(ReductionData &RD) const {
      return Kind == RD.Kind && Opcode == RD.Opcode;
    }
  };

  static ReductionKind matchPairwiseReduction(
    const ExtractElementInst *ReduxRoot, unsigned &Opcode, VectorType *&Ty);

  static ReductionKind matchVectorSplittingReduction(
    const ExtractElementInst *ReduxRoot, unsigned &Opcode, VectorType *&Ty);

  static ReductionKind matchVectorReduction(const ExtractElementInst *ReduxRoot,
                                            unsigned &Opcode, VectorType *&Ty,
                                            bool &IsPairwise);

  /// Additional information about an operand's possible values.
  enum OperandValueKind {
    OK_AnyValue,               // Operand can have any value.
    OK_UniformValue,           // Operand is uniform (splat of a value).
    OK_UniformConstantValue,   // Operand is uniform constant.
    OK_NonUniformConstantValue // Operand is a non uniform constant value.
  };

  /// Additional properties of an operand's values.
  enum OperandValueProperties { OP_None = 0, OP_PowerOf2 = 1 };

  /// \return the number of registers in the target-provided register class.
  unsigned getNumberOfRegisters(unsigned ClassID) const;

  /// \return the target-provided register class ID for the provided type,
  /// accounting for type promotion and other type-legalization techniques that
  /// the target might apply. However, it specifically does not account for the
  /// scalarization or splitting of vector types. Should a vector type require
  /// scalarization or splitting into multiple underlying vector registers, that
  /// type should be mapped to a register class containing no registers.
  /// Specifically, this is designed to provide a simple, high-level view of the
  /// register allocation later performed by the backend. These register classes
  /// don't necessarily map onto the register classes used by the backend.
  /// FIXME: It's not currently possible to determine how many registers
  /// are used by the provided type.
  unsigned getRegisterClassForType(bool Vector, Type *Ty = nullptr) const;

  /// \return the target-provided register class name
  const char *getRegisterClassName(unsigned ClassID) const;

  enum RegisterKind { RGK_Scalar, RGK_FixedWidthVector, RGK_ScalableVector };

  /// \return The width of the largest scalar or vector register type.
  TypeSize getRegisterBitWidth(RegisterKind K) const;

  /// \return The widest element supported by scalable vectors.
  unsigned getMaxElementWidth() const;

  /// \return The width of the smallest vector register type.
  unsigned getMinVectorRegisterBitWidth() const;

  unsigned getVectorRegisterUsage(RegisterKind K, unsigned VFKnownMin,
                                  unsigned ElementTypeSize,
                                  unsigned SafeDepDist = -1U) const;

  std::pair<ElementCount, ElementCount> getFeasibleMaxVFRange(
      RegisterKind K, unsigned SmallestType, unsigned WidestType,
      unsigned MaxSafeRegisterWidth = -1U, unsigned RegWidthFactor = 1) const;

  /// \return The maximum value of vscale if the target specifies an
  ///  architectural maximum vector length, and None otherwise.
  Optional<unsigned> getMaxVScale() const;

  /// \return True if the vectorization factor should be chosen to
  /// make the vector of the smallest element type match the size of a
  /// vector register. For wider element types, this could result in
  /// creating vectors that span multiple vector registers.
  /// If false, the vectorization factor will be chosen based on the
  /// size of the widest element type.
  bool shouldMaximizeVectorBandwidth() const;

  /// \return The minimum vectorization factor for types of given element
  /// bit width, or 0 if there is no minimum VF. The returned value only
  /// applies when shouldMaximizeVectorBandwidth returns true.
  /// If IsScalable is true, the returned ElementCount must be a scalable VF.
  ElementCount getMinimumVF(unsigned ElemWidth, bool IsScalable) const;

  /// \return The maximum vectorization factor for types of given element
  /// bit width and opcode, or 0 if there is no maximum VF.
  /// Currently only used by the SLP vectorizer.
  unsigned getMaximumVF(unsigned ElemWidth, unsigned Opcode) const;

  /// \return True if it should be considered for address type promotion.
  /// \p AllowPromotionWithoutCommonHeader Set true if promoting \p I is
  /// profitable without finding other extensions fed by the same input.
  bool shouldConsiderAddressTypePromotion(
      const Instruction &I, bool &AllowPromotionWithoutCommonHeader) const;

  /// \return The size of a cache line in bytes.
  unsigned getCacheLineSize() const;

  /// The possible cache levels
  enum class CacheLevel {
    L1D, // The L1 data cache
    L2D, // The L2 data cache

    // We currently do not model L3 caches, as their sizes differ widely between
    // microarchitectures. Also, we currently do not have a use for L3 cache
    // size modeling yet.
  };

  /// \return The size of the cache level in bytes, if available.
  Optional<unsigned> getCacheSize(CacheLevel Level) const;

  /// \return The associativity of the cache level, if available.
  Optional<unsigned> getCacheAssociativity(CacheLevel Level) const;

  /// \return How much before a load we should place the prefetch
  /// instruction.  This is currently measured in number of
  /// instructions.
  unsigned getPrefetchDistance() const;

  /// Some HW prefetchers can handle accesses up to a certain constant stride.
  /// Sometimes prefetching is beneficial even below the HW prefetcher limit,
  /// and the arguments provided are meant to serve as a basis for deciding this
  /// for a particular loop.
  ///
  /// \param NumMemAccesses        Number of memory accesses in the loop.
  /// \param NumStridedMemAccesses Number of the memory accesses that
  ///                              ScalarEvolution could find a known stride
  ///                              for.
  /// \param NumPrefetches         Number of software prefetches that will be
  ///                              emitted as determined by the addresses
  ///                              involved and the cache line size.
  /// \param HasCall               True if the loop contains a call.
  ///
  /// \return This is the minimum stride in bytes where it makes sense to start
  ///         adding SW prefetches. The default is 1, i.e. prefetch with any
  ///         stride.
  unsigned getMinPrefetchStride(unsigned NumMemAccesses,
                                unsigned NumStridedMemAccesses,
                                unsigned NumPrefetches, bool HasCall) const;

  /// \return The maximum number of iterations to prefetch ahead.  If
  /// the required number of iterations is more than this number, no
  /// prefetching is performed.
  unsigned getMaxPrefetchIterationsAhead() const;

  /// \return True if prefetching should also be done for writes.
  bool enableWritePrefetching() const;

  /// \return The maximum interleave factor that any transform should try to
  /// perform for this target. This number depends on the level of parallelism
  /// and the number of execution units in the CPU.
  unsigned getMaxInterleaveFactor(unsigned VF) const;

  /// Collect properties of V used in cost analysis, e.g. OP_PowerOf2.
  static OperandValueKind getOperandInfo(const Value *V,
                                         OperandValueProperties &OpProps);

  /// This is an approximation of reciprocal throughput of a math/logic op.
  /// A higher cost indicates less expected throughput.
  /// From Agner Fog's guides, reciprocal throughput is "the average number of
  /// clock cycles per instruction when the instructions are not part of a
  /// limiting dependency chain."
  /// Therefore, costs should be scaled to account for multiple execution units
  /// on the target that can process this type of instruction. For example, if
  /// there are 5 scalar integer units and 2 vector integer units that can
  /// calculate an 'add' in a single cycle, this model should indicate that the
  /// cost of the vector add instruction is 2.5 times the cost of the scalar
  /// add instruction.
  /// \p Args is an optional argument which holds the instruction operands
  /// values so the TTI can analyze those values searching for special
  /// cases or optimizations based on those values.
  /// \p CxtI is the optional original context instruction, if one exists, to
  /// provide even more information.
  InstructionCost getArithmeticInstrCost(
      unsigned Opcode, Type *Ty,
      TTI::TargetCostKind CostKind = TTI::TCK_RecipThroughput,
      OperandValueKind Opd1Info = OK_AnyValue,
      OperandValueKind Opd2Info = OK_AnyValue,
      OperandValueProperties Opd1PropInfo = OP_None,
      OperandValueProperties Opd2PropInfo = OP_None,
      ArrayRef<const Value *> Args = ArrayRef<const Value *>(),
      const Instruction *CxtI = nullptr) const;

  /// \return The cost of a shuffle instruction of kind Kind and of type Tp.
  /// The exact mask may be passed as Mask, or else the array will be empty.
  /// The index and subtype parameters are used by the subvector insertion and
  /// extraction shuffle kinds to show the insert/extract point and the type of
  /// the subvector being inserted/extracted.
  /// NOTE: For subvector extractions Tp represents the source type.
  InstructionCost getShuffleCost(ShuffleKind Kind, VectorType *Tp,
                                 ArrayRef<int> Mask = None, int Index = 0,
                                 VectorType *SubTp = nullptr) const;

  /// Represents a hint about the context in which a cast is used.
  ///
  /// For zext/sext, the context of the cast is the operand, which must be a
  /// load of some kind. For trunc, the context is of the cast is the single
  /// user of the instruction, which must be a store of some kind.
  ///
  /// This enum allows the vectorizer to give getCastInstrCost an idea of the
  /// type of cast it's dealing with, as not every cast is equal. For instance,
  /// the zext of a load may be free, but the zext of an interleaving load can
  //// be (very) expensive!
  ///
  /// See \c getCastContextHint to compute a CastContextHint from a cast
  /// Instruction*. Callers can use it if they don't need to override the
  /// context and just want it to be calculated from the instruction.
  ///
  /// FIXME: This handles the types of load/store that the vectorizer can
  /// produce, which are the cases where the context instruction is most
  /// likely to be incorrect. There are other situations where that can happen
  /// too, which might be handled here but in the long run a more general
  /// solution of costing multiple instructions at the same times may be better.
  enum class CastContextHint : uint8_t {
    None,          ///< The cast is not used with a load/store of any kind.
    Normal,        ///< The cast is used with a normal load/store.
    Masked,        ///< The cast is used with a masked load/store.
    GatherScatter, ///< The cast is used with a gather/scatter.
    Interleave,    ///< The cast is used with an interleaved load/store.
    Reversed,      ///< The cast is used with a reversed load/store.
  };

  /// Calculates a CastContextHint from \p I.
  /// This should be used by callers of getCastInstrCost if they wish to
  /// determine the context from some instruction.
  /// \returns the CastContextHint for ZExt/SExt/Trunc, None if \p I is nullptr,
  /// or if it's another type of cast.
  static CastContextHint getCastContextHint(const Instruction *I);

  /// \return The expected cost of cast instructions, such as bitcast, trunc,
  /// zext, etc. If there is an existing instruction that holds Opcode, it
  /// may be passed in the 'I' parameter.
  InstructionCost
  getCastInstrCost(unsigned Opcode, Type *Dst, Type *Src,
                   TTI::CastContextHint CCH,
                   TTI::TargetCostKind CostKind = TTI::TCK_SizeAndLatency,
                   const Instruction *I = nullptr) const;

  /// \return The expected cost of a sign- or zero-extended vector extract. Use
  /// -1 to indicate that there is no information about the index value.
  InstructionCost getExtractWithExtendCost(unsigned Opcode, Type *Dst,
                                           VectorType *VecTy,
                                           unsigned Index = -1) const;

  /// \return The expected cost of control-flow related instructions such as
  /// Phi, Ret, Br, Switch.
  InstructionCost
  getCFInstrCost(unsigned Opcode,
                 TTI::TargetCostKind CostKind = TTI::TCK_SizeAndLatency,
                 const Instruction *I = nullptr) const;

  /// \returns The expected cost of compare and select instructions. If there
  /// is an existing instruction that holds Opcode, it may be passed in the
  /// 'I' parameter. The \p VecPred parameter can be used to indicate the select
  /// is using a compare with the specified predicate as condition. When vector
  /// types are passed, \p VecPred must be used for all lanes.
  InstructionCost
  getCmpSelInstrCost(unsigned Opcode, Type *ValTy, Type *CondTy = nullptr,
                     CmpInst::Predicate VecPred = CmpInst::BAD_ICMP_PREDICATE,
                     TTI::TargetCostKind CostKind = TTI::TCK_RecipThroughput,
                     const Instruction *I = nullptr) const;

  /// \return The expected cost of vector Insert and Extract.
  /// Use -1 to indicate that there is no information on the index value.
  InstructionCost getVectorInstrCost(unsigned Opcode, Type *Val,
                                     unsigned Index = -1) const;

  /// \return The cost of Load and Store instructions.
  InstructionCost
  getMemoryOpCost(unsigned Opcode, Type *Src, Align Alignment,
                  unsigned AddressSpace,
                  TTI::TargetCostKind CostKind = TTI::TCK_RecipThroughput,
                  const Instruction *I = nullptr) const;

  /// \return The cost of masked Load and Store instructions.
  InstructionCost getMaskedMemoryOpCost(
      unsigned Opcode, Type *Src, Align Alignment, unsigned AddressSpace,
      TTI::TargetCostKind CostKind = TTI::TCK_RecipThroughput) const;

  /// \return The cost of Gather or Scatter operation
  /// \p Opcode - is a type of memory access Load or Store
  /// \p DataTy - a vector type of the data to be loaded or stored
  /// \p Ptr - pointer [or vector of pointers] - address[es] in memory
  /// \p VariableMask - true when the memory access is predicated with a mask
  ///                   that is not a compile-time constant
  /// \p Alignment - alignment of single element
  /// \p I - the optional original context instruction, if one exists, e.g. the
  ///        load/store to transform or the call to the gather/scatter intrinsic
  InstructionCost getGatherScatterOpCost(
      unsigned Opcode, Type *DataTy, const Value *Ptr, bool VariableMask,
      Align Alignment, TTI::TargetCostKind CostKind = TTI::TCK_RecipThroughput,
      const Instruction *I = nullptr) const;

  /// \return The cost of the interleaved memory operation.
  /// \p Opcode is the memory operation code
  /// \p VecTy is the vector type of the interleaved access.
  /// \p Factor is the interleave factor
  /// \p Indices is the indices for interleaved load members (as interleaved
  ///    load allows gaps)
  /// \p Alignment is the alignment of the memory operation
  /// \p AddressSpace is address space of the pointer.
  /// \p UseMaskForCond indicates if the memory access is predicated.
  /// \p UseMaskForGaps indicates if gaps should be masked.
  InstructionCost getInterleavedMemoryOpCost(
      unsigned Opcode, Type *VecTy, unsigned Factor, ArrayRef<unsigned> Indices,
      Align Alignment, unsigned AddressSpace,
      TTI::TargetCostKind CostKind = TTI::TCK_RecipThroughput,
      bool UseMaskForCond = false, bool UseMaskForGaps = false) const;

  /// Calculate the cost of performing a vector reduction.
  ///
  /// This is the cost of reducing the vector value of type \p Ty to a scalar
  /// value using the operation denoted by \p Opcode. The form of the reduction
  /// can either be a pairwise reduction or a reduction that splits the vector
  /// at every reduction level.
  ///
  /// Pairwise:
  ///  (v0, v1, v2, v3)
  ///  ((v0+v1), (v2+v3), undef, undef)
  /// Split:
  ///  (v0, v1, v2, v3)
  ///  ((v0+v2), (v1+v3), undef, undef)
  InstructionCost getArithmeticReductionCost(
      unsigned Opcode, VectorType *Ty, bool IsPairwiseForm,
      TTI::TargetCostKind CostKind = TTI::TCK_RecipThroughput) const;

  InstructionCost getMinMaxReductionCost(
      VectorType *Ty, VectorType *CondTy, bool IsPairwiseForm, bool IsUnsigned,
      TTI::TargetCostKind CostKind = TTI::TCK_RecipThroughput) const;

  /// Calculate the cost of an extended reduction pattern, similar to
  /// getArithmeticReductionCost of an Add reduction with an extension and
  /// optional multiply. This is the cost of as:
  /// ResTy vecreduce.add(ext(Ty A)), or if IsMLA flag is set then:
  /// ResTy vecreduce.add(mul(ext(Ty A), ext(Ty B)). The reduction happens
  /// on a VectorType with ResTy elements and Ty lanes.
  InstructionCost getExtendedAddReductionCost(
      bool IsMLA, bool IsUnsigned, Type *ResTy, VectorType *Ty,
      TTI::TargetCostKind CostKind = TTI::TCK_RecipThroughput) const;

  /// \returns The cost of Intrinsic instructions. Analyses the real arguments.
  /// Three cases are handled: 1. scalar instruction 2. vector instruction
  /// 3. scalar instruction which is to be vectorized.
  InstructionCost getIntrinsicInstrCost(const IntrinsicCostAttributes &ICA,
                                        TTI::TargetCostKind CostKind) const;

  /// \returns The cost of Call instructions.
  InstructionCost getCallInstrCost(
      Function *F, Type *RetTy, ArrayRef<Type *> Tys,
      TTI::TargetCostKind CostKind = TTI::TCK_SizeAndLatency) const;

  /// \returns The number of pieces into which the provided type must be
  /// split during legalization. Zero is returned when the answer is unknown.
  unsigned getNumberOfParts(Type *Tp) const;

  /// \returns The cost of the address computation. For most targets this can be
  /// merged into the instruction indexing mode. Some targets might want to
  /// distinguish between address computation for memory operations on vector
  /// types and scalar types. Such targets should override this function.
  /// The 'SE' parameter holds pointer for the scalar evolution object which
  /// is used in order to get the Ptr step value in case of constant stride.
  /// The 'Ptr' parameter holds SCEV of the access pointer.
  InstructionCost getAddressComputationCost(Type *Ty,
                                            ScalarEvolution *SE = nullptr,
                                            const SCEV *Ptr = nullptr) const;

  /// \returns The cost, if any, of keeping values of the given types alive
  /// over a callsite.
  ///
  /// Some types may require the use of register classes that do not have
  /// any callee-saved registers, so would require a spill and fill.
  unsigned getCostOfKeepingLiveOverCall(ArrayRef<Type *> Tys) const;

  /// \returns True if the intrinsic is a supported memory intrinsic.  Info
  /// will contain additional information - whether the intrinsic may write
  /// or read to memory, volatility and the pointer.  Info is undefined
  /// if false is returned.
  bool getTgtMemIntrinsic(IntrinsicInst *Inst, MemIntrinsicInfo &Info) const;

  /// \returns The maximum element size, in bytes, for an element
  /// unordered-atomic memory intrinsic.
  unsigned getAtomicMemIntrinsicMaxElementSize() const;

  /// \returns A value which is the result of the given memory intrinsic.  New
  /// instructions may be created to extract the result from the given intrinsic
  /// memory operation.  Returns nullptr if the target cannot create a result
  /// from the given intrinsic.
  Value *getOrCreateResultFromMemIntrinsic(IntrinsicInst *Inst,
                                           Type *ExpectedType) const;

  /// \returns The type to use in a loop expansion of a memcpy call.
  Type *getMemcpyLoopLoweringType(LLVMContext &Context, Value *Length,
                                  unsigned SrcAddrSpace, unsigned DestAddrSpace,
                                  unsigned SrcAlign, unsigned DestAlign) const;

  /// \param[out] OpsOut The operand types to copy RemainingBytes of memory.
  /// \param RemainingBytes The number of bytes to copy.
  ///
  /// Calculates the operand types to use when copying \p RemainingBytes of
  /// memory, where source and destination alignments are \p SrcAlign and
  /// \p DestAlign respectively.
  void getMemcpyLoopResidualLoweringType(
      SmallVectorImpl<Type *> &OpsOut, LLVMContext &Context,
      unsigned RemainingBytes, unsigned SrcAddrSpace, unsigned DestAddrSpace,
      unsigned SrcAlign, unsigned DestAlign) const;

  /// \returns True if the two functions have compatible attributes for inlining
  /// purposes.
  bool areInlineCompatible(const Function *Caller,
                           const Function *Callee) const;

  /// \returns True if the caller and callee agree on how \p Args will be passed
  /// to the callee.
  /// \param[out] Args The list of compatible arguments.  The implementation may
  /// filter out any incompatible args from this list.
  bool areFunctionArgsABICompatible(const Function *Caller,
                                    const Function *Callee,
                                    SmallPtrSetImpl<Argument *> &Args) const;

  /// The type of load/store indexing.
  enum MemIndexedMode {
    MIM_Unindexed, ///< No indexing.
    MIM_PreInc,    ///< Pre-incrementing.
    MIM_PreDec,    ///< Pre-decrementing.
    MIM_PostInc,   ///< Post-incrementing.
    MIM_PostDec    ///< Post-decrementing.
  };

  /// \returns True if the specified indexed load for the given type is legal.
  bool isIndexedLoadLegal(enum MemIndexedMode Mode, Type *Ty) const;

  /// \returns True if the specified indexed store for the given type is legal.
  bool isIndexedStoreLegal(enum MemIndexedMode Mode, Type *Ty) const;

  /// \returns The bitwidth of the largest vector type that should be used to
  /// load/store in the given address space.
  unsigned getLoadStoreVecRegBitWidth(unsigned AddrSpace) const;

  /// \returns True if the load instruction is legal to vectorize.
  bool isLegalToVectorizeLoad(LoadInst *LI) const;

  /// \returns True if the store instruction is legal to vectorize.
  bool isLegalToVectorizeStore(StoreInst *SI) const;

  /// \returns True if it is legal to vectorize the given load chain.
  bool isLegalToVectorizeLoadChain(unsigned ChainSizeInBytes, Align Alignment,
                                   unsigned AddrSpace) const;

  /// \returns True if it is legal to vectorize the given store chain.
  bool isLegalToVectorizeStoreChain(unsigned ChainSizeInBytes, Align Alignment,
                                    unsigned AddrSpace) const;

  /// \returns True if it is legal to vectorize the given reduction kind.
  bool isLegalToVectorizeReduction(RecurrenceDescriptor RdxDesc,
                                   ElementCount VF) const;

  /// \returns The new vector factor value if the target doesn't support \p
  /// SizeInBytes loads or has a better vector factor.
  unsigned getLoadVectorFactor(unsigned VF, unsigned LoadSize,
                               unsigned ChainSizeInBytes,
                               VectorType *VecTy) const;

  /// \returns The new vector factor value if the target doesn't support \p
  /// SizeInBytes stores or has a better vector factor.
  unsigned getStoreVectorFactor(unsigned VF, unsigned StoreSize,
                                unsigned ChainSizeInBytes,
                                VectorType *VecTy) const;

  /// Flags describing the kind of vector reduction.
  struct ReductionFlags {
    ReductionFlags() : IsMaxOp(false), IsSigned(false), NoNaN(false) {}
    bool IsMaxOp;  ///< If the op a min/max kind, true if it's a max operation.
    bool IsSigned; ///< Whether the operation is a signed int reduction.
    bool NoNaN;    ///< If op is an fp min/max, whether NaNs may be present.
  };

  /// \returns True if the target prefers reductions in loop.
  bool preferInLoopReduction(unsigned Opcode, Type *Ty,
                             ReductionFlags Flags) const;

  /// \returns True if the target prefers reductions select kept in the loop
  /// when tail folding. i.e.
  /// loop:
  ///   p = phi (0, s)
  ///   a = add (p, x)
  ///   s = select (mask, a, p)
  /// vecreduce.add(s)
  ///
  /// As opposed to the normal scheme of p = phi (0, a) which allows the select
  /// to be pulled out of the loop. If the select(.., add, ..) can be predicated
  /// by the target, this can lead to cleaner code generation.
  bool preferPredicatedReductionSelect(unsigned Opcode, Type *Ty,
                                       ReductionFlags Flags) const;

  /// \returns True if the target wants to expand the given reduction intrinsic
  /// into a shuffle sequence.
  bool shouldExpandReduction(const IntrinsicInst *II) const;

  /// \returns the size cost of rematerializing a GlobalValue address relative
  /// to a stack reload.
  unsigned getGISelRematGlobalCost() const;

  /// \returns True if the target wants to use Scalable vectors.
  bool useScalableVectorType() const;

  /// \returns True if the target prefers using vector predication for all Ops
  /// instead of just loads and stores.
  bool preferPredicatedVectorOps() const;

  /// \returns True if the target supports scalable vectors.
  bool supportsScalableVectors() const;

  /// \name Vector Predication Information
  /// @{
  /// Whether the target supports the %evl parameter of VP intrinsic efficiently
  /// in hardware. (see LLVM Language Reference - "Vector Predication
  /// Intrinsics") Use of %evl is discouraged when that is not the case.
  bool hasActiveVectorLength() const;

  struct VPLegalization {
    enum VPTransform {
      // keep the predicating parameter
      Legal = 0,
      // where legal, discard the predicate parameter
      Discard = 1,
      // transform into something else that is also predicating
      Convert = 2
    };

    // How to transform the EVL parameter.
    // Legal:   keep the EVL parameter as it is.
    // Discard: Ignore the EVL parameter where it is safe to do so.
    // Convert: Fold the EVL into the mask parameter.
    VPTransform EVLParamStrategy;

    // How to transform the operator.
    // Legal:   The target supports this operator.
    // Convert: Convert this to a non-VP operation.
    // The 'Discard' strategy is invalid.
    VPTransform OpStrategy;

    bool shouldDoNothing() const {
      return (EVLParamStrategy == Legal) && (OpStrategy == Legal);
    }
    VPLegalization(VPTransform EVLParamStrategy, VPTransform OpStrategy)
        : EVLParamStrategy(EVLParamStrategy), OpStrategy(OpStrategy) {}
  };

  /// \returns How the target needs this vector-predicated operation to be
  /// transformed.
  VPLegalization getVPLegalizationStrategy(const VPIntrinsic &PI) const;
  /// @}

  /// @}

private:
  /// Estimate the latency of specified instruction.
  /// Returns 1 as the default value.
  InstructionCost getInstructionLatency(const Instruction *I) const;

  /// Returns the expected throughput cost of the instruction.
  /// Returns -1 if the cost is unknown.
  InstructionCost getInstructionThroughput(const Instruction *I) const;

  /// The abstract base class used to type erase specific TTI
  /// implementations.
  class Concept;

  /// The template model for the base class which wraps a concrete
  /// implementation in a type erased interface.
  template <typename T> class Model;

  std::unique_ptr<Concept> TTIImpl;
};

class TargetTransformInfo::Concept {
public:
  virtual ~Concept() = 0;
  virtual const DataLayout &getDataLayout() const = 0;
  virtual InstructionCost getGEPCost(Type *PointeeType, const Value *Ptr,
                                     ArrayRef<const Value *> Operands,
                                     TTI::TargetCostKind CostKind) = 0;
  virtual unsigned getInliningThresholdMultiplier() = 0;
  virtual unsigned adjustInliningThreshold(const CallBase *CB) = 0;
  virtual int getInlinerVectorBonusPercent() = 0;
  virtual InstructionCost getMemcpyCost(const Instruction *I) = 0;
  virtual unsigned
  getEstimatedNumberOfCaseClusters(const SwitchInst &SI, unsigned &JTSize,
                                   ProfileSummaryInfo *PSI,
                                   BlockFrequencyInfo *BFI) = 0;
  virtual InstructionCost getUserCost(const User *U,
                                      ArrayRef<const Value *> Operands,
                                      TargetCostKind CostKind) = 0;
  virtual BranchProbability getPredictableBranchThreshold() = 0;
  virtual bool hasBranchDivergence() = 0;
  virtual bool useGPUDivergenceAnalysis() = 0;
  virtual bool isSourceOfDivergence(const Value *V) = 0;
  virtual bool isAlwaysUniform(const Value *V) = 0;
  virtual unsigned getFlatAddressSpace() = 0;
  virtual bool collectFlatAddressOperands(SmallVectorImpl<int> &OpIndexes,
                                          Intrinsic::ID IID) const = 0;
  virtual bool isNoopAddrSpaceCast(unsigned FromAS, unsigned ToAS) const = 0;
  virtual unsigned getAssumedAddrSpace(const Value *V) const = 0;
  virtual Value *rewriteIntrinsicWithAddressSpace(IntrinsicInst *II,
                                                  Value *OldV,
                                                  Value *NewV) const = 0;
  virtual bool isLoweredToCall(const Function *F) = 0;
  virtual void getUnrollingPreferences(Loop *L, ScalarEvolution &,
                                       UnrollingPreferences &UP) = 0;
  virtual void getPeelingPreferences(Loop *L, ScalarEvolution &SE,
                                     PeelingPreferences &PP) = 0;
  virtual bool isHardwareLoopProfitable(Loop *L, ScalarEvolution &SE,
                                        AssumptionCache &AC,
                                        TargetLibraryInfo *LibInfo,
                                        HardwareLoopInfo &HWLoopInfo) = 0;
  virtual bool
  preferPredicateOverEpilogue(Loop *L, LoopInfo *LI, ScalarEvolution &SE,
                              AssumptionCache &AC, TargetLibraryInfo *TLI,
                              DominatorTree *DT, const LoopAccessInfo *LAI) = 0;
  virtual bool emitGetActiveLaneMask() = 0;
  virtual Optional<Instruction *> instCombineIntrinsic(InstCombiner &IC,
                                                       IntrinsicInst &II) = 0;
  virtual Optional<Value *>
  simplifyDemandedUseBitsIntrinsic(InstCombiner &IC, IntrinsicInst &II,
                                   APInt DemandedMask, KnownBits &Known,
                                   bool &KnownBitsComputed) = 0;
  virtual Optional<Value *> simplifyDemandedVectorEltsIntrinsic(
      InstCombiner &IC, IntrinsicInst &II, APInt DemandedElts, APInt &UndefElts,
      APInt &UndefElts2, APInt &UndefElts3,
      std::function<void(Instruction *, unsigned, APInt, APInt &)>
          SimplifyAndSetOp) = 0;
  virtual bool isLegalAddImmediate(int64_t Imm) = 0;
  virtual bool isLegalICmpImmediate(int64_t Imm) = 0;
  virtual bool isLegalAddressingMode(Type *Ty, GlobalValue *BaseGV,
                                     int64_t BaseOffset, bool HasBaseReg,
                                     int64_t Scale, unsigned AddrSpace,
                                     Instruction *I) = 0;
  virtual bool isLSRCostLess(TargetTransformInfo::LSRCost &C1,
                             TargetTransformInfo::LSRCost &C2) = 0;
  virtual bool isNumRegsMajorCostOfLSR() = 0;
  virtual bool isProfitableLSRChainElement(Instruction *I) = 0;
  virtual bool canMacroFuseCmp() = 0;
  virtual bool canSaveCmp(Loop *L, BranchInst **BI, ScalarEvolution *SE,
                          LoopInfo *LI, DominatorTree *DT, AssumptionCache *AC,
                          TargetLibraryInfo *LibInfo) = 0;
  virtual AddressingModeKind
    getPreferredAddressingMode(const Loop *L, ScalarEvolution *SE) const = 0;
  virtual bool isLegalMaskedStore(Type *DataType, Align Alignment) = 0;
  virtual bool isLegalMaskedLoad(Type *DataType, Align Alignment) = 0;
  virtual bool isLegalNTStore(Type *DataType, Align Alignment) = 0;
  virtual bool isLegalNTLoad(Type *DataType, Align Alignment) = 0;
  virtual bool isLegalMaskedScatter(Type *DataType, Align Alignment) = 0;
  virtual bool isLegalMaskedGather(Type *DataType, Align Alignment) = 0;
  virtual bool isLegalMaskedCompressStore(Type *DataType) = 0;
  virtual bool isLegalMaskedExpandLoad(Type *DataType) = 0;
  virtual bool hasDivRemOp(Type *DataType, bool IsSigned) = 0;
  virtual bool hasVolatileVariant(Instruction *I, unsigned AddrSpace) = 0;
  virtual bool prefersVectorizedAddressing() = 0;
  virtual InstructionCost getScalingFactorCost(Type *Ty, GlobalValue *BaseGV,
                                               int64_t BaseOffset,
                                               bool HasBaseReg, int64_t Scale,
                                               unsigned AddrSpace) = 0;
  virtual bool LSRWithInstrQueries() = 0;
  virtual bool isTruncateFree(Type *Ty1, Type *Ty2) = 0;
  virtual bool isProfitableToHoist(Instruction *I) = 0;
  virtual bool useAA() = 0;
  virtual bool isTypeLegal(Type *Ty) = 0;
  virtual unsigned getRegUsageForType(Type *Ty) = 0;
  virtual bool shouldBuildLookupTables() = 0;
  virtual bool shouldBuildLookupTablesForConstant(Constant *C) = 0;
  virtual bool shouldBuildRelLookupTables() = 0;
  virtual bool useColdCCForColdCall(Function &F) = 0;
  virtual InstructionCost getScalarizationOverhead(VectorType *Ty,
                                                   const APInt &DemandedElts,
                                                   bool Insert,
                                                   bool Extract) = 0;
  virtual InstructionCost
  getOperandsScalarizationOverhead(ArrayRef<const Value *> Args,
                                   ArrayRef<Type *> Tys) = 0;
  virtual bool supportsEfficientVectorElementLoadStore() = 0;
  virtual bool enableAggressiveInterleaving(bool LoopHasReductions) = 0;
  virtual MemCmpExpansionOptions
  enableMemCmpExpansion(bool OptSize, bool IsZeroCmp) const = 0;
  virtual bool enableInterleavedAccessVectorization() = 0;
  virtual bool enableMaskedInterleavedAccessVectorization() = 0;
  virtual bool isFPVectorizationPotentiallyUnsafe() = 0;
  virtual bool allowsMisalignedMemoryAccesses(LLVMContext &Context,
                                              unsigned BitWidth,
                                              unsigned AddressSpace,
                                              Align Alignment,
                                              bool *Fast) = 0;
  virtual PopcntSupportKind getPopcntSupport(unsigned IntTyWidthInBit) = 0;
  virtual bool haveFastSqrt(Type *Ty) = 0;
  virtual bool isFCmpOrdCheaperThanFCmpZero(Type *Ty) = 0;
  virtual InstructionCost getFPOpCost(Type *Ty) = 0;
  virtual int getIntImmCodeSizeCost(unsigned Opc, unsigned Idx,
                                    const APInt &Imm, Type *Ty) = 0;
  virtual InstructionCost getIntImmCost(const APInt &Imm, Type *Ty,
                                        TargetCostKind CostKind) = 0;
  virtual InstructionCost getIntImmCostInst(unsigned Opc, unsigned Idx,
                                            const APInt &Imm, Type *Ty,
                                            TargetCostKind CostKind,
                                            Instruction *Inst = nullptr) = 0;
  virtual InstructionCost getIntImmCostIntrin(Intrinsic::ID IID, unsigned Idx,
                                              const APInt &Imm, Type *Ty,
                                              TargetCostKind CostKind) = 0;
  virtual unsigned getNumberOfRegisters(unsigned ClassID) const = 0;
  virtual unsigned getRegisterClassForType(bool Vector,
                                           Type *Ty = nullptr) const = 0;
  virtual const char *getRegisterClassName(unsigned ClassID) const = 0;
  virtual TypeSize getRegisterBitWidth(RegisterKind K) const = 0;
  virtual unsigned getMaxElementWidth() const = 0;
  virtual unsigned getMinVectorRegisterBitWidth() = 0;
  virtual unsigned getVectorRegisterUsage(RegisterKind K, unsigned VFKnownMin,
                                          unsigned ElementTypeSize,
                                          unsigned SafeDepDist = -1U) const = 0;
  virtual std::pair<ElementCount, ElementCount>
  getFeasibleMaxVFRange(RegisterKind K, unsigned SmallestType,
                        unsigned WidestType,
                        unsigned MaxSafeRegisterWidth = -1U,
                        unsigned RegWidthFactor = 1) const = 0;
  virtual Optional<unsigned> getMaxVScale() const = 0;
  virtual bool shouldMaximizeVectorBandwidth() const = 0;
  virtual ElementCount getMinimumVF(unsigned ElemWidth,
                                    bool IsScalable) const = 0;
  virtual unsigned getMaximumVF(unsigned ElemWidth, unsigned Opcode) const = 0;
  virtual bool shouldConsiderAddressTypePromotion(
      const Instruction &I, bool &AllowPromotionWithoutCommonHeader) = 0;
  virtual unsigned getCacheLineSize() const = 0;
  virtual Optional<unsigned> getCacheSize(CacheLevel Level) const = 0;
  virtual Optional<unsigned> getCacheAssociativity(CacheLevel Level) const = 0;

  /// \return How much before a load we should place the prefetch
  /// instruction.  This is currently measured in number of
  /// instructions.
  virtual unsigned getPrefetchDistance() const = 0;

  /// \return Some HW prefetchers can handle accesses up to a certain
  /// constant stride.  This is the minimum stride in bytes where it
  /// makes sense to start adding SW prefetches.  The default is 1,
  /// i.e. prefetch with any stride.  Sometimes prefetching is beneficial
  /// even below the HW prefetcher limit, and the arguments provided are
  /// meant to serve as a basis for deciding this for a particular loop.
  virtual unsigned getMinPrefetchStride(unsigned NumMemAccesses,
                                        unsigned NumStridedMemAccesses,
                                        unsigned NumPrefetches,
                                        bool HasCall) const = 0;

  /// \return The maximum number of iterations to prefetch ahead.  If
  /// the required number of iterations is more than this number, no
  /// prefetching is performed.
  virtual unsigned getMaxPrefetchIterationsAhead() const = 0;

  /// \return True if prefetching should also be done for writes.
  virtual bool enableWritePrefetching() const = 0;

  virtual unsigned getMaxInterleaveFactor(unsigned VF) = 0;
  virtual InstructionCost getArithmeticInstrCost(
      unsigned Opcode, Type *Ty, TTI::TargetCostKind CostKind,
      OperandValueKind Opd1Info, OperandValueKind Opd2Info,
      OperandValueProperties Opd1PropInfo, OperandValueProperties Opd2PropInfo,
      ArrayRef<const Value *> Args, const Instruction *CxtI = nullptr) = 0;
  virtual InstructionCost getShuffleCost(ShuffleKind Kind, VectorType *Tp,
                                         ArrayRef<int> Mask, int Index,
                                         VectorType *SubTp) = 0;
  virtual InstructionCost getCastInstrCost(unsigned Opcode, Type *Dst,
                                           Type *Src, CastContextHint CCH,
                                           TTI::TargetCostKind CostKind,
                                           const Instruction *I) = 0;
  virtual InstructionCost getExtractWithExtendCost(unsigned Opcode, Type *Dst,
                                                   VectorType *VecTy,
                                                   unsigned Index) = 0;
  virtual InstructionCost getCFInstrCost(unsigned Opcode,
                                         TTI::TargetCostKind CostKind,
                                         const Instruction *I = nullptr) = 0;
  virtual InstructionCost getCmpSelInstrCost(unsigned Opcode, Type *ValTy,
                                             Type *CondTy,
                                             CmpInst::Predicate VecPred,
                                             TTI::TargetCostKind CostKind,
                                             const Instruction *I) = 0;
  virtual InstructionCost getVectorInstrCost(unsigned Opcode, Type *Val,
                                             unsigned Index) = 0;
  virtual InstructionCost getMemoryOpCost(unsigned Opcode, Type *Src,
                                          Align Alignment,
                                          unsigned AddressSpace,
                                          TTI::TargetCostKind CostKind,
                                          const Instruction *I) = 0;
  virtual InstructionCost
  getMaskedMemoryOpCost(unsigned Opcode, Type *Src, Align Alignment,
                        unsigned AddressSpace,
                        TTI::TargetCostKind CostKind) = 0;
  virtual InstructionCost
  getGatherScatterOpCost(unsigned Opcode, Type *DataTy, const Value *Ptr,
                         bool VariableMask, Align Alignment,
                         TTI::TargetCostKind CostKind,
                         const Instruction *I = nullptr) = 0;

  virtual InstructionCost getInterleavedMemoryOpCost(
      unsigned Opcode, Type *VecTy, unsigned Factor, ArrayRef<unsigned> Indices,
      Align Alignment, unsigned AddressSpace, TTI::TargetCostKind CostKind,
      bool UseMaskForCond = false, bool UseMaskForGaps = false) = 0;
  virtual InstructionCost
  getArithmeticReductionCost(unsigned Opcode, VectorType *Ty,
                             bool IsPairwiseForm,
                             TTI::TargetCostKind CostKind) = 0;
  virtual InstructionCost
  getMinMaxReductionCost(VectorType *Ty, VectorType *CondTy,
                         bool IsPairwiseForm, bool IsUnsigned,
                         TTI::TargetCostKind CostKind) = 0;
  virtual InstructionCost getExtendedAddReductionCost(
      bool IsMLA, bool IsUnsigned, Type *ResTy, VectorType *Ty,
      TTI::TargetCostKind CostKind = TTI::TCK_RecipThroughput) = 0;
  virtual InstructionCost
  getIntrinsicInstrCost(const IntrinsicCostAttributes &ICA,
                        TTI::TargetCostKind CostKind) = 0;
  virtual InstructionCost getCallInstrCost(Function *F, Type *RetTy,
                                           ArrayRef<Type *> Tys,
                                           TTI::TargetCostKind CostKind) = 0;
  virtual unsigned getNumberOfParts(Type *Tp) = 0;
  virtual InstructionCost
  getAddressComputationCost(Type *Ty, ScalarEvolution *SE, const SCEV *Ptr) = 0;
  virtual unsigned getCostOfKeepingLiveOverCall(ArrayRef<Type *> Tys) = 0;
  virtual bool getTgtMemIntrinsic(IntrinsicInst *Inst,
                                  MemIntrinsicInfo &Info) = 0;
  virtual unsigned getAtomicMemIntrinsicMaxElementSize() const = 0;
  virtual Value *getOrCreateResultFromMemIntrinsic(IntrinsicInst *Inst,
                                                   Type *ExpectedType) = 0;
  virtual Type *getMemcpyLoopLoweringType(LLVMContext &Context, Value *Length,
                                          unsigned SrcAddrSpace,
                                          unsigned DestAddrSpace,
                                          unsigned SrcAlign,
                                          unsigned DestAlign) const = 0;
  virtual void getMemcpyLoopResidualLoweringType(
      SmallVectorImpl<Type *> &OpsOut, LLVMContext &Context,
      unsigned RemainingBytes, unsigned SrcAddrSpace, unsigned DestAddrSpace,
      unsigned SrcAlign, unsigned DestAlign) const = 0;
  virtual bool areInlineCompatible(const Function *Caller,
                                   const Function *Callee) const = 0;
  virtual bool
  areFunctionArgsABICompatible(const Function *Caller, const Function *Callee,
                               SmallPtrSetImpl<Argument *> &Args) const = 0;
  virtual bool isIndexedLoadLegal(MemIndexedMode Mode, Type *Ty) const = 0;
  virtual bool isIndexedStoreLegal(MemIndexedMode Mode, Type *Ty) const = 0;
  virtual unsigned getLoadStoreVecRegBitWidth(unsigned AddrSpace) const = 0;
  virtual bool isLegalToVectorizeLoad(LoadInst *LI) const = 0;
  virtual bool isLegalToVectorizeStore(StoreInst *SI) const = 0;
  virtual bool isLegalToVectorizeLoadChain(unsigned ChainSizeInBytes,
                                           Align Alignment,
                                           unsigned AddrSpace) const = 0;
  virtual bool isLegalToVectorizeStoreChain(unsigned ChainSizeInBytes,
                                            Align Alignment,
                                            unsigned AddrSpace) const = 0;
  virtual bool isLegalToVectorizeReduction(RecurrenceDescriptor RdxDesc,
                                           ElementCount VF) const = 0;
  virtual unsigned getLoadVectorFactor(unsigned VF, unsigned LoadSize,
                                       unsigned ChainSizeInBytes,
                                       VectorType *VecTy) const = 0;
  virtual unsigned getStoreVectorFactor(unsigned VF, unsigned StoreSize,
                                        unsigned ChainSizeInBytes,
                                        VectorType *VecTy) const = 0;
  virtual bool preferInLoopReduction(unsigned Opcode, Type *Ty,
                                     ReductionFlags) const = 0;
  virtual bool preferPredicatedReductionSelect(unsigned Opcode, Type *Ty,
                                               ReductionFlags) const = 0;
  virtual bool shouldExpandReduction(const IntrinsicInst *II) const = 0;
  virtual unsigned getGISelRematGlobalCost() const = 0;
  virtual bool supportsScalableVectors() const = 0;
  virtual bool hasActiveVectorLength() const = 0;
  virtual bool useScalableVectorType() const = 0;
  virtual bool preferPredicatedVectorOps() const = 0;
  virtual InstructionCost getInstructionLatency(const Instruction *I) = 0;
  virtual VPLegalization
  getVPLegalizationStrategy(const VPIntrinsic &PI) const = 0;
};

template <typename T>
class TargetTransformInfo::Model final : public TargetTransformInfo::Concept {
  T Impl;

public:
  Model(T Impl) : Impl(std::move(Impl)) {}
  ~Model() override {}

  const DataLayout &getDataLayout() const override {
    return Impl.getDataLayout();
  }

  InstructionCost
  getGEPCost(Type *PointeeType, const Value *Ptr,
             ArrayRef<const Value *> Operands,
             enum TargetTransformInfo::TargetCostKind CostKind) override {
    return Impl.getGEPCost(PointeeType, Ptr, Operands);
  }
  unsigned getInliningThresholdMultiplier() override {
    return Impl.getInliningThresholdMultiplier();
  }
  unsigned adjustInliningThreshold(const CallBase *CB) override {
    return Impl.adjustInliningThreshold(CB);
  }
  int getInlinerVectorBonusPercent() override {
    return Impl.getInlinerVectorBonusPercent();
  }
  InstructionCost getMemcpyCost(const Instruction *I) override {
    return Impl.getMemcpyCost(I);
  }
  InstructionCost getUserCost(const User *U, ArrayRef<const Value *> Operands,
                              TargetCostKind CostKind) override {
    return Impl.getUserCost(U, Operands, CostKind);
  }
  BranchProbability getPredictableBranchThreshold() override {
    return Impl.getPredictableBranchThreshold();
  }
  bool hasBranchDivergence() override { return Impl.hasBranchDivergence(); }
  bool useGPUDivergenceAnalysis() override {
    return Impl.useGPUDivergenceAnalysis();
  }
  bool isSourceOfDivergence(const Value *V) override {
    return Impl.isSourceOfDivergence(V);
  }

  bool isAlwaysUniform(const Value *V) override {
    return Impl.isAlwaysUniform(V);
  }

  unsigned getFlatAddressSpace() override { return Impl.getFlatAddressSpace(); }

  bool collectFlatAddressOperands(SmallVectorImpl<int> &OpIndexes,
                                  Intrinsic::ID IID) const override {
    return Impl.collectFlatAddressOperands(OpIndexes, IID);
  }

  bool isNoopAddrSpaceCast(unsigned FromAS, unsigned ToAS) const override {
    return Impl.isNoopAddrSpaceCast(FromAS, ToAS);
  }

  unsigned getAssumedAddrSpace(const Value *V) const override {
    return Impl.getAssumedAddrSpace(V);
  }

  Value *rewriteIntrinsicWithAddressSpace(IntrinsicInst *II, Value *OldV,
                                          Value *NewV) const override {
    return Impl.rewriteIntrinsicWithAddressSpace(II, OldV, NewV);
  }

  bool isLoweredToCall(const Function *F) override {
    return Impl.isLoweredToCall(F);
  }
  void getUnrollingPreferences(Loop *L, ScalarEvolution &SE,
                               UnrollingPreferences &UP) override {
    return Impl.getUnrollingPreferences(L, SE, UP);
  }
  void getPeelingPreferences(Loop *L, ScalarEvolution &SE,
                             PeelingPreferences &PP) override {
    return Impl.getPeelingPreferences(L, SE, PP);
  }
  bool isHardwareLoopProfitable(Loop *L, ScalarEvolution &SE,
                                AssumptionCache &AC, TargetLibraryInfo *LibInfo,
                                HardwareLoopInfo &HWLoopInfo) override {
    return Impl.isHardwareLoopProfitable(L, SE, AC, LibInfo, HWLoopInfo);
  }
  bool preferPredicateOverEpilogue(Loop *L, LoopInfo *LI, ScalarEvolution &SE,
                                   AssumptionCache &AC, TargetLibraryInfo *TLI,
                                   DominatorTree *DT,
                                   const LoopAccessInfo *LAI) override {
    return Impl.preferPredicateOverEpilogue(L, LI, SE, AC, TLI, DT, LAI);
  }
  bool emitGetActiveLaneMask() override {
    return Impl.emitGetActiveLaneMask();
  }
  Optional<Instruction *> instCombineIntrinsic(InstCombiner &IC,
                                               IntrinsicInst &II) override {
    return Impl.instCombineIntrinsic(IC, II);
  }
  Optional<Value *>
  simplifyDemandedUseBitsIntrinsic(InstCombiner &IC, IntrinsicInst &II,
                                   APInt DemandedMask, KnownBits &Known,
                                   bool &KnownBitsComputed) override {
    return Impl.simplifyDemandedUseBitsIntrinsic(IC, II, DemandedMask, Known,
                                                 KnownBitsComputed);
  }
  Optional<Value *> simplifyDemandedVectorEltsIntrinsic(
      InstCombiner &IC, IntrinsicInst &II, APInt DemandedElts, APInt &UndefElts,
      APInt &UndefElts2, APInt &UndefElts3,
      std::function<void(Instruction *, unsigned, APInt, APInt &)>
          SimplifyAndSetOp) override {
    return Impl.simplifyDemandedVectorEltsIntrinsic(
        IC, II, DemandedElts, UndefElts, UndefElts2, UndefElts3,
        SimplifyAndSetOp);
  }
  bool isLegalAddImmediate(int64_t Imm) override {
    return Impl.isLegalAddImmediate(Imm);
  }
  bool isLegalICmpImmediate(int64_t Imm) override {
    return Impl.isLegalICmpImmediate(Imm);
  }
  bool isLegalAddressingMode(Type *Ty, GlobalValue *BaseGV, int64_t BaseOffset,
                             bool HasBaseReg, int64_t Scale, unsigned AddrSpace,
                             Instruction *I) override {
    return Impl.isLegalAddressingMode(Ty, BaseGV, BaseOffset, HasBaseReg, Scale,
                                      AddrSpace, I);
  }
  bool isLSRCostLess(TargetTransformInfo::LSRCost &C1,
                     TargetTransformInfo::LSRCost &C2) override {
    return Impl.isLSRCostLess(C1, C2);
  }
  bool isNumRegsMajorCostOfLSR() override {
    return Impl.isNumRegsMajorCostOfLSR();
  }
  bool isProfitableLSRChainElement(Instruction *I) override {
    return Impl.isProfitableLSRChainElement(I);
  }
  bool canMacroFuseCmp() override { return Impl.canMacroFuseCmp(); }
  bool canSaveCmp(Loop *L, BranchInst **BI, ScalarEvolution *SE, LoopInfo *LI,
                  DominatorTree *DT, AssumptionCache *AC,
                  TargetLibraryInfo *LibInfo) override {
    return Impl.canSaveCmp(L, BI, SE, LI, DT, AC, LibInfo);
  }
  AddressingModeKind
    getPreferredAddressingMode(const Loop *L,
                               ScalarEvolution *SE) const override {
    return Impl.getPreferredAddressingMode(L, SE);
  }
  bool isLegalMaskedStore(Type *DataType, Align Alignment) override {
    return Impl.isLegalMaskedStore(DataType, Alignment);
  }
  bool isLegalMaskedLoad(Type *DataType, Align Alignment) override {
    return Impl.isLegalMaskedLoad(DataType, Alignment);
  }
  bool isLegalNTStore(Type *DataType, Align Alignment) override {
    return Impl.isLegalNTStore(DataType, Alignment);
  }
  bool isLegalNTLoad(Type *DataType, Align Alignment) override {
    return Impl.isLegalNTLoad(DataType, Alignment);
  }
  bool isLegalMaskedScatter(Type *DataType, Align Alignment) override {
    return Impl.isLegalMaskedScatter(DataType, Alignment);
  }
  bool isLegalMaskedGather(Type *DataType, Align Alignment) override {
    return Impl.isLegalMaskedGather(DataType, Alignment);
  }
  bool isLegalMaskedCompressStore(Type *DataType) override {
    return Impl.isLegalMaskedCompressStore(DataType);
  }
  bool isLegalMaskedExpandLoad(Type *DataType) override {
    return Impl.isLegalMaskedExpandLoad(DataType);
  }
  bool hasDivRemOp(Type *DataType, bool IsSigned) override {
    return Impl.hasDivRemOp(DataType, IsSigned);
  }
  bool hasVolatileVariant(Instruction *I, unsigned AddrSpace) override {
    return Impl.hasVolatileVariant(I, AddrSpace);
  }
  bool prefersVectorizedAddressing() override {
    return Impl.prefersVectorizedAddressing();
  }
  InstructionCost getScalingFactorCost(Type *Ty, GlobalValue *BaseGV,
                                       int64_t BaseOffset, bool HasBaseReg,
                                       int64_t Scale,
                                       unsigned AddrSpace) override {
    return Impl.getScalingFactorCost(Ty, BaseGV, BaseOffset, HasBaseReg, Scale,
                                     AddrSpace);
  }
  bool LSRWithInstrQueries() override { return Impl.LSRWithInstrQueries(); }
  bool isTruncateFree(Type *Ty1, Type *Ty2) override {
    return Impl.isTruncateFree(Ty1, Ty2);
  }
  bool isProfitableToHoist(Instruction *I) override {
    return Impl.isProfitableToHoist(I);
  }
  bool useAA() override { return Impl.useAA(); }
  bool isTypeLegal(Type *Ty) override { return Impl.isTypeLegal(Ty); }
  unsigned getRegUsageForType(Type *Ty) override {
    return Impl.getRegUsageForType(Ty);
  }
  bool shouldBuildLookupTables() override {
    return Impl.shouldBuildLookupTables();
  }
  bool shouldBuildLookupTablesForConstant(Constant *C) override {
    return Impl.shouldBuildLookupTablesForConstant(C);
  }
  bool shouldBuildRelLookupTables() override {
    return Impl.shouldBuildRelLookupTables();
  }
  bool useColdCCForColdCall(Function &F) override {
    return Impl.useColdCCForColdCall(F);
  }

  InstructionCost getScalarizationOverhead(VectorType *Ty,
                                           const APInt &DemandedElts,
                                           bool Insert, bool Extract) override {
    return Impl.getScalarizationOverhead(Ty, DemandedElts, Insert, Extract);
  }
  InstructionCost
  getOperandsScalarizationOverhead(ArrayRef<const Value *> Args,
                                   ArrayRef<Type *> Tys) override {
    return Impl.getOperandsScalarizationOverhead(Args, Tys);
  }

  bool supportsEfficientVectorElementLoadStore() override {
    return Impl.supportsEfficientVectorElementLoadStore();
  }

  bool enableAggressiveInterleaving(bool LoopHasReductions) override {
    return Impl.enableAggressiveInterleaving(LoopHasReductions);
  }
  MemCmpExpansionOptions enableMemCmpExpansion(bool OptSize,
                                               bool IsZeroCmp) const override {
    return Impl.enableMemCmpExpansion(OptSize, IsZeroCmp);
  }
  bool enableInterleavedAccessVectorization() override {
    return Impl.enableInterleavedAccessVectorization();
  }
  bool enableMaskedInterleavedAccessVectorization() override {
    return Impl.enableMaskedInterleavedAccessVectorization();
  }
  bool isFPVectorizationPotentiallyUnsafe() override {
    return Impl.isFPVectorizationPotentiallyUnsafe();
  }
  bool allowsMisalignedMemoryAccesses(LLVMContext &Context, unsigned BitWidth,
                                      unsigned AddressSpace, Align Alignment,
                                      bool *Fast) override {
    return Impl.allowsMisalignedMemoryAccesses(Context, BitWidth, AddressSpace,
                                               Alignment, Fast);
  }
  PopcntSupportKind getPopcntSupport(unsigned IntTyWidthInBit) override {
    return Impl.getPopcntSupport(IntTyWidthInBit);
  }
  bool haveFastSqrt(Type *Ty) override { return Impl.haveFastSqrt(Ty); }

  bool isFCmpOrdCheaperThanFCmpZero(Type *Ty) override {
    return Impl.isFCmpOrdCheaperThanFCmpZero(Ty);
  }

  InstructionCost getFPOpCost(Type *Ty) override {
    return Impl.getFPOpCost(Ty);
  }

  int getIntImmCodeSizeCost(unsigned Opc, unsigned Idx, const APInt &Imm,
                            Type *Ty) override {
    return Impl.getIntImmCodeSizeCost(Opc, Idx, Imm, Ty);
  }
  InstructionCost getIntImmCost(const APInt &Imm, Type *Ty,
                                TargetCostKind CostKind) override {
    return Impl.getIntImmCost(Imm, Ty, CostKind);
  }
  InstructionCost getIntImmCostInst(unsigned Opc, unsigned Idx,
                                    const APInt &Imm, Type *Ty,
                                    TargetCostKind CostKind,
                                    Instruction *Inst = nullptr) override {
    return Impl.getIntImmCostInst(Opc, Idx, Imm, Ty, CostKind, Inst);
  }
  InstructionCost getIntImmCostIntrin(Intrinsic::ID IID, unsigned Idx,
                                      const APInt &Imm, Type *Ty,
                                      TargetCostKind CostKind) override {
    return Impl.getIntImmCostIntrin(IID, Idx, Imm, Ty, CostKind);
  }
  unsigned getNumberOfRegisters(unsigned ClassID) const override {
    return Impl.getNumberOfRegisters(ClassID);
  }
  unsigned getRegisterClassForType(bool Vector,
                                   Type *Ty = nullptr) const override {
    return Impl.getRegisterClassForType(Vector, Ty);
  }
  const char *getRegisterClassName(unsigned ClassID) const override {
    return Impl.getRegisterClassName(ClassID);
  }
  TypeSize getRegisterBitWidth(RegisterKind K) const override {
    return Impl.getRegisterBitWidth(K);
  }
  unsigned getMaxElementWidth() const override {
    return Impl.getMaxElementWidth();
  }
  unsigned getMinVectorRegisterBitWidth() override {
    return Impl.getMinVectorRegisterBitWidth();
  }
  unsigned getVectorRegisterUsage(RegisterKind K, unsigned VFKnownMin,
                                  unsigned ElementTypeSize,
                                  unsigned SafeDepDist = -1U) const override {
    return Impl.getVectorRegisterUsage(K, VFKnownMin, ElementTypeSize,
                                       SafeDepDist);
  }
  std::pair<ElementCount, ElementCount>
  getFeasibleMaxVFRange(RegisterKind K, unsigned SmallestType,
                        unsigned WidestType,
                        unsigned MaxSafeRegisterWidth = -1U,
                        unsigned RegWidthFactor = 1) const override {
    return Impl.getFeasibleMaxVFRange(K, SmallestType, WidestType,
                                      MaxSafeRegisterWidth, RegWidthFactor);
  }
  Optional<unsigned> getMaxVScale() const override {
    return Impl.getMaxVScale();
  }
  bool shouldMaximizeVectorBandwidth() const override {
    return Impl.shouldMaximizeVectorBandwidth();
  }
  ElementCount getMinimumVF(unsigned ElemWidth,
                            bool IsScalable) const override {
    return Impl.getMinimumVF(ElemWidth, IsScalable);
  }
  unsigned getMaximumVF(unsigned ElemWidth, unsigned Opcode) const override {
    return Impl.getMaximumVF(ElemWidth, Opcode);
  }
  bool shouldConsiderAddressTypePromotion(
      const Instruction &I, bool &AllowPromotionWithoutCommonHeader) override {
    return Impl.shouldConsiderAddressTypePromotion(
        I, AllowPromotionWithoutCommonHeader);
  }
  unsigned getCacheLineSize() const override { return Impl.getCacheLineSize(); }
  Optional<unsigned> getCacheSize(CacheLevel Level) const override {
    return Impl.getCacheSize(Level);
  }
  Optional<unsigned> getCacheAssociativity(CacheLevel Level) const override {
    return Impl.getCacheAssociativity(Level);
  }

  /// Return the preferred prefetch distance in terms of instructions.
  ///
  unsigned getPrefetchDistance() const override {
    return Impl.getPrefetchDistance();
  }

  /// Return the minimum stride necessary to trigger software
  /// prefetching.
  ///
  unsigned getMinPrefetchStride(unsigned NumMemAccesses,
                                unsigned NumStridedMemAccesses,
                                unsigned NumPrefetches,
                                bool HasCall) const override {
    return Impl.getMinPrefetchStride(NumMemAccesses, NumStridedMemAccesses,
                                     NumPrefetches, HasCall);
  }

  /// Return the maximum prefetch distance in terms of loop
  /// iterations.
  ///
  unsigned getMaxPrefetchIterationsAhead() const override {
    return Impl.getMaxPrefetchIterationsAhead();
  }

  /// \return True if prefetching should also be done for writes.
  bool enableWritePrefetching() const override {
    return Impl.enableWritePrefetching();
  }

  unsigned getMaxInterleaveFactor(unsigned VF) override {
    return Impl.getMaxInterleaveFactor(VF);
  }
  unsigned getEstimatedNumberOfCaseClusters(const SwitchInst &SI,
                                            unsigned &JTSize,
                                            ProfileSummaryInfo *PSI,
                                            BlockFrequencyInfo *BFI) override {
    return Impl.getEstimatedNumberOfCaseClusters(SI, JTSize, PSI, BFI);
  }
  InstructionCost getArithmeticInstrCost(
      unsigned Opcode, Type *Ty, TTI::TargetCostKind CostKind,
      OperandValueKind Opd1Info, OperandValueKind Opd2Info,
      OperandValueProperties Opd1PropInfo, OperandValueProperties Opd2PropInfo,
      ArrayRef<const Value *> Args,
      const Instruction *CxtI = nullptr) override {
    return Impl.getArithmeticInstrCost(Opcode, Ty, CostKind, Opd1Info, Opd2Info,
                                       Opd1PropInfo, Opd2PropInfo, Args, CxtI);
  }
  InstructionCost getShuffleCost(ShuffleKind Kind, VectorType *Tp,
                                 ArrayRef<int> Mask, int Index,
                                 VectorType *SubTp) override {
    return Impl.getShuffleCost(Kind, Tp, Mask, Index, SubTp);
  }
  InstructionCost getCastInstrCost(unsigned Opcode, Type *Dst, Type *Src,
                                   CastContextHint CCH,
                                   TTI::TargetCostKind CostKind,
                                   const Instruction *I) override {
    return Impl.getCastInstrCost(Opcode, Dst, Src, CCH, CostKind, I);
  }
  InstructionCost getExtractWithExtendCost(unsigned Opcode, Type *Dst,
                                           VectorType *VecTy,
                                           unsigned Index) override {
    return Impl.getExtractWithExtendCost(Opcode, Dst, VecTy, Index);
  }
  InstructionCost getCFInstrCost(unsigned Opcode, TTI::TargetCostKind CostKind,
                                 const Instruction *I = nullptr) override {
    return Impl.getCFInstrCost(Opcode, CostKind, I);
  }
  InstructionCost getCmpSelInstrCost(unsigned Opcode, Type *ValTy, Type *CondTy,
                                     CmpInst::Predicate VecPred,
                                     TTI::TargetCostKind CostKind,
                                     const Instruction *I) override {
    return Impl.getCmpSelInstrCost(Opcode, ValTy, CondTy, VecPred, CostKind, I);
  }
  InstructionCost getVectorInstrCost(unsigned Opcode, Type *Val,
                                     unsigned Index) override {
    return Impl.getVectorInstrCost(Opcode, Val, Index);
  }
  InstructionCost getMemoryOpCost(unsigned Opcode, Type *Src, Align Alignment,
                                  unsigned AddressSpace,
                                  TTI::TargetCostKind CostKind,
                                  const Instruction *I) override {
    return Impl.getMemoryOpCost(Opcode, Src, Alignment, AddressSpace,
                                CostKind, I);
  }
  InstructionCost getMaskedMemoryOpCost(unsigned Opcode, Type *Src,
                                        Align Alignment, unsigned AddressSpace,
                                        TTI::TargetCostKind CostKind) override {
    return Impl.getMaskedMemoryOpCost(Opcode, Src, Alignment, AddressSpace,
                                      CostKind);
  }
  InstructionCost
  getGatherScatterOpCost(unsigned Opcode, Type *DataTy, const Value *Ptr,
                         bool VariableMask, Align Alignment,
                         TTI::TargetCostKind CostKind,
                         const Instruction *I = nullptr) override {
    return Impl.getGatherScatterOpCost(Opcode, DataTy, Ptr, VariableMask,
                                       Alignment, CostKind, I);
  }
  InstructionCost getInterleavedMemoryOpCost(
      unsigned Opcode, Type *VecTy, unsigned Factor, ArrayRef<unsigned> Indices,
      Align Alignment, unsigned AddressSpace, TTI::TargetCostKind CostKind,
      bool UseMaskForCond, bool UseMaskForGaps) override {
    return Impl.getInterleavedMemoryOpCost(Opcode, VecTy, Factor, Indices,
                                           Alignment, AddressSpace, CostKind,
                                           UseMaskForCond, UseMaskForGaps);
  }
  InstructionCost
  getArithmeticReductionCost(unsigned Opcode, VectorType *Ty,
                             bool IsPairwiseForm,
                             TTI::TargetCostKind CostKind) override {
    return Impl.getArithmeticReductionCost(Opcode, Ty, IsPairwiseForm,
                                           CostKind);
  }
  InstructionCost
  getMinMaxReductionCost(VectorType *Ty, VectorType *CondTy,
                         bool IsPairwiseForm, bool IsUnsigned,
                         TTI::TargetCostKind CostKind) override {
    return Impl.getMinMaxReductionCost(Ty, CondTy, IsPairwiseForm, IsUnsigned,
                                       CostKind);
  }
  InstructionCost getExtendedAddReductionCost(
      bool IsMLA, bool IsUnsigned, Type *ResTy, VectorType *Ty,
      TTI::TargetCostKind CostKind = TTI::TCK_RecipThroughput) override {
    return Impl.getExtendedAddReductionCost(IsMLA, IsUnsigned, ResTy, Ty,
                                            CostKind);
  }
  InstructionCost getIntrinsicInstrCost(const IntrinsicCostAttributes &ICA,
                                        TTI::TargetCostKind CostKind) override {
    return Impl.getIntrinsicInstrCost(ICA, CostKind);
  }
  InstructionCost getCallInstrCost(Function *F, Type *RetTy,
                                   ArrayRef<Type *> Tys,
                                   TTI::TargetCostKind CostKind) override {
    return Impl.getCallInstrCost(F, RetTy, Tys, CostKind);
  }
  unsigned getNumberOfParts(Type *Tp) override {
    return Impl.getNumberOfParts(Tp);
  }
  InstructionCost getAddressComputationCost(Type *Ty, ScalarEvolution *SE,
                                            const SCEV *Ptr) override {
    return Impl.getAddressComputationCost(Ty, SE, Ptr);
  }
  unsigned getCostOfKeepingLiveOverCall(ArrayRef<Type *> Tys) override {
    return Impl.getCostOfKeepingLiveOverCall(Tys);
  }
  bool getTgtMemIntrinsic(IntrinsicInst *Inst,
                          MemIntrinsicInfo &Info) override {
    return Impl.getTgtMemIntrinsic(Inst, Info);
  }
  unsigned getAtomicMemIntrinsicMaxElementSize() const override {
    return Impl.getAtomicMemIntrinsicMaxElementSize();
  }
  Value *getOrCreateResultFromMemIntrinsic(IntrinsicInst *Inst,
                                           Type *ExpectedType) override {
    return Impl.getOrCreateResultFromMemIntrinsic(Inst, ExpectedType);
  }
  Type *getMemcpyLoopLoweringType(LLVMContext &Context, Value *Length,
                                  unsigned SrcAddrSpace, unsigned DestAddrSpace,
                                  unsigned SrcAlign,
                                  unsigned DestAlign) const override {
    return Impl.getMemcpyLoopLoweringType(Context, Length, SrcAddrSpace,
                                          DestAddrSpace, SrcAlign, DestAlign);
  }
  void getMemcpyLoopResidualLoweringType(
      SmallVectorImpl<Type *> &OpsOut, LLVMContext &Context,
      unsigned RemainingBytes, unsigned SrcAddrSpace, unsigned DestAddrSpace,
      unsigned SrcAlign, unsigned DestAlign) const override {
    Impl.getMemcpyLoopResidualLoweringType(OpsOut, Context, RemainingBytes,
                                           SrcAddrSpace, DestAddrSpace,
                                           SrcAlign, DestAlign);
  }
  bool areInlineCompatible(const Function *Caller,
                           const Function *Callee) const override {
    return Impl.areInlineCompatible(Caller, Callee);
  }
  bool areFunctionArgsABICompatible(
      const Function *Caller, const Function *Callee,
      SmallPtrSetImpl<Argument *> &Args) const override {
    return Impl.areFunctionArgsABICompatible(Caller, Callee, Args);
  }
  bool isIndexedLoadLegal(MemIndexedMode Mode, Type *Ty) const override {
    return Impl.isIndexedLoadLegal(Mode, Ty, getDataLayout());
  }
  bool isIndexedStoreLegal(MemIndexedMode Mode, Type *Ty) const override {
    return Impl.isIndexedStoreLegal(Mode, Ty, getDataLayout());
  }
  unsigned getLoadStoreVecRegBitWidth(unsigned AddrSpace) const override {
    return Impl.getLoadStoreVecRegBitWidth(AddrSpace);
  }
  bool isLegalToVectorizeLoad(LoadInst *LI) const override {
    return Impl.isLegalToVectorizeLoad(LI);
  }
  bool isLegalToVectorizeStore(StoreInst *SI) const override {
    return Impl.isLegalToVectorizeStore(SI);
  }
  bool isLegalToVectorizeLoadChain(unsigned ChainSizeInBytes, Align Alignment,
                                   unsigned AddrSpace) const override {
    return Impl.isLegalToVectorizeLoadChain(ChainSizeInBytes, Alignment,
                                            AddrSpace);
  }
  bool isLegalToVectorizeStoreChain(unsigned ChainSizeInBytes, Align Alignment,
                                    unsigned AddrSpace) const override {
    return Impl.isLegalToVectorizeStoreChain(ChainSizeInBytes, Alignment,
                                             AddrSpace);
  }
  bool isLegalToVectorizeReduction(RecurrenceDescriptor RdxDesc,
                                   ElementCount VF) const override {
    return Impl.isLegalToVectorizeReduction(RdxDesc, VF);
  }
  unsigned getLoadVectorFactor(unsigned VF, unsigned LoadSize,
                               unsigned ChainSizeInBytes,
                               VectorType *VecTy) const override {
    return Impl.getLoadVectorFactor(VF, LoadSize, ChainSizeInBytes, VecTy);
  }
  unsigned getStoreVectorFactor(unsigned VF, unsigned StoreSize,
                                unsigned ChainSizeInBytes,
                                VectorType *VecTy) const override {
    return Impl.getStoreVectorFactor(VF, StoreSize, ChainSizeInBytes, VecTy);
  }
  bool preferInLoopReduction(unsigned Opcode, Type *Ty,
                             ReductionFlags Flags) const override {
    return Impl.preferInLoopReduction(Opcode, Ty, Flags);
  }
  bool preferPredicatedReductionSelect(unsigned Opcode, Type *Ty,
                                       ReductionFlags Flags) const override {
    return Impl.preferPredicatedReductionSelect(Opcode, Ty, Flags);
  }
  bool shouldExpandReduction(const IntrinsicInst *II) const override {
    return Impl.shouldExpandReduction(II);
  }

  unsigned getGISelRematGlobalCost() const override {
    return Impl.getGISelRematGlobalCost();
  }

  bool supportsScalableVectors() const override {
    return Impl.supportsScalableVectors();
  }

  bool hasActiveVectorLength() const override {
    return Impl.hasActiveVectorLength();
  }

  InstructionCost getInstructionLatency(const Instruction *I) override {
    return Impl.getInstructionLatency(I);
  }

<<<<<<< HEAD
  bool useScalableVectorType() const override {
    return Impl.useScalableVectorType();
  }

  bool preferPredicatedVectorOps() const override {
    return Impl.preferPredicatedVectorOps();
=======
  VPLegalization
  getVPLegalizationStrategy(const VPIntrinsic &PI) const override {
    return Impl.getVPLegalizationStrategy(PI);
>>>>>>> c40a6e45
  }
};

template <typename T>
TargetTransformInfo::TargetTransformInfo(T Impl)
    : TTIImpl(new Model<T>(Impl)) {}

/// Analysis pass providing the \c TargetTransformInfo.
///
/// The core idea of the TargetIRAnalysis is to expose an interface through
/// which LLVM targets can analyze and provide information about the middle
/// end's target-independent IR. This supports use cases such as target-aware
/// cost modeling of IR constructs.
///
/// This is a function analysis because much of the cost modeling for targets
/// is done in a subtarget specific way and LLVM supports compiling different
/// functions targeting different subtargets in order to support runtime
/// dispatch according to the observed subtarget.
class TargetIRAnalysis : public AnalysisInfoMixin<TargetIRAnalysis> {
public:
  typedef TargetTransformInfo Result;

  /// Default construct a target IR analysis.
  ///
  /// This will use the module's datalayout to construct a baseline
  /// conservative TTI result.
  TargetIRAnalysis();

  /// Construct an IR analysis pass around a target-provide callback.
  ///
  /// The callback will be called with a particular function for which the TTI
  /// is needed and must return a TTI object for that function.
  TargetIRAnalysis(std::function<Result(const Function &)> TTICallback);

  // Value semantics. We spell out the constructors for MSVC.
  TargetIRAnalysis(const TargetIRAnalysis &Arg)
      : TTICallback(Arg.TTICallback) {}
  TargetIRAnalysis(TargetIRAnalysis &&Arg)
      : TTICallback(std::move(Arg.TTICallback)) {}
  TargetIRAnalysis &operator=(const TargetIRAnalysis &RHS) {
    TTICallback = RHS.TTICallback;
    return *this;
  }
  TargetIRAnalysis &operator=(TargetIRAnalysis &&RHS) {
    TTICallback = std::move(RHS.TTICallback);
    return *this;
  }

  Result run(const Function &F, FunctionAnalysisManager &);

private:
  friend AnalysisInfoMixin<TargetIRAnalysis>;
  static AnalysisKey Key;

  /// The callback used to produce a result.
  ///
  /// We use a completely opaque callback so that targets can provide whatever
  /// mechanism they desire for constructing the TTI for a given function.
  ///
  /// FIXME: Should we really use std::function? It's relatively inefficient.
  /// It might be possible to arrange for even stateful callbacks to outlive
  /// the analysis and thus use a function_ref which would be lighter weight.
  /// This may also be less error prone as the callback is likely to reference
  /// the external TargetMachine, and that reference needs to never dangle.
  std::function<Result(const Function &)> TTICallback;

  /// Helper function used as the callback in the default constructor.
  static Result getDefaultTTI(const Function &F);
};

/// Wrapper pass for TargetTransformInfo.
///
/// This pass can be constructed from a TTI object which it stores internally
/// and is queried by passes.
class TargetTransformInfoWrapperPass : public ImmutablePass {
  TargetIRAnalysis TIRA;
  Optional<TargetTransformInfo> TTI;

  virtual void anchor();

public:
  static char ID;

  /// We must provide a default constructor for the pass but it should
  /// never be used.
  ///
  /// Use the constructor below or call one of the creation routines.
  TargetTransformInfoWrapperPass();

  explicit TargetTransformInfoWrapperPass(TargetIRAnalysis TIRA);

  TargetTransformInfo &getTTI(const Function &F);
};

/// Create an analysis pass wrapper around a TTI object.
///
/// This analysis pass just holds the TTI instance and makes it available to
/// clients.
ImmutablePass *createTargetTransformInfoWrapperPass(TargetIRAnalysis TIRA);

} // namespace llvm

#endif<|MERGE_RESOLUTION|>--- conflicted
+++ resolved
@@ -2342,18 +2342,17 @@
     return Impl.getInstructionLatency(I);
   }
 
-<<<<<<< HEAD
   bool useScalableVectorType() const override {
     return Impl.useScalableVectorType();
   }
 
   bool preferPredicatedVectorOps() const override {
     return Impl.preferPredicatedVectorOps();
-=======
+  }
+
   VPLegalization
   getVPLegalizationStrategy(const VPIntrinsic &PI) const override {
     return Impl.getVPLegalizationStrategy(PI);
->>>>>>> c40a6e45
   }
 };
 

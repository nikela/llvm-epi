--- conflicted
+++ resolved
@@ -931,7 +931,6 @@
   /// \return The width of the smallest vector register type.
   unsigned getMinVectorRegisterBitWidth() const;
 
-<<<<<<< HEAD
   /// \return the actual width of the vector register type. For targets with
   /// variable width vector registers, \param WidthFactor is the factor by which
   /// the vector register width is the multiple of min vector register width.
@@ -944,11 +943,10 @@
   getFeasibleMaxVFRange(unsigned SmallestType, unsigned WidestType,
                         unsigned MaxSafeRegisterWidth = -1U,
                         unsigned RegWidthFactor = 1) const;
-=======
+
   /// \return The maximum value of vscale if the target specifies an
   ///  architectural maximum vector length, and None otherwise.
   Optional<unsigned> getMaxVScale() const;
->>>>>>> 6c193418
 
   /// \return True if the vectorization factor should be chosen to
   /// make the vector of the smallest element type match the size of a
@@ -1362,17 +1360,15 @@
   /// to a stack reload.
   unsigned getGISelRematGlobalCost() const;
 
-<<<<<<< HEAD
   /// \returns True if the target wants to use Scalable vectors.
   bool useScalableVectorType() const;
 
   /// \returns True if the target prefers using vector predication for all Ops
   /// instead of just loads and stores.
   bool preferPredicatedVectorOps() const;
-=======
+
   /// \returns True if the target supports scalable vectors.
   bool supportsScalableVectors() const;
->>>>>>> 6c193418
 
   /// \name Vector Predication Information
   /// @{
@@ -1536,7 +1532,6 @@
   virtual unsigned getRegisterBitWidth(bool Vector) const = 0;
   virtual unsigned getMaxElementWidth() const = 0;
   virtual unsigned getMinVectorRegisterBitWidth() = 0;
-<<<<<<< HEAD
   virtual unsigned getVectorRegisterBitWidth(unsigned WidthFactor) const = 0;
   virtual unsigned getVectorRegisterUsage(unsigned VFKnownMin,
                                           unsigned ElementTypeSize,
@@ -1545,9 +1540,7 @@
   getFeasibleMaxVFRange(unsigned SmallestType, unsigned WidestType,
                         unsigned MaxSafeRegisterWidth = -1U,
                         unsigned RegWidthFactor = 1) const = 0;
-=======
   virtual Optional<unsigned> getMaxVScale() const = 0;
->>>>>>> 6c193418
   virtual bool shouldMaximizeVectorBandwidth(bool OptSize) const = 0;
   virtual unsigned getMinimumVF(unsigned ElemWidth) const = 0;
   virtual unsigned getMaximumVF(unsigned ElemWidth, unsigned Opcode) const = 0;
@@ -1970,7 +1963,6 @@
   unsigned getMinVectorRegisterBitWidth() override {
     return Impl.getMinVectorRegisterBitWidth();
   }
-<<<<<<< HEAD
   unsigned getVectorRegisterBitWidth(unsigned WidthFactor) const override {
     return Impl.getVectorRegisterBitWidth(WidthFactor);
   }
@@ -1985,10 +1977,9 @@
                         unsigned RegWidthFactor = 1) const override {
     return Impl.getFeasibleMaxVFRange(SmallestType, WidestType,
                                       MaxSafeRegisterWidth, RegWidthFactor);
-=======
+  }
   Optional<unsigned> getMaxVScale() const override {
     return Impl.getMaxVScale();
->>>>>>> 6c193418
   }
   bool shouldMaximizeVectorBandwidth(bool OptSize) const override {
     return Impl.shouldMaximizeVectorBandwidth(OptSize);

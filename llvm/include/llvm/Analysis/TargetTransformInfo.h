//===- TargetTransformInfo.h ------------------------------------*- C++ -*-===//
//
// Part of the LLVM Project, under the Apache License v2.0 with LLVM Exceptions.
// See https://llvm.org/LICENSE.txt for license information.
// SPDX-License-Identifier: Apache-2.0 WITH LLVM-exception
//
//===----------------------------------------------------------------------===//
/// \file
/// This pass exposes codegen information to IR-level passes. Every
/// transformation that uses codegen information is broken into three parts:
/// 1. The IR-level analysis pass.
/// 2. The IR-level transformation interface which provides the needed
///    information.
/// 3. Codegen-level implementation which uses target-specific hooks.
///
/// This file defines #2, which is the interface that IR-level transformations
/// use for querying the codegen.
///
//===----------------------------------------------------------------------===//

#ifndef LLVM_ANALYSIS_TARGETTRANSFORMINFO_H
#define LLVM_ANALYSIS_TARGETTRANSFORMINFO_H

#include "llvm/IR/InstrTypes.h"
#include "llvm/IR/Operator.h"
#include "llvm/IR/PassManager.h"
#include "llvm/Pass.h"
#include "llvm/Support/AtomicOrdering.h"
#include "llvm/Support/DataTypes.h"
<<<<<<< HEAD
#include "llvm/Support/TypeSize.h"
=======
#include "llvm/Support/InstructionCost.h"
>>>>>>> 1c09946b
#include <functional>

namespace llvm {

namespace Intrinsic {
typedef unsigned ID;
}

class AssumptionCache;
class BlockFrequencyInfo;
class DominatorTree;
class BranchInst;
class CallBase;
class ExtractElementInst;
class Function;
class GlobalValue;
class InstCombiner;
class IntrinsicInst;
class LoadInst;
class LoopAccessInfo;
class Loop;
class LoopInfo;
class ProfileSummaryInfo;
class SCEV;
class ScalarEvolution;
class StoreInst;
class SwitchInst;
class TargetLibraryInfo;
class Type;
class User;
class Value;
struct KnownBits;
template <typename T> class Optional;

/// Information about a load/store intrinsic defined by the target.
struct MemIntrinsicInfo {
  /// This is the pointer that the intrinsic is loading from or storing to.
  /// If this is non-null, then analysis/optimization passes can assume that
  /// this intrinsic is functionally equivalent to a load/store from this
  /// pointer.
  Value *PtrVal = nullptr;

  // Ordering for atomic operations.
  AtomicOrdering Ordering = AtomicOrdering::NotAtomic;

  // Same Id is set by the target for corresponding load/store intrinsics.
  unsigned short MatchingId = 0;

  bool ReadMem = false;
  bool WriteMem = false;
  bool IsVolatile = false;

  bool isUnordered() const {
    return (Ordering == AtomicOrdering::NotAtomic ||
            Ordering == AtomicOrdering::Unordered) &&
           !IsVolatile;
  }
};

/// Attributes of a target dependent hardware loop.
struct HardwareLoopInfo {
  HardwareLoopInfo() = delete;
  HardwareLoopInfo(Loop *L) : L(L) {}
  Loop *L = nullptr;
  BasicBlock *ExitBlock = nullptr;
  BranchInst *ExitBranch = nullptr;
  const SCEV *TripCount = nullptr;
  IntegerType *CountType = nullptr;
  Value *LoopDecrement = nullptr; // Decrement the loop counter by this
                                  // value in every iteration.
  bool IsNestingLegal = false;    // Can a hardware loop be a parent to
                                  // another hardware loop?
  bool CounterInReg = false;      // Should loop counter be updated in
                                  // the loop via a phi?
  bool PerformEntryTest = false;  // Generate the intrinsic which also performs
                                  // icmp ne zero on the loop counter value and
                                  // produces an i1 to guard the loop entry.
  bool isHardwareLoopCandidate(ScalarEvolution &SE, LoopInfo &LI,
                               DominatorTree &DT, bool ForceNestedLoop = false,
                               bool ForceHardwareLoopPHI = false);
  bool canAnalyze(LoopInfo &LI);
};

class IntrinsicCostAttributes {
  const IntrinsicInst *II = nullptr;
  Type *RetTy = nullptr;
  Intrinsic::ID IID;
  SmallVector<Type *, 4> ParamTys;
  SmallVector<const Value *, 4> Arguments;
  FastMathFlags FMF;
  ElementCount VF = ElementCount::getFixed(1);
  // If ScalarizationCost is UINT_MAX, the cost of scalarizing the
  // arguments and the return value will be computed based on types.
  unsigned ScalarizationCost = std::numeric_limits<unsigned>::max();

public:
  IntrinsicCostAttributes(const IntrinsicInst &I);

  IntrinsicCostAttributes(Intrinsic::ID Id, const CallBase &CI);

  IntrinsicCostAttributes(Intrinsic::ID Id, const CallBase &CI,
<<<<<<< HEAD
                          unsigned Factor);
  IntrinsicCostAttributes(Intrinsic::ID Id, const CallBase &CI,
                          ElementCount Factor)
      : IntrinsicCostAttributes(Id, CI, Factor.getKnownMinValue()) {
  }
=======
                          ElementCount Factor);
>>>>>>> 1c09946b

  IntrinsicCostAttributes(Intrinsic::ID Id, const CallBase &CI,
                          ElementCount Factor, unsigned ScalarCost);

  IntrinsicCostAttributes(Intrinsic::ID Id, Type *RTy,
                          ArrayRef<Type *> Tys, FastMathFlags Flags);

  IntrinsicCostAttributes(Intrinsic::ID Id, Type *RTy,
                          ArrayRef<Type *> Tys, FastMathFlags Flags,
                          unsigned ScalarCost);

  IntrinsicCostAttributes(Intrinsic::ID Id, Type *RTy,
                          ArrayRef<Type *> Tys, FastMathFlags Flags,
                          unsigned ScalarCost,
                          const IntrinsicInst *I);

  IntrinsicCostAttributes(Intrinsic::ID Id, Type *RTy,
                          ArrayRef<Type *> Tys);

  IntrinsicCostAttributes(Intrinsic::ID Id, Type *RTy,
                          ArrayRef<const Value *> Args);

  Intrinsic::ID getID() const { return IID; }
  const IntrinsicInst *getInst() const { return II; }
  Type *getReturnType() const { return RetTy; }
  ElementCount getVectorFactor() const { return VF; }
  FastMathFlags getFlags() const { return FMF; }
  unsigned getScalarizationCost() const { return ScalarizationCost; }
  const SmallVectorImpl<const Value *> &getArgs() const { return Arguments; }
  const SmallVectorImpl<Type *> &getArgTypes() const { return ParamTys; }

  bool isTypeBasedOnly() const {
    return Arguments.empty();
  }

  bool skipScalarizationCost() const {
    return ScalarizationCost != std::numeric_limits<unsigned>::max();
  }
};

class TargetTransformInfo;
typedef TargetTransformInfo TTI;

/// This pass provides access to the codegen interfaces that are needed
/// for IR-level transformations.
class TargetTransformInfo {
public:
  /// Construct a TTI object using a type implementing the \c Concept
  /// API below.
  ///
  /// This is used by targets to construct a TTI wrapping their target-specific
  /// implementation that encodes appropriate costs for their target.
  template <typename T> TargetTransformInfo(T Impl);

  /// Construct a baseline TTI object using a minimal implementation of
  /// the \c Concept API below.
  ///
  /// The TTI implementation will reflect the information in the DataLayout
  /// provided if non-null.
  explicit TargetTransformInfo(const DataLayout &DL);

  // Provide move semantics.
  TargetTransformInfo(TargetTransformInfo &&Arg);
  TargetTransformInfo &operator=(TargetTransformInfo &&RHS);

  // We need to define the destructor out-of-line to define our sub-classes
  // out-of-line.
  ~TargetTransformInfo();

  /// Handle the invalidation of this information.
  ///
  /// When used as a result of \c TargetIRAnalysis this method will be called
  /// when the function this was computed for changes. When it returns false,
  /// the information is preserved across those changes.
  bool invalidate(Function &, const PreservedAnalyses &,
                  FunctionAnalysisManager::Invalidator &) {
    // FIXME: We should probably in some way ensure that the subtarget
    // information for a function hasn't changed.
    return false;
  }

  /// \name Generic Target Information
  /// @{

  /// The kind of cost model.
  ///
  /// There are several different cost models that can be customized by the
  /// target. The normalization of each cost model may be target specific.
  enum TargetCostKind {
    TCK_RecipThroughput, ///< Reciprocal throughput.
    TCK_Latency,         ///< The latency of instruction.
    TCK_CodeSize,        ///< Instruction code size.
    TCK_SizeAndLatency   ///< The weighted sum of size and latency.
  };

  /// Query the cost of a specified instruction.
  ///
  /// Clients should use this interface to query the cost of an existing
  /// instruction. The instruction must have a valid parent (basic block).
  ///
  /// Note, this method does not cache the cost calculation and it
  /// can be expensive in some cases.
  InstructionCost getInstructionCost(const Instruction *I,
                                     enum TargetCostKind kind) const {
    InstructionCost Cost;
    switch (kind) {
    case TCK_RecipThroughput:
      Cost = getInstructionThroughput(I);
      break;
    case TCK_Latency:
      Cost = getInstructionLatency(I);
      break;
    case TCK_CodeSize:
    case TCK_SizeAndLatency:
      Cost = getUserCost(I, kind);
      break;
    }
    if (Cost == -1)
      Cost.setInvalid();
    return Cost;
  }

  /// Underlying constants for 'cost' values in this interface.
  ///
  /// Many APIs in this interface return a cost. This enum defines the
  /// fundamental values that should be used to interpret (and produce) those
  /// costs. The costs are returned as an int rather than a member of this
  /// enumeration because it is expected that the cost of one IR instruction
  /// may have a multiplicative factor to it or otherwise won't fit directly
  /// into the enum. Moreover, it is common to sum or average costs which works
  /// better as simple integral values. Thus this enum only provides constants.
  /// Also note that the returned costs are signed integers to make it natural
  /// to add, subtract, and test with zero (a common boundary condition). It is
  /// not expected that 2^32 is a realistic cost to be modeling at any point.
  ///
  /// Note that these costs should usually reflect the intersection of code-size
  /// cost and execution cost. A free instruction is typically one that folds
  /// into another instruction. For example, reg-to-reg moves can often be
  /// skipped by renaming the registers in the CPU, but they still are encoded
  /// and thus wouldn't be considered 'free' here.
  enum TargetCostConstants {
    TCC_Free = 0,     ///< Expected to fold away in lowering.
    TCC_Basic = 1,    ///< The cost of a typical 'add' instruction.
    TCC_Expensive = 4 ///< The cost of a 'div' instruction on x86.
  };

  /// Estimate the cost of a GEP operation when lowered.
  int getGEPCost(Type *PointeeType, const Value *Ptr,
                 ArrayRef<const Value *> Operands,
                 TargetCostKind CostKind = TCK_SizeAndLatency) const;

  /// \returns A value by which our inlining threshold should be multiplied.
  /// This is primarily used to bump up the inlining threshold wholesale on
  /// targets where calls are unusually expensive.
  ///
  /// TODO: This is a rather blunt instrument.  Perhaps altering the costs of
  /// individual classes of instructions would be better.
  unsigned getInliningThresholdMultiplier() const;

  /// \returns Vector bonus in percent.
  ///
  /// Vector bonuses: We want to more aggressively inline vector-dense kernels
  /// and apply this bonus based on the percentage of vector instructions. A
  /// bonus is applied if the vector instructions exceed 50% and half that
  /// amount is applied if it exceeds 10%. Note that these bonuses are some what
  /// arbitrary and evolved over time by accident as much as because they are
  /// principled bonuses.
  /// FIXME: It would be nice to base the bonus values on something more
  /// scientific. A target may has no bonus on vector instructions.
  int getInlinerVectorBonusPercent() const;

  /// \return the expected cost of a memcpy, which could e.g. depend on the
  /// source/destination type and alignment and the number of bytes copied.
  int getMemcpyCost(const Instruction *I) const;

  /// \return The estimated number of case clusters when lowering \p 'SI'.
  /// \p JTSize Set a jump table size only when \p SI is suitable for a jump
  /// table.
  unsigned getEstimatedNumberOfCaseClusters(const SwitchInst &SI,
                                            unsigned &JTSize,
                                            ProfileSummaryInfo *PSI,
                                            BlockFrequencyInfo *BFI) const;

  /// Estimate the cost of a given IR user when lowered.
  ///
  /// This can estimate the cost of either a ConstantExpr or Instruction when
  /// lowered.
  ///
  /// \p Operands is a list of operands which can be a result of transformations
  /// of the current operands. The number of the operands on the list must equal
  /// to the number of the current operands the IR user has. Their order on the
  /// list must be the same as the order of the current operands the IR user
  /// has.
  ///
  /// The returned cost is defined in terms of \c TargetCostConstants, see its
  /// comments for a detailed explanation of the cost values.
  int getUserCost(const User *U, ArrayRef<const Value *> Operands,
                  TargetCostKind CostKind) const;

  /// This is a helper function which calls the two-argument getUserCost
  /// with \p Operands which are the current operands U has.
  int getUserCost(const User *U, TargetCostKind CostKind) const {
    SmallVector<const Value *, 4> Operands(U->value_op_begin(),
                                           U->value_op_end());
    return getUserCost(U, Operands, CostKind);
  }

  /// Return true if branch divergence exists.
  ///
  /// Branch divergence has a significantly negative impact on GPU performance
  /// when threads in the same wavefront take different paths due to conditional
  /// branches.
  bool hasBranchDivergence() const;

  /// Return true if the target prefers to use GPU divergence analysis to
  /// replace the legacy version.
  bool useGPUDivergenceAnalysis() const;

  /// Returns whether V is a source of divergence.
  ///
  /// This function provides the target-dependent information for
  /// the target-independent LegacyDivergenceAnalysis. LegacyDivergenceAnalysis
  /// first builds the dependency graph, and then runs the reachability
  /// algorithm starting with the sources of divergence.
  bool isSourceOfDivergence(const Value *V) const;

  // Returns true for the target specific
  // set of operations which produce uniform result
  // even taking non-uniform arguments
  bool isAlwaysUniform(const Value *V) const;

  /// Returns the address space ID for a target's 'flat' address space. Note
  /// this is not necessarily the same as addrspace(0), which LLVM sometimes
  /// refers to as the generic address space. The flat address space is a
  /// generic address space that can be used access multiple segments of memory
  /// with different address spaces. Access of a memory location through a
  /// pointer with this address space is expected to be legal but slower
  /// compared to the same memory location accessed through a pointer with a
  /// different address space.
  //
  /// This is for targets with different pointer representations which can
  /// be converted with the addrspacecast instruction. If a pointer is converted
  /// to this address space, optimizations should attempt to replace the access
  /// with the source address space.
  ///
  /// \returns ~0u if the target does not have such a flat address space to
  /// optimize away.
  unsigned getFlatAddressSpace() const;

  /// Return any intrinsic address operand indexes which may be rewritten if
  /// they use a flat address space pointer.
  ///
  /// \returns true if the intrinsic was handled.
  bool collectFlatAddressOperands(SmallVectorImpl<int> &OpIndexes,
                                  Intrinsic::ID IID) const;

  bool isNoopAddrSpaceCast(unsigned FromAS, unsigned ToAS) const;

  unsigned getAssumedAddrSpace(const Value *V) const;

  /// Rewrite intrinsic call \p II such that \p OldV will be replaced with \p
  /// NewV, which has a different address space. This should happen for every
  /// operand index that collectFlatAddressOperands returned for the intrinsic.
  /// \returns nullptr if the intrinsic was not handled. Otherwise, returns the
  /// new value (which may be the original \p II with modified operands).
  Value *rewriteIntrinsicWithAddressSpace(IntrinsicInst *II, Value *OldV,
                                          Value *NewV) const;

  /// Test whether calls to a function lower to actual program function
  /// calls.
  ///
  /// The idea is to test whether the program is likely to require a 'call'
  /// instruction or equivalent in order to call the given function.
  ///
  /// FIXME: It's not clear that this is a good or useful query API. Client's
  /// should probably move to simpler cost metrics using the above.
  /// Alternatively, we could split the cost interface into distinct code-size
  /// and execution-speed costs. This would allow modelling the core of this
  /// query more accurately as a call is a single small instruction, but
  /// incurs significant execution cost.
  bool isLoweredToCall(const Function *F) const;

  struct LSRCost {
    /// TODO: Some of these could be merged. Also, a lexical ordering
    /// isn't always optimal.
    unsigned Insns;
    unsigned NumRegs;
    unsigned AddRecCost;
    unsigned NumIVMuls;
    unsigned NumBaseAdds;
    unsigned ImmCost;
    unsigned SetupCost;
    unsigned ScaleCost;
  };

  /// Parameters that control the generic loop unrolling transformation.
  struct UnrollingPreferences {
    /// The cost threshold for the unrolled loop. Should be relative to the
    /// getUserCost values returned by this API, and the expectation is that
    /// the unrolled loop's instructions when run through that interface should
    /// not exceed this cost. However, this is only an estimate. Also, specific
    /// loops may be unrolled even with a cost above this threshold if deemed
    /// profitable. Set this to UINT_MAX to disable the loop body cost
    /// restriction.
    unsigned Threshold;
    /// If complete unrolling will reduce the cost of the loop, we will boost
    /// the Threshold by a certain percent to allow more aggressive complete
    /// unrolling. This value provides the maximum boost percentage that we
    /// can apply to Threshold (The value should be no less than 100).
    /// BoostedThreshold = Threshold * min(RolledCost / UnrolledCost,
    ///                                    MaxPercentThresholdBoost / 100)
    /// E.g. if complete unrolling reduces the loop execution time by 50%
    /// then we boost the threshold by the factor of 2x. If unrolling is not
    /// expected to reduce the running time, then we do not increase the
    /// threshold.
    unsigned MaxPercentThresholdBoost;
    /// The cost threshold for the unrolled loop when optimizing for size (set
    /// to UINT_MAX to disable).
    unsigned OptSizeThreshold;
    /// The cost threshold for the unrolled loop, like Threshold, but used
    /// for partial/runtime unrolling (set to UINT_MAX to disable).
    unsigned PartialThreshold;
    /// The cost threshold for the unrolled loop when optimizing for size, like
    /// OptSizeThreshold, but used for partial/runtime unrolling (set to
    /// UINT_MAX to disable).
    unsigned PartialOptSizeThreshold;
    /// A forced unrolling factor (the number of concatenated bodies of the
    /// original loop in the unrolled loop body). When set to 0, the unrolling
    /// transformation will select an unrolling factor based on the current cost
    /// threshold and other factors.
    unsigned Count;
    /// Default unroll count for loops with run-time trip count.
    unsigned DefaultUnrollRuntimeCount;
    // Set the maximum unrolling factor. The unrolling factor may be selected
    // using the appropriate cost threshold, but may not exceed this number
    // (set to UINT_MAX to disable). This does not apply in cases where the
    // loop is being fully unrolled.
    unsigned MaxCount;
    /// Set the maximum unrolling factor for full unrolling. Like MaxCount, but
    /// applies even if full unrolling is selected. This allows a target to fall
    /// back to Partial unrolling if full unrolling is above FullUnrollMaxCount.
    unsigned FullUnrollMaxCount;
    // Represents number of instructions optimized when "back edge"
    // becomes "fall through" in unrolled loop.
    // For now we count a conditional branch on a backedge and a comparison
    // feeding it.
    unsigned BEInsns;
    /// Allow partial unrolling (unrolling of loops to expand the size of the
    /// loop body, not only to eliminate small constant-trip-count loops).
    bool Partial;
    /// Allow runtime unrolling (unrolling of loops to expand the size of the
    /// loop body even when the number of loop iterations is not known at
    /// compile time).
    bool Runtime;
    /// Allow generation of a loop remainder (extra iterations after unroll).
    bool AllowRemainder;
    /// Allow emitting expensive instructions (such as divisions) when computing
    /// the trip count of a loop for runtime unrolling.
    bool AllowExpensiveTripCount;
    /// Apply loop unroll on any kind of loop
    /// (mainly to loops that fail runtime unrolling).
    bool Force;
    /// Allow using trip count upper bound to unroll loops.
    bool UpperBound;
    /// Allow unrolling of all the iterations of the runtime loop remainder.
    bool UnrollRemainder;
    /// Allow unroll and jam. Used to enable unroll and jam for the target.
    bool UnrollAndJam;
    /// Threshold for unroll and jam, for inner loop size. The 'Threshold'
    /// value above is used during unroll and jam for the outer loop size.
    /// This value is used in the same manner to limit the size of the inner
    /// loop.
    unsigned UnrollAndJamInnerLoopThreshold;
    /// Don't allow loop unrolling to simulate more than this number of
    /// iterations when checking full unroll profitability
    unsigned MaxIterationsCountToAnalyze;
  };

  /// Get target-customized preferences for the generic loop unrolling
  /// transformation. The caller will initialize UP with the current
  /// target-independent defaults.
  void getUnrollingPreferences(Loop *L, ScalarEvolution &,
                               UnrollingPreferences &UP) const;

  /// Query the target whether it would be profitable to convert the given loop
  /// into a hardware loop.
  bool isHardwareLoopProfitable(Loop *L, ScalarEvolution &SE,
                                AssumptionCache &AC, TargetLibraryInfo *LibInfo,
                                HardwareLoopInfo &HWLoopInfo) const;

  /// Query the target whether it would be prefered to create a predicated
  /// vector loop, which can avoid the need to emit a scalar epilogue loop.
  bool preferPredicateOverEpilogue(Loop *L, LoopInfo *LI, ScalarEvolution &SE,
                                   AssumptionCache &AC, TargetLibraryInfo *TLI,
                                   DominatorTree *DT,
                                   const LoopAccessInfo *LAI) const;

  /// Query the target whether lowering of the llvm.get.active.lane.mask
  /// intrinsic is supported.
  bool emitGetActiveLaneMask() const;

  // Parameters that control the loop peeling transformation
  struct PeelingPreferences {
    /// A forced peeling factor (the number of bodied of the original loop
    /// that should be peeled off before the loop body). When set to 0, the
    /// a peeling factor based on profile information and other factors.
    unsigned PeelCount;
    /// Allow peeling off loop iterations.
    bool AllowPeeling;
    /// Allow peeling off loop iterations for loop nests.
    bool AllowLoopNestsPeeling;
    /// Allow peeling basing on profile. Uses to enable peeling off all
    /// iterations basing on provided profile.
    /// If the value is true the peeling cost model can decide to peel only
    /// some iterations and in this case it will set this to false.
    bool PeelProfiledIterations;
  };

  /// Get target-customized preferences for the generic loop peeling
  /// transformation. The caller will initialize \p PP with the current
  /// target-independent defaults with information from \p L and \p SE.
  void getPeelingPreferences(Loop *L, ScalarEvolution &SE,
                             PeelingPreferences &PP) const;

  /// Targets can implement their own combinations for target-specific
  /// intrinsics. This function will be called from the InstCombine pass every
  /// time a target-specific intrinsic is encountered.
  ///
  /// \returns None to not do anything target specific or a value that will be
  /// returned from the InstCombiner. It is possible to return null and stop
  /// further processing of the intrinsic by returning nullptr.
  Optional<Instruction *> instCombineIntrinsic(InstCombiner &IC,
                                               IntrinsicInst &II) const;
  /// Can be used to implement target-specific instruction combining.
  /// \see instCombineIntrinsic
  Optional<Value *>
  simplifyDemandedUseBitsIntrinsic(InstCombiner &IC, IntrinsicInst &II,
                                   APInt DemandedMask, KnownBits &Known,
                                   bool &KnownBitsComputed) const;
  /// Can be used to implement target-specific instruction combining.
  /// \see instCombineIntrinsic
  Optional<Value *> simplifyDemandedVectorEltsIntrinsic(
      InstCombiner &IC, IntrinsicInst &II, APInt DemandedElts, APInt &UndefElts,
      APInt &UndefElts2, APInt &UndefElts3,
      std::function<void(Instruction *, unsigned, APInt, APInt &)>
          SimplifyAndSetOp) const;
  /// @}

  /// \name Scalar Target Information
  /// @{

  /// Flags indicating the kind of support for population count.
  ///
  /// Compared to the SW implementation, HW support is supposed to
  /// significantly boost the performance when the population is dense, and it
  /// may or may not degrade performance if the population is sparse. A HW
  /// support is considered as "Fast" if it can outperform, or is on a par
  /// with, SW implementation when the population is sparse; otherwise, it is
  /// considered as "Slow".
  enum PopcntSupportKind { PSK_Software, PSK_SlowHardware, PSK_FastHardware };

  /// Return true if the specified immediate is legal add immediate, that
  /// is the target has add instructions which can add a register with the
  /// immediate without having to materialize the immediate into a register.
  bool isLegalAddImmediate(int64_t Imm) const;

  /// Return true if the specified immediate is legal icmp immediate,
  /// that is the target has icmp instructions which can compare a register
  /// against the immediate without having to materialize the immediate into a
  /// register.
  bool isLegalICmpImmediate(int64_t Imm) const;

  /// Return true if the addressing mode represented by AM is legal for
  /// this target, for a load/store of the specified type.
  /// The type may be VoidTy, in which case only return true if the addressing
  /// mode is legal for a load/store of any legal type.
  /// If target returns true in LSRWithInstrQueries(), I may be valid.
  /// TODO: Handle pre/postinc as well.
  bool isLegalAddressingMode(Type *Ty, GlobalValue *BaseGV, int64_t BaseOffset,
                             bool HasBaseReg, int64_t Scale,
                             unsigned AddrSpace = 0,
                             Instruction *I = nullptr) const;

  /// Return true if LSR cost of C1 is lower than C1.
  bool isLSRCostLess(TargetTransformInfo::LSRCost &C1,
                     TargetTransformInfo::LSRCost &C2) const;

  /// Return true if LSR major cost is number of registers. Targets which
  /// implement their own isLSRCostLess and unset number of registers as major
  /// cost should return false, otherwise return true.
  bool isNumRegsMajorCostOfLSR() const;

  /// \returns true if LSR should not optimize a chain that includes \p I.
  bool isProfitableLSRChainElement(Instruction *I) const;

  /// Return true if the target can fuse a compare and branch.
  /// Loop-strength-reduction (LSR) uses that knowledge to adjust its cost
  /// calculation for the instructions in a loop.
  bool canMacroFuseCmp() const;

  /// Return true if the target can save a compare for loop count, for example
  /// hardware loop saves a compare.
  bool canSaveCmp(Loop *L, BranchInst **BI, ScalarEvolution *SE, LoopInfo *LI,
                  DominatorTree *DT, AssumptionCache *AC,
                  TargetLibraryInfo *LibInfo) const;

  /// \return True is LSR should make efforts to create/preserve post-inc
  /// addressing mode expressions.
  bool shouldFavorPostInc() const;

  /// Return true if LSR should make efforts to generate indexed addressing
  /// modes that operate across loop iterations.
  bool shouldFavorBackedgeIndex(const Loop *L) const;

  /// Return true if the target supports masked store.
  bool isLegalMaskedStore(Type *DataType, Align Alignment) const;
  /// Return true if the target supports masked load.
  bool isLegalMaskedLoad(Type *DataType, Align Alignment) const;

  /// Return true if the target supports nontemporal store.
  bool isLegalNTStore(Type *DataType, Align Alignment) const;
  /// Return true if the target supports nontemporal load.
  bool isLegalNTLoad(Type *DataType, Align Alignment) const;

  /// Return true if the target supports masked scatter.
  bool isLegalMaskedScatter(Type *DataType, Align Alignment) const;
  /// Return true if the target supports masked gather.
  bool isLegalMaskedGather(Type *DataType, Align Alignment) const;

  /// Return true if the target supports masked compress store.
  bool isLegalMaskedCompressStore(Type *DataType) const;
  /// Return true if the target supports masked expand load.
  bool isLegalMaskedExpandLoad(Type *DataType) const;

  /// Return true if the target has a unified operation to calculate division
  /// and remainder. If so, the additional implicit multiplication and
  /// subtraction required to calculate a remainder from division are free. This
  /// can enable more aggressive transformations for division and remainder than
  /// would typically be allowed using throughput or size cost models.
  bool hasDivRemOp(Type *DataType, bool IsSigned) const;

  /// Return true if the given instruction (assumed to be a memory access
  /// instruction) has a volatile variant. If that's the case then we can avoid
  /// addrspacecast to generic AS for volatile loads/stores. Default
  /// implementation returns false, which prevents address space inference for
  /// volatile loads/stores.
  bool hasVolatileVariant(Instruction *I, unsigned AddrSpace) const;

  /// Return true if target doesn't mind addresses in vectors.
  bool prefersVectorizedAddressing() const;

  /// Return the cost of the scaling factor used in the addressing
  /// mode represented by AM for this target, for a load/store
  /// of the specified type.
  /// If the AM is supported, the return value must be >= 0.
  /// If the AM is not supported, it returns a negative value.
  /// TODO: Handle pre/postinc as well.
  int getScalingFactorCost(Type *Ty, GlobalValue *BaseGV, int64_t BaseOffset,
                           bool HasBaseReg, int64_t Scale,
                           unsigned AddrSpace = 0) const;

  /// Return true if the loop strength reduce pass should make
  /// Instruction* based TTI queries to isLegalAddressingMode(). This is
  /// needed on SystemZ, where e.g. a memcpy can only have a 12 bit unsigned
  /// immediate offset and no index register.
  bool LSRWithInstrQueries() const;

  /// Return true if it's free to truncate a value of type Ty1 to type
  /// Ty2. e.g. On x86 it's free to truncate a i32 value in register EAX to i16
  /// by referencing its sub-register AX.
  bool isTruncateFree(Type *Ty1, Type *Ty2) const;

  /// Return true if it is profitable to hoist instruction in the
  /// then/else to before if.
  bool isProfitableToHoist(Instruction *I) const;

  bool useAA() const;

  /// Return true if this type is legal.
  bool isTypeLegal(Type *Ty) const;

  /// Returns the estimated number of registers required to represent \p Ty.
  unsigned getRegUsageForType(Type *Ty) const;

  /// Return true if switches should be turned into lookup tables for the
  /// target.
  bool shouldBuildLookupTables() const;

  /// Return true if switches should be turned into lookup tables
  /// containing this constant value for the target.
  bool shouldBuildLookupTablesForConstant(Constant *C) const;

  /// Return true if the input function which is cold at all call sites,
  ///  should use coldcc calling convention.
  bool useColdCCForColdCall(Function &F) const;

  /// Estimate the overhead of scalarizing an instruction. Insert and Extract
  /// are set if the demanded result elements need to be inserted and/or
  /// extracted from vectors.
  unsigned getScalarizationOverhead(VectorType *Ty, const APInt &DemandedElts,
                                    bool Insert, bool Extract) const;

  /// Estimate the overhead of scalarizing an instructions unique
  /// non-constant operands. The types of the arguments are ordinarily
  /// scalar, in which case the costs are multiplied with VF.
  unsigned getOperandsScalarizationOverhead(ArrayRef<const Value *> Args,
                                            unsigned VF) const;

  /// If target has efficient vector element load/store instructions, it can
  /// return true here so that insertion/extraction costs are not added to
  /// the scalarization cost of a load/store.
  bool supportsEfficientVectorElementLoadStore() const;

  /// Don't restrict interleaved unrolling to small loops.
  bool enableAggressiveInterleaving(bool LoopHasReductions) const;

  /// Returns options for expansion of memcmp. IsZeroCmp is
  // true if this is the expansion of memcmp(p1, p2, s) == 0.
  struct MemCmpExpansionOptions {
    // Return true if memcmp expansion is enabled.
    operator bool() const { return MaxNumLoads > 0; }

    // Maximum number of load operations.
    unsigned MaxNumLoads = 0;

    // The list of available load sizes (in bytes), sorted in decreasing order.
    SmallVector<unsigned, 8> LoadSizes;

    // For memcmp expansion when the memcmp result is only compared equal or
    // not-equal to 0, allow up to this number of load pairs per block. As an
    // example, this may allow 'memcmp(a, b, 3) == 0' in a single block:
    //   a0 = load2bytes &a[0]
    //   b0 = load2bytes &b[0]
    //   a2 = load1byte  &a[2]
    //   b2 = load1byte  &b[2]
    //   r  = cmp eq (a0 ^ b0 | a2 ^ b2), 0
    unsigned NumLoadsPerBlock = 1;

    // Set to true to allow overlapping loads. For example, 7-byte compares can
    // be done with two 4-byte compares instead of 4+2+1-byte compares. This
    // requires all loads in LoadSizes to be doable in an unaligned way.
    bool AllowOverlappingLoads = false;
  };
  MemCmpExpansionOptions enableMemCmpExpansion(bool OptSize,
                                               bool IsZeroCmp) const;

  /// Enable matching of interleaved access groups.
  bool enableInterleavedAccessVectorization() const;

  /// Enable matching of interleaved access groups that contain predicated
  /// accesses or gaps and therefore vectorized using masked
  /// vector loads/stores.
  bool enableMaskedInterleavedAccessVectorization() const;

  /// Indicate that it is potentially unsafe to automatically vectorize
  /// floating-point operations because the semantics of vector and scalar
  /// floating-point semantics may differ. For example, ARM NEON v7 SIMD math
  /// does not support IEEE-754 denormal numbers, while depending on the
  /// platform, scalar floating-point math does.
  /// This applies to floating-point math operations and calls, not memory
  /// operations, shuffles, or casts.
  bool isFPVectorizationPotentiallyUnsafe() const;

  /// Determine if the target supports unaligned memory accesses.
  bool allowsMisalignedMemoryAccesses(LLVMContext &Context, unsigned BitWidth,
                                      unsigned AddressSpace = 0,
                                      unsigned Alignment = 1,
                                      bool *Fast = nullptr) const;

  /// Return hardware support for population count.
  PopcntSupportKind getPopcntSupport(unsigned IntTyWidthInBit) const;

  /// Return true if the hardware has a fast square-root instruction.
  bool haveFastSqrt(Type *Ty) const;

  /// Return true if it is faster to check if a floating-point value is NaN
  /// (or not-NaN) versus a comparison against a constant FP zero value.
  /// Targets should override this if materializing a 0.0 for comparison is
  /// generally as cheap as checking for ordered/unordered.
  bool isFCmpOrdCheaperThanFCmpZero(Type *Ty) const;

  /// Return the expected cost of supporting the floating point operation
  /// of the specified type.
  int getFPOpCost(Type *Ty) const;

  /// Return the expected cost of materializing for the given integer
  /// immediate of the specified type.
  int getIntImmCost(const APInt &Imm, Type *Ty, TargetCostKind CostKind) const;

  /// Return the expected cost of materialization for the given integer
  /// immediate of the specified type for a given instruction. The cost can be
  /// zero if the immediate can be folded into the specified instruction.
  int getIntImmCostInst(unsigned Opc, unsigned Idx, const APInt &Imm, Type *Ty,
                        TargetCostKind CostKind,
                        Instruction *Inst = nullptr) const;
  int getIntImmCostIntrin(Intrinsic::ID IID, unsigned Idx, const APInt &Imm,
                          Type *Ty, TargetCostKind CostKind) const;

  /// Return the expected cost for the given integer when optimising
  /// for size. This is different than the other integer immediate cost
  /// functions in that it is subtarget agnostic. This is useful when you e.g.
  /// target one ISA such as Aarch32 but smaller encodings could be possible
  /// with another such as Thumb. This return value is used as a penalty when
  /// the total costs for a constant is calculated (the bigger the cost, the
  /// more beneficial constant hoisting is).
  int getIntImmCodeSizeCost(unsigned Opc, unsigned Idx, const APInt &Imm,
                            Type *Ty) const;
  /// @}

  /// \name Vector Target Information
  /// @{

  /// The various kinds of shuffle patterns for vector queries.
  enum ShuffleKind {
    SK_Broadcast,        ///< Broadcast element 0 to all other elements.
    SK_Reverse,          ///< Reverse the order of the vector.
    SK_Select,           ///< Selects elements from the corresponding lane of
                         ///< either source operand. This is equivalent to a
                         ///< vector select with a constant condition operand.
    SK_Transpose,        ///< Transpose two vectors.
    SK_InsertSubvector,  ///< InsertSubvector. Index indicates start offset.
    SK_ExtractSubvector, ///< ExtractSubvector Index indicates start offset.
    SK_PermuteTwoSrc,    ///< Merge elements from two source vectors into one
                         ///< with any shuffle mask.
    SK_PermuteSingleSrc  ///< Shuffle elements of single source vector with any
                         ///< shuffle mask.
  };

  /// Kind of the reduction data.
  enum ReductionKind {
    RK_None,           /// Not a reduction.
    RK_Arithmetic,     /// Binary reduction data.
    RK_MinMax,         /// Min/max reduction data.
    RK_UnsignedMinMax, /// Unsigned min/max reduction data.
  };

  /// Contains opcode + LHS/RHS parts of the reduction operations.
  struct ReductionData {
    ReductionData() = delete;
    ReductionData(ReductionKind Kind, unsigned Opcode, Value *LHS, Value *RHS)
        : Opcode(Opcode), LHS(LHS), RHS(RHS), Kind(Kind) {
      assert(Kind != RK_None && "expected binary or min/max reduction only.");
    }
    unsigned Opcode = 0;
    Value *LHS = nullptr;
    Value *RHS = nullptr;
    ReductionKind Kind = RK_None;
    bool hasSameData(ReductionData &RD) const {
      return Kind == RD.Kind && Opcode == RD.Opcode;
    }
  };

  static ReductionKind matchPairwiseReduction(
    const ExtractElementInst *ReduxRoot, unsigned &Opcode, VectorType *&Ty);

  static ReductionKind matchVectorSplittingReduction(
    const ExtractElementInst *ReduxRoot, unsigned &Opcode, VectorType *&Ty);

  static ReductionKind matchVectorReduction(const ExtractElementInst *ReduxRoot,
                                            unsigned &Opcode, VectorType *&Ty,
                                            bool &IsPairwise);

  /// Additional information about an operand's possible values.
  enum OperandValueKind {
    OK_AnyValue,               // Operand can have any value.
    OK_UniformValue,           // Operand is uniform (splat of a value).
    OK_UniformConstantValue,   // Operand is uniform constant.
    OK_NonUniformConstantValue // Operand is a non uniform constant value.
  };

  /// Additional properties of an operand's values.
  enum OperandValueProperties { OP_None = 0, OP_PowerOf2 = 1 };

  /// \return the number of registers in the target-provided register class.
  unsigned getNumberOfRegisters(unsigned ClassID) const;

  /// \return the target-provided register class ID for the provided type,
  /// accounting for type promotion and other type-legalization techniques that
  /// the target might apply. However, it specifically does not account for the
  /// scalarization or splitting of vector types. Should a vector type require
  /// scalarization or splitting into multiple underlying vector registers, that
  /// type should be mapped to a register class containing no registers.
  /// Specifically, this is designed to provide a simple, high-level view of the
  /// register allocation later performed by the backend. These register classes
  /// don't necessarily map onto the register classes used by the backend.
  /// FIXME: It's not currently possible to determine how many registers
  /// are used by the provided type.
  unsigned getRegisterClassForType(bool Vector, Type *Ty = nullptr) const;

  /// \return the target-provided register class name
  const char *getRegisterClassName(unsigned ClassID) const;

  /// \return The width of the largest scalar or vector register type.
  unsigned getRegisterBitWidth(bool Vector) const;

  /// \return The widest element supported by scalable vectors.
  unsigned getMaxElementWidth() const;

  /// \return The width of the smallest vector register type.
  unsigned getMinVectorRegisterBitWidth() const;

  /// \return the actual width of the vector register type. For targets with
  /// variable width vector registers, \param WidthFactor is the factor by which
  /// the vector register width is the multiple of min vector register width.
  unsigned getVectorRegisterBitWidth(unsigned WidthFactor) const;

  unsigned getVectorRegisterUsage(unsigned VFKnownMin, unsigned ElementTypeSize,
                                  unsigned SafeDepDist = -1U) const;

  std::pair<ElementCount, ElementCount>
  getFeasibleMaxVFRange(unsigned SmallestType, unsigned WidestType,
                        unsigned MaxSafeRegisterWidth = -1U,
                        unsigned RegWidthFactor = 1) const;

  /// \return True if the vectorization factor should be chosen to
  /// make the vector of the smallest element type match the size of a
  /// vector register. For wider element types, this could result in
  /// creating vectors that span multiple vector registers.
  /// If false, the vectorization factor will be chosen based on the
  /// size of the widest element type.
  bool shouldMaximizeVectorBandwidth(bool OptSize) const;

  /// \return The minimum vectorization factor for types of given element
  /// bit width, or 0 if there is no minimum VF. The returned value only
  /// applies when shouldMaximizeVectorBandwidth returns true.
  unsigned getMinimumVF(unsigned ElemWidth) const;

  /// \return True if it should be considered for address type promotion.
  /// \p AllowPromotionWithoutCommonHeader Set true if promoting \p I is
  /// profitable without finding other extensions fed by the same input.
  bool shouldConsiderAddressTypePromotion(
      const Instruction &I, bool &AllowPromotionWithoutCommonHeader) const;

  /// \return The size of a cache line in bytes.
  unsigned getCacheLineSize() const;

  /// The possible cache levels
  enum class CacheLevel {
    L1D, // The L1 data cache
    L2D, // The L2 data cache

    // We currently do not model L3 caches, as their sizes differ widely between
    // microarchitectures. Also, we currently do not have a use for L3 cache
    // size modeling yet.
  };

  /// \return The size of the cache level in bytes, if available.
  Optional<unsigned> getCacheSize(CacheLevel Level) const;

  /// \return The associativity of the cache level, if available.
  Optional<unsigned> getCacheAssociativity(CacheLevel Level) const;

  /// \return How much before a load we should place the prefetch
  /// instruction.  This is currently measured in number of
  /// instructions.
  unsigned getPrefetchDistance() const;

  /// Some HW prefetchers can handle accesses up to a certain constant stride.
  /// Sometimes prefetching is beneficial even below the HW prefetcher limit,
  /// and the arguments provided are meant to serve as a basis for deciding this
  /// for a particular loop.
  ///
  /// \param NumMemAccesses        Number of memory accesses in the loop.
  /// \param NumStridedMemAccesses Number of the memory accesses that
  ///                              ScalarEvolution could find a known stride
  ///                              for.
  /// \param NumPrefetches         Number of software prefetches that will be
  ///                              emitted as determined by the addresses
  ///                              involved and the cache line size.
  /// \param HasCall               True if the loop contains a call.
  ///
  /// \return This is the minimum stride in bytes where it makes sense to start
  ///         adding SW prefetches. The default is 1, i.e. prefetch with any
  ///         stride.
  unsigned getMinPrefetchStride(unsigned NumMemAccesses,
                                unsigned NumStridedMemAccesses,
                                unsigned NumPrefetches, bool HasCall) const;

  /// \return The maximum number of iterations to prefetch ahead.  If
  /// the required number of iterations is more than this number, no
  /// prefetching is performed.
  unsigned getMaxPrefetchIterationsAhead() const;

  /// \return True if prefetching should also be done for writes.
  bool enableWritePrefetching() const;

  /// \return The maximum interleave factor that any transform should try to
  /// perform for this target. This number depends on the level of parallelism
  /// and the number of execution units in the CPU.
  unsigned getMaxInterleaveFactor(unsigned VF) const;

  /// Collect properties of V used in cost analysis, e.g. OP_PowerOf2.
  static OperandValueKind getOperandInfo(const Value *V,
                                         OperandValueProperties &OpProps);

  /// This is an approximation of reciprocal throughput of a math/logic op.
  /// A higher cost indicates less expected throughput.
  /// From Agner Fog's guides, reciprocal throughput is "the average number of
  /// clock cycles per instruction when the instructions are not part of a
  /// limiting dependency chain."
  /// Therefore, costs should be scaled to account for multiple execution units
  /// on the target that can process this type of instruction. For example, if
  /// there are 5 scalar integer units and 2 vector integer units that can
  /// calculate an 'add' in a single cycle, this model should indicate that the
  /// cost of the vector add instruction is 2.5 times the cost of the scalar
  /// add instruction.
  /// \p Args is an optional argument which holds the instruction operands
  /// values so the TTI can analyze those values searching for special
  /// cases or optimizations based on those values.
  /// \p CxtI is the optional original context instruction, if one exists, to
  /// provide even more information.
  int getArithmeticInstrCost(
      unsigned Opcode, Type *Ty,
      TTI::TargetCostKind CostKind = TTI::TCK_RecipThroughput,
      OperandValueKind Opd1Info = OK_AnyValue,
      OperandValueKind Opd2Info = OK_AnyValue,
      OperandValueProperties Opd1PropInfo = OP_None,
      OperandValueProperties Opd2PropInfo = OP_None,
      ArrayRef<const Value *> Args = ArrayRef<const Value *>(),
      const Instruction *CxtI = nullptr) const;

  /// \return The cost of a shuffle instruction of kind Kind and of type Tp.
  /// The index and subtype parameters are used by the subvector insertion and
  /// extraction shuffle kinds to show the insert/extract point and the type of
  /// the subvector being inserted/extracted.
  /// NOTE: For subvector extractions Tp represents the source type.
  int getShuffleCost(ShuffleKind Kind, VectorType *Tp, int Index = 0,
                     VectorType *SubTp = nullptr) const;

  /// Represents a hint about the context in which a cast is used.
  ///
  /// For zext/sext, the context of the cast is the operand, which must be a
  /// load of some kind. For trunc, the context is of the cast is the single
  /// user of the instruction, which must be a store of some kind.
  ///
  /// This enum allows the vectorizer to give getCastInstrCost an idea of the
  /// type of cast it's dealing with, as not every cast is equal. For instance,
  /// the zext of a load may be free, but the zext of an interleaving load can
  //// be (very) expensive!
  ///
  /// See \c getCastContextHint to compute a CastContextHint from a cast
  /// Instruction*. Callers can use it if they don't need to override the
  /// context and just want it to be calculated from the instruction.
  ///
  /// FIXME: This handles the types of load/store that the vectorizer can
  /// produce, which are the cases where the context instruction is most
  /// likely to be incorrect. There are other situations where that can happen
  /// too, which might be handled here but in the long run a more general
  /// solution of costing multiple instructions at the same times may be better.
  enum class CastContextHint : uint8_t {
    None,          ///< The cast is not used with a load/store of any kind.
    Normal,        ///< The cast is used with a normal load/store.
    Masked,        ///< The cast is used with a masked load/store.
    GatherScatter, ///< The cast is used with a gather/scatter.
    Interleave,    ///< The cast is used with an interleaved load/store.
    Reversed,      ///< The cast is used with a reversed load/store.
  };

  /// Calculates a CastContextHint from \p I.
  /// This should be used by callers of getCastInstrCost if they wish to
  /// determine the context from some instruction.
  /// \returns the CastContextHint for ZExt/SExt/Trunc, None if \p I is nullptr,
  /// or if it's another type of cast.
  static CastContextHint getCastContextHint(const Instruction *I);

  /// \return The expected cost of cast instructions, such as bitcast, trunc,
  /// zext, etc. If there is an existing instruction that holds Opcode, it
  /// may be passed in the 'I' parameter.
  int getCastInstrCost(unsigned Opcode, Type *Dst, Type *Src,
                       TTI::CastContextHint CCH,
                       TTI::TargetCostKind CostKind = TTI::TCK_SizeAndLatency,
                       const Instruction *I = nullptr) const;

  /// \return The expected cost of a sign- or zero-extended vector extract. Use
  /// -1 to indicate that there is no information about the index value.
  int getExtractWithExtendCost(unsigned Opcode, Type *Dst, VectorType *VecTy,
                               unsigned Index = -1) const;

  /// \return The expected cost of control-flow related instructions such as
  /// Phi, Ret, Br.
  int getCFInstrCost(unsigned Opcode,
                     TTI::TargetCostKind CostKind = TTI::TCK_SizeAndLatency) const;

  /// \returns The expected cost of compare and select instructions. If there
  /// is an existing instruction that holds Opcode, it may be passed in the
  /// 'I' parameter. The \p VecPred parameter can be used to indicate the select
  /// is using a compare with the specified predicate as condition. When vector
  /// types are passed, \p VecPred must be used for all lanes.
  int getCmpSelInstrCost(
      unsigned Opcode, Type *ValTy, Type *CondTy = nullptr,
      CmpInst::Predicate VecPred = CmpInst::BAD_ICMP_PREDICATE,
      TTI::TargetCostKind CostKind = TTI::TCK_RecipThroughput,
      const Instruction *I = nullptr) const;

  /// \return The expected cost of vector Insert and Extract.
  /// Use -1 to indicate that there is no information on the index value.
  int getVectorInstrCost(unsigned Opcode, Type *Val, unsigned Index = -1) const;

  /// \return The cost of Load and Store instructions.
  int getMemoryOpCost(unsigned Opcode, Type *Src, Align Alignment,
                      unsigned AddressSpace,
                      TTI::TargetCostKind CostKind = TTI::TCK_RecipThroughput,
                      const Instruction *I = nullptr) const;

  /// \return The cost of masked Load and Store instructions.
  int getMaskedMemoryOpCost(
      unsigned Opcode, Type *Src, Align Alignment, unsigned AddressSpace,
      TTI::TargetCostKind CostKind = TTI::TCK_RecipThroughput) const;

  /// \return The cost of Gather or Scatter operation
  /// \p Opcode - is a type of memory access Load or Store
  /// \p DataTy - a vector type of the data to be loaded or stored
  /// \p Ptr - pointer [or vector of pointers] - address[es] in memory
  /// \p VariableMask - true when the memory access is predicated with a mask
  ///                   that is not a compile-time constant
  /// \p Alignment - alignment of single element
  /// \p I - the optional original context instruction, if one exists, e.g. the
  ///        load/store to transform or the call to the gather/scatter intrinsic
  int getGatherScatterOpCost(
      unsigned Opcode, Type *DataTy, const Value *Ptr, bool VariableMask,
      Align Alignment, TTI::TargetCostKind CostKind = TTI::TCK_RecipThroughput,
      const Instruction *I = nullptr) const;

  /// \return The cost of the interleaved memory operation.
  /// \p Opcode is the memory operation code
  /// \p VecTy is the vector type of the interleaved access.
  /// \p Factor is the interleave factor
  /// \p Indices is the indices for interleaved load members (as interleaved
  ///    load allows gaps)
  /// \p Alignment is the alignment of the memory operation
  /// \p AddressSpace is address space of the pointer.
  /// \p UseMaskForCond indicates if the memory access is predicated.
  /// \p UseMaskForGaps indicates if gaps should be masked.
  int getInterleavedMemoryOpCost(
      unsigned Opcode, Type *VecTy, unsigned Factor, ArrayRef<unsigned> Indices,
      Align Alignment, unsigned AddressSpace,
      TTI::TargetCostKind CostKind = TTI::TCK_RecipThroughput,
      bool UseMaskForCond = false, bool UseMaskForGaps = false) const;

  /// Calculate the cost of performing a vector reduction.
  ///
  /// This is the cost of reducing the vector value of type \p Ty to a scalar
  /// value using the operation denoted by \p Opcode. The form of the reduction
  /// can either be a pairwise reduction or a reduction that splits the vector
  /// at every reduction level.
  ///
  /// Pairwise:
  ///  (v0, v1, v2, v3)
  ///  ((v0+v1), (v2+v3), undef, undef)
  /// Split:
  ///  (v0, v1, v2, v3)
  ///  ((v0+v2), (v1+v3), undef, undef)
  int getArithmeticReductionCost(
    unsigned Opcode, VectorType *Ty, bool IsPairwiseForm,
    TTI::TargetCostKind CostKind = TTI::TCK_RecipThroughput) const;

  int getMinMaxReductionCost(
    VectorType *Ty, VectorType *CondTy, bool IsPairwiseForm, bool IsUnsigned,
    TTI::TargetCostKind CostKind = TTI::TCK_RecipThroughput) const;

  /// \returns The cost of Intrinsic instructions. Analyses the real arguments.
  /// Three cases are handled: 1. scalar instruction 2. vector instruction
  /// 3. scalar instruction which is to be vectorized.
  int getIntrinsicInstrCost(const IntrinsicCostAttributes &ICA,
                            TTI::TargetCostKind CostKind) const;

  /// \returns The cost of Call instructions.
  int getCallInstrCost(Function *F, Type *RetTy, ArrayRef<Type *> Tys,
                 TTI::TargetCostKind CostKind = TTI::TCK_SizeAndLatency) const;

  /// \returns The number of pieces into which the provided type must be
  /// split during legalization. Zero is returned when the answer is unknown.
  unsigned getNumberOfParts(Type *Tp) const;

  /// \returns The cost of the address computation. For most targets this can be
  /// merged into the instruction indexing mode. Some targets might want to
  /// distinguish between address computation for memory operations on vector
  /// types and scalar types. Such targets should override this function.
  /// The 'SE' parameter holds pointer for the scalar evolution object which
  /// is used in order to get the Ptr step value in case of constant stride.
  /// The 'Ptr' parameter holds SCEV of the access pointer.
  int getAddressComputationCost(Type *Ty, ScalarEvolution *SE = nullptr,
                                const SCEV *Ptr = nullptr) const;

  /// \returns The cost, if any, of keeping values of the given types alive
  /// over a callsite.
  ///
  /// Some types may require the use of register classes that do not have
  /// any callee-saved registers, so would require a spill and fill.
  unsigned getCostOfKeepingLiveOverCall(ArrayRef<Type *> Tys) const;

  /// \returns True if the intrinsic is a supported memory intrinsic.  Info
  /// will contain additional information - whether the intrinsic may write
  /// or read to memory, volatility and the pointer.  Info is undefined
  /// if false is returned.
  bool getTgtMemIntrinsic(IntrinsicInst *Inst, MemIntrinsicInfo &Info) const;

  /// \returns The maximum element size, in bytes, for an element
  /// unordered-atomic memory intrinsic.
  unsigned getAtomicMemIntrinsicMaxElementSize() const;

  /// \returns A value which is the result of the given memory intrinsic.  New
  /// instructions may be created to extract the result from the given intrinsic
  /// memory operation.  Returns nullptr if the target cannot create a result
  /// from the given intrinsic.
  Value *getOrCreateResultFromMemIntrinsic(IntrinsicInst *Inst,
                                           Type *ExpectedType) const;

  /// \returns The type to use in a loop expansion of a memcpy call.
  Type *getMemcpyLoopLoweringType(LLVMContext &Context, Value *Length,
                                  unsigned SrcAddrSpace, unsigned DestAddrSpace,
                                  unsigned SrcAlign, unsigned DestAlign) const;

  /// \param[out] OpsOut The operand types to copy RemainingBytes of memory.
  /// \param RemainingBytes The number of bytes to copy.
  ///
  /// Calculates the operand types to use when copying \p RemainingBytes of
  /// memory, where source and destination alignments are \p SrcAlign and
  /// \p DestAlign respectively.
  void getMemcpyLoopResidualLoweringType(
      SmallVectorImpl<Type *> &OpsOut, LLVMContext &Context,
      unsigned RemainingBytes, unsigned SrcAddrSpace, unsigned DestAddrSpace,
      unsigned SrcAlign, unsigned DestAlign) const;

  /// \returns True if the two functions have compatible attributes for inlining
  /// purposes.
  bool areInlineCompatible(const Function *Caller,
                           const Function *Callee) const;

  /// \returns True if the caller and callee agree on how \p Args will be passed
  /// to the callee.
  /// \param[out] Args The list of compatible arguments.  The implementation may
  /// filter out any incompatible args from this list.
  bool areFunctionArgsABICompatible(const Function *Caller,
                                    const Function *Callee,
                                    SmallPtrSetImpl<Argument *> &Args) const;

  /// The type of load/store indexing.
  enum MemIndexedMode {
    MIM_Unindexed, ///< No indexing.
    MIM_PreInc,    ///< Pre-incrementing.
    MIM_PreDec,    ///< Pre-decrementing.
    MIM_PostInc,   ///< Post-incrementing.
    MIM_PostDec    ///< Post-decrementing.
  };

  /// \returns True if the specified indexed load for the given type is legal.
  bool isIndexedLoadLegal(enum MemIndexedMode Mode, Type *Ty) const;

  /// \returns True if the specified indexed store for the given type is legal.
  bool isIndexedStoreLegal(enum MemIndexedMode Mode, Type *Ty) const;

  /// \returns The bitwidth of the largest vector type that should be used to
  /// load/store in the given address space.
  unsigned getLoadStoreVecRegBitWidth(unsigned AddrSpace) const;

  /// \returns True if the load instruction is legal to vectorize.
  bool isLegalToVectorizeLoad(LoadInst *LI) const;

  /// \returns True if the store instruction is legal to vectorize.
  bool isLegalToVectorizeStore(StoreInst *SI) const;

  /// \returns True if it is legal to vectorize the given load chain.
  bool isLegalToVectorizeLoadChain(unsigned ChainSizeInBytes, Align Alignment,
                                   unsigned AddrSpace) const;

  /// \returns True if it is legal to vectorize the given store chain.
  bool isLegalToVectorizeStoreChain(unsigned ChainSizeInBytes, Align Alignment,
                                    unsigned AddrSpace) const;

  /// \returns The new vector factor value if the target doesn't support \p
  /// SizeInBytes loads or has a better vector factor.
  unsigned getLoadVectorFactor(unsigned VF, unsigned LoadSize,
                               unsigned ChainSizeInBytes,
                               VectorType *VecTy) const;

  /// \returns The new vector factor value if the target doesn't support \p
  /// SizeInBytes stores or has a better vector factor.
  unsigned getStoreVectorFactor(unsigned VF, unsigned StoreSize,
                                unsigned ChainSizeInBytes,
                                VectorType *VecTy) const;

  /// Flags describing the kind of vector reduction.
  struct ReductionFlags {
    ReductionFlags() : IsMaxOp(false), IsSigned(false), NoNaN(false) {}
    bool IsMaxOp;  ///< If the op a min/max kind, true if it's a max operation.
    bool IsSigned; ///< Whether the operation is a signed int reduction.
    bool NoNaN;    ///< If op is an fp min/max, whether NaNs may be present.
  };

  /// \returns True if the target wants to handle the given reduction idiom in
  /// the intrinsics form instead of the shuffle form.
  bool useReductionIntrinsic(unsigned Opcode, Type *Ty,
                             ReductionFlags Flags) const;

  /// \returns True if the target prefers reductions in loop.
  bool preferInLoopReduction(unsigned Opcode, Type *Ty,
                             ReductionFlags Flags) const;

  /// \returns True if the target prefers reductions select kept in the loop
  /// when tail folding. i.e.
  /// loop:
  ///   p = phi (0, s)
  ///   a = add (p, x)
  ///   s = select (mask, a, p)
  /// vecreduce.add(s)
  ///
  /// As opposed to the normal scheme of p = phi (0, a) which allows the select
  /// to be pulled out of the loop. If the select(.., add, ..) can be predicated
  /// by the target, this can lead to cleaner code generation.
  bool preferPredicatedReductionSelect(unsigned Opcode, Type *Ty,
                                       ReductionFlags Flags) const;

  /// \returns True if the target wants to expand the given reduction intrinsic
  /// into a shuffle sequence.
  bool shouldExpandReduction(const IntrinsicInst *II) const;

  /// \returns the size cost of rematerializing a GlobalValue address relative
  /// to a stack reload.
  unsigned getGISelRematGlobalCost() const;

  /// \returns True if the target wants to use Scalable vectors.
  bool useScalableVectorType() const;

  /// \returns True if the target prefers using vector predication for all Ops
  /// instead of just loads and stores.
  bool preferPredicatedVectorOps() const;

  /// \name Vector Predication Information
  /// @{
  /// Whether the target supports the %evl parameter of VP intrinsic efficiently
  /// in hardware. (see LLVM Language Reference - "Vector Predication
  /// Intrinsics") Use of %evl is discouraged when that is not the case.
  bool hasActiveVectorLength() const;

  /// @}

  /// @}

private:
  /// Estimate the latency of specified instruction.
  /// Returns 1 as the default value.
  int getInstructionLatency(const Instruction *I) const;

  /// Returns the expected throughput cost of the instruction.
  /// Returns -1 if the cost is unknown.
  int getInstructionThroughput(const Instruction *I) const;

  /// The abstract base class used to type erase specific TTI
  /// implementations.
  class Concept;

  /// The template model for the base class which wraps a concrete
  /// implementation in a type erased interface.
  template <typename T> class Model;

  std::unique_ptr<Concept> TTIImpl;
};

class TargetTransformInfo::Concept {
public:
  virtual ~Concept() = 0;
  virtual const DataLayout &getDataLayout() const = 0;
  virtual int getGEPCost(Type *PointeeType, const Value *Ptr,
                         ArrayRef<const Value *> Operands,
                         TTI::TargetCostKind CostKind) = 0;
  virtual unsigned getInliningThresholdMultiplier() = 0;
  virtual int getInlinerVectorBonusPercent() = 0;
  virtual int getMemcpyCost(const Instruction *I) = 0;
  virtual unsigned
  getEstimatedNumberOfCaseClusters(const SwitchInst &SI, unsigned &JTSize,
                                   ProfileSummaryInfo *PSI,
                                   BlockFrequencyInfo *BFI) = 0;
  virtual int getUserCost(const User *U, ArrayRef<const Value *> Operands,
                          TargetCostKind CostKind) = 0;
  virtual bool hasBranchDivergence() = 0;
  virtual bool useGPUDivergenceAnalysis() = 0;
  virtual bool isSourceOfDivergence(const Value *V) = 0;
  virtual bool isAlwaysUniform(const Value *V) = 0;
  virtual unsigned getFlatAddressSpace() = 0;
  virtual bool collectFlatAddressOperands(SmallVectorImpl<int> &OpIndexes,
                                          Intrinsic::ID IID) const = 0;
  virtual bool isNoopAddrSpaceCast(unsigned FromAS, unsigned ToAS) const = 0;
  virtual unsigned getAssumedAddrSpace(const Value *V) const = 0;
  virtual Value *rewriteIntrinsicWithAddressSpace(IntrinsicInst *II,
                                                  Value *OldV,
                                                  Value *NewV) const = 0;
  virtual bool isLoweredToCall(const Function *F) = 0;
  virtual void getUnrollingPreferences(Loop *L, ScalarEvolution &,
                                       UnrollingPreferences &UP) = 0;
  virtual void getPeelingPreferences(Loop *L, ScalarEvolution &SE,
                                     PeelingPreferences &PP) = 0;
  virtual bool isHardwareLoopProfitable(Loop *L, ScalarEvolution &SE,
                                        AssumptionCache &AC,
                                        TargetLibraryInfo *LibInfo,
                                        HardwareLoopInfo &HWLoopInfo) = 0;
  virtual bool
  preferPredicateOverEpilogue(Loop *L, LoopInfo *LI, ScalarEvolution &SE,
                              AssumptionCache &AC, TargetLibraryInfo *TLI,
                              DominatorTree *DT, const LoopAccessInfo *LAI) = 0;
  virtual bool emitGetActiveLaneMask() = 0;
  virtual Optional<Instruction *> instCombineIntrinsic(InstCombiner &IC,
                                                       IntrinsicInst &II) = 0;
  virtual Optional<Value *>
  simplifyDemandedUseBitsIntrinsic(InstCombiner &IC, IntrinsicInst &II,
                                   APInt DemandedMask, KnownBits &Known,
                                   bool &KnownBitsComputed) = 0;
  virtual Optional<Value *> simplifyDemandedVectorEltsIntrinsic(
      InstCombiner &IC, IntrinsicInst &II, APInt DemandedElts, APInt &UndefElts,
      APInt &UndefElts2, APInt &UndefElts3,
      std::function<void(Instruction *, unsigned, APInt, APInt &)>
          SimplifyAndSetOp) = 0;
  virtual bool isLegalAddImmediate(int64_t Imm) = 0;
  virtual bool isLegalICmpImmediate(int64_t Imm) = 0;
  virtual bool isLegalAddressingMode(Type *Ty, GlobalValue *BaseGV,
                                     int64_t BaseOffset, bool HasBaseReg,
                                     int64_t Scale, unsigned AddrSpace,
                                     Instruction *I) = 0;
  virtual bool isLSRCostLess(TargetTransformInfo::LSRCost &C1,
                             TargetTransformInfo::LSRCost &C2) = 0;
  virtual bool isNumRegsMajorCostOfLSR() = 0;
  virtual bool isProfitableLSRChainElement(Instruction *I) = 0;
  virtual bool canMacroFuseCmp() = 0;
  virtual bool canSaveCmp(Loop *L, BranchInst **BI, ScalarEvolution *SE,
                          LoopInfo *LI, DominatorTree *DT, AssumptionCache *AC,
                          TargetLibraryInfo *LibInfo) = 0;
  virtual bool shouldFavorPostInc() const = 0;
  virtual bool shouldFavorBackedgeIndex(const Loop *L) const = 0;
  virtual bool isLegalMaskedStore(Type *DataType, Align Alignment) = 0;
  virtual bool isLegalMaskedLoad(Type *DataType, Align Alignment) = 0;
  virtual bool isLegalNTStore(Type *DataType, Align Alignment) = 0;
  virtual bool isLegalNTLoad(Type *DataType, Align Alignment) = 0;
  virtual bool isLegalMaskedScatter(Type *DataType, Align Alignment) = 0;
  virtual bool isLegalMaskedGather(Type *DataType, Align Alignment) = 0;
  virtual bool isLegalMaskedCompressStore(Type *DataType) = 0;
  virtual bool isLegalMaskedExpandLoad(Type *DataType) = 0;
  virtual bool hasDivRemOp(Type *DataType, bool IsSigned) = 0;
  virtual bool hasVolatileVariant(Instruction *I, unsigned AddrSpace) = 0;
  virtual bool prefersVectorizedAddressing() = 0;
  virtual int getScalingFactorCost(Type *Ty, GlobalValue *BaseGV,
                                   int64_t BaseOffset, bool HasBaseReg,
                                   int64_t Scale, unsigned AddrSpace) = 0;
  virtual bool LSRWithInstrQueries() = 0;
  virtual bool isTruncateFree(Type *Ty1, Type *Ty2) = 0;
  virtual bool isProfitableToHoist(Instruction *I) = 0;
  virtual bool useAA() = 0;
  virtual bool isTypeLegal(Type *Ty) = 0;
  virtual unsigned getRegUsageForType(Type *Ty) = 0;
  virtual bool shouldBuildLookupTables() = 0;
  virtual bool shouldBuildLookupTablesForConstant(Constant *C) = 0;
  virtual bool useColdCCForColdCall(Function &F) = 0;
  virtual unsigned getScalarizationOverhead(VectorType *Ty,
                                            const APInt &DemandedElts,
                                            bool Insert, bool Extract) = 0;
  virtual unsigned
  getOperandsScalarizationOverhead(ArrayRef<const Value *> Args,
                                   unsigned VF) = 0;
  virtual bool supportsEfficientVectorElementLoadStore() = 0;
  virtual bool enableAggressiveInterleaving(bool LoopHasReductions) = 0;
  virtual MemCmpExpansionOptions
  enableMemCmpExpansion(bool OptSize, bool IsZeroCmp) const = 0;
  virtual bool enableInterleavedAccessVectorization() = 0;
  virtual bool enableMaskedInterleavedAccessVectorization() = 0;
  virtual bool isFPVectorizationPotentiallyUnsafe() = 0;
  virtual bool allowsMisalignedMemoryAccesses(LLVMContext &Context,
                                              unsigned BitWidth,
                                              unsigned AddressSpace,
                                              unsigned Alignment,
                                              bool *Fast) = 0;
  virtual PopcntSupportKind getPopcntSupport(unsigned IntTyWidthInBit) = 0;
  virtual bool haveFastSqrt(Type *Ty) = 0;
  virtual bool isFCmpOrdCheaperThanFCmpZero(Type *Ty) = 0;
  virtual int getFPOpCost(Type *Ty) = 0;
  virtual int getIntImmCodeSizeCost(unsigned Opc, unsigned Idx,
                                    const APInt &Imm, Type *Ty) = 0;
  virtual int getIntImmCost(const APInt &Imm, Type *Ty,
                            TargetCostKind CostKind) = 0;
  virtual int getIntImmCostInst(unsigned Opc, unsigned Idx, const APInt &Imm,
                                Type *Ty, TargetCostKind CostKind,
                                Instruction *Inst = nullptr) = 0;
  virtual int getIntImmCostIntrin(Intrinsic::ID IID, unsigned Idx,
                                  const APInt &Imm, Type *Ty,
                                  TargetCostKind CostKind) = 0;
  virtual unsigned getNumberOfRegisters(unsigned ClassID) const = 0;
  virtual unsigned getRegisterClassForType(bool Vector,
                                           Type *Ty = nullptr) const = 0;
  virtual const char *getRegisterClassName(unsigned ClassID) const = 0;
  virtual unsigned getRegisterBitWidth(bool Vector) const = 0;
  virtual unsigned getMaxElementWidth() const = 0;
  virtual unsigned getMinVectorRegisterBitWidth() = 0;
  virtual unsigned getVectorRegisterBitWidth(unsigned WidthFactor) const = 0;
  virtual unsigned getVectorRegisterUsage(unsigned VFKnownMin,
                                          unsigned ElementTypeSize,
                                          unsigned SafeDepDist = -1U) const = 0;
  virtual std::pair<ElementCount, ElementCount>
  getFeasibleMaxVFRange(unsigned SmallestType, unsigned WidestType,
                        unsigned MaxSafeRegisterWidth = -1U,
                        unsigned RegWidthFactor = 1) const = 0;
  virtual bool shouldMaximizeVectorBandwidth(bool OptSize) const = 0;
  virtual unsigned getMinimumVF(unsigned ElemWidth) const = 0;
  virtual bool shouldConsiderAddressTypePromotion(
      const Instruction &I, bool &AllowPromotionWithoutCommonHeader) = 0;
  virtual unsigned getCacheLineSize() const = 0;
  virtual Optional<unsigned> getCacheSize(CacheLevel Level) const = 0;
  virtual Optional<unsigned> getCacheAssociativity(CacheLevel Level) const = 0;

  /// \return How much before a load we should place the prefetch
  /// instruction.  This is currently measured in number of
  /// instructions.
  virtual unsigned getPrefetchDistance() const = 0;

  /// \return Some HW prefetchers can handle accesses up to a certain
  /// constant stride.  This is the minimum stride in bytes where it
  /// makes sense to start adding SW prefetches.  The default is 1,
  /// i.e. prefetch with any stride.  Sometimes prefetching is beneficial
  /// even below the HW prefetcher limit, and the arguments provided are
  /// meant to serve as a basis for deciding this for a particular loop.
  virtual unsigned getMinPrefetchStride(unsigned NumMemAccesses,
                                        unsigned NumStridedMemAccesses,
                                        unsigned NumPrefetches,
                                        bool HasCall) const = 0;

  /// \return The maximum number of iterations to prefetch ahead.  If
  /// the required number of iterations is more than this number, no
  /// prefetching is performed.
  virtual unsigned getMaxPrefetchIterationsAhead() const = 0;

  /// \return True if prefetching should also be done for writes.
  virtual bool enableWritePrefetching() const = 0;

  virtual unsigned getMaxInterleaveFactor(unsigned VF) = 0;
  virtual unsigned getArithmeticInstrCost(
      unsigned Opcode, Type *Ty,
      TTI::TargetCostKind CostKind,
      OperandValueKind Opd1Info,
      OperandValueKind Opd2Info, OperandValueProperties Opd1PropInfo,
      OperandValueProperties Opd2PropInfo, ArrayRef<const Value *> Args,
      const Instruction *CxtI = nullptr) = 0;
  virtual int getShuffleCost(ShuffleKind Kind, VectorType *Tp, int Index,
                             VectorType *SubTp) = 0;
  virtual int getCastInstrCost(unsigned Opcode, Type *Dst, Type *Src,
                               CastContextHint CCH,
                               TTI::TargetCostKind CostKind,
                               const Instruction *I) = 0;
  virtual int getExtractWithExtendCost(unsigned Opcode, Type *Dst,
                                       VectorType *VecTy, unsigned Index) = 0;
  virtual int getCFInstrCost(unsigned Opcode,
                             TTI::TargetCostKind CostKind) = 0;
  virtual int getCmpSelInstrCost(unsigned Opcode, Type *ValTy, Type *CondTy,
                                 CmpInst::Predicate VecPred,
                                 TTI::TargetCostKind CostKind,
                                 const Instruction *I) = 0;
  virtual int getVectorInstrCost(unsigned Opcode, Type *Val,
                                 unsigned Index) = 0;
  virtual int getMemoryOpCost(unsigned Opcode, Type *Src, Align Alignment,
                              unsigned AddressSpace,
                              TTI::TargetCostKind CostKind,
                              const Instruction *I) = 0;
  virtual int getMaskedMemoryOpCost(unsigned Opcode, Type *Src, Align Alignment,
                                    unsigned AddressSpace,
                                    TTI::TargetCostKind CostKind) = 0;
  virtual int getGatherScatterOpCost(unsigned Opcode, Type *DataTy,
                                     const Value *Ptr, bool VariableMask,
                                     Align Alignment,
                                     TTI::TargetCostKind CostKind,
                                     const Instruction *I = nullptr) = 0;

  virtual int getInterleavedMemoryOpCost(
      unsigned Opcode, Type *VecTy, unsigned Factor, ArrayRef<unsigned> Indices,
      Align Alignment, unsigned AddressSpace, TTI::TargetCostKind CostKind,
      bool UseMaskForCond = false, bool UseMaskForGaps = false) = 0;
  virtual int getArithmeticReductionCost(unsigned Opcode, VectorType *Ty,
                                         bool IsPairwiseForm,
                                         TTI::TargetCostKind CostKind) = 0;
  virtual int getMinMaxReductionCost(VectorType *Ty, VectorType *CondTy,
                                     bool IsPairwiseForm, bool IsUnsigned,
                                     TTI::TargetCostKind CostKind) = 0;
  virtual int getIntrinsicInstrCost(const IntrinsicCostAttributes &ICA,
                                    TTI::TargetCostKind CostKind) = 0;
  virtual int getCallInstrCost(Function *F, Type *RetTy,
                               ArrayRef<Type *> Tys,
                               TTI::TargetCostKind CostKind) = 0;
  virtual unsigned getNumberOfParts(Type *Tp) = 0;
  virtual int getAddressComputationCost(Type *Ty, ScalarEvolution *SE,
                                        const SCEV *Ptr) = 0;
  virtual unsigned getCostOfKeepingLiveOverCall(ArrayRef<Type *> Tys) = 0;
  virtual bool getTgtMemIntrinsic(IntrinsicInst *Inst,
                                  MemIntrinsicInfo &Info) = 0;
  virtual unsigned getAtomicMemIntrinsicMaxElementSize() const = 0;
  virtual Value *getOrCreateResultFromMemIntrinsic(IntrinsicInst *Inst,
                                                   Type *ExpectedType) = 0;
  virtual Type *getMemcpyLoopLoweringType(LLVMContext &Context, Value *Length,
                                          unsigned SrcAddrSpace,
                                          unsigned DestAddrSpace,
                                          unsigned SrcAlign,
                                          unsigned DestAlign) const = 0;
  virtual void getMemcpyLoopResidualLoweringType(
      SmallVectorImpl<Type *> &OpsOut, LLVMContext &Context,
      unsigned RemainingBytes, unsigned SrcAddrSpace, unsigned DestAddrSpace,
      unsigned SrcAlign, unsigned DestAlign) const = 0;
  virtual bool areInlineCompatible(const Function *Caller,
                                   const Function *Callee) const = 0;
  virtual bool
  areFunctionArgsABICompatible(const Function *Caller, const Function *Callee,
                               SmallPtrSetImpl<Argument *> &Args) const = 0;
  virtual bool isIndexedLoadLegal(MemIndexedMode Mode, Type *Ty) const = 0;
  virtual bool isIndexedStoreLegal(MemIndexedMode Mode, Type *Ty) const = 0;
  virtual unsigned getLoadStoreVecRegBitWidth(unsigned AddrSpace) const = 0;
  virtual bool isLegalToVectorizeLoad(LoadInst *LI) const = 0;
  virtual bool isLegalToVectorizeStore(StoreInst *SI) const = 0;
  virtual bool isLegalToVectorizeLoadChain(unsigned ChainSizeInBytes,
                                           Align Alignment,
                                           unsigned AddrSpace) const = 0;
  virtual bool isLegalToVectorizeStoreChain(unsigned ChainSizeInBytes,
                                            Align Alignment,
                                            unsigned AddrSpace) const = 0;
  virtual unsigned getLoadVectorFactor(unsigned VF, unsigned LoadSize,
                                       unsigned ChainSizeInBytes,
                                       VectorType *VecTy) const = 0;
  virtual unsigned getStoreVectorFactor(unsigned VF, unsigned StoreSize,
                                        unsigned ChainSizeInBytes,
                                        VectorType *VecTy) const = 0;
  virtual bool useReductionIntrinsic(unsigned Opcode, Type *Ty,
                                     ReductionFlags) const = 0;
  virtual bool preferInLoopReduction(unsigned Opcode, Type *Ty,
                                     ReductionFlags) const = 0;
  virtual bool preferPredicatedReductionSelect(unsigned Opcode, Type *Ty,
                                               ReductionFlags) const = 0;
  virtual bool shouldExpandReduction(const IntrinsicInst *II) const = 0;
  virtual unsigned getGISelRematGlobalCost() const = 0;
  virtual bool hasActiveVectorLength() const = 0;
  virtual int getInstructionLatency(const Instruction *I) = 0;
  virtual bool useScalableVectorType() const = 0;
  virtual bool preferPredicatedVectorOps() const = 0;
};

template <typename T>
class TargetTransformInfo::Model final : public TargetTransformInfo::Concept {
  T Impl;

public:
  Model(T Impl) : Impl(std::move(Impl)) {}
  ~Model() override {}

  const DataLayout &getDataLayout() const override {
    return Impl.getDataLayout();
  }

  int getGEPCost(Type *PointeeType, const Value *Ptr,
                 ArrayRef<const Value *> Operands,
                 enum TargetTransformInfo::TargetCostKind CostKind) override {
    return Impl.getGEPCost(PointeeType, Ptr, Operands);
  }
  unsigned getInliningThresholdMultiplier() override {
    return Impl.getInliningThresholdMultiplier();
  }
  int getInlinerVectorBonusPercent() override {
    return Impl.getInlinerVectorBonusPercent();
  }
  int getMemcpyCost(const Instruction *I) override {
    return Impl.getMemcpyCost(I);
  }
  int getUserCost(const User *U, ArrayRef<const Value *> Operands,
                  TargetCostKind CostKind) override {
    return Impl.getUserCost(U, Operands, CostKind);
  }
  bool hasBranchDivergence() override { return Impl.hasBranchDivergence(); }
  bool useGPUDivergenceAnalysis() override {
    return Impl.useGPUDivergenceAnalysis();
  }
  bool isSourceOfDivergence(const Value *V) override {
    return Impl.isSourceOfDivergence(V);
  }

  bool isAlwaysUniform(const Value *V) override {
    return Impl.isAlwaysUniform(V);
  }

  unsigned getFlatAddressSpace() override { return Impl.getFlatAddressSpace(); }

  bool collectFlatAddressOperands(SmallVectorImpl<int> &OpIndexes,
                                  Intrinsic::ID IID) const override {
    return Impl.collectFlatAddressOperands(OpIndexes, IID);
  }

  bool isNoopAddrSpaceCast(unsigned FromAS, unsigned ToAS) const override {
    return Impl.isNoopAddrSpaceCast(FromAS, ToAS);
  }

  unsigned getAssumedAddrSpace(const Value *V) const override {
    return Impl.getAssumedAddrSpace(V);
  }

  Value *rewriteIntrinsicWithAddressSpace(IntrinsicInst *II, Value *OldV,
                                          Value *NewV) const override {
    return Impl.rewriteIntrinsicWithAddressSpace(II, OldV, NewV);
  }

  bool isLoweredToCall(const Function *F) override {
    return Impl.isLoweredToCall(F);
  }
  void getUnrollingPreferences(Loop *L, ScalarEvolution &SE,
                               UnrollingPreferences &UP) override {
    return Impl.getUnrollingPreferences(L, SE, UP);
  }
  void getPeelingPreferences(Loop *L, ScalarEvolution &SE,
                             PeelingPreferences &PP) override {
    return Impl.getPeelingPreferences(L, SE, PP);
  }
  bool isHardwareLoopProfitable(Loop *L, ScalarEvolution &SE,
                                AssumptionCache &AC, TargetLibraryInfo *LibInfo,
                                HardwareLoopInfo &HWLoopInfo) override {
    return Impl.isHardwareLoopProfitable(L, SE, AC, LibInfo, HWLoopInfo);
  }
  bool preferPredicateOverEpilogue(Loop *L, LoopInfo *LI, ScalarEvolution &SE,
                                   AssumptionCache &AC, TargetLibraryInfo *TLI,
                                   DominatorTree *DT,
                                   const LoopAccessInfo *LAI) override {
    return Impl.preferPredicateOverEpilogue(L, LI, SE, AC, TLI, DT, LAI);
  }
  bool emitGetActiveLaneMask() override {
    return Impl.emitGetActiveLaneMask();
  }
  Optional<Instruction *> instCombineIntrinsic(InstCombiner &IC,
                                               IntrinsicInst &II) override {
    return Impl.instCombineIntrinsic(IC, II);
  }
  Optional<Value *>
  simplifyDemandedUseBitsIntrinsic(InstCombiner &IC, IntrinsicInst &II,
                                   APInt DemandedMask, KnownBits &Known,
                                   bool &KnownBitsComputed) override {
    return Impl.simplifyDemandedUseBitsIntrinsic(IC, II, DemandedMask, Known,
                                                 KnownBitsComputed);
  }
  Optional<Value *> simplifyDemandedVectorEltsIntrinsic(
      InstCombiner &IC, IntrinsicInst &II, APInt DemandedElts, APInt &UndefElts,
      APInt &UndefElts2, APInt &UndefElts3,
      std::function<void(Instruction *, unsigned, APInt, APInt &)>
          SimplifyAndSetOp) override {
    return Impl.simplifyDemandedVectorEltsIntrinsic(
        IC, II, DemandedElts, UndefElts, UndefElts2, UndefElts3,
        SimplifyAndSetOp);
  }
  bool isLegalAddImmediate(int64_t Imm) override {
    return Impl.isLegalAddImmediate(Imm);
  }
  bool isLegalICmpImmediate(int64_t Imm) override {
    return Impl.isLegalICmpImmediate(Imm);
  }
  bool isLegalAddressingMode(Type *Ty, GlobalValue *BaseGV, int64_t BaseOffset,
                             bool HasBaseReg, int64_t Scale, unsigned AddrSpace,
                             Instruction *I) override {
    return Impl.isLegalAddressingMode(Ty, BaseGV, BaseOffset, HasBaseReg, Scale,
                                      AddrSpace, I);
  }
  bool isLSRCostLess(TargetTransformInfo::LSRCost &C1,
                     TargetTransformInfo::LSRCost &C2) override {
    return Impl.isLSRCostLess(C1, C2);
  }
  bool isNumRegsMajorCostOfLSR() override {
    return Impl.isNumRegsMajorCostOfLSR();
  }
  bool isProfitableLSRChainElement(Instruction *I) override {
    return Impl.isProfitableLSRChainElement(I);
  }
  bool canMacroFuseCmp() override { return Impl.canMacroFuseCmp(); }
  bool canSaveCmp(Loop *L, BranchInst **BI, ScalarEvolution *SE, LoopInfo *LI,
                  DominatorTree *DT, AssumptionCache *AC,
                  TargetLibraryInfo *LibInfo) override {
    return Impl.canSaveCmp(L, BI, SE, LI, DT, AC, LibInfo);
  }
  bool shouldFavorPostInc() const override { return Impl.shouldFavorPostInc(); }
  bool shouldFavorBackedgeIndex(const Loop *L) const override {
    return Impl.shouldFavorBackedgeIndex(L);
  }
  bool isLegalMaskedStore(Type *DataType, Align Alignment) override {
    return Impl.isLegalMaskedStore(DataType, Alignment);
  }
  bool isLegalMaskedLoad(Type *DataType, Align Alignment) override {
    return Impl.isLegalMaskedLoad(DataType, Alignment);
  }
  bool isLegalNTStore(Type *DataType, Align Alignment) override {
    return Impl.isLegalNTStore(DataType, Alignment);
  }
  bool isLegalNTLoad(Type *DataType, Align Alignment) override {
    return Impl.isLegalNTLoad(DataType, Alignment);
  }
  bool isLegalMaskedScatter(Type *DataType, Align Alignment) override {
    return Impl.isLegalMaskedScatter(DataType, Alignment);
  }
  bool isLegalMaskedGather(Type *DataType, Align Alignment) override {
    return Impl.isLegalMaskedGather(DataType, Alignment);
  }
  bool isLegalMaskedCompressStore(Type *DataType) override {
    return Impl.isLegalMaskedCompressStore(DataType);
  }
  bool isLegalMaskedExpandLoad(Type *DataType) override {
    return Impl.isLegalMaskedExpandLoad(DataType);
  }
  bool hasDivRemOp(Type *DataType, bool IsSigned) override {
    return Impl.hasDivRemOp(DataType, IsSigned);
  }
  bool hasVolatileVariant(Instruction *I, unsigned AddrSpace) override {
    return Impl.hasVolatileVariant(I, AddrSpace);
  }
  bool prefersVectorizedAddressing() override {
    return Impl.prefersVectorizedAddressing();
  }
  int getScalingFactorCost(Type *Ty, GlobalValue *BaseGV, int64_t BaseOffset,
                           bool HasBaseReg, int64_t Scale,
                           unsigned AddrSpace) override {
    return Impl.getScalingFactorCost(Ty, BaseGV, BaseOffset, HasBaseReg, Scale,
                                     AddrSpace);
  }
  bool LSRWithInstrQueries() override { return Impl.LSRWithInstrQueries(); }
  bool isTruncateFree(Type *Ty1, Type *Ty2) override {
    return Impl.isTruncateFree(Ty1, Ty2);
  }
  bool isProfitableToHoist(Instruction *I) override {
    return Impl.isProfitableToHoist(I);
  }
  bool useAA() override { return Impl.useAA(); }
  bool isTypeLegal(Type *Ty) override { return Impl.isTypeLegal(Ty); }
  unsigned getRegUsageForType(Type *Ty) override {
    return Impl.getRegUsageForType(Ty);
  }
  bool shouldBuildLookupTables() override {
    return Impl.shouldBuildLookupTables();
  }
  bool shouldBuildLookupTablesForConstant(Constant *C) override {
    return Impl.shouldBuildLookupTablesForConstant(C);
  }
  bool useColdCCForColdCall(Function &F) override {
    return Impl.useColdCCForColdCall(F);
  }

  unsigned getScalarizationOverhead(VectorType *Ty, const APInt &DemandedElts,
                                    bool Insert, bool Extract) override {
    return Impl.getScalarizationOverhead(Ty, DemandedElts, Insert, Extract);
  }
  unsigned getOperandsScalarizationOverhead(ArrayRef<const Value *> Args,
                                            unsigned VF) override {
    return Impl.getOperandsScalarizationOverhead(Args, VF);
  }

  bool supportsEfficientVectorElementLoadStore() override {
    return Impl.supportsEfficientVectorElementLoadStore();
  }

  bool enableAggressiveInterleaving(bool LoopHasReductions) override {
    return Impl.enableAggressiveInterleaving(LoopHasReductions);
  }
  MemCmpExpansionOptions enableMemCmpExpansion(bool OptSize,
                                               bool IsZeroCmp) const override {
    return Impl.enableMemCmpExpansion(OptSize, IsZeroCmp);
  }
  bool enableInterleavedAccessVectorization() override {
    return Impl.enableInterleavedAccessVectorization();
  }
  bool enableMaskedInterleavedAccessVectorization() override {
    return Impl.enableMaskedInterleavedAccessVectorization();
  }
  bool isFPVectorizationPotentiallyUnsafe() override {
    return Impl.isFPVectorizationPotentiallyUnsafe();
  }
  bool allowsMisalignedMemoryAccesses(LLVMContext &Context, unsigned BitWidth,
                                      unsigned AddressSpace, unsigned Alignment,
                                      bool *Fast) override {
    return Impl.allowsMisalignedMemoryAccesses(Context, BitWidth, AddressSpace,
                                               Alignment, Fast);
  }
  PopcntSupportKind getPopcntSupport(unsigned IntTyWidthInBit) override {
    return Impl.getPopcntSupport(IntTyWidthInBit);
  }
  bool haveFastSqrt(Type *Ty) override { return Impl.haveFastSqrt(Ty); }

  bool isFCmpOrdCheaperThanFCmpZero(Type *Ty) override {
    return Impl.isFCmpOrdCheaperThanFCmpZero(Ty);
  }

  int getFPOpCost(Type *Ty) override { return Impl.getFPOpCost(Ty); }

  int getIntImmCodeSizeCost(unsigned Opc, unsigned Idx, const APInt &Imm,
                            Type *Ty) override {
    return Impl.getIntImmCodeSizeCost(Opc, Idx, Imm, Ty);
  }
  int getIntImmCost(const APInt &Imm, Type *Ty,
                    TargetCostKind CostKind) override {
    return Impl.getIntImmCost(Imm, Ty, CostKind);
  }
  int getIntImmCostInst(unsigned Opc, unsigned Idx, const APInt &Imm, Type *Ty,
                        TargetCostKind CostKind,
                        Instruction *Inst = nullptr) override {
    return Impl.getIntImmCostInst(Opc, Idx, Imm, Ty, CostKind, Inst);
  }
  int getIntImmCostIntrin(Intrinsic::ID IID, unsigned Idx, const APInt &Imm,
                          Type *Ty, TargetCostKind CostKind) override {
    return Impl.getIntImmCostIntrin(IID, Idx, Imm, Ty, CostKind);
  }
  unsigned getNumberOfRegisters(unsigned ClassID) const override {
    return Impl.getNumberOfRegisters(ClassID);
  }
  unsigned getRegisterClassForType(bool Vector,
                                   Type *Ty = nullptr) const override {
    return Impl.getRegisterClassForType(Vector, Ty);
  }
  const char *getRegisterClassName(unsigned ClassID) const override {
    return Impl.getRegisterClassName(ClassID);
  }
  unsigned getRegisterBitWidth(bool Vector) const override {
    return Impl.getRegisterBitWidth(Vector);
  }
  unsigned getMaxElementWidth() const override {
    return Impl.getMaxElementWidth();
  }
  unsigned getMinVectorRegisterBitWidth() override {
    return Impl.getMinVectorRegisterBitWidth();
  }
  unsigned getVectorRegisterBitWidth(unsigned WidthFactor) const override {
    return Impl.getVectorRegisterBitWidth(WidthFactor);
  }
  unsigned getVectorRegisterUsage(unsigned VFKnownMin, unsigned ElementTypeSize,
                                  unsigned SafeDepDist = -1U) const override {
    return Impl.getVectorRegisterUsage(VFKnownMin, ElementTypeSize,
                                       SafeDepDist);
  }
  std::pair<ElementCount, ElementCount>
  getFeasibleMaxVFRange(unsigned SmallestType, unsigned WidestType,
                        unsigned MaxSafeRegisterWidth = -1U,
                        unsigned RegWidthFactor = 1) const override {
    return Impl.getFeasibleMaxVFRange(SmallestType, WidestType,
                                      MaxSafeRegisterWidth, RegWidthFactor);
  }
  bool shouldMaximizeVectorBandwidth(bool OptSize) const override {
    return Impl.shouldMaximizeVectorBandwidth(OptSize);
  }
  unsigned getMinimumVF(unsigned ElemWidth) const override {
    return Impl.getMinimumVF(ElemWidth);
  }
  bool shouldConsiderAddressTypePromotion(
      const Instruction &I, bool &AllowPromotionWithoutCommonHeader) override {
    return Impl.shouldConsiderAddressTypePromotion(
        I, AllowPromotionWithoutCommonHeader);
  }
  unsigned getCacheLineSize() const override { return Impl.getCacheLineSize(); }
  Optional<unsigned> getCacheSize(CacheLevel Level) const override {
    return Impl.getCacheSize(Level);
  }
  Optional<unsigned> getCacheAssociativity(CacheLevel Level) const override {
    return Impl.getCacheAssociativity(Level);
  }

  /// Return the preferred prefetch distance in terms of instructions.
  ///
  unsigned getPrefetchDistance() const override {
    return Impl.getPrefetchDistance();
  }

  /// Return the minimum stride necessary to trigger software
  /// prefetching.
  ///
  unsigned getMinPrefetchStride(unsigned NumMemAccesses,
                                unsigned NumStridedMemAccesses,
                                unsigned NumPrefetches,
                                bool HasCall) const override {
    return Impl.getMinPrefetchStride(NumMemAccesses, NumStridedMemAccesses,
                                     NumPrefetches, HasCall);
  }

  /// Return the maximum prefetch distance in terms of loop
  /// iterations.
  ///
  unsigned getMaxPrefetchIterationsAhead() const override {
    return Impl.getMaxPrefetchIterationsAhead();
  }

  /// \return True if prefetching should also be done for writes.
  bool enableWritePrefetching() const override {
    return Impl.enableWritePrefetching();
  }

  unsigned getMaxInterleaveFactor(unsigned VF) override {
    return Impl.getMaxInterleaveFactor(VF);
  }
  unsigned getEstimatedNumberOfCaseClusters(const SwitchInst &SI,
                                            unsigned &JTSize,
                                            ProfileSummaryInfo *PSI,
                                            BlockFrequencyInfo *BFI) override {
    return Impl.getEstimatedNumberOfCaseClusters(SI, JTSize, PSI, BFI);
  }
  unsigned getArithmeticInstrCost(unsigned Opcode, Type *Ty,
                                  TTI::TargetCostKind CostKind,
                                  OperandValueKind Opd1Info,
                                  OperandValueKind Opd2Info,
                                  OperandValueProperties Opd1PropInfo,
                                  OperandValueProperties Opd2PropInfo,
                                  ArrayRef<const Value *> Args,
                                  const Instruction *CxtI = nullptr) override {
    return Impl.getArithmeticInstrCost(Opcode, Ty, CostKind, Opd1Info, Opd2Info,
                                       Opd1PropInfo, Opd2PropInfo, Args, CxtI);
  }
  int getShuffleCost(ShuffleKind Kind, VectorType *Tp, int Index,
                     VectorType *SubTp) override {
    return Impl.getShuffleCost(Kind, Tp, Index, SubTp);
  }
  int getCastInstrCost(unsigned Opcode, Type *Dst, Type *Src,
                       CastContextHint CCH, TTI::TargetCostKind CostKind,
                       const Instruction *I) override {
    return Impl.getCastInstrCost(Opcode, Dst, Src, CCH, CostKind, I);
  }
  int getExtractWithExtendCost(unsigned Opcode, Type *Dst, VectorType *VecTy,
                               unsigned Index) override {
    return Impl.getExtractWithExtendCost(Opcode, Dst, VecTy, Index);
  }
  int getCFInstrCost(unsigned Opcode, TTI::TargetCostKind CostKind) override {
    return Impl.getCFInstrCost(Opcode, CostKind);
  }
  int getCmpSelInstrCost(unsigned Opcode, Type *ValTy, Type *CondTy,
                         CmpInst::Predicate VecPred,
                         TTI::TargetCostKind CostKind,
                         const Instruction *I) override {
    return Impl.getCmpSelInstrCost(Opcode, ValTy, CondTy, VecPred, CostKind, I);
  }
  int getVectorInstrCost(unsigned Opcode, Type *Val, unsigned Index) override {
    return Impl.getVectorInstrCost(Opcode, Val, Index);
  }
  int getMemoryOpCost(unsigned Opcode, Type *Src, Align Alignment,
                      unsigned AddressSpace, TTI::TargetCostKind CostKind,
                      const Instruction *I) override {
    return Impl.getMemoryOpCost(Opcode, Src, Alignment, AddressSpace,
                                CostKind, I);
  }
  int getMaskedMemoryOpCost(unsigned Opcode, Type *Src, Align Alignment,
                            unsigned AddressSpace,
                            TTI::TargetCostKind CostKind) override {
    return Impl.getMaskedMemoryOpCost(Opcode, Src, Alignment, AddressSpace,
                                      CostKind);
  }
  int getGatherScatterOpCost(unsigned Opcode, Type *DataTy, const Value *Ptr,
                             bool VariableMask, Align Alignment,
                             TTI::TargetCostKind CostKind,
                             const Instruction *I = nullptr) override {
    return Impl.getGatherScatterOpCost(Opcode, DataTy, Ptr, VariableMask,
                                       Alignment, CostKind, I);
  }
  int getInterleavedMemoryOpCost(unsigned Opcode, Type *VecTy, unsigned Factor,
                                 ArrayRef<unsigned> Indices, Align Alignment,
                                 unsigned AddressSpace,
                                 TTI::TargetCostKind CostKind,
                                 bool UseMaskForCond,
                                 bool UseMaskForGaps) override {
    return Impl.getInterleavedMemoryOpCost(Opcode, VecTy, Factor, Indices,
                                           Alignment, AddressSpace, CostKind,
                                           UseMaskForCond, UseMaskForGaps);
  }
  int getArithmeticReductionCost(unsigned Opcode, VectorType *Ty,
                                 bool IsPairwiseForm,
                                 TTI::TargetCostKind CostKind) override {
    return Impl.getArithmeticReductionCost(Opcode, Ty, IsPairwiseForm,
                                           CostKind);
  }
  int getMinMaxReductionCost(VectorType *Ty, VectorType *CondTy,
                             bool IsPairwiseForm, bool IsUnsigned,
                             TTI::TargetCostKind CostKind) override {
    return Impl.getMinMaxReductionCost(Ty, CondTy, IsPairwiseForm, IsUnsigned,
                                       CostKind);
  }
  int getIntrinsicInstrCost(const IntrinsicCostAttributes &ICA,
                            TTI::TargetCostKind CostKind) override {
    return Impl.getIntrinsicInstrCost(ICA, CostKind);
  }
  int getCallInstrCost(Function *F, Type *RetTy,
                       ArrayRef<Type *> Tys,
                       TTI::TargetCostKind CostKind) override {
    return Impl.getCallInstrCost(F, RetTy, Tys, CostKind);
  }
  unsigned getNumberOfParts(Type *Tp) override {
    return Impl.getNumberOfParts(Tp);
  }
  int getAddressComputationCost(Type *Ty, ScalarEvolution *SE,
                                const SCEV *Ptr) override {
    return Impl.getAddressComputationCost(Ty, SE, Ptr);
  }
  unsigned getCostOfKeepingLiveOverCall(ArrayRef<Type *> Tys) override {
    return Impl.getCostOfKeepingLiveOverCall(Tys);
  }
  bool getTgtMemIntrinsic(IntrinsicInst *Inst,
                          MemIntrinsicInfo &Info) override {
    return Impl.getTgtMemIntrinsic(Inst, Info);
  }
  unsigned getAtomicMemIntrinsicMaxElementSize() const override {
    return Impl.getAtomicMemIntrinsicMaxElementSize();
  }
  Value *getOrCreateResultFromMemIntrinsic(IntrinsicInst *Inst,
                                           Type *ExpectedType) override {
    return Impl.getOrCreateResultFromMemIntrinsic(Inst, ExpectedType);
  }
  Type *getMemcpyLoopLoweringType(LLVMContext &Context, Value *Length,
                                  unsigned SrcAddrSpace, unsigned DestAddrSpace,
                                  unsigned SrcAlign,
                                  unsigned DestAlign) const override {
    return Impl.getMemcpyLoopLoweringType(Context, Length, SrcAddrSpace,
                                          DestAddrSpace, SrcAlign, DestAlign);
  }
  void getMemcpyLoopResidualLoweringType(
      SmallVectorImpl<Type *> &OpsOut, LLVMContext &Context,
      unsigned RemainingBytes, unsigned SrcAddrSpace, unsigned DestAddrSpace,
      unsigned SrcAlign, unsigned DestAlign) const override {
    Impl.getMemcpyLoopResidualLoweringType(OpsOut, Context, RemainingBytes,
                                           SrcAddrSpace, DestAddrSpace,
                                           SrcAlign, DestAlign);
  }
  bool areInlineCompatible(const Function *Caller,
                           const Function *Callee) const override {
    return Impl.areInlineCompatible(Caller, Callee);
  }
  bool areFunctionArgsABICompatible(
      const Function *Caller, const Function *Callee,
      SmallPtrSetImpl<Argument *> &Args) const override {
    return Impl.areFunctionArgsABICompatible(Caller, Callee, Args);
  }
  bool isIndexedLoadLegal(MemIndexedMode Mode, Type *Ty) const override {
    return Impl.isIndexedLoadLegal(Mode, Ty, getDataLayout());
  }
  bool isIndexedStoreLegal(MemIndexedMode Mode, Type *Ty) const override {
    return Impl.isIndexedStoreLegal(Mode, Ty, getDataLayout());
  }
  unsigned getLoadStoreVecRegBitWidth(unsigned AddrSpace) const override {
    return Impl.getLoadStoreVecRegBitWidth(AddrSpace);
  }
  bool isLegalToVectorizeLoad(LoadInst *LI) const override {
    return Impl.isLegalToVectorizeLoad(LI);
  }
  bool isLegalToVectorizeStore(StoreInst *SI) const override {
    return Impl.isLegalToVectorizeStore(SI);
  }
  bool isLegalToVectorizeLoadChain(unsigned ChainSizeInBytes, Align Alignment,
                                   unsigned AddrSpace) const override {
    return Impl.isLegalToVectorizeLoadChain(ChainSizeInBytes, Alignment,
                                            AddrSpace);
  }
  bool isLegalToVectorizeStoreChain(unsigned ChainSizeInBytes, Align Alignment,
                                    unsigned AddrSpace) const override {
    return Impl.isLegalToVectorizeStoreChain(ChainSizeInBytes, Alignment,
                                             AddrSpace);
  }
  unsigned getLoadVectorFactor(unsigned VF, unsigned LoadSize,
                               unsigned ChainSizeInBytes,
                               VectorType *VecTy) const override {
    return Impl.getLoadVectorFactor(VF, LoadSize, ChainSizeInBytes, VecTy);
  }
  unsigned getStoreVectorFactor(unsigned VF, unsigned StoreSize,
                                unsigned ChainSizeInBytes,
                                VectorType *VecTy) const override {
    return Impl.getStoreVectorFactor(VF, StoreSize, ChainSizeInBytes, VecTy);
  }
  bool useReductionIntrinsic(unsigned Opcode, Type *Ty,
                             ReductionFlags Flags) const override {
    return Impl.useReductionIntrinsic(Opcode, Ty, Flags);
  }
  bool preferInLoopReduction(unsigned Opcode, Type *Ty,
                             ReductionFlags Flags) const override {
    return Impl.preferInLoopReduction(Opcode, Ty, Flags);
  }
  bool preferPredicatedReductionSelect(unsigned Opcode, Type *Ty,
                                       ReductionFlags Flags) const override {
    return Impl.preferPredicatedReductionSelect(Opcode, Ty, Flags);
  }
  bool shouldExpandReduction(const IntrinsicInst *II) const override {
    return Impl.shouldExpandReduction(II);
  }

  unsigned getGISelRematGlobalCost() const override {
    return Impl.getGISelRematGlobalCost();
  }

  bool hasActiveVectorLength() const override {
    return Impl.hasActiveVectorLength();
  }

  int getInstructionLatency(const Instruction *I) override {
    return Impl.getInstructionLatency(I);
  }

  bool useScalableVectorType() const override {
    return Impl.useScalableVectorType();
  }

  bool preferPredicatedVectorOps() const override {
    return Impl.preferPredicatedVectorOps();
  }
};

template <typename T>
TargetTransformInfo::TargetTransformInfo(T Impl)
    : TTIImpl(new Model<T>(Impl)) {}

/// Analysis pass providing the \c TargetTransformInfo.
///
/// The core idea of the TargetIRAnalysis is to expose an interface through
/// which LLVM targets can analyze and provide information about the middle
/// end's target-independent IR. This supports use cases such as target-aware
/// cost modeling of IR constructs.
///
/// This is a function analysis because much of the cost modeling for targets
/// is done in a subtarget specific way and LLVM supports compiling different
/// functions targeting different subtargets in order to support runtime
/// dispatch according to the observed subtarget.
class TargetIRAnalysis : public AnalysisInfoMixin<TargetIRAnalysis> {
public:
  typedef TargetTransformInfo Result;

  /// Default construct a target IR analysis.
  ///
  /// This will use the module's datalayout to construct a baseline
  /// conservative TTI result.
  TargetIRAnalysis();

  /// Construct an IR analysis pass around a target-provide callback.
  ///
  /// The callback will be called with a particular function for which the TTI
  /// is needed and must return a TTI object for that function.
  TargetIRAnalysis(std::function<Result(const Function &)> TTICallback);

  // Value semantics. We spell out the constructors for MSVC.
  TargetIRAnalysis(const TargetIRAnalysis &Arg)
      : TTICallback(Arg.TTICallback) {}
  TargetIRAnalysis(TargetIRAnalysis &&Arg)
      : TTICallback(std::move(Arg.TTICallback)) {}
  TargetIRAnalysis &operator=(const TargetIRAnalysis &RHS) {
    TTICallback = RHS.TTICallback;
    return *this;
  }
  TargetIRAnalysis &operator=(TargetIRAnalysis &&RHS) {
    TTICallback = std::move(RHS.TTICallback);
    return *this;
  }

  Result run(const Function &F, FunctionAnalysisManager &);

private:
  friend AnalysisInfoMixin<TargetIRAnalysis>;
  static AnalysisKey Key;

  /// The callback used to produce a result.
  ///
  /// We use a completely opaque callback so that targets can provide whatever
  /// mechanism they desire for constructing the TTI for a given function.
  ///
  /// FIXME: Should we really use std::function? It's relatively inefficient.
  /// It might be possible to arrange for even stateful callbacks to outlive
  /// the analysis and thus use a function_ref which would be lighter weight.
  /// This may also be less error prone as the callback is likely to reference
  /// the external TargetMachine, and that reference needs to never dangle.
  std::function<Result(const Function &)> TTICallback;

  /// Helper function used as the callback in the default constructor.
  static Result getDefaultTTI(const Function &F);
};

/// Wrapper pass for TargetTransformInfo.
///
/// This pass can be constructed from a TTI object which it stores internally
/// and is queried by passes.
class TargetTransformInfoWrapperPass : public ImmutablePass {
  TargetIRAnalysis TIRA;
  Optional<TargetTransformInfo> TTI;

  virtual void anchor();

public:
  static char ID;

  /// We must provide a default constructor for the pass but it should
  /// never be used.
  ///
  /// Use the constructor below or call one of the creation routines.
  TargetTransformInfoWrapperPass();

  explicit TargetTransformInfoWrapperPass(TargetIRAnalysis TIRA);

  TargetTransformInfo &getTTI(const Function &F);
};

/// Create an analysis pass wrapper around a TTI object.
///
/// This analysis pass just holds the TTI instance and makes it available to
/// clients.
ImmutablePass *createTargetTransformInfoWrapperPass(TargetIRAnalysis TIRA);

} // namespace llvm

#endif<|MERGE_RESOLUTION|>--- conflicted
+++ resolved
@@ -27,11 +27,8 @@
 #include "llvm/Pass.h"
 #include "llvm/Support/AtomicOrdering.h"
 #include "llvm/Support/DataTypes.h"
-<<<<<<< HEAD
+#include "llvm/Support/InstructionCost.h"
 #include "llvm/Support/TypeSize.h"
-=======
-#include "llvm/Support/InstructionCost.h"
->>>>>>> 1c09946b
 #include <functional>
 
 namespace llvm {
@@ -133,15 +130,7 @@
   IntrinsicCostAttributes(Intrinsic::ID Id, const CallBase &CI);
 
   IntrinsicCostAttributes(Intrinsic::ID Id, const CallBase &CI,
-<<<<<<< HEAD
-                          unsigned Factor);
-  IntrinsicCostAttributes(Intrinsic::ID Id, const CallBase &CI,
-                          ElementCount Factor)
-      : IntrinsicCostAttributes(Id, CI, Factor.getKnownMinValue()) {
-  }
-=======
                           ElementCount Factor);
->>>>>>> 1c09946b
 
   IntrinsicCostAttributes(Intrinsic::ID Id, const CallBase &CI,
                           ElementCount Factor, unsigned ScalarCost);

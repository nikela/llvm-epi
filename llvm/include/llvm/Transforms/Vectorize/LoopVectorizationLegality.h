//===- llvm/Transforms/Vectorize/LoopVectorizationLegality.h ----*- C++ -*-===//
//
// Part of the LLVM Project, under the Apache License v2.0 with LLVM Exceptions.
// See https://llvm.org/LICENSE.txt for license information.
// SPDX-License-Identifier: Apache-2.0 WITH LLVM-exception
//
//===----------------------------------------------------------------------===//
//
/// \file
/// This file defines the LoopVectorizationLegality class. Original code
/// in Loop Vectorizer has been moved out to its own file for modularity
/// and reusability.
///
/// Currently, it works for innermost loop vectorization. Extending this to
/// outer loop vectorization is a TODO item.
///
/// Also provides:
/// 1) LoopVectorizeHints class which keeps a number of loop annotations
/// locally for easy look up. It has the ability to write them back as
/// loop metadata, upon request.
/// 2) LoopVectorizationRequirements class for lazy bail out for the purpose
/// of reporting useful failure to vectorize message.
//
//===----------------------------------------------------------------------===//

#ifndef LLVM_TRANSFORMS_VECTORIZE_LOOPVECTORIZATIONLEGALITY_H
#define LLVM_TRANSFORMS_VECTORIZE_LOOPVECTORIZATIONLEGALITY_H

#include "llvm/ADT/MapVector.h"
#include "llvm/Analysis/LoopAccessAnalysis.h"
#include "llvm/Analysis/OptimizationRemarkEmitter.h"
#include "llvm/Analysis/TargetTransformInfo.h"
#include "llvm/Support/TypeSize.h"
#include "llvm/Transforms/Utils/LoopUtils.h"
#include <bits/stdint-uintn.h>
#include <limits>

namespace llvm {

/// Utility class for getting and setting loop vectorizer hints in the form
/// of loop metadata.
/// This class keeps a number of loop annotations locally (as member variables)
/// and can, upon request, write them back as metadata on the loop. It will
/// initially scan the loop for existing metadata, and will update the local
/// values based on information in the loop.
/// We cannot write all values to metadata, as the mere presence of some info,
/// for example 'force', means a decision has been made. So, we need to be
/// careful NOT to add them if the user hasn't specifically asked so.
class LoopVectorizeHints {
  enum HintKind {
    HK_WIDTH,
    HK_INTERLEAVE,
    HK_FORCE,
    HK_ISVECTORIZED,
    HK_PREDICATE,
    HK_SCALABLE
  };

  /// Hint - associates name and validation with the hint value.
  struct Hint {
    const char *Name;
    unsigned Value; // This may have to change for non-numeric values.
    HintKind Kind;

    Hint(const char *Name, unsigned Value, HintKind Kind)
        : Name(Name), Value(Value), Kind(Kind) {}

    bool validate(unsigned Val);
  };

  /// Vectorization width.
  Hint Width;

  /// Vectorization interleave factor.
  Hint Interleave;

  /// Vectorization forced
  Hint Force;

  /// Already Vectorized
  Hint IsVectorized;

  /// Vector Predicate
  Hint Predicate;

  /// Says whether we should use fixed width or scalable vectorization.
  Hint Scalable;

  /// Return the loop metadata prefix.
  static StringRef Prefix() { return "llvm.loop."; }

  /// True if there is any unsafe math in the loop.
  bool PotentiallyUnsafe = false;

public:
  enum ForceKind {
    FK_Undefined = -1, ///< Not selected.
    FK_Disabled = 0,   ///< Forcing disabled.
    FK_Enabled = 1,    ///< Forcing enabled.
  };

  enum ScalableForceKind {
    /// Not selected.
    SK_Unspecified = -1,
    /// Disables vectorization with scalable vectors.
    SK_FixedWidthOnly = 0,
    /// Vectorize loops using scalable vectors or fixed-width vectors, but favor
    /// scalable vectors when the cost-model is inconclusive. This is the
    /// default when the scalable.enable hint is enabled through a pragma.
<<<<<<< HEAD
    SK_PreferScalable = 1,
    /// Vectorize loops using scalable vectors or fixed-width  vectors, but
    /// favor fixed-width vectors when the cost is inconclusive.
    SK_PreferFixedWidth = 2,
    /// Disables vectorization with fixed size vectors.
    SK_ScalableOnly = 3,
=======
    SK_PreferScalable = 1
>>>>>>> c3f66e0f
  };

  LoopVectorizeHints(const Loop *L, bool InterleaveOnlyWhenForced,
                     OptimizationRemarkEmitter &ORE,
                     const TargetTransformInfo *TTI = nullptr);

  /// Mark the loop L as already vectorized by setting the width to 1.
  void setAlreadyVectorized();

  bool allowVectorization(Function *F, Loop *L,
                          bool VectorizeOnlyWhenForced) const;

  /// Dumps all the hint information.
  void emitRemarkWithHints() const;

  ElementCount getWidth() const {
    return ElementCount::get(Width.Value, (ScalableForceKind)Scalable.Value ==
                                              SK_PreferScalable);
  }

  unsigned getInterleave() const {
    if (Interleave.Value)
      return Interleave.Value;
    // If interleaving is not explicitly set, assume that if we do not want
    // unrolling, we also don't want any interleaving.
    if (llvm::hasUnrollTransformation(TheLoop) & TM_Disable)
      return 1;
    return 0;
  }
  unsigned getIsVectorized() const { return IsVectorized.Value; }
  unsigned getPredicate() const { return Predicate.Value; }
  enum ForceKind getForce() const {
    if ((ForceKind)Force.Value == FK_Undefined &&
        hasDisableAllTransformsHint(TheLoop))
      return FK_Disabled;
    return (ForceKind)Force.Value;
  }

<<<<<<< HEAD
  /// \return true if the cost-model for scalable vectorization should
  /// favor vectorization with scalable vectors over fixed-width vectors when
  /// the cost-model is inconclusive.
  bool isScalableVectorizationPreferred() const {
    return Scalable.Value == SK_PreferScalable;
  }

  /// \return true if scalable vectorization has been explicitly enabled.
  bool isScalableVectorizationExplicitlyEnabled() const {
    return Scalable.Value == SK_PreferFixedWidth ||
           Scalable.Value == SK_PreferScalable ||
           Scalable.Value == SK_ScalableOnly;
  }

=======
>>>>>>> c3f66e0f
  /// \return true if scalable vectorization has been explicitly disabled.
  bool isScalableVectorizationDisabled() const {
    return (ScalableForceKind)Scalable.Value == SK_FixedWidthOnly;
  }

  /// \return true if fixed vectorization has been explicitly disabled (and only
  /// scalable vectorization can be used).
  bool isFixedVectorizationDisabled() const {
    return Scalable.Value == SK_ScalableOnly;
  }

  /// If hints are provided that force vectorization, use the AlwaysPrint
  /// pass name to force the frontend to print the diagnostic.
  const char *vectorizeAnalysisPassName() const;

  /// When enabling loop hints are provided we allow the vectorizer to change
  /// the order of operations that is given by the scalar loop. This is not
  /// enabled by default because can be unsafe or inefficient. For example,
  /// reordering floating-point operations will change the way round-off
  /// error accumulates in the loop.
  bool allowReordering() const;

  bool isPotentiallyUnsafe() const {
    // Avoid FP vectorization if the target is unsure about proper support.
    // This may be related to the SIMD unit in the target not handling
    // IEEE 754 FP ops properly, or bad single-to-double promotions.
    // Otherwise, a sequence of vectorized loops, even without reduction,
    // could lead to different end results on the destination vectors.
    return getForce() != LoopVectorizeHints::FK_Enabled && PotentiallyUnsafe;
  }

  void setPotentiallyUnsafe() { PotentiallyUnsafe = true; }

private:
  /// Find hints specified in the loop metadata and update local values.
  void getHintsFromMetadata();

  /// Checks string hint with one operand and set value if valid.
  void setHint(StringRef Name, Metadata *Arg);

  /// The loop these hints belong to.
  const Loop *TheLoop;

  /// Interface to emit optimization remarks.
  OptimizationRemarkEmitter &ORE;
};

/// This holds vectorization requirements that must be verified late in
/// the process. The requirements are set by legalize and costmodel. Once
/// vectorization has been determined to be possible and profitable the
/// requirements can be verified by looking for metadata or compiler options.
/// For example, some loops require FP commutativity which is only allowed if
/// vectorization is explicitly specified or if the fast-math compiler option
/// has been provided.
/// Late evaluation of these requirements allows helpful diagnostics to be
/// composed that tells the user what need to be done to vectorize the loop. For
/// example, by specifying #pragma clang loop vectorize or -ffast-math. Late
/// evaluation should be used only when diagnostics can generated that can be
/// followed by a non-expert user.
class LoopVectorizationRequirements {
public:
  /// Track the 1st floating-point instruction that can not be reassociated.
  void addExactFPMathInst(Instruction *I) {
    if (I && !ExactFPMathInst)
      ExactFPMathInst = I;
  }

  void addRuntimePointerChecks(unsigned Num) { NumRuntimePointerChecks = Num; }


  Instruction *getExactFPInst() { return ExactFPMathInst; }

  unsigned getNumRuntimePointerChecks() const {
    return NumRuntimePointerChecks;
  }

private:
  unsigned NumRuntimePointerChecks = 0;
  Instruction *ExactFPMathInst = nullptr;
};

/// LoopVectorizationLegality checks if it is legal to vectorize a loop, and
/// to what vectorization factor.
/// This class does not look at the profitability of vectorization, only the
/// legality. This class has two main kinds of checks:
/// * Memory checks - The code in canVectorizeMemory checks if vectorization
///   will change the order of memory accesses in a way that will change the
///   correctness of the program.
/// * Scalars checks - The code in canVectorizeInstrs and canVectorizeMemory
/// checks for a number of different conditions, such as the availability of a
/// single induction variable, that all types are supported and vectorize-able,
/// etc. This code reflects the capabilities of InnerLoopVectorizer.
/// This class is also used by InnerLoopVectorizer for identifying
/// induction variable and the different reduction variables.
class LoopVectorizationLegality {
public:
  LoopVectorizationLegality(
      Loop *L, PredicatedScalarEvolution &PSE, DominatorTree *DT,
      TargetTransformInfo *TTI, TargetLibraryInfo *TLI, AAResults *AA,
      Function *F, std::function<const LoopAccessInfo &(Loop &)> *GetLAA,
      LoopInfo *LI, OptimizationRemarkEmitter *ORE,
      LoopVectorizationRequirements *R, LoopVectorizeHints *H, DemandedBits *DB,
      AssumptionCache *AC, BlockFrequencyInfo *BFI, ProfileSummaryInfo *PSI)
      : TheLoop(L), LI(LI), PSE(PSE), TTI(TTI), TLI(TLI), DT(DT),
        GetLAA(GetLAA), ORE(ORE), Requirements(R), Hints(H), DB(DB), AC(AC),
        BFI(BFI), PSI(PSI) {}

  /// ReductionList contains the reduction descriptors for all
  /// of the reductions that were found in the loop.
  using ReductionList = MapVector<PHINode *, RecurrenceDescriptor>;

  /// InductionList saves induction variables and maps them to the
  /// induction descriptor.
  using InductionList = MapVector<PHINode *, InductionDescriptor>;

  /// RecurrenceSet contains the phi nodes that are recurrences other than
  /// inductions and reductions.
  using RecurrenceSet = SmallPtrSet<const PHINode *, 8>;

  /// Returns true if it is legal to vectorize this loop.
  /// This does not mean that it is profitable to vectorize this
  /// loop, only that it is legal to do so.
  /// Temporarily taking UseVPlanNativePath parameter. If true, take
  /// the new code path being implemented for outer loop vectorization
  /// (should be functional for inner loop vectorization) based on VPlan.
  /// If false, good old LV code.
  bool canVectorize(bool UseVPlanNativePath);

  /// Returns true if it is legal to vectorize the FP math operations in this
  /// loop. Vectorizing is legal if we allow reordering of FP operations, or if
  /// we can use in-order reductions.
  bool canVectorizeFPMath(bool EnableStrictReductions);

  /// Return true if we can vectorize this loop while folding its tail by
  /// masking, and mark all respective loads/stores for masking.
  /// This object's state is only modified iff this function returns true.
  bool prepareToFoldTailByMasking();

  /// Returns the primary induction variable.
  PHINode *getPrimaryInduction() { return PrimaryInduction; }

  /// Returns the reduction variables found in the loop.
  const ReductionList &getReductionVars() const { return Reductions; }

  /// Returns the induction variables found in the loop.
  const InductionList &getInductionVars() const { return Inductions; }

  /// Return the first-order recurrences found in the loop.
  RecurrenceSet &getFirstOrderRecurrences() { return FirstOrderRecurrences; }

  /// Return the set of instructions to sink to handle first-order recurrences.
  MapVector<Instruction *, Instruction *> &getSinkAfter() { return SinkAfter; }

  /// Returns the widest induction type.
  Type *getWidestInductionType() { return WidestIndTy; }

  /// Returns True if V is a Phi node of an induction variable in this loop.
  bool isInductionPhi(const Value *V) const;

  /// Returns a pointer to the induction descriptor, if \p Phi is an integer or
  /// floating point induction.
  const InductionDescriptor *getIntOrFpInductionDescriptor(PHINode *Phi) const;

  /// Returns True if V is a cast that is part of an induction def-use chain,
  /// and had been proven to be redundant under a runtime guard (in other
  /// words, the cast has the same SCEV expression as the induction phi).
  bool isCastedInductionVariable(const Value *V) const;

  /// Returns True if V can be considered as an induction variable in this
  /// loop. V can be the induction phi, or some redundant cast in the def-use
  /// chain of the inducion phi.
  bool isInductionVariable(const Value *V) const;

  /// Returns True if PN is a reduction variable in this loop.
  bool isReductionVariable(PHINode *PN) const { return Reductions.count(PN); }

  /// Returns True if Phi is a first-order recurrence in this loop.
  bool isFirstOrderRecurrence(const PHINode *Phi) const;

  /// Return true if the block BB needs to be predicated in order for the loop
  /// to be vectorized.
  bool blockNeedsPredication(BasicBlock *BB) const;

  /// Check if this pointer is consecutive when vectorizing. This happens
  /// when the last index of the GEP is the induction variable, or that the
  /// pointer itself is an induction variable.
  /// This check allows us to vectorize A[idx] into a wide load/store.
  /// Returns:
  /// 0 - Stride is unknown or non-consecutive.
  /// 1 - Address is consecutive.
  /// -1 - Address is consecutive, and decreasing.
  /// NOTE: This method must only be used before modifying the original scalar
  /// loop. Do not use after invoking 'createVectorizedLoopSkeleton' (PR34965).
  int isConsecutivePtr(Type *AccessTy, Value *Ptr) const;

  /// Returns true if the value V is uniform within the loop.
  bool isUniform(Value *V);

  /// A uniform memory op is a load or store which accesses the same memory
  /// location on all lanes.
  bool isUniformMemOp(Instruction &I) {
    Value *Ptr = getLoadStorePointerOperand(&I);
    if (!Ptr)
      return false;
    // Note: There's nothing inherent which prevents predicated loads and
    // stores from being uniform.  The current lowering simply doesn't handle
    // it; in particular, the cost model distinguishes scatter/gather from
    // scalar w/predication, and we currently rely on the scalar path.
    return isUniform(Ptr) && !blockNeedsPredication(I.getParent());
  }

  /// Returns the information that we collected about runtime memory check.
  const RuntimePointerChecking *getRuntimePointerChecking() const {
    return LAI->getRuntimePointerChecking();
  }

  const LoopAccessInfo *getLAI() const { return LAI; }

  bool isSafeForAnyVectorWidth() const {
    return LAI->getDepChecker().isSafeForAnyVectorWidth();
  }

  unsigned getMaxSafeDepDistBytes() { return LAI->getMaxSafeDepDistBytes(); }

  uint64_t getMaxSafeVectorWidthInBits() const {
    return LAI->getDepChecker().getMaxSafeVectorWidthInBits();
  }

  bool hasStride(Value *V) { return LAI->hasStride(V); }

  /// Returns true if vector representation of the instruction \p I
  /// requires mask.
  bool isMaskRequired(const Instruction *I) const {
    return MaskedOp.contains(I);
  }

  unsigned getNumStores() const { return LAI->getNumStores(); }
  unsigned getNumLoads() const { return LAI->getNumLoads(); }

  /// Returns all assume calls in predicated blocks. They need to be dropped
  /// when flattening the CFG.
  const SmallPtrSetImpl<Instruction *> &getConditionalAssumes() const {
    return ConditionalAssumes;
  }

  /// Returns true if TTI prefers widening vector ops using predicated vector
  /// intrinsics.
  bool preferPredicatedVectorOps() const {
    return TTI->preferPredicatedVectorOps();
  }

private:
  /// Return true if the pre-header, exiting and latch blocks of \p Lp and all
  /// its nested loops are considered legal for vectorization. These legal
  /// checks are common for inner and outer loop vectorization.
  /// Temporarily taking UseVPlanNativePath parameter. If true, take
  /// the new code path being implemented for outer loop vectorization
  /// (should be functional for inner loop vectorization) based on VPlan.
  /// If false, good old LV code.
  bool canVectorizeLoopNestCFG(Loop *Lp, bool UseVPlanNativePath);

  /// Set up outer loop inductions by checking Phis in outer loop header for
  /// supported inductions (int inductions). Return false if any of these Phis
  /// is not a supported induction or if we fail to find an induction.
  bool setupOuterLoopInductions();

  /// Return true if the pre-header, exiting and latch blocks of \p Lp
  /// (non-recursive) are considered legal for vectorization.
  /// Temporarily taking UseVPlanNativePath parameter. If true, take
  /// the new code path being implemented for outer loop vectorization
  /// (should be functional for inner loop vectorization) based on VPlan.
  /// If false, good old LV code.
  bool canVectorizeLoopCFG(Loop *Lp, bool UseVPlanNativePath);

  /// Check if a single basic block loop is vectorizable.
  /// At this point we know that this is a loop with a constant trip count
  /// and we only need to check individual instructions.
  bool canVectorizeInstrs();

  /// When we vectorize loops we may change the order in which
  /// we read and write from memory. This method checks if it is
  /// legal to vectorize the code, considering only memory constrains.
  /// Returns true if the loop is vectorizable
  bool canVectorizeMemory();

  /// Return true if we can vectorize this loop using the IF-conversion
  /// transformation.
  bool canVectorizeWithIfConvert();

  /// Return true if we can vectorize this outer loop. The method performs
  /// specific checks for outer loop vectorization.
  bool canVectorizeOuterLoop();

  /// Return true if all of the instructions in the block can be speculatively
  /// executed, and record the loads/stores that require masking.
  /// \p SafePtrs is a list of addresses that are known to be legal and we know
  /// that we can read from them without segfault.
  /// \p MaskedOp is a list of instructions that have to be transformed into
  /// calls to the appropriate masked intrinsic when the loop is vectorized.
  /// \p ConditionalAssumes is a list of assume instructions in predicated
  /// blocks that must be dropped if the CFG gets flattened.
  bool blockCanBePredicated(
      BasicBlock *BB, SmallPtrSetImpl<Value *> &SafePtrs,
      SmallPtrSetImpl<const Instruction *> &MaskedOp,
      SmallPtrSetImpl<Instruction *> &ConditionalAssumes) const;

  /// Updates the vectorization state by adding \p Phi to the inductions list.
  /// This can set \p Phi as the main induction of the loop if \p Phi is a
  /// better choice for the main induction than the existing one.
  void addInductionPhi(PHINode *Phi, const InductionDescriptor &ID,
                       SmallPtrSetImpl<Value *> &AllowedExit);

  /// If an access has a symbolic strides, this maps the pointer value to
  /// the stride symbol.
  const ValueToValueMap *getSymbolicStrides() const {
    // FIXME: Currently, the set of symbolic strides is sometimes queried before
    // it's collected.  This happens from canVectorizeWithIfConvert, when the
    // pointer is checked to reference consecutive elements suitable for a
    // masked access.
    return LAI ? &LAI->getSymbolicStrides() : nullptr;
  }

  /// The loop that we evaluate.
  Loop *TheLoop;

  /// Loop Info analysis.
  LoopInfo *LI;

  /// A wrapper around ScalarEvolution used to add runtime SCEV checks.
  /// Applies dynamic knowledge to simplify SCEV expressions in the context
  /// of existing SCEV assumptions. The analysis will also add a minimal set
  /// of new predicates if this is required to enable vectorization and
  /// unrolling.
  PredicatedScalarEvolution &PSE;

  /// Target Transform Info.
  TargetTransformInfo *TTI;

  /// Target Library Info.
  TargetLibraryInfo *TLI;

  /// Dominator Tree.
  DominatorTree *DT;

  // LoopAccess analysis.
  std::function<const LoopAccessInfo &(Loop &)> *GetLAA;

  // And the loop-accesses info corresponding to this loop.  This pointer is
  // null until canVectorizeMemory sets it up.
  const LoopAccessInfo *LAI = nullptr;

  /// Interface to emit optimization remarks.
  OptimizationRemarkEmitter *ORE;

  //  ---  vectorization state --- //

  /// Holds the primary induction variable. This is the counter of the
  /// loop.
  PHINode *PrimaryInduction = nullptr;

  /// Holds the reduction variables.
  ReductionList Reductions;

  /// Holds all of the induction variables that we found in the loop.
  /// Notice that inductions don't need to start at zero and that induction
  /// variables can be pointers.
  InductionList Inductions;

  /// Holds all the casts that participate in the update chain of the induction
  /// variables, and that have been proven to be redundant (possibly under a
  /// runtime guard). These casts can be ignored when creating the vectorized
  /// loop body.
  SmallPtrSet<Instruction *, 4> InductionCastsToIgnore;

  /// Holds the phi nodes that are first-order recurrences.
  RecurrenceSet FirstOrderRecurrences;

  /// Holds instructions that need to sink past other instructions to handle
  /// first-order recurrences.
  MapVector<Instruction *, Instruction *> SinkAfter;

  /// Holds the widest induction type encountered.
  Type *WidestIndTy = nullptr;

  /// Allowed outside users. This holds the variables that can be accessed from
  /// outside the loop.
  SmallPtrSet<Value *, 4> AllowedExit;

  /// Vectorization requirements that will go through late-evaluation.
  LoopVectorizationRequirements *Requirements;

  /// Used to emit an analysis of any legality issues.
  LoopVectorizeHints *Hints;

  /// The demanded bits analysis is used to compute the minimum type size in
  /// which a reduction can be computed.
  DemandedBits *DB;

  /// The assumption cache analysis is used to compute the minimum type size in
  /// which a reduction can be computed.
  AssumptionCache *AC;

  /// While vectorizing these instructions we have to generate a
  /// call to the appropriate masked intrinsic
  SmallPtrSet<const Instruction *, 8> MaskedOp;

  /// Assume instructions in predicated blocks must be dropped if the CFG gets
  /// flattened.
  SmallPtrSet<Instruction *, 8> ConditionalAssumes;

  /// BFI and PSI are used to check for profile guided size optimizations.
  BlockFrequencyInfo *BFI;
  ProfileSummaryInfo *PSI;
};

} // namespace llvm

#endif // LLVM_TRANSFORMS_VECTORIZE_LOOPVECTORIZATIONLEGALITY_H<|MERGE_RESOLUTION|>--- conflicted
+++ resolved
@@ -107,16 +107,9 @@
     /// Vectorize loops using scalable vectors or fixed-width vectors, but favor
     /// scalable vectors when the cost-model is inconclusive. This is the
     /// default when the scalable.enable hint is enabled through a pragma.
-<<<<<<< HEAD
     SK_PreferScalable = 1,
-    /// Vectorize loops using scalable vectors or fixed-width  vectors, but
-    /// favor fixed-width vectors when the cost is inconclusive.
-    SK_PreferFixedWidth = 2,
     /// Disables vectorization with fixed size vectors.
-    SK_ScalableOnly = 3,
-=======
-    SK_PreferScalable = 1
->>>>>>> c3f66e0f
+    SK_ScalableOnly = 2,
   };
 
   LoopVectorizeHints(const Loop *L, bool InterleaveOnlyWhenForced,
@@ -155,23 +148,6 @@
     return (ForceKind)Force.Value;
   }
 
-<<<<<<< HEAD
-  /// \return true if the cost-model for scalable vectorization should
-  /// favor vectorization with scalable vectors over fixed-width vectors when
-  /// the cost-model is inconclusive.
-  bool isScalableVectorizationPreferred() const {
-    return Scalable.Value == SK_PreferScalable;
-  }
-
-  /// \return true if scalable vectorization has been explicitly enabled.
-  bool isScalableVectorizationExplicitlyEnabled() const {
-    return Scalable.Value == SK_PreferFixedWidth ||
-           Scalable.Value == SK_PreferScalable ||
-           Scalable.Value == SK_ScalableOnly;
-  }
-
-=======
->>>>>>> c3f66e0f
   /// \return true if scalable vectorization has been explicitly disabled.
   bool isScalableVectorizationDisabled() const {
     return (ScalableForceKind)Scalable.Value == SK_FixedWidthOnly;

--- conflicted
+++ resolved
@@ -313,17 +313,12 @@
 
   unsigned getMaxSafeDepDistBytes() { return LAI->getMaxSafeDepDistBytes(); }
 
-<<<<<<< HEAD
   uint64_t getMaxSafeRegisterWidth() const {
 
     if (TTI->useScalableVectorType())
       return std::numeric_limits<uint64_t>::max();
 
-    return LAI->getDepChecker().getMaxSafeRegisterWidth();
-=======
-  uint64_t getMaxSafeVectorWidthInBits() const {
     return LAI->getDepChecker().getMaxSafeVectorWidthInBits();
->>>>>>> 3f3d2fae
   }
 
   bool hasStride(Value *V) { return LAI->hasStride(V); }

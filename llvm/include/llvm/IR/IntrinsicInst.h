--- conflicted
+++ resolved
@@ -390,15 +390,10 @@
 class VPIntrinsic : public IntrinsicInst {
 public:
   /// \brief Declares a llvm.vp.* intrinsic in \p M that matches the parameters
-<<<<<<< HEAD
-  /// \p Params.
-  static Function *getDeclarationForParams(Type *RetType, Module *M, Intrinsic::ID,
-=======
   /// \p Params. Additionally, the load and gather intrinsics require
   /// \p ReturnType to be specified.
   static Function *getDeclarationForParams(Module *M, Intrinsic::ID,
                                            Type *ReturnType,
->>>>>>> 41cb09a0
                                            ArrayRef<Value *> Params);
 
   static Optional<unsigned> getMaskParamPos(Intrinsic::ID IntrinsicID);

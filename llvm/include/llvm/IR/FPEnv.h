//===- FPEnv.h ---- FP Environment ------------------------------*- C++ -*-===//
//
// Part of the LLVM Project, under the Apache License v2.0 with LLVM Exceptions.
// See https://llvm.org/LICENSE.txt for license information.
// SPDX-License-Identifier: Apache-2.0 WITH LLVM-exception
//
//===----------------------------------------------------------------------===//
//
/// @file
/// This file contains the declarations of entities that describe floating
/// point environment and related functions.
//
//===----------------------------------------------------------------------===//

#ifndef LLVM_IR_FPENV_H
#define LLVM_IR_FPENV_H

#include "llvm/ADT/FloatingPointMode.h"
#include "llvm/ADT/Optional.h"
#include "llvm/IR/FMF.h"

namespace llvm {
class StringRef;

<<<<<<< HEAD
class LLVMContext;
class Value;
=======
namespace Intrinsic {
typedef unsigned ID;
}

class Instruction;
>>>>>>> dfb75174

namespace fp {

/// Exception behavior used for floating point operations.
///
/// Each of these values correspond to some metadata argument value of a
/// constrained floating point intrinsic. See the LLVM Language Reference Manual
/// for details.
enum ExceptionBehavior : uint8_t {
  ebIgnore,  ///< This corresponds to "fpexcept.ignore".
  ebMayTrap, ///< This corresponds to "fpexcept.maytrap".
  ebStrict   ///< This corresponds to "fpexcept.strict".
};

} // namespace fp

/// Returns a valid RoundingMode enumerator when given a string
/// that is valid as input in constrained intrinsic rounding mode
/// metadata.
Optional<RoundingMode> convertStrToRoundingMode(StringRef);

/// For any RoundingMode enumerator, returns a string valid as input in
/// constrained intrinsic rounding mode metadata.
Optional<StringRef> convertRoundingModeToStr(RoundingMode);

/// Returns a valid ExceptionBehavior enumerator when given a string
/// valid as input in constrained intrinsic exception behavior metadata.
Optional<fp::ExceptionBehavior> convertStrToExceptionBehavior(StringRef);

/// For any ExceptionBehavior enumerator, returns a string valid as
/// input in constrained intrinsic exception behavior metadata.
Optional<StringRef> convertExceptionBehaviorToStr(fp::ExceptionBehavior);

/// Return the IR Value representation of any ExceptionBehavior.
Value *getConstrainedFPExcept(LLVMContext &, fp::ExceptionBehavior);

/// Return the IR Value representation of any RoundingMode.
Value *getConstrainedFPRounding(LLVMContext &, RoundingMode);

/// Returns true if the exception handling behavior and rounding mode
/// match what is used in the default floating point environment.
inline bool isDefaultFPEnvironment(fp::ExceptionBehavior EB, RoundingMode RM) {
  return EB == fp::ebIgnore && RM == RoundingMode::NearestTiesToEven;
}

/// Returns constrained intrinsic id to represent the given instruction in
/// strictfp function. If the instruction is already a constrained intrinsic or
/// does not have a constrained intrinsic counterpart, the function returns
/// zero.
Intrinsic::ID getConstrainedIntrinsicID(const Instruction &Instr);

/// Returns true if the rounding mode RM may be QRM at compile time or
/// at run time.
inline bool canRoundingModeBe(RoundingMode RM, RoundingMode QRM) {
  return RM == QRM || RM == RoundingMode::Dynamic;
}

/// Returns true if the possibility of a signaling NaN can be safely
/// ignored.
inline bool canIgnoreSNaN(fp::ExceptionBehavior EB, FastMathFlags FMF) {
  return (EB == fp::ebIgnore || FMF.noNaNs());
}
}
#endif<|MERGE_RESOLUTION|>--- conflicted
+++ resolved
@@ -22,16 +22,14 @@
 namespace llvm {
 class StringRef;
 
-<<<<<<< HEAD
 class LLVMContext;
 class Value;
-=======
+
 namespace Intrinsic {
 typedef unsigned ID;
 }
 
 class Instruction;
->>>>>>> dfb75174
 
 namespace fp {
 

--- conflicted
+++ resolved
@@ -22,18 +22,9 @@
 namespace llvm {
 class StringRef;
 
-<<<<<<< HEAD
 class LLVMContext;
 class Value;
 
-namespace Intrinsic {
-typedef unsigned ID;
-}
-
-class Instruction;
-
-=======
->>>>>>> 92aaf3cc
 namespace fp {
 
 /// Exception behavior used for floating point operations.

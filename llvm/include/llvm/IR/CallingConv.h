//===- llvm/CallingConv.h - LLVM Calling Conventions ------------*- C++ -*-===//
//
// Part of the LLVM Project, under the Apache License v2.0 with LLVM Exceptions.
// See https://llvm.org/LICENSE.txt for license information.
// SPDX-License-Identifier: Apache-2.0 WITH LLVM-exception
//
//===----------------------------------------------------------------------===//
//
// This file defines LLVM's set of calling conventions.
//
//===----------------------------------------------------------------------===//

#ifndef LLVM_IR_CALLINGCONV_H
#define LLVM_IR_CALLINGCONV_H

namespace llvm {

/// CallingConv Namespace - This namespace contains an enum with a value for
/// the well-known calling conventions.
///
namespace CallingConv {

  /// LLVM IR allows to use arbitrary numbers as calling convention identifiers.
  using ID = unsigned;

  /// A set of enums which specify the assigned numeric values for known llvm
  /// calling conventions.
  /// LLVM Calling Convention Representation
  enum {
    /// The default llvm calling convention, compatible with C. This convention
    /// is the only one that supports varargs calls. As with typical C calling
    /// conventions, the callee/caller have to tolerate certain amounts of
    /// prototype mismatch.
    C = 0,

    // Generic LLVM calling conventions. None of these support varargs calls,
    // and all assume that the caller and callee prototype exactly match.

    /// Attempts to make calls as fast as possible (e.g. by passing things in
    /// registers).
    Fast = 8,

    /// Attempts to make code in the caller as efficient as possible under the
    /// assumption that the call is not commonly executed. As such, these calls
    /// often preserve all registers so that the call does not break any live
    /// ranges in the caller side.
    Cold = 9,

    /// Used by the Glasgow Haskell Compiler (GHC).
    GHC = 10,

    /// Used by the High-Performance Erlang Compiler (HiPE).
    HiPE = 11,

    /// Used for stack based JavaScript calls
    WebKit_JS = 12,

    /// Used for dynamic register based calls (e.g. stackmap and patchpoint
    /// intrinsics).
    AnyReg = 13,

    /// Used for runtime calls that preserves most registers.
    PreserveMost = 14,

    /// Used for runtime calls that preserves (almost) all registers.
    PreserveAll = 15,

    /// Calling convention for Swift.
    Swift = 16,

    /// Used for access functions.
    CXX_FAST_TLS = 17,

    /// Attemps to make calls as fast as possible while guaranteeing that tail
    /// call optimization can always be performed.
    Tail = 18,

    /// Special calling convention on Windows for calling the Control Guard
    /// Check ICall funtion. The function takes exactly one argument (address of
    /// the target function) passed in the first argument register, and has no
    /// return value. All register values are preserved.
    CFGuard_Check = 19,

    /// This follows the Swift calling convention in how arguments are passed
    /// but guarantees tail calls will be made by making the callee clean up
    /// their stack.
    SwiftTail = 20,

    /// This is the start of the target-specific calling conventions, e.g.
    /// fastcall and thiscall on X86.
    FirstTargetCC = 64,

    /// stdcall is mostly used by the Win32 API. It is basically the same as the
    /// C convention with the difference in that the callee is responsible for
    /// popping the arguments from the stack.
    X86_StdCall = 64,

    /// 'fast' analog of X86_StdCall. Passes first two arguments in ECX:EDX
    /// registers, others - via stack. Callee is responsible for stack cleaning.
    X86_FastCall = 65,

    /// ARM Procedure Calling Standard (obsolete, but still used on some
    /// targets).
    ARM_APCS = 66,

    /// ARM Architecture Procedure Calling Standard calling convention (aka
    /// EABI). Soft float variant.
    ARM_AAPCS = 67,

    /// Same as ARM_AAPCS, but uses hard floating point ABI.
    ARM_AAPCS_VFP = 68,

    /// Used for MSP430 interrupt routines.
    MSP430_INTR = 69,

    /// Similar to X86_StdCall. Passes first argument in ECX, others via stack.
    /// Callee is responsible for stack cleaning. MSVC uses this by default for
    /// methods in its ABI.
    X86_ThisCall = 70,

    /// Call to a PTX kernel. Passes all arguments in parameter space.
    PTX_Kernel = 71,

    /// Call to a PTX device function. Passes all arguments in register or
    /// parameter space.
    PTX_Device = 72,

    /// Used for SPIR non-kernel device functions. No lowering or expansion of
    /// arguments. Structures are passed as a pointer to a struct with the
    /// byval attribute. Functions can only call SPIR_FUNC and SPIR_KERNEL
    /// functions. Functions can only have zero or one return values. Variable
    /// arguments are not allowed, except for printf. How arguments/return
    /// values are lowered are not specified. Functions are only visible to the
    /// devices.
    SPIR_FUNC = 75,

    /// Used for SPIR kernel functions. Inherits the restrictions of SPIR_FUNC,
    /// except it cannot have non-void return values, it cannot have variable
    /// arguments, it can also be called by the host or it is externally
    /// visible.
    SPIR_KERNEL = 76,

    /// Used for Intel OpenCL built-ins.
    Intel_OCL_BI = 77,

    /// The C convention as specified in the x86-64 supplement to the System V
    /// ABI, used on most non-Windows systems.
    X86_64_SysV = 78,

    /// The C convention as implemented on Windows/x86-64 and AArch64. It
    /// differs from the more common \c X86_64_SysV convention in a number of
    /// ways, most notably in that XMM registers used to pass arguments are
    /// shadowed by GPRs, and vice versa. On AArch64, this is identical to the
    /// normal C (AAPCS) calling convention for normal functions, but floats are
    /// passed in integer registers to variadic functions.
    Win64 = 79,

    /// MSVC calling convention that passes vectors and vector aggregates in SSE
    /// registers.
    X86_VectorCall = 80,

    /// Used by HipHop Virtual Machine (HHVM) to perform calls to and from
    /// translation cache, and for calling PHP functions. HHVM calling
    /// convention supports tail/sibling call elimination.
    HHVM = 81,

    /// HHVM calling convention for invoking C/C++ helpers.
    HHVM_C = 82,

    /// x86 hardware interrupt context. Callee may take one or two parameters,
    /// where the 1st represents a pointer to hardware context frame and the 2nd
    /// represents hardware error code, the presence of the later depends on the
    /// interrupt vector taken. Valid for both 32- and 64-bit subtargets.
    X86_INTR = 83,

    /// Used for AVR interrupt routines.
    AVR_INTR = 84,

    /// Used for AVR signal routines.
    AVR_SIGNAL = 85,

    /// Used for special AVR rtlib functions which have an "optimized"
    /// convention to preserve registers.
    AVR_BUILTIN = 86,

    /// Used for Mesa vertex shaders, or AMDPAL last shader stage before
    /// rasterization (vertex shader if tessellation and geometry are not in
    /// use, or otherwise copy shader if one is needed).
    AMDGPU_VS = 87,

    /// Used for Mesa/AMDPAL geometry shaders.
    AMDGPU_GS = 88,

    /// Used for Mesa/AMDPAL pixel shaders.
    AMDGPU_PS = 89,

    /// Used for Mesa/AMDPAL compute shaders.
    AMDGPU_CS = 90,

    /// Used for AMDGPU code object kernels.
    AMDGPU_KERNEL = 91,

    /// Register calling convention used for parameters transfer optimization
    X86_RegCall = 92,

    /// Used for Mesa/AMDPAL hull shaders (= tessellation control shaders).
    AMDGPU_HS = 93,

    /// Used for special MSP430 rtlib functions which have an "optimized"
    /// convention using additional registers.
    MSP430_BUILTIN = 94,

    /// Used for AMDPAL vertex shader if tessellation is in use.
    AMDGPU_LS = 95,

    /// Used for AMDPAL shader stage before geometry shader if geometry is in
    /// use. So either the domain (= tessellation evaluation) shader if
    /// tessellation is in use, or otherwise the vertex shader.
    AMDGPU_ES = 96,

    /// Used between AArch64 Advanced SIMD functions
    AArch64_VectorCall = 97,

    /// Used between AArch64 SVE functions
    AArch64_SVE_VectorCall = 98,

    /// For emscripten __invoke_* functions. The first argument is required to
    /// be the function ptr being indirectly called. The remainder matches the
    /// regular calling convention.
    WASM_EmscriptenInvoke = 99,

    /// Used for AMD graphics targets.
    AMDGPU_Gfx = 100,

    /// Used for M68k interrupt routines.
    M68k_INTR = 101,

<<<<<<< HEAD
    /// Calling convention for libm functions
    EPI_VectorCall = 102,
=======
    /// Preserve X0-X13, X19-X29, SP, Z0-Z31, P0-P15.
    AArch64_SME_ABI_Support_Routines_PreserveMost_From_X0 = 102,

    /// Preserve X2-X15, X19-X29, SP, Z0-Z31, P0-P15.
    AArch64_SME_ABI_Support_Routines_PreserveMost_From_X2 = 103,
>>>>>>> f267f3e9

    /// The highest possible ID. Must be some 2^k - 1.
    MaxID = 1023
  };

} // end namespace CallingConv

} // end namespace llvm

#endif // LLVM_IR_CALLINGCONV_H<|MERGE_RESOLUTION|>--- conflicted
+++ resolved
@@ -235,16 +235,14 @@
     /// Used for M68k interrupt routines.
     M68k_INTR = 101,
 
-<<<<<<< HEAD
-    /// Calling convention for libm functions
-    EPI_VectorCall = 102,
-=======
     /// Preserve X0-X13, X19-X29, SP, Z0-Z31, P0-P15.
     AArch64_SME_ABI_Support_Routines_PreserveMost_From_X0 = 102,
 
     /// Preserve X2-X15, X19-X29, SP, Z0-Z31, P0-P15.
     AArch64_SME_ABI_Support_Routines_PreserveMost_From_X2 = 103,
->>>>>>> f267f3e9
+
+    /// Calling convention for libm functions
+    EPI_VectorCall = 104,
 
     /// The highest possible ID. Must be some 2^k - 1.
     MaxID = 1023

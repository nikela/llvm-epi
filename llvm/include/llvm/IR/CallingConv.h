//===- llvm/CallingConv.h - LLVM Calling Conventions ------------*- C++ -*-===//
//
// Part of the LLVM Project, under the Apache License v2.0 with LLVM Exceptions.
// See https://llvm.org/LICENSE.txt for license information.
// SPDX-License-Identifier: Apache-2.0 WITH LLVM-exception
//
//===----------------------------------------------------------------------===//
//
// This file defines LLVM's set of calling conventions.
//
//===----------------------------------------------------------------------===//

#ifndef LLVM_IR_CALLINGCONV_H
#define LLVM_IR_CALLINGCONV_H

namespace llvm {

/// CallingConv Namespace - This namespace contains an enum with a value for
/// the well-known calling conventions.
///
namespace CallingConv {

  /// LLVM IR allows to use arbitrary numbers as calling convention identifiers.
  using ID = unsigned;

  /// A set of enums which specify the assigned numeric values for known llvm
  /// calling conventions.
  /// LLVM Calling Convention Representation
  enum {
    /// The default llvm calling convention, compatible with C. This convention
    /// is the only one that supports varargs calls. As with typical C calling
    /// conventions, the callee/caller have to tolerate certain amounts of
    /// prototype mismatch.
    C = 0,

    // Generic LLVM calling conventions. None of these support varargs calls,
    // and all assume that the caller and callee prototype exactly match.

    /// Attempts to make calls as fast as possible (e.g. by passing things in
    /// registers).
    Fast = 8,

    /// Attempts to make code in the caller as efficient as possible under the
    /// assumption that the call is not commonly executed. As such, these calls
    /// often preserve all registers so that the call does not break any live
    /// ranges in the caller side.
    Cold = 9,

    /// Used by the Glasgow Haskell Compiler (GHC).
    GHC = 10,

    /// Used by the High-Performance Erlang Compiler (HiPE).
    HiPE = 11,

    /// Used for stack based JavaScript calls
    WebKit_JS = 12,

    /// Used for dynamic register based calls (e.g. stackmap and patchpoint
    /// intrinsics).
    AnyReg = 13,

    /// Used for runtime calls that preserves most registers.
    PreserveMost = 14,

    /// Used for runtime calls that preserves (almost) all registers.
    PreserveAll = 15,

    /// Calling convention for Swift.
    Swift = 16,

    /// Used for access functions.
    CXX_FAST_TLS = 17,

    /// Attemps to make calls as fast as possible while guaranteeing that tail
    /// call optimization can always be performed.
    Tail = 18,

    /// Special calling convention on Windows for calling the Control Guard
    /// Check ICall funtion. The function takes exactly one argument (address of
    /// the target function) passed in the first argument register, and has no
    /// return value. All register values are preserved.
    CFGuard_Check = 19,

    /// This follows the Swift calling convention in how arguments are passed
    /// but guarantees tail calls will be made by making the callee clean up
    /// their stack.
    SwiftTail = 20,

    /// This is the start of the target-specific calling conventions, e.g.
    /// fastcall and thiscall on X86.
    FirstTargetCC = 64,

    /// stdcall is mostly used by the Win32 API. It is basically the same as the
    /// C convention with the difference in that the callee is responsible for
    /// popping the arguments from the stack.
    X86_StdCall = 64,

    /// 'fast' analog of X86_StdCall. Passes first two arguments in ECX:EDX
    /// registers, others - via stack. Callee is responsible for stack cleaning.
    X86_FastCall = 65,

    /// ARM Procedure Calling Standard (obsolete, but still used on some
    /// targets).
    ARM_APCS = 66,

    /// ARM Architecture Procedure Calling Standard calling convention (aka
    /// EABI). Soft float variant.
    ARM_AAPCS = 67,

    /// Same as ARM_AAPCS, but uses hard floating point ABI.
    ARM_AAPCS_VFP = 68,

    /// Used for MSP430 interrupt routines.
    MSP430_INTR = 69,

    /// Similar to X86_StdCall. Passes first argument in ECX, others via stack.
    /// Callee is responsible for stack cleaning. MSVC uses this by default for
    /// methods in its ABI.
    X86_ThisCall = 70,

    /// Call to a PTX kernel. Passes all arguments in parameter space.
    PTX_Kernel = 71,

    /// Call to a PTX device function. Passes all arguments in register or
    /// parameter space.
    PTX_Device = 72,

    /// Used for SPIR non-kernel device functions. No lowering or expansion of
    /// arguments. Structures are passed as a pointer to a struct with the
    /// byval attribute. Functions can only call SPIR_FUNC and SPIR_KERNEL
    /// functions. Functions can only have zero or one return values. Variable
    /// arguments are not allowed, except for printf. How arguments/return
    /// values are lowered are not specified. Functions are only visible to the
    /// devices.
    SPIR_FUNC = 75,

    /// Used for SPIR kernel functions. Inherits the restrictions of SPIR_FUNC,
    /// except it cannot have non-void return values, it cannot have variable
    /// arguments, it can also be called by the host or it is externally
    /// visible.
    SPIR_KERNEL = 76,

    /// Used for Intel OpenCL built-ins.
    Intel_OCL_BI = 77,

    /// The C convention as specified in the x86-64 supplement to the System V
    /// ABI, used on most non-Windows systems.
    X86_64_SysV = 78,

    /// The C convention as implemented on Windows/x86-64 and AArch64. It
    /// differs from the more common \c X86_64_SysV convention in a number of
    /// ways, most notably in that XMM registers used to pass arguments are
    /// shadowed by GPRs, and vice versa. On AArch64, this is identical to the
    /// normal C (AAPCS) calling convention for normal functions, but floats are
    /// passed in integer registers to variadic functions.
    Win64 = 79,

    /// MSVC calling convention that passes vectors and vector aggregates in SSE
    /// registers.
    X86_VectorCall = 80,

    /// Used by HipHop Virtual Machine (HHVM) to perform calls to and from
    /// translation cache, and for calling PHP functions. HHVM calling
    /// convention supports tail/sibling call elimination.
    HHVM = 81,

    /// HHVM calling convention for invoking C/C++ helpers.
    HHVM_C = 82,

    /// x86 hardware interrupt context. Callee may take one or two parameters,
    /// where the 1st represents a pointer to hardware context frame and the 2nd
    /// represents hardware error code, the presence of the later depends on the
    /// interrupt vector taken. Valid for both 32- and 64-bit subtargets.
    X86_INTR = 83,

    /// Used for AVR interrupt routines.
    AVR_INTR = 84,

    /// Used for AVR signal routines.
    AVR_SIGNAL = 85,

    /// Used for special AVR rtlib functions which have an "optimized"
    /// convention to preserve registers.
    AVR_BUILTIN = 86,

    /// Used for Mesa vertex shaders, or AMDPAL last shader stage before
    /// rasterization (vertex shader if tessellation and geometry are not in
    /// use, or otherwise copy shader if one is needed).
    AMDGPU_VS = 87,

    /// Used for Mesa/AMDPAL geometry shaders.
    AMDGPU_GS = 88,

    /// Used for Mesa/AMDPAL pixel shaders.
    AMDGPU_PS = 89,

    /// Used for Mesa/AMDPAL compute shaders.
    AMDGPU_CS = 90,

    /// Used for AMDGPU code object kernels.
    AMDGPU_KERNEL = 91,

    /// Register calling convention used for parameters transfer optimization
    X86_RegCall = 92,

    /// Used for Mesa/AMDPAL hull shaders (= tessellation control shaders).
    AMDGPU_HS = 93,

    /// Used for special MSP430 rtlib functions which have an "optimized"
    /// convention using additional registers.
    MSP430_BUILTIN = 94,

    /// Used for AMDPAL vertex shader if tessellation is in use.
    AMDGPU_LS = 95,

    /// Used for AMDPAL shader stage before geometry shader if geometry is in
    /// use. So either the domain (= tessellation evaluation) shader if
    /// tessellation is in use, or otherwise the vertex shader.
    AMDGPU_ES = 96,

    /// Used between AArch64 Advanced SIMD functions
    AArch64_VectorCall = 97,

    /// Used between AArch64 SVE functions
    AArch64_SVE_VectorCall = 98,

    /// For emscripten __invoke_* functions. The first argument is required to
    /// be the function ptr being indirectly called. The remainder matches the
    /// regular calling convention.
    WASM_EmscriptenInvoke = 99,

    /// Used for AMD graphics targets.
    AMDGPU_Gfx = 100,

    /// Used for M68k interrupt routines.
    M68k_INTR = 101,

<<<<<<< HEAD
    /// Calling convention for libm functions
    EPI_VectorCall = 102,

    /// The highest possible calling convention ID. Must be some 2^k - 1.
=======
    /// The highest possible ID. Must be some 2^k - 1.
>>>>>>> ea0b8f3f
    MaxID = 1023
  };

} // end namespace CallingConv

} // end namespace llvm

#endif // LLVM_IR_CALLINGCONV_H<|MERGE_RESOLUTION|>--- conflicted
+++ resolved
@@ -235,14 +235,10 @@
     /// Used for M68k interrupt routines.
     M68k_INTR = 101,
 
-<<<<<<< HEAD
     /// Calling convention for libm functions
     EPI_VectorCall = 102,
 
-    /// The highest possible calling convention ID. Must be some 2^k - 1.
-=======
     /// The highest possible ID. Must be some 2^k - 1.
->>>>>>> ea0b8f3f
     MaxID = 1023
   };
 

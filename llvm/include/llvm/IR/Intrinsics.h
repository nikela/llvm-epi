--- conflicted
+++ resolved
@@ -92,18 +92,11 @@
   /// it.
   ///
   /// The Tys parameter is for intrinsics with overloaded types (e.g., those
-<<<<<<< HEAD
-  /// using iAny, fAny, vAny, or iPTRAny).  For a declaration of an
-  /// overloaded intrinsic, Tys must provide exactly one type for each
-  /// overloaded type in the intrinsic.
-  Function *getDeclaration(Module *M, ID id, ArrayRef<Type*> Tys = None);
-=======
   /// using iAny, fAny, vAny, or iPTRAny).  For a declaration of an overloaded
   /// intrinsic, Tys must provide exactly one type for each overloaded type in
   /// the intrinsic.
   Function *getDeclaration(Module *M, ID id,
                            ArrayRef<Type *> Tys = std::nullopt);
->>>>>>> e4485915
 
   /// Looks up Name in NameTable via binary search. NameTable must be sorted
   /// and all entries must start with "llvm.".  If NameTable contains an exact

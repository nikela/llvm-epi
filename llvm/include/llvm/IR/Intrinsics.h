--- conflicted
+++ resolved
@@ -100,14 +100,6 @@
   /// intrinsic. This is returned by getIntrinsicInfoTableEntries.
   struct IITDescriptor {
     enum IITDescriptorKind {
-<<<<<<< HEAD
-      Void, VarArg, MMX, Token, Metadata, Half, Float, Double, Quad,
-      Integer, Vector, ScalableVector, Pointer, Struct,
-      Argument, ExtendArgument, TruncArgument, HalfVecArgument,
-      SameVecWidthArgument, PtrToArgument, PtrToElt, VecOfAnyPtrsToElt,
-      VecElementArgument, ScalableVecArgument, Subdivide2Argument,
-      Subdivide4Argument, VecOfBitcastsToInt
-=======
       Void,
       VarArg,
       MMX,
@@ -133,7 +125,6 @@
       Subdivide2Argument,
       Subdivide4Argument,
       VecOfBitcastsToInt
->>>>>>> d3c0e10e
     } Kind;
 
     union {

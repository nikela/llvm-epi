//===- llvm/InstrTypes.h - Important Instruction subclasses -----*- C++ -*-===//
//
// Part of the LLVM Project, under the Apache License v2.0 with LLVM Exceptions.
// See https://llvm.org/LICENSE.txt for license information.
// SPDX-License-Identifier: Apache-2.0 WITH LLVM-exception
//
//===----------------------------------------------------------------------===//
//
// This file defines various meta classes of instructions that exist in the VM
// representation.  Specific concrete subclasses of these may be found in the
// i*.h files...
//
//===----------------------------------------------------------------------===//

#ifndef LLVM_IR_INSTRTYPES_H
#define LLVM_IR_INSTRTYPES_H

#include "llvm/ADT/ArrayRef.h"
#include "llvm/ADT/None.h"
#include "llvm/ADT/Optional.h"
#include "llvm/ADT/STLExtras.h"
#include "llvm/ADT/StringMap.h"
#include "llvm/ADT/StringRef.h"
#include "llvm/ADT/Twine.h"
#include "llvm/ADT/iterator_range.h"
#include "llvm/IR/Attributes.h"
#include "llvm/IR/CallingConv.h"
#include "llvm/IR/Constants.h"
#include "llvm/IR/DerivedTypes.h"
#include "llvm/IR/Function.h"
#include "llvm/IR/Instruction.h"
#include "llvm/IR/LLVMContext.h"
#include "llvm/IR/OperandTraits.h"
#include "llvm/IR/Type.h"
#include "llvm/IR/User.h"
#include "llvm/IR/Value.h"
#include "llvm/Support/Casting.h"
#include "llvm/Support/ErrorHandling.h"
#include <algorithm>
#include <cassert>
#include <cstddef>
#include <cstdint>
#include <iterator>
#include <string>
#include <vector>

namespace llvm {

namespace Intrinsic {
enum ID : unsigned;
}

//===----------------------------------------------------------------------===//
//                          UnaryInstruction Class
//===----------------------------------------------------------------------===//

class UnaryInstruction : public Instruction {
protected:
  UnaryInstruction(Type *Ty, unsigned iType, Value *V,
                   Instruction *IB = nullptr)
    : Instruction(Ty, iType, &Op<0>(), 1, IB) {
    Op<0>() = V;
  }
  UnaryInstruction(Type *Ty, unsigned iType, Value *V, BasicBlock *IAE)
    : Instruction(Ty, iType, &Op<0>(), 1, IAE) {
    Op<0>() = V;
  }

public:
  // allocate space for exactly one operand
  void *operator new(size_t s) {
    return User::operator new(s, 1);
  }

  /// Transparently provide more efficient getOperand methods.
  DECLARE_TRANSPARENT_OPERAND_ACCESSORS(Value);

  // Methods for support type inquiry through isa, cast, and dyn_cast:
  static bool classof(const Instruction *I) {
    return I->isUnaryOp() ||
           I->getOpcode() == Instruction::Alloca ||
           I->getOpcode() == Instruction::Load ||
           I->getOpcode() == Instruction::VAArg ||
           I->getOpcode() == Instruction::ExtractValue ||
           (I->getOpcode() >= CastOpsBegin && I->getOpcode() < CastOpsEnd);
  }
  static bool classof(const Value *V) {
    return isa<Instruction>(V) && classof(cast<Instruction>(V));
  }
};

template <>
struct OperandTraits<UnaryInstruction> :
  public FixedNumOperandTraits<UnaryInstruction, 1> {
};

DEFINE_TRANSPARENT_OPERAND_ACCESSORS(UnaryInstruction, Value)

//===----------------------------------------------------------------------===//
//                                UnaryOperator Class
//===----------------------------------------------------------------------===//

class UnaryOperator : public UnaryInstruction {
  void AssertOK();

protected:
  UnaryOperator(UnaryOps iType, Value *S, Type *Ty,
                const Twine &Name, Instruction *InsertBefore);
  UnaryOperator(UnaryOps iType, Value *S, Type *Ty,
                const Twine &Name, BasicBlock *InsertAtEnd);

  // Note: Instruction needs to be a friend here to call cloneImpl.
  friend class Instruction;

  UnaryOperator *cloneImpl() const;

public:

  /// Construct a unary instruction, given the opcode and an operand.
  /// Optionally (if InstBefore is specified) insert the instruction
  /// into a BasicBlock right before the specified instruction.  The specified
  /// Instruction is allowed to be a dereferenced end iterator.
  ///
  static UnaryOperator *Create(UnaryOps Op, Value *S,
                               const Twine &Name = Twine(),
                               Instruction *InsertBefore = nullptr);

  /// Construct a unary instruction, given the opcode and an operand.
  /// Also automatically insert this instruction to the end of the
  /// BasicBlock specified.
  ///
  static UnaryOperator *Create(UnaryOps Op, Value *S,
                               const Twine &Name,
                               BasicBlock *InsertAtEnd);

  /// These methods just forward to Create, and are useful when you
  /// statically know what type of instruction you're going to create.  These
  /// helpers just save some typing.
#define HANDLE_UNARY_INST(N, OPC, CLASS) \
  static UnaryOperator *Create##OPC(Value *V, const Twine &Name = "") {\
    return Create(Instruction::OPC, V, Name);\
  }
#include "llvm/IR/Instruction.def"
#define HANDLE_UNARY_INST(N, OPC, CLASS) \
  static UnaryOperator *Create##OPC(Value *V, const Twine &Name, \
                                    BasicBlock *BB) {\
    return Create(Instruction::OPC, V, Name, BB);\
  }
#include "llvm/IR/Instruction.def"
#define HANDLE_UNARY_INST(N, OPC, CLASS) \
  static UnaryOperator *Create##OPC(Value *V, const Twine &Name, \
                                    Instruction *I) {\
    return Create(Instruction::OPC, V, Name, I);\
  }
#include "llvm/IR/Instruction.def"

  static UnaryOperator *CreateWithCopiedFlags(UnaryOps Opc,
                                              Value *V,
                                              Instruction *CopyO,
                                              const Twine &Name = "") {
    UnaryOperator *UO = Create(Opc, V, Name);
    UO->copyIRFlags(CopyO);
    return UO;
  }

  static UnaryOperator *CreateFNegFMF(Value *Op, Instruction *FMFSource,
                                      const Twine &Name = "") {
    return CreateWithCopiedFlags(Instruction::FNeg, Op, FMFSource, Name);
  }

  UnaryOps getOpcode() const {
    return static_cast<UnaryOps>(Instruction::getOpcode());
  }

  // Methods for support type inquiry through isa, cast, and dyn_cast:
  static bool classof(const Instruction *I) {
    return I->isUnaryOp();
  }
  static bool classof(const Value *V) {
    return isa<Instruction>(V) && classof(cast<Instruction>(V));
  }
};

//===----------------------------------------------------------------------===//
//                           BinaryOperator Class
//===----------------------------------------------------------------------===//

class BinaryOperator : public Instruction {
  void AssertOK();

protected:
  BinaryOperator(BinaryOps iType, Value *S1, Value *S2, Type *Ty,
                 const Twine &Name, Instruction *InsertBefore);
  BinaryOperator(BinaryOps iType, Value *S1, Value *S2, Type *Ty,
                 const Twine &Name, BasicBlock *InsertAtEnd);

  // Note: Instruction needs to be a friend here to call cloneImpl.
  friend class Instruction;

  BinaryOperator *cloneImpl() const;

public:
  // allocate space for exactly two operands
  void *operator new(size_t s) {
    return User::operator new(s, 2);
  }

  /// Transparently provide more efficient getOperand methods.
  DECLARE_TRANSPARENT_OPERAND_ACCESSORS(Value);

  /// Construct a binary instruction, given the opcode and the two
  /// operands.  Optionally (if InstBefore is specified) insert the instruction
  /// into a BasicBlock right before the specified instruction.  The specified
  /// Instruction is allowed to be a dereferenced end iterator.
  ///
  static BinaryOperator *Create(BinaryOps Op, Value *S1, Value *S2,
                                const Twine &Name = Twine(),
                                Instruction *InsertBefore = nullptr);

  /// Construct a binary instruction, given the opcode and the two
  /// operands.  Also automatically insert this instruction to the end of the
  /// BasicBlock specified.
  ///
  static BinaryOperator *Create(BinaryOps Op, Value *S1, Value *S2,
                                const Twine &Name, BasicBlock *InsertAtEnd);

  /// These methods just forward to Create, and are useful when you
  /// statically know what type of instruction you're going to create.  These
  /// helpers just save some typing.
#define HANDLE_BINARY_INST(N, OPC, CLASS) \
  static BinaryOperator *Create##OPC(Value *V1, Value *V2, \
                                     const Twine &Name = "") {\
    return Create(Instruction::OPC, V1, V2, Name);\
  }
#include "llvm/IR/Instruction.def"
#define HANDLE_BINARY_INST(N, OPC, CLASS) \
  static BinaryOperator *Create##OPC(Value *V1, Value *V2, \
                                     const Twine &Name, BasicBlock *BB) {\
    return Create(Instruction::OPC, V1, V2, Name, BB);\
  }
#include "llvm/IR/Instruction.def"
#define HANDLE_BINARY_INST(N, OPC, CLASS) \
  static BinaryOperator *Create##OPC(Value *V1, Value *V2, \
                                     const Twine &Name, Instruction *I) {\
    return Create(Instruction::OPC, V1, V2, Name, I);\
  }
#include "llvm/IR/Instruction.def"

  static BinaryOperator *CreateWithCopiedFlags(BinaryOps Opc,
                                               Value *V1, Value *V2,
                                               Instruction *CopyO,
                                               const Twine &Name = "") {
    BinaryOperator *BO = Create(Opc, V1, V2, Name);
    BO->copyIRFlags(CopyO);
    return BO;
  }

  static BinaryOperator *CreateFAddFMF(Value *V1, Value *V2,
                                       Instruction *FMFSource,
                                       const Twine &Name = "") {
    return CreateWithCopiedFlags(Instruction::FAdd, V1, V2, FMFSource, Name);
  }
  static BinaryOperator *CreateFSubFMF(Value *V1, Value *V2,
                                       Instruction *FMFSource,
                                       const Twine &Name = "") {
    return CreateWithCopiedFlags(Instruction::FSub, V1, V2, FMFSource, Name);
  }
  static BinaryOperator *CreateFMulFMF(Value *V1, Value *V2,
                                       Instruction *FMFSource,
                                       const Twine &Name = "") {
    return CreateWithCopiedFlags(Instruction::FMul, V1, V2, FMFSource, Name);
  }
  static BinaryOperator *CreateFDivFMF(Value *V1, Value *V2,
                                       Instruction *FMFSource,
                                       const Twine &Name = "") {
    return CreateWithCopiedFlags(Instruction::FDiv, V1, V2, FMFSource, Name);
  }
  static BinaryOperator *CreateFRemFMF(Value *V1, Value *V2,
                                       Instruction *FMFSource,
                                       const Twine &Name = "") {
    return CreateWithCopiedFlags(Instruction::FRem, V1, V2, FMFSource, Name);
  }
  static BinaryOperator *CreateFNegFMF(Value *Op, Instruction *FMFSource,
                                       const Twine &Name = "") {
    Value *Zero = ConstantFP::getNegativeZero(Op->getType());
    return CreateWithCopiedFlags(Instruction::FSub, Zero, Op, FMFSource, Name);
  }

  static BinaryOperator *CreateNSW(BinaryOps Opc, Value *V1, Value *V2,
                                   const Twine &Name = "") {
    BinaryOperator *BO = Create(Opc, V1, V2, Name);
    BO->setHasNoSignedWrap(true);
    return BO;
  }
  static BinaryOperator *CreateNSW(BinaryOps Opc, Value *V1, Value *V2,
                                   const Twine &Name, BasicBlock *BB) {
    BinaryOperator *BO = Create(Opc, V1, V2, Name, BB);
    BO->setHasNoSignedWrap(true);
    return BO;
  }
  static BinaryOperator *CreateNSW(BinaryOps Opc, Value *V1, Value *V2,
                                   const Twine &Name, Instruction *I) {
    BinaryOperator *BO = Create(Opc, V1, V2, Name, I);
    BO->setHasNoSignedWrap(true);
    return BO;
  }

  static BinaryOperator *CreateNUW(BinaryOps Opc, Value *V1, Value *V2,
                                   const Twine &Name = "") {
    BinaryOperator *BO = Create(Opc, V1, V2, Name);
    BO->setHasNoUnsignedWrap(true);
    return BO;
  }
  static BinaryOperator *CreateNUW(BinaryOps Opc, Value *V1, Value *V2,
                                   const Twine &Name, BasicBlock *BB) {
    BinaryOperator *BO = Create(Opc, V1, V2, Name, BB);
    BO->setHasNoUnsignedWrap(true);
    return BO;
  }
  static BinaryOperator *CreateNUW(BinaryOps Opc, Value *V1, Value *V2,
                                   const Twine &Name, Instruction *I) {
    BinaryOperator *BO = Create(Opc, V1, V2, Name, I);
    BO->setHasNoUnsignedWrap(true);
    return BO;
  }

  static BinaryOperator *CreateExact(BinaryOps Opc, Value *V1, Value *V2,
                                     const Twine &Name = "") {
    BinaryOperator *BO = Create(Opc, V1, V2, Name);
    BO->setIsExact(true);
    return BO;
  }
  static BinaryOperator *CreateExact(BinaryOps Opc, Value *V1, Value *V2,
                                     const Twine &Name, BasicBlock *BB) {
    BinaryOperator *BO = Create(Opc, V1, V2, Name, BB);
    BO->setIsExact(true);
    return BO;
  }
  static BinaryOperator *CreateExact(BinaryOps Opc, Value *V1, Value *V2,
                                     const Twine &Name, Instruction *I) {
    BinaryOperator *BO = Create(Opc, V1, V2, Name, I);
    BO->setIsExact(true);
    return BO;
  }

#define DEFINE_HELPERS(OPC, NUWNSWEXACT)                                       \
  static BinaryOperator *Create##NUWNSWEXACT##OPC(Value *V1, Value *V2,        \
                                                  const Twine &Name = "") {    \
    return Create##NUWNSWEXACT(Instruction::OPC, V1, V2, Name);                \
  }                                                                            \
  static BinaryOperator *Create##NUWNSWEXACT##OPC(                             \
      Value *V1, Value *V2, const Twine &Name, BasicBlock *BB) {               \
    return Create##NUWNSWEXACT(Instruction::OPC, V1, V2, Name, BB);            \
  }                                                                            \
  static BinaryOperator *Create##NUWNSWEXACT##OPC(                             \
      Value *V1, Value *V2, const Twine &Name, Instruction *I) {               \
    return Create##NUWNSWEXACT(Instruction::OPC, V1, V2, Name, I);             \
  }

  DEFINE_HELPERS(Add, NSW) // CreateNSWAdd
  DEFINE_HELPERS(Add, NUW) // CreateNUWAdd
  DEFINE_HELPERS(Sub, NSW) // CreateNSWSub
  DEFINE_HELPERS(Sub, NUW) // CreateNUWSub
  DEFINE_HELPERS(Mul, NSW) // CreateNSWMul
  DEFINE_HELPERS(Mul, NUW) // CreateNUWMul
  DEFINE_HELPERS(Shl, NSW) // CreateNSWShl
  DEFINE_HELPERS(Shl, NUW) // CreateNUWShl

  DEFINE_HELPERS(SDiv, Exact)  // CreateExactSDiv
  DEFINE_HELPERS(UDiv, Exact)  // CreateExactUDiv
  DEFINE_HELPERS(AShr, Exact)  // CreateExactAShr
  DEFINE_HELPERS(LShr, Exact)  // CreateExactLShr

#undef DEFINE_HELPERS

  /// Helper functions to construct and inspect unary operations (NEG and NOT)
  /// via binary operators SUB and XOR:
  ///
  /// Create the NEG and NOT instructions out of SUB and XOR instructions.
  ///
  static BinaryOperator *CreateNeg(Value *Op, const Twine &Name = "",
                                   Instruction *InsertBefore = nullptr);
  static BinaryOperator *CreateNeg(Value *Op, const Twine &Name,
                                   BasicBlock *InsertAtEnd);
  static BinaryOperator *CreateNSWNeg(Value *Op, const Twine &Name = "",
                                      Instruction *InsertBefore = nullptr);
  static BinaryOperator *CreateNSWNeg(Value *Op, const Twine &Name,
                                      BasicBlock *InsertAtEnd);
  static BinaryOperator *CreateNUWNeg(Value *Op, const Twine &Name = "",
                                      Instruction *InsertBefore = nullptr);
  static BinaryOperator *CreateNUWNeg(Value *Op, const Twine &Name,
                                      BasicBlock *InsertAtEnd);
  static BinaryOperator *CreateFNeg(Value *Op, const Twine &Name = "",
                                    Instruction *InsertBefore = nullptr);
  static BinaryOperator *CreateFNeg(Value *Op, const Twine &Name,
                                    BasicBlock *InsertAtEnd);
  static BinaryOperator *CreateNot(Value *Op, const Twine &Name = "",
                                   Instruction *InsertBefore = nullptr);
  static BinaryOperator *CreateNot(Value *Op, const Twine &Name,
                                   BasicBlock *InsertAtEnd);

  BinaryOps getOpcode() const {
    return static_cast<BinaryOps>(Instruction::getOpcode());
  }

  /// Exchange the two operands to this instruction.
  /// This instruction is safe to use on any binary instruction and
  /// does not modify the semantics of the instruction.  If the instruction
  /// cannot be reversed (ie, it's a Div), then return true.
  ///
  bool swapOperands();

  // Methods for support type inquiry through isa, cast, and dyn_cast:
  static bool classof(const Instruction *I) {
    return I->isBinaryOp();
  }
  static bool classof(const Value *V) {
    return isa<Instruction>(V) && classof(cast<Instruction>(V));
  }
};

template <>
struct OperandTraits<BinaryOperator> :
  public FixedNumOperandTraits<BinaryOperator, 2> {
};

DEFINE_TRANSPARENT_OPERAND_ACCESSORS(BinaryOperator, Value)

//===----------------------------------------------------------------------===//
//                               CastInst Class
//===----------------------------------------------------------------------===//

/// This is the base class for all instructions that perform data
/// casts. It is simply provided so that instruction category testing
/// can be performed with code like:
///
/// if (isa<CastInst>(Instr)) { ... }
/// Base class of casting instructions.
class CastInst : public UnaryInstruction {
protected:
  /// Constructor with insert-before-instruction semantics for subclasses
  CastInst(Type *Ty, unsigned iType, Value *S,
           const Twine &NameStr = "", Instruction *InsertBefore = nullptr)
    : UnaryInstruction(Ty, iType, S, InsertBefore) {
    setName(NameStr);
  }
  /// Constructor with insert-at-end-of-block semantics for subclasses
  CastInst(Type *Ty, unsigned iType, Value *S,
           const Twine &NameStr, BasicBlock *InsertAtEnd)
    : UnaryInstruction(Ty, iType, S, InsertAtEnd) {
    setName(NameStr);
  }

public:
  /// Provides a way to construct any of the CastInst subclasses using an
  /// opcode instead of the subclass's constructor. The opcode must be in the
  /// CastOps category (Instruction::isCast(opcode) returns true). This
  /// constructor has insert-before-instruction semantics to automatically
  /// insert the new CastInst before InsertBefore (if it is non-null).
  /// Construct any of the CastInst subclasses
  static CastInst *Create(
    Instruction::CastOps,    ///< The opcode of the cast instruction
    Value *S,                ///< The value to be casted (operand 0)
    Type *Ty,          ///< The type to which cast should be made
    const Twine &Name = "", ///< Name for the instruction
    Instruction *InsertBefore = nullptr ///< Place to insert the instruction
  );
  /// Provides a way to construct any of the CastInst subclasses using an
  /// opcode instead of the subclass's constructor. The opcode must be in the
  /// CastOps category. This constructor has insert-at-end-of-block semantics
  /// to automatically insert the new CastInst at the end of InsertAtEnd (if
  /// its non-null).
  /// Construct any of the CastInst subclasses
  static CastInst *Create(
    Instruction::CastOps,    ///< The opcode for the cast instruction
    Value *S,                ///< The value to be casted (operand 0)
    Type *Ty,          ///< The type to which operand is casted
    const Twine &Name, ///< The name for the instruction
    BasicBlock *InsertAtEnd  ///< The block to insert the instruction into
  );

  /// Create a ZExt or BitCast cast instruction
  static CastInst *CreateZExtOrBitCast(
    Value *S,                ///< The value to be casted (operand 0)
    Type *Ty,          ///< The type to which cast should be made
    const Twine &Name = "", ///< Name for the instruction
    Instruction *InsertBefore = nullptr ///< Place to insert the instruction
  );

  /// Create a ZExt or BitCast cast instruction
  static CastInst *CreateZExtOrBitCast(
    Value *S,                ///< The value to be casted (operand 0)
    Type *Ty,          ///< The type to which operand is casted
    const Twine &Name, ///< The name for the instruction
    BasicBlock *InsertAtEnd  ///< The block to insert the instruction into
  );

  /// Create a SExt or BitCast cast instruction
  static CastInst *CreateSExtOrBitCast(
    Value *S,                ///< The value to be casted (operand 0)
    Type *Ty,          ///< The type to which cast should be made
    const Twine &Name = "", ///< Name for the instruction
    Instruction *InsertBefore = nullptr ///< Place to insert the instruction
  );

  /// Create a SExt or BitCast cast instruction
  static CastInst *CreateSExtOrBitCast(
    Value *S,                ///< The value to be casted (operand 0)
    Type *Ty,          ///< The type to which operand is casted
    const Twine &Name, ///< The name for the instruction
    BasicBlock *InsertAtEnd  ///< The block to insert the instruction into
  );

  /// Create a BitCast AddrSpaceCast, or a PtrToInt cast instruction.
  static CastInst *CreatePointerCast(
    Value *S,                ///< The pointer value to be casted (operand 0)
    Type *Ty,          ///< The type to which operand is casted
    const Twine &Name, ///< The name for the instruction
    BasicBlock *InsertAtEnd  ///< The block to insert the instruction into
  );

  /// Create a BitCast, AddrSpaceCast or a PtrToInt cast instruction.
  static CastInst *CreatePointerCast(
    Value *S,                ///< The pointer value to be casted (operand 0)
    Type *Ty,          ///< The type to which cast should be made
    const Twine &Name = "", ///< Name for the instruction
    Instruction *InsertBefore = nullptr ///< Place to insert the instruction
  );

  /// Create a BitCast or an AddrSpaceCast cast instruction.
  static CastInst *CreatePointerBitCastOrAddrSpaceCast(
    Value *S,                ///< The pointer value to be casted (operand 0)
    Type *Ty,          ///< The type to which operand is casted
    const Twine &Name, ///< The name for the instruction
    BasicBlock *InsertAtEnd  ///< The block to insert the instruction into
  );

  /// Create a BitCast or an AddrSpaceCast cast instruction.
  static CastInst *CreatePointerBitCastOrAddrSpaceCast(
    Value *S,                ///< The pointer value to be casted (operand 0)
    Type *Ty,          ///< The type to which cast should be made
    const Twine &Name = "", ///< Name for the instruction
    Instruction *InsertBefore = nullptr ///< Place to insert the instruction
  );

  /// Create a BitCast, a PtrToInt, or an IntToPTr cast instruction.
  ///
  /// If the value is a pointer type and the destination an integer type,
  /// creates a PtrToInt cast. If the value is an integer type and the
  /// destination a pointer type, creates an IntToPtr cast. Otherwise, creates
  /// a bitcast.
  static CastInst *CreateBitOrPointerCast(
    Value *S,                ///< The pointer value to be casted (operand 0)
    Type *Ty,          ///< The type to which cast should be made
    const Twine &Name = "", ///< Name for the instruction
    Instruction *InsertBefore = nullptr ///< Place to insert the instruction
  );

  /// Create a ZExt, BitCast, or Trunc for int -> int casts.
  static CastInst *CreateIntegerCast(
    Value *S,                ///< The pointer value to be casted (operand 0)
    Type *Ty,          ///< The type to which cast should be made
    bool isSigned,           ///< Whether to regard S as signed or not
    const Twine &Name = "", ///< Name for the instruction
    Instruction *InsertBefore = nullptr ///< Place to insert the instruction
  );

  /// Create a ZExt, BitCast, or Trunc for int -> int casts.
  static CastInst *CreateIntegerCast(
    Value *S,                ///< The integer value to be casted (operand 0)
    Type *Ty,          ///< The integer type to which operand is casted
    bool isSigned,           ///< Whether to regard S as signed or not
    const Twine &Name, ///< The name for the instruction
    BasicBlock *InsertAtEnd  ///< The block to insert the instruction into
  );

  /// Create an FPExt, BitCast, or FPTrunc for fp -> fp casts
  static CastInst *CreateFPCast(
    Value *S,                ///< The floating point value to be casted
    Type *Ty,          ///< The floating point type to cast to
    const Twine &Name = "", ///< Name for the instruction
    Instruction *InsertBefore = nullptr ///< Place to insert the instruction
  );

  /// Create an FPExt, BitCast, or FPTrunc for fp -> fp casts
  static CastInst *CreateFPCast(
    Value *S,                ///< The floating point value to be casted
    Type *Ty,          ///< The floating point type to cast to
    const Twine &Name, ///< The name for the instruction
    BasicBlock *InsertAtEnd  ///< The block to insert the instruction into
  );

  /// Create a Trunc or BitCast cast instruction
  static CastInst *CreateTruncOrBitCast(
    Value *S,                ///< The value to be casted (operand 0)
    Type *Ty,          ///< The type to which cast should be made
    const Twine &Name = "", ///< Name for the instruction
    Instruction *InsertBefore = nullptr ///< Place to insert the instruction
  );

  /// Create a Trunc or BitCast cast instruction
  static CastInst *CreateTruncOrBitCast(
    Value *S,                ///< The value to be casted (operand 0)
    Type *Ty,          ///< The type to which operand is casted
    const Twine &Name, ///< The name for the instruction
    BasicBlock *InsertAtEnd  ///< The block to insert the instruction into
  );

  /// Check whether it is valid to call getCastOpcode for these types.
  static bool isCastable(
    Type *SrcTy, ///< The Type from which the value should be cast.
    Type *DestTy ///< The Type to which the value should be cast.
  );

  /// Check whether a bitcast between these types is valid
  static bool isBitCastable(
    Type *SrcTy, ///< The Type from which the value should be cast.
    Type *DestTy ///< The Type to which the value should be cast.
  );

  /// Check whether a bitcast, inttoptr, or ptrtoint cast between these
  /// types is valid and a no-op.
  ///
  /// This ensures that any pointer<->integer cast has enough bits in the
  /// integer and any other cast is a bitcast.
  static bool isBitOrNoopPointerCastable(
      Type *SrcTy,  ///< The Type from which the value should be cast.
      Type *DestTy, ///< The Type to which the value should be cast.
      const DataLayout &DL);

  /// Returns the opcode necessary to cast Val into Ty using usual casting
  /// rules.
  /// Infer the opcode for cast operand and type
  static Instruction::CastOps getCastOpcode(
    const Value *Val, ///< The value to cast
    bool SrcIsSigned, ///< Whether to treat the source as signed
    Type *Ty,   ///< The Type to which the value should be casted
    bool DstIsSigned  ///< Whether to treate the dest. as signed
  );

  /// There are several places where we need to know if a cast instruction
  /// only deals with integer source and destination types. To simplify that
  /// logic, this method is provided.
  /// @returns true iff the cast has only integral typed operand and dest type.
  /// Determine if this is an integer-only cast.
  bool isIntegerCast() const;

  /// A lossless cast is one that does not alter the basic value. It implies
  /// a no-op cast but is more stringent, preventing things like int->float,
  /// long->double, or int->ptr.
  /// @returns true iff the cast is lossless.
  /// Determine if this is a lossless cast.
  bool isLosslessCast() const;

  /// A no-op cast is one that can be effected without changing any bits.
  /// It implies that the source and destination types are the same size. The
  /// DataLayout argument is to determine the pointer size when examining casts
  /// involving Integer and Pointer types. They are no-op casts if the integer
  /// is the same size as the pointer. However, pointer size varies with
  /// platform.
  /// Determine if the described cast is a no-op cast.
  static bool isNoopCast(
    Instruction::CastOps Opcode, ///< Opcode of cast
    Type *SrcTy,         ///< SrcTy of cast
    Type *DstTy,         ///< DstTy of cast
    const DataLayout &DL ///< DataLayout to get the Int Ptr type from.
  );

  /// Determine if this cast is a no-op cast.
  ///
  /// \param DL is the DataLayout to determine pointer size.
  bool isNoopCast(const DataLayout &DL) const;

  /// Determine how a pair of casts can be eliminated, if they can be at all.
  /// This is a helper function for both CastInst and ConstantExpr.
  /// @returns 0 if the CastInst pair can't be eliminated, otherwise
  /// returns Instruction::CastOps value for a cast that can replace
  /// the pair, casting SrcTy to DstTy.
  /// Determine if a cast pair is eliminable
  static unsigned isEliminableCastPair(
    Instruction::CastOps firstOpcode,  ///< Opcode of first cast
    Instruction::CastOps secondOpcode, ///< Opcode of second cast
    Type *SrcTy, ///< SrcTy of 1st cast
    Type *MidTy, ///< DstTy of 1st cast & SrcTy of 2nd cast
    Type *DstTy, ///< DstTy of 2nd cast
    Type *SrcIntPtrTy, ///< Integer type corresponding to Ptr SrcTy, or null
    Type *MidIntPtrTy, ///< Integer type corresponding to Ptr MidTy, or null
    Type *DstIntPtrTy  ///< Integer type corresponding to Ptr DstTy, or null
  );

  /// Return the opcode of this CastInst
  Instruction::CastOps getOpcode() const {
    return Instruction::CastOps(Instruction::getOpcode());
  }

  /// Return the source type, as a convenience
  Type* getSrcTy() const { return getOperand(0)->getType(); }
  /// Return the destination type, as a convenience
  Type* getDestTy() const { return getType(); }

  /// This method can be used to determine if a cast from S to DstTy using
  /// Opcode op is valid or not.
  /// @returns true iff the proposed cast is valid.
  /// Determine if a cast is valid without creating one.
  static bool castIsValid(Instruction::CastOps op, Value *S, Type *DstTy);

  /// Methods for support type inquiry through isa, cast, and dyn_cast:
  static bool classof(const Instruction *I) {
    return I->isCast();
  }
  static bool classof(const Value *V) {
    return isa<Instruction>(V) && classof(cast<Instruction>(V));
  }
};

//===----------------------------------------------------------------------===//
//                               CmpInst Class
//===----------------------------------------------------------------------===//

/// This class is the base class for the comparison instructions.
/// Abstract base class of comparison instructions.
class CmpInst : public Instruction {
public:
  /// This enumeration lists the possible predicates for CmpInst subclasses.
  /// Values in the range 0-31 are reserved for FCmpInst, while values in the
  /// range 32-64 are reserved for ICmpInst. This is necessary to ensure the
  /// predicate values are not overlapping between the classes.
  ///
  /// Some passes (e.g. InstCombine) depend on the bit-wise characteristics of
  /// FCMP_* values. Changing the bit patterns requires a potential change to
  /// those passes.
  enum Predicate {
    // Opcode              U L G E    Intuitive operation
    FCMP_FALSE =  0,  ///< 0 0 0 0    Always false (always folded)
    FCMP_OEQ   =  1,  ///< 0 0 0 1    True if ordered and equal
    FCMP_OGT   =  2,  ///< 0 0 1 0    True if ordered and greater than
    FCMP_OGE   =  3,  ///< 0 0 1 1    True if ordered and greater than or equal
    FCMP_OLT   =  4,  ///< 0 1 0 0    True if ordered and less than
    FCMP_OLE   =  5,  ///< 0 1 0 1    True if ordered and less than or equal
    FCMP_ONE   =  6,  ///< 0 1 1 0    True if ordered and operands are unequal
    FCMP_ORD   =  7,  ///< 0 1 1 1    True if ordered (no nans)
    FCMP_UNO   =  8,  ///< 1 0 0 0    True if unordered: isnan(X) | isnan(Y)
    FCMP_UEQ   =  9,  ///< 1 0 0 1    True if unordered or equal
    FCMP_UGT   = 10,  ///< 1 0 1 0    True if unordered or greater than
    FCMP_UGE   = 11,  ///< 1 0 1 1    True if unordered, greater than, or equal
    FCMP_ULT   = 12,  ///< 1 1 0 0    True if unordered or less than
    FCMP_ULE   = 13,  ///< 1 1 0 1    True if unordered, less than, or equal
    FCMP_UNE   = 14,  ///< 1 1 1 0    True if unordered or not equal
    FCMP_TRUE  = 15,  ///< 1 1 1 1    Always true (always folded)
    FIRST_FCMP_PREDICATE = FCMP_FALSE,
    LAST_FCMP_PREDICATE = FCMP_TRUE,
    BAD_FCMP_PREDICATE = FCMP_TRUE + 1,
    ICMP_EQ    = 32,  ///< equal
    ICMP_NE    = 33,  ///< not equal
    ICMP_UGT   = 34,  ///< unsigned greater than
    ICMP_UGE   = 35,  ///< unsigned greater or equal
    ICMP_ULT   = 36,  ///< unsigned less than
    ICMP_ULE   = 37,  ///< unsigned less or equal
    ICMP_SGT   = 38,  ///< signed greater than
    ICMP_SGE   = 39,  ///< signed greater or equal
    ICMP_SLT   = 40,  ///< signed less than
    ICMP_SLE   = 41,  ///< signed less or equal
    FIRST_ICMP_PREDICATE = ICMP_EQ,
    LAST_ICMP_PREDICATE = ICMP_SLE,
    BAD_ICMP_PREDICATE = ICMP_SLE + 1
  };

protected:
  CmpInst(Type *ty, Instruction::OtherOps op, Predicate pred,
          Value *LHS, Value *RHS, const Twine &Name = "",
          Instruction *InsertBefore = nullptr,
          Instruction *FlagsSource = nullptr);

  CmpInst(Type *ty, Instruction::OtherOps op, Predicate pred,
          Value *LHS, Value *RHS, const Twine &Name,
          BasicBlock *InsertAtEnd);

public:
  // allocate space for exactly two operands
  void *operator new(size_t s) {
    return User::operator new(s, 2);
  }

  /// Construct a compare instruction, given the opcode, the predicate and
  /// the two operands.  Optionally (if InstBefore is specified) insert the
  /// instruction into a BasicBlock right before the specified instruction.
  /// The specified Instruction is allowed to be a dereferenced end iterator.
  /// Create a CmpInst
  static CmpInst *Create(OtherOps Op,
                         Predicate predicate, Value *S1,
                         Value *S2, const Twine &Name = "",
                         Instruction *InsertBefore = nullptr);

  /// Construct a compare instruction, given the opcode, the predicate and the
  /// two operands.  Also automatically insert this instruction to the end of
  /// the BasicBlock specified.
  /// Create a CmpInst
  static CmpInst *Create(OtherOps Op, Predicate predicate, Value *S1,
                         Value *S2, const Twine &Name, BasicBlock *InsertAtEnd);

  /// Get the opcode casted to the right type
  OtherOps getOpcode() const {
    return static_cast<OtherOps>(Instruction::getOpcode());
  }

  /// Return the predicate for this instruction.
  Predicate getPredicate() const {
    return Predicate(getSubclassDataFromInstruction());
  }

  /// Set the predicate for this instruction to the specified value.
  void setPredicate(Predicate P) { setInstructionSubclassData(P); }

  static bool isFPPredicate(Predicate P) {
    return P >= FIRST_FCMP_PREDICATE && P <= LAST_FCMP_PREDICATE;
  }

  static bool isIntPredicate(Predicate P) {
    return P >= FIRST_ICMP_PREDICATE && P <= LAST_ICMP_PREDICATE;
  }

  static StringRef getPredicateName(Predicate P);

  bool isFPPredicate() const { return isFPPredicate(getPredicate()); }
  bool isIntPredicate() const { return isIntPredicate(getPredicate()); }

  /// For example, EQ -> NE, UGT -> ULE, SLT -> SGE,
  ///              OEQ -> UNE, UGT -> OLE, OLT -> UGE, etc.
  /// @returns the inverse predicate for the instruction's current predicate.
  /// Return the inverse of the instruction's predicate.
  Predicate getInversePredicate() const {
    return getInversePredicate(getPredicate());
  }

  /// For example, EQ -> NE, UGT -> ULE, SLT -> SGE,
  ///              OEQ -> UNE, UGT -> OLE, OLT -> UGE, etc.
  /// @returns the inverse predicate for predicate provided in \p pred.
  /// Return the inverse of a given predicate
  static Predicate getInversePredicate(Predicate pred);

  /// For example, EQ->EQ, SLE->SGE, ULT->UGT,
  ///              OEQ->OEQ, ULE->UGE, OLT->OGT, etc.
  /// @returns the predicate that would be the result of exchanging the two
  /// operands of the CmpInst instruction without changing the result
  /// produced.
  /// Return the predicate as if the operands were swapped
  Predicate getSwappedPredicate() const {
    return getSwappedPredicate(getPredicate());
  }

  /// This is a static version that you can use without an instruction
  /// available.
  /// Return the predicate as if the operands were swapped.
  static Predicate getSwappedPredicate(Predicate pred);

  /// For predicate of kind "is X or equal to 0" returns the predicate "is X".
  /// For predicate of kind "is X" returns the predicate "is X or equal to 0".
  /// does not support other kind of predicates.
  /// @returns the predicate that does not contains is equal to zero if
  /// it had and vice versa.
  /// Return the flipped strictness of predicate
  Predicate getFlippedStrictnessPredicate() const {
    return getFlippedStrictnessPredicate(getPredicate());
  }

  /// This is a static version that you can use without an instruction
  /// available.
  /// Return the flipped strictness of predicate
  static Predicate getFlippedStrictnessPredicate(Predicate pred);

  /// For example, SGT -> SGE, SLT -> SLE, ULT -> ULE, UGT -> UGE.
  /// Returns the non-strict version of strict comparisons.
  Predicate getNonStrictPredicate() const {
    return getNonStrictPredicate(getPredicate());
  }

  /// This is a static version that you can use without an instruction
  /// available.
  /// @returns the non-strict version of comparison provided in \p pred.
  /// If \p pred is not a strict comparison predicate, returns \p pred.
  /// Returns the non-strict version of strict comparisons.
  static Predicate getNonStrictPredicate(Predicate pred);

  /// Provide more efficient getOperand methods.
  DECLARE_TRANSPARENT_OPERAND_ACCESSORS(Value);

  /// This is just a convenience that dispatches to the subclasses.
  /// Swap the operands and adjust predicate accordingly to retain
  /// the same comparison.
  void swapOperands();

  /// This is just a convenience that dispatches to the subclasses.
  /// Determine if this CmpInst is commutative.
  bool isCommutative() const;

  /// This is just a convenience that dispatches to the subclasses.
  /// Determine if this is an equals/not equals predicate.
  bool isEquality() const;

  /// @returns true if the comparison is signed, false otherwise.
  /// Determine if this instruction is using a signed comparison.
  bool isSigned() const {
    return isSigned(getPredicate());
  }

  /// @returns true if the comparison is unsigned, false otherwise.
  /// Determine if this instruction is using an unsigned comparison.
  bool isUnsigned() const {
    return isUnsigned(getPredicate());
  }

  /// For example, ULT->SLT, ULE->SLE, UGT->SGT, UGE->SGE, SLT->Failed assert
  /// @returns the signed version of the unsigned predicate pred.
  /// return the signed version of a predicate
  static Predicate getSignedPredicate(Predicate pred);

  /// For example, ULT->SLT, ULE->SLE, UGT->SGT, UGE->SGE, SLT->Failed assert
  /// @returns the signed version of the predicate for this instruction (which
  /// has to be an unsigned predicate).
  /// return the signed version of a predicate
  Predicate getSignedPredicate() {
    return getSignedPredicate(getPredicate());
  }

  /// This is just a convenience.
  /// Determine if this is true when both operands are the same.
  bool isTrueWhenEqual() const {
    return isTrueWhenEqual(getPredicate());
  }

  /// This is just a convenience.
  /// Determine if this is false when both operands are the same.
  bool isFalseWhenEqual() const {
    return isFalseWhenEqual(getPredicate());
  }

  /// @returns true if the predicate is unsigned, false otherwise.
  /// Determine if the predicate is an unsigned operation.
  static bool isUnsigned(Predicate predicate);

  /// @returns true if the predicate is signed, false otherwise.
  /// Determine if the predicate is an signed operation.
  static bool isSigned(Predicate predicate);

  /// Determine if the predicate is an ordered operation.
  static bool isOrdered(Predicate predicate);

  /// Determine if the predicate is an unordered operation.
  static bool isUnordered(Predicate predicate);

  /// Determine if the predicate is true when comparing a value with itself.
  static bool isTrueWhenEqual(Predicate predicate);

  /// Determine if the predicate is false when comparing a value with itself.
  static bool isFalseWhenEqual(Predicate predicate);

  /// Determine if Pred1 implies Pred2 is true when two compares have matching
  /// operands.
  static bool isImpliedTrueByMatchingCmp(Predicate Pred1, Predicate Pred2);

  /// Determine if Pred1 implies Pred2 is false when two compares have matching
  /// operands.
  static bool isImpliedFalseByMatchingCmp(Predicate Pred1, Predicate Pred2);

  /// Methods for support type inquiry through isa, cast, and dyn_cast:
  static bool classof(const Instruction *I) {
    return I->getOpcode() == Instruction::ICmp ||
           I->getOpcode() == Instruction::FCmp;
  }
  static bool classof(const Value *V) {
    return isa<Instruction>(V) && classof(cast<Instruction>(V));
  }

  /// Create a result type for fcmp/icmp
  static Type* makeCmpResultType(Type* opnd_type) {
    if (VectorType* vt = dyn_cast<VectorType>(opnd_type)) {
      return VectorType::get(Type::getInt1Ty(opnd_type->getContext()),
<<<<<<< HEAD
                             vt->getNumElements(), vt->getVectorIsScalable());
=======
                             vt->getElementCount());
>>>>>>> 7eddee45
    }
    return Type::getInt1Ty(opnd_type->getContext());
  }

private:
  // Shadow Value::setValueSubclassData with a private forwarding method so that
  // subclasses cannot accidentally use it.
  void setValueSubclassData(unsigned short D) {
    Value::setValueSubclassData(D);
  }
};

// FIXME: these are redundant if CmpInst < BinaryOperator
template <>
struct OperandTraits<CmpInst> : public FixedNumOperandTraits<CmpInst, 2> {
};

DEFINE_TRANSPARENT_OPERAND_ACCESSORS(CmpInst, Value)

/// A lightweight accessor for an operand bundle meant to be passed
/// around by value.
struct OperandBundleUse {
  ArrayRef<Use> Inputs;

  OperandBundleUse() = default;
  explicit OperandBundleUse(StringMapEntry<uint32_t> *Tag, ArrayRef<Use> Inputs)
      : Inputs(Inputs), Tag(Tag) {}

  /// Return true if the operand at index \p Idx in this operand bundle
  /// has the attribute A.
  bool operandHasAttr(unsigned Idx, Attribute::AttrKind A) const {
    if (isDeoptOperandBundle())
      if (A == Attribute::ReadOnly || A == Attribute::NoCapture)
        return Inputs[Idx]->getType()->isPointerTy();

    // Conservative answer:  no operands have any attributes.
    return false;
  }

  /// Return the tag of this operand bundle as a string.
  StringRef getTagName() const {
    return Tag->getKey();
  }

  /// Return the tag of this operand bundle as an integer.
  ///
  /// Operand bundle tags are interned by LLVMContextImpl::getOrInsertBundleTag,
  /// and this function returns the unique integer getOrInsertBundleTag
  /// associated the tag of this operand bundle to.
  uint32_t getTagID() const {
    return Tag->getValue();
  }

  /// Return true if this is a "deopt" operand bundle.
  bool isDeoptOperandBundle() const {
    return getTagID() == LLVMContext::OB_deopt;
  }

  /// Return true if this is a "funclet" operand bundle.
  bool isFuncletOperandBundle() const {
    return getTagID() == LLVMContext::OB_funclet;
  }

  /// Return true if this is a "cfguardtarget" operand bundle.
  bool isCFGuardTargetOperandBundle() const {
    return getTagID() == LLVMContext::OB_cfguardtarget;
  }

private:
  /// Pointer to an entry in LLVMContextImpl::getOrInsertBundleTag.
  StringMapEntry<uint32_t> *Tag;
};

/// A container for an operand bundle being viewed as a set of values
/// rather than a set of uses.
///
/// Unlike OperandBundleUse, OperandBundleDefT owns the memory it carries, and
/// so it is possible to create and pass around "self-contained" instances of
/// OperandBundleDef and ConstOperandBundleDef.
template <typename InputTy> class OperandBundleDefT {
  std::string Tag;
  std::vector<InputTy> Inputs;

public:
  explicit OperandBundleDefT(std::string Tag, std::vector<InputTy> Inputs)
      : Tag(std::move(Tag)), Inputs(std::move(Inputs)) {}
  explicit OperandBundleDefT(std::string Tag, ArrayRef<InputTy> Inputs)
      : Tag(std::move(Tag)), Inputs(Inputs) {}

  explicit OperandBundleDefT(const OperandBundleUse &OBU) {
    Tag = OBU.getTagName();
    Inputs.insert(Inputs.end(), OBU.Inputs.begin(), OBU.Inputs.end());
  }

  ArrayRef<InputTy> inputs() const { return Inputs; }

  using input_iterator = typename std::vector<InputTy>::const_iterator;

  size_t input_size() const { return Inputs.size(); }
  input_iterator input_begin() const { return Inputs.begin(); }
  input_iterator input_end() const { return Inputs.end(); }

  StringRef getTag() const { return Tag; }
};

using OperandBundleDef = OperandBundleDefT<Value *>;
using ConstOperandBundleDef = OperandBundleDefT<const Value *>;

//===----------------------------------------------------------------------===//
//                               CallBase Class
//===----------------------------------------------------------------------===//

/// Base class for all callable instructions (InvokeInst and CallInst)
/// Holds everything related to calling a function.
///
/// All call-like instructions are required to use a common operand layout:
/// - Zero or more arguments to the call,
/// - Zero or more operand bundles with zero or more operand inputs each
///   bundle,
/// - Zero or more subclass controlled operands
/// - The called function.
///
/// This allows this base class to easily access the called function and the
/// start of the arguments without knowing how many other operands a particular
/// subclass requires. Note that accessing the end of the argument list isn't
/// as cheap as most other operations on the base class.
class CallBase : public Instruction {
protected:
  /// The last operand is the called operand.
  static constexpr int CalledOperandOpEndIdx = -1;

  AttributeList Attrs; ///< parameter attributes for callable
  FunctionType *FTy;

  template <class... ArgsTy>
  CallBase(AttributeList const &A, FunctionType *FT, ArgsTy &&... Args)
      : Instruction(std::forward<ArgsTy>(Args)...), Attrs(A), FTy(FT) {}

  using Instruction::Instruction;

  bool hasDescriptor() const { return Value::HasDescriptor; }

  unsigned getNumSubclassExtraOperands() const {
    switch (getOpcode()) {
    case Instruction::Call:
      return 0;
    case Instruction::Invoke:
      return 2;
    case Instruction::CallBr:
      return getNumSubclassExtraOperandsDynamic();
    }
    llvm_unreachable("Invalid opcode!");
  }

  /// Get the number of extra operands for instructions that don't have a fixed
  /// number of extra operands.
  unsigned getNumSubclassExtraOperandsDynamic() const;

public:
  using Instruction::getContext;

  static bool classof(const Instruction *I) {
    return I->getOpcode() == Instruction::Call ||
           I->getOpcode() == Instruction::Invoke ||
           I->getOpcode() == Instruction::CallBr;
  }
  static bool classof(const Value *V) {
    return isa<Instruction>(V) && classof(cast<Instruction>(V));
  }

  FunctionType *getFunctionType() const { return FTy; }

  void mutateFunctionType(FunctionType *FTy) {
    Value::mutateType(FTy->getReturnType());
    this->FTy = FTy;
  }

  DECLARE_TRANSPARENT_OPERAND_ACCESSORS(Value);

  /// data_operands_begin/data_operands_end - Return iterators iterating over
  /// the call / invoke argument list and bundle operands.  For invokes, this is
  /// the set of instruction operands except the invoke target and the two
  /// successor blocks; and for calls this is the set of instruction operands
  /// except the call target.
  User::op_iterator data_operands_begin() { return op_begin(); }
  User::const_op_iterator data_operands_begin() const {
    return const_cast<CallBase *>(this)->data_operands_begin();
  }
  User::op_iterator data_operands_end() {
    // Walk from the end of the operands over the called operand and any
    // subclass operands.
    return op_end() - getNumSubclassExtraOperands() - 1;
  }
  User::const_op_iterator data_operands_end() const {
    return const_cast<CallBase *>(this)->data_operands_end();
  }
  iterator_range<User::op_iterator> data_ops() {
    return make_range(data_operands_begin(), data_operands_end());
  }
  iterator_range<User::const_op_iterator> data_ops() const {
    return make_range(data_operands_begin(), data_operands_end());
  }
  bool data_operands_empty() const {
    return data_operands_end() == data_operands_begin();
  }
  unsigned data_operands_size() const {
    return std::distance(data_operands_begin(), data_operands_end());
  }

  bool isDataOperand(const Use *U) const {
    assert(this == U->getUser() &&
           "Only valid to query with a use of this instruction!");
    return data_operands_begin() <= U && U < data_operands_end();
  }
  bool isDataOperand(Value::const_user_iterator UI) const {
    return isDataOperand(&UI.getUse());
  }

  /// Given a value use iterator, return the data operand corresponding to it.
  /// Iterator must actually correspond to a data operand.
  unsigned getDataOperandNo(Value::const_user_iterator UI) const {
    return getDataOperandNo(&UI.getUse());
  }

  /// Given a use for a data operand, get the data operand number that
  /// corresponds to it.
  unsigned getDataOperandNo(const Use *U) const {
    assert(isDataOperand(U) && "Data operand # out of range!");
    return U - data_operands_begin();
  }

  /// Return the iterator pointing to the beginning of the argument list.
  User::op_iterator arg_begin() { return op_begin(); }
  User::const_op_iterator arg_begin() const {
    return const_cast<CallBase *>(this)->arg_begin();
  }

  /// Return the iterator pointing to the end of the argument list.
  User::op_iterator arg_end() {
    // From the end of the data operands, walk backwards past the bundle
    // operands.
    return data_operands_end() - getNumTotalBundleOperands();
  }
  User::const_op_iterator arg_end() const {
    return const_cast<CallBase *>(this)->arg_end();
  }

  /// Iteration adapter for range-for loops.
  iterator_range<User::op_iterator> args() {
    return make_range(arg_begin(), arg_end());
  }
  iterator_range<User::const_op_iterator> args() const {
    return make_range(arg_begin(), arg_end());
  }
  bool arg_empty() const { return arg_end() == arg_begin(); }
  unsigned arg_size() const { return arg_end() - arg_begin(); }

  // Legacy API names that duplicate the above and will be removed once users
  // are migrated.
  iterator_range<User::op_iterator> arg_operands() {
    return make_range(arg_begin(), arg_end());
  }
  iterator_range<User::const_op_iterator> arg_operands() const {
    return make_range(arg_begin(), arg_end());
  }
  unsigned getNumArgOperands() const { return arg_size(); }

  Value *getArgOperand(unsigned i) const {
    assert(i < getNumArgOperands() && "Out of bounds!");
    return getOperand(i);
  }

  void setArgOperand(unsigned i, Value *v) {
    assert(i < getNumArgOperands() && "Out of bounds!");
    setOperand(i, v);
  }

  /// Wrappers for getting the \c Use of a call argument.
  const Use &getArgOperandUse(unsigned i) const {
    assert(i < getNumArgOperands() && "Out of bounds!");
    return User::getOperandUse(i);
  }
  Use &getArgOperandUse(unsigned i) {
    assert(i < getNumArgOperands() && "Out of bounds!");
    return User::getOperandUse(i);
  }

  bool isArgOperand(const Use *U) const {
    assert(this == U->getUser() &&
           "Only valid to query with a use of this instruction!");
    return arg_begin() <= U && U < arg_end();
  }
  bool isArgOperand(Value::const_user_iterator UI) const {
    return isArgOperand(&UI.getUse());
  }

  /// Returns true if this CallSite passes the given Value* as an argument to
  /// the called function.
  bool hasArgument(const Value *V) const {
    return llvm::any_of(args(), [V](const Value *Arg) { return Arg == V; });
  }

  Value *getCalledOperand() const { return Op<CalledOperandOpEndIdx>(); }

  // DEPRECATED: This routine will be removed in favor of `getCalledOperand` in
  // the near future.
  Value *getCalledValue() const { return getCalledOperand(); }

  const Use &getCalledOperandUse() const { return Op<CalledOperandOpEndIdx>(); }
  Use &getCalledOperandUse() { return Op<CalledOperandOpEndIdx>(); }

  /// Returns the function called, or null if this is an
  /// indirect function invocation.
  Function *getCalledFunction() const {
    return dyn_cast_or_null<Function>(getCalledOperand());
  }

  /// Return true if the callsite is an indirect call.
  bool isIndirectCall() const;

  /// Determine whether the passed iterator points to the callee operand's Use.
  bool isCallee(Value::const_user_iterator UI) const {
    return isCallee(&UI.getUse());
  }

  /// Determine whether this Use is the callee operand's Use.
  bool isCallee(const Use *U) const { return &getCalledOperandUse() == U; }

  /// Helper to get the caller (the parent function).
  Function *getCaller();
  const Function *getCaller() const {
    return const_cast<CallBase *>(this)->getCaller();
  }

  /// Tests if this call site must be tail call optimized. Only a CallInst can
  /// be tail call optimized.
  bool isMustTailCall() const;

  /// Tests if this call site is marked as a tail call.
  bool isTailCall() const;

  /// Returns the intrinsic ID of the intrinsic called or
  /// Intrinsic::not_intrinsic if the called function is not an intrinsic, or if
  /// this is an indirect call.
  Intrinsic::ID getIntrinsicID() const;

  void setCalledOperand(Value *V) { Op<CalledOperandOpEndIdx>() = V; }

  /// Sets the function called, including updating the function type.
  void setCalledFunction(Function *Fn) {
    setCalledFunction(Fn->getFunctionType(), Fn);
  }

  /// Sets the function called, including updating the function type.
  void setCalledFunction(FunctionCallee Fn) {
    setCalledFunction(Fn.getFunctionType(), Fn.getCallee());
  }

  /// Sets the function called, including updating to the specified function
  /// type.
  void setCalledFunction(FunctionType *FTy, Value *Fn) {
    this->FTy = FTy;
    assert(FTy == cast<FunctionType>(
                      cast<PointerType>(Fn->getType())->getElementType()));
    // This function doesn't mutate the return type, only the function
    // type. Seems broken, but I'm just gonna stick an assert in for now.
    assert(getType() == FTy->getReturnType());
    setCalledOperand(Fn);
  }

  CallingConv::ID getCallingConv() const {
    return static_cast<CallingConv::ID>(getSubclassDataFromInstruction() >> 2);
  }

  void setCallingConv(CallingConv::ID CC) {
    auto ID = static_cast<unsigned>(CC);
    assert(!(ID & ~CallingConv::MaxID) && "Unsupported calling convention");
    setInstructionSubclassData((getSubclassDataFromInstruction() & 3) |
                               (ID << 2));
  }

  /// Check if this call is an inline asm statement.
  bool isInlineAsm() const { return isa<InlineAsm>(getCalledOperand()); }

  /// \name Attribute API
  ///
  /// These methods access and modify attributes on this call (including
  /// looking through to the attributes on the called function when necessary).
  ///@{

  /// Return the parameter attributes for this call.
  ///
  AttributeList getAttributes() const { return Attrs; }

  /// Set the parameter attributes for this call.
  ///
  void setAttributes(AttributeList A) { Attrs = A; }

  /// Determine whether this call has the given attribute.
  bool hasFnAttr(Attribute::AttrKind Kind) const {
    assert(Kind != Attribute::NoBuiltin &&
           "Use CallBase::isNoBuiltin() to check for Attribute::NoBuiltin");
    return hasFnAttrImpl(Kind);
  }

  /// Determine whether this call has the given attribute.
  bool hasFnAttr(StringRef Kind) const { return hasFnAttrImpl(Kind); }

  /// adds the attribute to the list of attributes.
  void addAttribute(unsigned i, Attribute::AttrKind Kind) {
    AttributeList PAL = getAttributes();
    PAL = PAL.addAttribute(getContext(), i, Kind);
    setAttributes(PAL);
  }

  /// adds the attribute to the list of attributes.
  void addAttribute(unsigned i, Attribute Attr) {
    AttributeList PAL = getAttributes();
    PAL = PAL.addAttribute(getContext(), i, Attr);
    setAttributes(PAL);
  }

  /// Adds the attribute to the indicated argument
  void addParamAttr(unsigned ArgNo, Attribute::AttrKind Kind) {
    assert(ArgNo < getNumArgOperands() && "Out of bounds");
    AttributeList PAL = getAttributes();
    PAL = PAL.addParamAttribute(getContext(), ArgNo, Kind);
    setAttributes(PAL);
  }

  /// Adds the attribute to the indicated argument
  void addParamAttr(unsigned ArgNo, Attribute Attr) {
    assert(ArgNo < getNumArgOperands() && "Out of bounds");
    AttributeList PAL = getAttributes();
    PAL = PAL.addParamAttribute(getContext(), ArgNo, Attr);
    setAttributes(PAL);
  }

  /// removes the attribute from the list of attributes.
  void removeAttribute(unsigned i, Attribute::AttrKind Kind) {
    AttributeList PAL = getAttributes();
    PAL = PAL.removeAttribute(getContext(), i, Kind);
    setAttributes(PAL);
  }

  /// removes the attribute from the list of attributes.
  void removeAttribute(unsigned i, StringRef Kind) {
    AttributeList PAL = getAttributes();
    PAL = PAL.removeAttribute(getContext(), i, Kind);
    setAttributes(PAL);
  }

  /// Removes the attribute from the given argument
  void removeParamAttr(unsigned ArgNo, Attribute::AttrKind Kind) {
    assert(ArgNo < getNumArgOperands() && "Out of bounds");
    AttributeList PAL = getAttributes();
    PAL = PAL.removeParamAttribute(getContext(), ArgNo, Kind);
    setAttributes(PAL);
  }

  /// Removes the attribute from the given argument
  void removeParamAttr(unsigned ArgNo, StringRef Kind) {
    assert(ArgNo < getNumArgOperands() && "Out of bounds");
    AttributeList PAL = getAttributes();
    PAL = PAL.removeParamAttribute(getContext(), ArgNo, Kind);
    setAttributes(PAL);
  }

  /// adds the dereferenceable attribute to the list of attributes.
  void addDereferenceableAttr(unsigned i, uint64_t Bytes) {
    AttributeList PAL = getAttributes();
    PAL = PAL.addDereferenceableAttr(getContext(), i, Bytes);
    setAttributes(PAL);
  }

  /// adds the dereferenceable_or_null attribute to the list of
  /// attributes.
  void addDereferenceableOrNullAttr(unsigned i, uint64_t Bytes) {
    AttributeList PAL = getAttributes();
    PAL = PAL.addDereferenceableOrNullAttr(getContext(), i, Bytes);
    setAttributes(PAL);
  }

  /// Determine whether the return value has the given attribute.
  bool hasRetAttr(Attribute::AttrKind Kind) const;

  /// Determine whether the argument or parameter has the given attribute.
  bool paramHasAttr(unsigned ArgNo, Attribute::AttrKind Kind) const;

  /// Get the attribute of a given kind at a position.
  Attribute getAttribute(unsigned i, Attribute::AttrKind Kind) const {
    return getAttributes().getAttribute(i, Kind);
  }

  /// Get the attribute of a given kind at a position.
  Attribute getAttribute(unsigned i, StringRef Kind) const {
    return getAttributes().getAttribute(i, Kind);
  }

  /// Get the attribute of a given kind from a given arg
  Attribute getParamAttr(unsigned ArgNo, Attribute::AttrKind Kind) const {
    assert(ArgNo < getNumArgOperands() && "Out of bounds");
    return getAttributes().getParamAttr(ArgNo, Kind);
  }

  /// Get the attribute of a given kind from a given arg
  Attribute getParamAttr(unsigned ArgNo, StringRef Kind) const {
    assert(ArgNo < getNumArgOperands() && "Out of bounds");
    return getAttributes().getParamAttr(ArgNo, Kind);
  }

  /// Return true if the data operand at index \p i has the attribute \p
  /// A.
  ///
  /// Data operands include call arguments and values used in operand bundles,
  /// but does not include the callee operand.  This routine dispatches to the
  /// underlying AttributeList or the OperandBundleUser as appropriate.
  ///
  /// The index \p i is interpreted as
  ///
  ///  \p i == Attribute::ReturnIndex  -> the return value
  ///  \p i in [1, arg_size + 1)  -> argument number (\p i - 1)
  ///  \p i in [arg_size + 1, data_operand_size + 1) -> bundle operand at index
  ///     (\p i - 1) in the operand list.
  bool dataOperandHasImpliedAttr(unsigned i, Attribute::AttrKind Kind) const {
    // Note that we have to add one because `i` isn't zero-indexed.
    assert(i < (getNumArgOperands() + getNumTotalBundleOperands() + 1) &&
           "Data operand index out of bounds!");

    // The attribute A can either be directly specified, if the operand in
    // question is a call argument; or be indirectly implied by the kind of its
    // containing operand bundle, if the operand is a bundle operand.

    if (i == AttributeList::ReturnIndex)
      return hasRetAttr(Kind);

    // FIXME: Avoid these i - 1 calculations and update the API to use
    // zero-based indices.
    if (i < (getNumArgOperands() + 1))
      return paramHasAttr(i - 1, Kind);

    assert(hasOperandBundles() && i >= (getBundleOperandsStartIndex() + 1) &&
           "Must be either a call argument or an operand bundle!");
    return bundleOperandHasAttr(i - 1, Kind);
  }

  /// Determine whether this data operand is not captured.
  // FIXME: Once this API is no longer duplicated in `CallSite`, rename this to
  // better indicate that this may return a conservative answer.
  bool doesNotCapture(unsigned OpNo) const {
    return dataOperandHasImpliedAttr(OpNo + 1, Attribute::NoCapture);
  }

  /// Determine whether this argument is passed by value.
  bool isByValArgument(unsigned ArgNo) const {
    return paramHasAttr(ArgNo, Attribute::ByVal);
  }

  /// Determine whether this argument is passed in an alloca.
  bool isInAllocaArgument(unsigned ArgNo) const {
    return paramHasAttr(ArgNo, Attribute::InAlloca);
  }

  /// Determine whether this argument is passed by value or in an alloca.
  bool isByValOrInAllocaArgument(unsigned ArgNo) const {
    return paramHasAttr(ArgNo, Attribute::ByVal) ||
           paramHasAttr(ArgNo, Attribute::InAlloca);
  }

  /// Determine if there are is an inalloca argument. Only the last argument can
  /// have the inalloca attribute.
  bool hasInAllocaArgument() const {
    return !arg_empty() && paramHasAttr(arg_size() - 1, Attribute::InAlloca);
  }

  // FIXME: Once this API is no longer duplicated in `CallSite`, rename this to
  // better indicate that this may return a conservative answer.
  bool doesNotAccessMemory(unsigned OpNo) const {
    return dataOperandHasImpliedAttr(OpNo + 1, Attribute::ReadNone);
  }

  // FIXME: Once this API is no longer duplicated in `CallSite`, rename this to
  // better indicate that this may return a conservative answer.
  bool onlyReadsMemory(unsigned OpNo) const {
    return dataOperandHasImpliedAttr(OpNo + 1, Attribute::ReadOnly) ||
           dataOperandHasImpliedAttr(OpNo + 1, Attribute::ReadNone);
  }

  // FIXME: Once this API is no longer duplicated in `CallSite`, rename this to
  // better indicate that this may return a conservative answer.
  bool doesNotReadMemory(unsigned OpNo) const {
    return dataOperandHasImpliedAttr(OpNo + 1, Attribute::WriteOnly) ||
           dataOperandHasImpliedAttr(OpNo + 1, Attribute::ReadNone);
  }

  /// Extract the alignment of the return value.
  unsigned getRetAlignment() const {
    if (const auto MA = Attrs.getRetAlignment())
      return MA->value();
    return 0;
  }

  /// Extract the alignment for a call or parameter (0=unknown).
  unsigned getParamAlignment(unsigned ArgNo) const {
    if (const auto MA = Attrs.getParamAlignment(ArgNo))
      return MA->value();
    return 0;
  }

  /// Extract the byval type for a call or parameter.
  Type *getParamByValType(unsigned ArgNo) const {
    Type *Ty = Attrs.getParamByValType(ArgNo);
    return Ty ? Ty : getArgOperand(ArgNo)->getType()->getPointerElementType();
  }

  /// Extract the number of dereferenceable bytes for a call or
  /// parameter (0=unknown).
  uint64_t getDereferenceableBytes(unsigned i) const {
    return Attrs.getDereferenceableBytes(i);
  }

  /// Extract the number of dereferenceable_or_null bytes for a call or
  /// parameter (0=unknown).
  uint64_t getDereferenceableOrNullBytes(unsigned i) const {
    return Attrs.getDereferenceableOrNullBytes(i);
  }

  /// Return true if the return value is known to be not null.
  /// This may be because it has the nonnull attribute, or because at least
  /// one byte is dereferenceable and the pointer is in addrspace(0).
  bool isReturnNonNull() const;

  /// Determine if the return value is marked with NoAlias attribute.
  bool returnDoesNotAlias() const {
    return Attrs.hasAttribute(AttributeList::ReturnIndex, Attribute::NoAlias);
  }

  /// If one of the arguments has the 'returned' attribute, returns its
  /// operand value. Otherwise, return nullptr.
  Value *getReturnedArgOperand() const;

  /// Return true if the call should not be treated as a call to a
  /// builtin.
  bool isNoBuiltin() const {
    return hasFnAttrImpl(Attribute::NoBuiltin) &&
           !hasFnAttrImpl(Attribute::Builtin);
  }

  /// Determine if the call requires strict floating point semantics.
  bool isStrictFP() const { return hasFnAttr(Attribute::StrictFP); }

  /// Return true if the call should not be inlined.
  bool isNoInline() const { return hasFnAttr(Attribute::NoInline); }
  void setIsNoInline() {
    addAttribute(AttributeList::FunctionIndex, Attribute::NoInline);
  }
  /// Determine if the call does not access memory.
  bool doesNotAccessMemory() const { return hasFnAttr(Attribute::ReadNone); }
  void setDoesNotAccessMemory() {
    addAttribute(AttributeList::FunctionIndex, Attribute::ReadNone);
  }

  /// Determine if the call does not access or only reads memory.
  bool onlyReadsMemory() const {
    return doesNotAccessMemory() || hasFnAttr(Attribute::ReadOnly);
  }
  void setOnlyReadsMemory() {
    addAttribute(AttributeList::FunctionIndex, Attribute::ReadOnly);
  }

  /// Determine if the call does not access or only writes memory.
  bool doesNotReadMemory() const {
    return doesNotAccessMemory() || hasFnAttr(Attribute::WriteOnly);
  }
  void setDoesNotReadMemory() {
    addAttribute(AttributeList::FunctionIndex, Attribute::WriteOnly);
  }

  /// Determine if the call can access memmory only using pointers based
  /// on its arguments.
  bool onlyAccessesArgMemory() const {
    return hasFnAttr(Attribute::ArgMemOnly);
  }
  void setOnlyAccessesArgMemory() {
    addAttribute(AttributeList::FunctionIndex, Attribute::ArgMemOnly);
  }

  /// Determine if the function may only access memory that is
  /// inaccessible from the IR.
  bool onlyAccessesInaccessibleMemory() const {
    return hasFnAttr(Attribute::InaccessibleMemOnly);
  }
  void setOnlyAccessesInaccessibleMemory() {
    addAttribute(AttributeList::FunctionIndex, Attribute::InaccessibleMemOnly);
  }

  /// Determine if the function may only access memory that is
  /// either inaccessible from the IR or pointed to by its arguments.
  bool onlyAccessesInaccessibleMemOrArgMem() const {
    return hasFnAttr(Attribute::InaccessibleMemOrArgMemOnly);
  }
  void setOnlyAccessesInaccessibleMemOrArgMem() {
    addAttribute(AttributeList::FunctionIndex,
                 Attribute::InaccessibleMemOrArgMemOnly);
  }
  /// Determine if the call cannot return.
  bool doesNotReturn() const { return hasFnAttr(Attribute::NoReturn); }
  void setDoesNotReturn() {
    addAttribute(AttributeList::FunctionIndex, Attribute::NoReturn);
  }

  /// Determine if the call should not perform indirect branch tracking.
  bool doesNoCfCheck() const { return hasFnAttr(Attribute::NoCfCheck); }

  /// Determine if the call cannot unwind.
  bool doesNotThrow() const { return hasFnAttr(Attribute::NoUnwind); }
  void setDoesNotThrow() {
    addAttribute(AttributeList::FunctionIndex, Attribute::NoUnwind);
  }

  /// Determine if the invoke cannot be duplicated.
  bool cannotDuplicate() const { return hasFnAttr(Attribute::NoDuplicate); }
  void setCannotDuplicate() {
    addAttribute(AttributeList::FunctionIndex, Attribute::NoDuplicate);
  }

  /// Determine if the invoke is convergent
  bool isConvergent() const { return hasFnAttr(Attribute::Convergent); }
  void setConvergent() {
    addAttribute(AttributeList::FunctionIndex, Attribute::Convergent);
  }
  void setNotConvergent() {
    removeAttribute(AttributeList::FunctionIndex, Attribute::Convergent);
  }

  /// Determine if the call returns a structure through first
  /// pointer argument.
  bool hasStructRetAttr() const {
    if (getNumArgOperands() == 0)
      return false;

    // Be friendly and also check the callee.
    return paramHasAttr(0, Attribute::StructRet);
  }

  /// Determine if any call argument is an aggregate passed by value.
  bool hasByValArgument() const {
    return Attrs.hasAttrSomewhere(Attribute::ByVal);
  }

  ///@{
  // End of attribute API.

  /// \name Operand Bundle API
  ///
  /// This group of methods provides the API to access and manipulate operand
  /// bundles on this call.
  /// @{

  /// Return the number of operand bundles associated with this User.
  unsigned getNumOperandBundles() const {
    return std::distance(bundle_op_info_begin(), bundle_op_info_end());
  }

  /// Return true if this User has any operand bundles.
  bool hasOperandBundles() const { return getNumOperandBundles() != 0; }

  /// Return the index of the first bundle operand in the Use array.
  unsigned getBundleOperandsStartIndex() const {
    assert(hasOperandBundles() && "Don't call otherwise!");
    return bundle_op_info_begin()->Begin;
  }

  /// Return the index of the last bundle operand in the Use array.
  unsigned getBundleOperandsEndIndex() const {
    assert(hasOperandBundles() && "Don't call otherwise!");
    return bundle_op_info_end()[-1].End;
  }

  /// Return true if the operand at index \p Idx is a bundle operand.
  bool isBundleOperand(unsigned Idx) const {
    return hasOperandBundles() && Idx >= getBundleOperandsStartIndex() &&
           Idx < getBundleOperandsEndIndex();
  }

  /// Returns true if the use is a bundle operand.
  bool isBundleOperand(const Use *U) const {
    assert(this == U->getUser() &&
           "Only valid to query with a use of this instruction!");
    return hasOperandBundles() && isBundleOperand(U - op_begin());
  }
  bool isBundleOperand(Value::const_user_iterator UI) const {
    return isBundleOperand(&UI.getUse());
  }

  /// Return the total number operands (not operand bundles) used by
  /// every operand bundle in this OperandBundleUser.
  unsigned getNumTotalBundleOperands() const {
    if (!hasOperandBundles())
      return 0;

    unsigned Begin = getBundleOperandsStartIndex();
    unsigned End = getBundleOperandsEndIndex();

    assert(Begin <= End && "Should be!");
    return End - Begin;
  }

  /// Return the operand bundle at a specific index.
  OperandBundleUse getOperandBundleAt(unsigned Index) const {
    assert(Index < getNumOperandBundles() && "Index out of bounds!");
    return operandBundleFromBundleOpInfo(*(bundle_op_info_begin() + Index));
  }

  /// Return the number of operand bundles with the tag Name attached to
  /// this instruction.
  unsigned countOperandBundlesOfType(StringRef Name) const {
    unsigned Count = 0;
    for (unsigned i = 0, e = getNumOperandBundles(); i != e; ++i)
      if (getOperandBundleAt(i).getTagName() == Name)
        Count++;

    return Count;
  }

  /// Return the number of operand bundles with the tag ID attached to
  /// this instruction.
  unsigned countOperandBundlesOfType(uint32_t ID) const {
    unsigned Count = 0;
    for (unsigned i = 0, e = getNumOperandBundles(); i != e; ++i)
      if (getOperandBundleAt(i).getTagID() == ID)
        Count++;

    return Count;
  }

  /// Return an operand bundle by name, if present.
  ///
  /// It is an error to call this for operand bundle types that may have
  /// multiple instances of them on the same instruction.
  Optional<OperandBundleUse> getOperandBundle(StringRef Name) const {
    assert(countOperandBundlesOfType(Name) < 2 && "Precondition violated!");

    for (unsigned i = 0, e = getNumOperandBundles(); i != e; ++i) {
      OperandBundleUse U = getOperandBundleAt(i);
      if (U.getTagName() == Name)
        return U;
    }

    return None;
  }

  /// Return an operand bundle by tag ID, if present.
  ///
  /// It is an error to call this for operand bundle types that may have
  /// multiple instances of them on the same instruction.
  Optional<OperandBundleUse> getOperandBundle(uint32_t ID) const {
    assert(countOperandBundlesOfType(ID) < 2 && "Precondition violated!");

    for (unsigned i = 0, e = getNumOperandBundles(); i != e; ++i) {
      OperandBundleUse U = getOperandBundleAt(i);
      if (U.getTagID() == ID)
        return U;
    }

    return None;
  }

  /// Return the list of operand bundles attached to this instruction as
  /// a vector of OperandBundleDefs.
  ///
  /// This function copies the OperandBundeUse instances associated with this
  /// OperandBundleUser to a vector of OperandBundleDefs.  Note:
  /// OperandBundeUses and OperandBundleDefs are non-trivially *different*
  /// representations of operand bundles (see documentation above).
  void getOperandBundlesAsDefs(SmallVectorImpl<OperandBundleDef> &Defs) const {
    for (unsigned i = 0, e = getNumOperandBundles(); i != e; ++i)
      Defs.emplace_back(getOperandBundleAt(i));
  }

  /// Return the operand bundle for the operand at index OpIdx.
  ///
  /// It is an error to call this with an OpIdx that does not correspond to an
  /// bundle operand.
  OperandBundleUse getOperandBundleForOperand(unsigned OpIdx) const {
    return operandBundleFromBundleOpInfo(getBundleOpInfoForOperand(OpIdx));
  }

  /// Return true if this operand bundle user has operand bundles that
  /// may read from the heap.
  bool hasReadingOperandBundles() const {
    // Implementation note: this is a conservative implementation of operand
    // bundle semantics, where *any* operand bundle forces a callsite to be at
    // least readonly.
    return hasOperandBundles();
  }

  /// Return true if this operand bundle user has operand bundles that
  /// may write to the heap.
  bool hasClobberingOperandBundles() const {
    for (auto &BOI : bundle_op_infos()) {
      if (BOI.Tag->second == LLVMContext::OB_deopt ||
          BOI.Tag->second == LLVMContext::OB_funclet)
        continue;

      // This instruction has an operand bundle that is not known to us.
      // Assume the worst.
      return true;
    }

    return false;
  }

  /// Return true if the bundle operand at index \p OpIdx has the
  /// attribute \p A.
  bool bundleOperandHasAttr(unsigned OpIdx,  Attribute::AttrKind A) const {
    auto &BOI = getBundleOpInfoForOperand(OpIdx);
    auto OBU = operandBundleFromBundleOpInfo(BOI);
    return OBU.operandHasAttr(OpIdx - BOI.Begin, A);
  }

  /// Return true if \p Other has the same sequence of operand bundle
  /// tags with the same number of operands on each one of them as this
  /// OperandBundleUser.
  bool hasIdenticalOperandBundleSchema(const CallBase &Other) const {
    if (getNumOperandBundles() != Other.getNumOperandBundles())
      return false;

    return std::equal(bundle_op_info_begin(), bundle_op_info_end(),
                      Other.bundle_op_info_begin());
  }

  /// Return true if this operand bundle user contains operand bundles
  /// with tags other than those specified in \p IDs.
  bool hasOperandBundlesOtherThan(ArrayRef<uint32_t> IDs) const {
    for (unsigned i = 0, e = getNumOperandBundles(); i != e; ++i) {
      uint32_t ID = getOperandBundleAt(i).getTagID();
      if (!is_contained(IDs, ID))
        return true;
    }
    return false;
  }

  /// Is the function attribute S disallowed by some operand bundle on
  /// this operand bundle user?
  bool isFnAttrDisallowedByOpBundle(StringRef S) const {
    // Operand bundles only possibly disallow readnone, readonly and argmenonly
    // attributes.  All String attributes are fine.
    return false;
  }

  /// Is the function attribute A disallowed by some operand bundle on
  /// this operand bundle user?
  bool isFnAttrDisallowedByOpBundle(Attribute::AttrKind A) const {
    switch (A) {
    default:
      return false;

    case Attribute::InaccessibleMemOrArgMemOnly:
      return hasReadingOperandBundles();

    case Attribute::InaccessibleMemOnly:
      return hasReadingOperandBundles();

    case Attribute::ArgMemOnly:
      return hasReadingOperandBundles();

    case Attribute::ReadNone:
      return hasReadingOperandBundles();

    case Attribute::ReadOnly:
      return hasClobberingOperandBundles();
    }

    llvm_unreachable("switch has a default case!");
  }

  /// Used to keep track of an operand bundle.  See the main comment on
  /// OperandBundleUser above.
  struct BundleOpInfo {
    /// The operand bundle tag, interned by
    /// LLVMContextImpl::getOrInsertBundleTag.
    StringMapEntry<uint32_t> *Tag;

    /// The index in the Use& vector where operands for this operand
    /// bundle starts.
    uint32_t Begin;

    /// The index in the Use& vector where operands for this operand
    /// bundle ends.
    uint32_t End;

    bool operator==(const BundleOpInfo &Other) const {
      return Tag == Other.Tag && Begin == Other.Begin && End == Other.End;
    }
  };

  /// Simple helper function to map a BundleOpInfo to an
  /// OperandBundleUse.
  OperandBundleUse
  operandBundleFromBundleOpInfo(const BundleOpInfo &BOI) const {
    auto begin = op_begin();
    ArrayRef<Use> Inputs(begin + BOI.Begin, begin + BOI.End);
    return OperandBundleUse(BOI.Tag, Inputs);
  }

  using bundle_op_iterator = BundleOpInfo *;
  using const_bundle_op_iterator = const BundleOpInfo *;

  /// Return the start of the list of BundleOpInfo instances associated
  /// with this OperandBundleUser.
  ///
  /// OperandBundleUser uses the descriptor area co-allocated with the host User
  /// to store some meta information about which operands are "normal" operands,
  /// and which ones belong to some operand bundle.
  ///
  /// The layout of an operand bundle user is
  ///
  ///          +-----------uint32_t End-------------------------------------+
  ///          |                                                            |
  ///          |  +--------uint32_t Begin--------------------+              |
  ///          |  |                                          |              |
  ///          ^  ^                                          v              v
  ///  |------|------|----|----|----|----|----|---------|----|---------|----|-----
  ///  | BOI0 | BOI1 | .. | DU | U0 | U1 | .. | BOI0_U0 | .. | BOI1_U0 | .. | Un
  ///  |------|------|----|----|----|----|----|---------|----|---------|----|-----
  ///   v  v                                  ^              ^
  ///   |  |                                  |              |
  ///   |  +--------uint32_t Begin------------+              |
  ///   |                                                    |
  ///   +-----------uint32_t End-----------------------------+
  ///
  ///
  /// BOI0, BOI1 ... are descriptions of operand bundles in this User's use
  /// list. These descriptions are installed and managed by this class, and
  /// they're all instances of OperandBundleUser<T>::BundleOpInfo.
  ///
  /// DU is an additional descriptor installed by User's 'operator new' to keep
  /// track of the 'BOI0 ... BOIN' co-allocation.  OperandBundleUser does not
  /// access or modify DU in any way, it's an implementation detail private to
  /// User.
  ///
  /// The regular Use& vector for the User starts at U0.  The operand bundle
  /// uses are part of the Use& vector, just like normal uses.  In the diagram
  /// above, the operand bundle uses start at BOI0_U0.  Each instance of
  /// BundleOpInfo has information about a contiguous set of uses constituting
  /// an operand bundle, and the total set of operand bundle uses themselves
  /// form a contiguous set of uses (i.e. there are no gaps between uses
  /// corresponding to individual operand bundles).
  ///
  /// This class does not know the location of the set of operand bundle uses
  /// within the use list -- that is decided by the User using this class via
  /// the BeginIdx argument in populateBundleOperandInfos.
  ///
  /// Currently operand bundle users with hung-off operands are not supported.
  bundle_op_iterator bundle_op_info_begin() {
    if (!hasDescriptor())
      return nullptr;

    uint8_t *BytesBegin = getDescriptor().begin();
    return reinterpret_cast<bundle_op_iterator>(BytesBegin);
  }

  /// Return the start of the list of BundleOpInfo instances associated
  /// with this OperandBundleUser.
  const_bundle_op_iterator bundle_op_info_begin() const {
    auto *NonConstThis = const_cast<CallBase *>(this);
    return NonConstThis->bundle_op_info_begin();
  }

  /// Return the end of the list of BundleOpInfo instances associated
  /// with this OperandBundleUser.
  bundle_op_iterator bundle_op_info_end() {
    if (!hasDescriptor())
      return nullptr;

    uint8_t *BytesEnd = getDescriptor().end();
    return reinterpret_cast<bundle_op_iterator>(BytesEnd);
  }

  /// Return the end of the list of BundleOpInfo instances associated
  /// with this OperandBundleUser.
  const_bundle_op_iterator bundle_op_info_end() const {
    auto *NonConstThis = const_cast<CallBase *>(this);
    return NonConstThis->bundle_op_info_end();
  }

  /// Return the range [\p bundle_op_info_begin, \p bundle_op_info_end).
  iterator_range<bundle_op_iterator> bundle_op_infos() {
    return make_range(bundle_op_info_begin(), bundle_op_info_end());
  }

  /// Return the range [\p bundle_op_info_begin, \p bundle_op_info_end).
  iterator_range<const_bundle_op_iterator> bundle_op_infos() const {
    return make_range(bundle_op_info_begin(), bundle_op_info_end());
  }

  /// Populate the BundleOpInfo instances and the Use& vector from \p
  /// Bundles.  Return the op_iterator pointing to the Use& one past the last
  /// last bundle operand use.
  ///
  /// Each \p OperandBundleDef instance is tracked by a OperandBundleInfo
  /// instance allocated in this User's descriptor.
  op_iterator populateBundleOperandInfos(ArrayRef<OperandBundleDef> Bundles,
                                         const unsigned BeginIndex);

  /// Return the BundleOpInfo for the operand at index OpIdx.
  ///
  /// It is an error to call this with an OpIdx that does not correspond to an
  /// bundle operand.
  const BundleOpInfo &getBundleOpInfoForOperand(unsigned OpIdx) const {
    for (auto &BOI : bundle_op_infos())
      if (BOI.Begin <= OpIdx && OpIdx < BOI.End)
        return BOI;

    llvm_unreachable("Did not find operand bundle for operand!");
  }

protected:
  /// Return the total number of values used in \p Bundles.
  static unsigned CountBundleInputs(ArrayRef<OperandBundleDef> Bundles) {
    unsigned Total = 0;
    for (auto &B : Bundles)
      Total += B.input_size();
    return Total;
  }

  /// @}
  // End of operand bundle API.

private:
  bool hasFnAttrOnCalledFunction(Attribute::AttrKind Kind) const;
  bool hasFnAttrOnCalledFunction(StringRef Kind) const;

  template <typename AttrKind> bool hasFnAttrImpl(AttrKind Kind) const {
    if (Attrs.hasAttribute(AttributeList::FunctionIndex, Kind))
      return true;

    // Operand bundles override attributes on the called function, but don't
    // override attributes directly present on the call instruction.
    if (isFnAttrDisallowedByOpBundle(Kind))
      return false;

    return hasFnAttrOnCalledFunction(Kind);
  }
};

template <>
struct OperandTraits<CallBase> : public VariadicOperandTraits<CallBase, 1> {};

DEFINE_TRANSPARENT_OPERAND_ACCESSORS(CallBase, Value)

//===----------------------------------------------------------------------===//
//                           FuncletPadInst Class
//===----------------------------------------------------------------------===//
class FuncletPadInst : public Instruction {
private:
  FuncletPadInst(const FuncletPadInst &CPI);

  explicit FuncletPadInst(Instruction::FuncletPadOps Op, Value *ParentPad,
                          ArrayRef<Value *> Args, unsigned Values,
                          const Twine &NameStr, Instruction *InsertBefore);
  explicit FuncletPadInst(Instruction::FuncletPadOps Op, Value *ParentPad,
                          ArrayRef<Value *> Args, unsigned Values,
                          const Twine &NameStr, BasicBlock *InsertAtEnd);

  void init(Value *ParentPad, ArrayRef<Value *> Args, const Twine &NameStr);

protected:
  // Note: Instruction needs to be a friend here to call cloneImpl.
  friend class Instruction;
  friend class CatchPadInst;
  friend class CleanupPadInst;

  FuncletPadInst *cloneImpl() const;

public:
  /// Provide fast operand accessors
  DECLARE_TRANSPARENT_OPERAND_ACCESSORS(Value);

  /// getNumArgOperands - Return the number of funcletpad arguments.
  ///
  unsigned getNumArgOperands() const { return getNumOperands() - 1; }

  /// Convenience accessors

  /// Return the outer EH-pad this funclet is nested within.
  ///
  /// Note: This returns the associated CatchSwitchInst if this FuncletPadInst
  /// is a CatchPadInst.
  Value *getParentPad() const { return Op<-1>(); }
  void setParentPad(Value *ParentPad) {
    assert(ParentPad);
    Op<-1>() = ParentPad;
  }

  /// getArgOperand/setArgOperand - Return/set the i-th funcletpad argument.
  ///
  Value *getArgOperand(unsigned i) const { return getOperand(i); }
  void setArgOperand(unsigned i, Value *v) { setOperand(i, v); }

  /// arg_operands - iteration adapter for range-for loops.
  op_range arg_operands() { return op_range(op_begin(), op_end() - 1); }

  /// arg_operands - iteration adapter for range-for loops.
  const_op_range arg_operands() const {
    return const_op_range(op_begin(), op_end() - 1);
  }

  // Methods for support type inquiry through isa, cast, and dyn_cast:
  static bool classof(const Instruction *I) { return I->isFuncletPad(); }
  static bool classof(const Value *V) {
    return isa<Instruction>(V) && classof(cast<Instruction>(V));
  }
};

template <>
struct OperandTraits<FuncletPadInst>
    : public VariadicOperandTraits<FuncletPadInst, /*MINARITY=*/1> {};

DEFINE_TRANSPARENT_OPERAND_ACCESSORS(FuncletPadInst, Value)

} // end namespace llvm

#endif // LLVM_IR_INSTRTYPES_H<|MERGE_RESOLUTION|>--- conflicted
+++ resolved
@@ -975,11 +975,7 @@
   static Type* makeCmpResultType(Type* opnd_type) {
     if (VectorType* vt = dyn_cast<VectorType>(opnd_type)) {
       return VectorType::get(Type::getInt1Ty(opnd_type->getContext()),
-<<<<<<< HEAD
-                             vt->getNumElements(), vt->getVectorIsScalable());
-=======
                              vt->getElementCount());
->>>>>>> 7eddee45
     }
     return Type::getInt1Ty(opnd_type->getContext());
   }

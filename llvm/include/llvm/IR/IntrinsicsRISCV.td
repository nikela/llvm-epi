//===- IntrinsicsRISCV.td - Defines RISCV intrinsics -------*- tablegen -*-===//
//
// Part of the LLVM Project, under the Apache License v2.0 with LLVM Exceptions.
// See https://llvm.org/LICENSE.txt for license information.
// SPDX-License-Identifier: Apache-2.0 WITH LLVM-exception
//
//===----------------------------------------------------------------------===//
//
// This file defines all of the RISCV-specific intrinsics.
//
//===----------------------------------------------------------------------===//

//===----------------------------------------------------------------------===//
// Atomics

// Atomic Intrinsics have multiple versions for different access widths, which
// all follow one of the following signatures (depending on how many arguments
// they require). We carefully instantiate only specific versions of these for
// specific integer widths, rather than using `llvm_anyint_ty`.
//
// In fact, as these intrinsics take `llvm_anyptr_ty`, the given names are the
// canonical names, and the intrinsics used in the code will have a name
// suffixed with the pointer type they are specialised for (denoted `<p>` in the
// names below), in order to avoid type conflicts.

let TargetPrefix = "riscv" in {

  // T @llvm.<name>.T.<p>(any*, T, T, T imm);
  class MaskedAtomicRMWFourArg<LLVMType itype>
      : Intrinsic<[itype], [llvm_anyptr_ty, itype, itype, itype],
                  [IntrArgMemOnly, NoCapture<ArgIndex<0>>, ImmArg<ArgIndex<3>>]>;
  // T @llvm.<name>.T.<p>(any*, T, T, T, T imm);
  class MaskedAtomicRMWFiveArg<LLVMType itype>
      : Intrinsic<[itype], [llvm_anyptr_ty, itype, itype, itype, itype],
                  [IntrArgMemOnly, NoCapture<ArgIndex<0>>, ImmArg<ArgIndex<4>>]>;

  // We define 32-bit and 64-bit variants of the above, where T stands for i32
  // or i64 respectively:
  multiclass MaskedAtomicRMWFourArgIntrinsics {
    // i32 @llvm.<name>.i32.<p>(any*, i32, i32, i32 imm);
    def _i32 : MaskedAtomicRMWFourArg<llvm_i32_ty>;
    // i64 @llvm.<name>.i32.<p>(any*, i64, i64, i64 imm);
    def _i64 : MaskedAtomicRMWFourArg<llvm_i64_ty>;
  }

  multiclass MaskedAtomicRMWFiveArgIntrinsics {
    // i32 @llvm.<name>.i32.<p>(any*, i32, i32, i32, i32 imm);
    def _i32 : MaskedAtomicRMWFiveArg<llvm_i32_ty>;
    // i64 @llvm.<name>.i64.<p>(any*, i64, i64, i64, i64 imm);
    def _i64 : MaskedAtomicRMWFiveArg<llvm_i64_ty>;
  }

  // @llvm.riscv.masked.atomicrmw.*.{i32,i64}.<p>(...)
  defm int_riscv_masked_atomicrmw_xchg : MaskedAtomicRMWFourArgIntrinsics;
  defm int_riscv_masked_atomicrmw_add : MaskedAtomicRMWFourArgIntrinsics;
  defm int_riscv_masked_atomicrmw_sub : MaskedAtomicRMWFourArgIntrinsics;
  defm int_riscv_masked_atomicrmw_nand : MaskedAtomicRMWFourArgIntrinsics;
  // Signed min and max need an extra operand to do sign extension with.
  defm int_riscv_masked_atomicrmw_max : MaskedAtomicRMWFiveArgIntrinsics;
  defm int_riscv_masked_atomicrmw_min : MaskedAtomicRMWFiveArgIntrinsics;
  // Unsigned min and max don't need the extra operand.
  defm int_riscv_masked_atomicrmw_umax : MaskedAtomicRMWFourArgIntrinsics;
  defm int_riscv_masked_atomicrmw_umin : MaskedAtomicRMWFourArgIntrinsics;

  // @llvm.riscv.masked.cmpxchg.{i32,i64}.<p>(...)
  defm int_riscv_masked_cmpxchg : MaskedAtomicRMWFiveArgIntrinsics;


} // TargetPrefix = "riscv"

//===----------------------------------------------------------------------===//
// Bitmanip (Bit Manipulation) Extension

let TargetPrefix = "riscv" in {

  class BitManipGPRIntrinsics
      : Intrinsic<[llvm_any_ty],
                  [LLVMMatchType<0>],
                  [IntrNoMem, IntrSpeculatable, IntrWillReturn]>;
  class BitManipGPRGPRIntrinsics
      : Intrinsic<[llvm_any_ty],
                  [LLVMMatchType<0>, LLVMMatchType<0>],
                  [IntrNoMem, IntrSpeculatable, IntrWillReturn]>;
  class BitManipGPRGPRGRIntrinsics
      : Intrinsic<[llvm_any_ty],
                  [LLVMMatchType<0>, LLVMMatchType<0>, LLVMMatchType<0>],
                  [IntrNoMem, IntrSpeculatable, IntrWillReturn]>;

  // Zbb
  def int_riscv_orc_b : BitManipGPRIntrinsics;

  // Zbc or Zbkc
  def int_riscv_clmul  : BitManipGPRGPRIntrinsics;
  def int_riscv_clmulh : BitManipGPRGPRIntrinsics;

  // Zbc
  def int_riscv_clmulr : BitManipGPRGPRIntrinsics;

  // Zbe
  def int_riscv_bcompress   : BitManipGPRGPRIntrinsics;
  def int_riscv_bdecompress : BitManipGPRGPRIntrinsics;

  // Zbf
  def int_riscv_bfp  : BitManipGPRGPRIntrinsics;

  // Zbp
  def int_riscv_grev  : BitManipGPRGPRIntrinsics;
  def int_riscv_gorc  : BitManipGPRGPRIntrinsics;
  def int_riscv_shfl  : BitManipGPRGPRIntrinsics;
  def int_riscv_unshfl  : BitManipGPRGPRIntrinsics;
  def int_riscv_xperm_n  : BitManipGPRGPRIntrinsics;
  def int_riscv_xperm_b  : BitManipGPRGPRIntrinsics;
  def int_riscv_xperm_h  : BitManipGPRGPRIntrinsics;
  def int_riscv_xperm_w  : BitManipGPRGPRIntrinsics;

  // Zbr
  def int_riscv_crc32_b : BitManipGPRIntrinsics;
  def int_riscv_crc32_h : BitManipGPRIntrinsics;
  def int_riscv_crc32_w : BitManipGPRIntrinsics;
  def int_riscv_crc32_d : BitManipGPRIntrinsics;
  def int_riscv_crc32c_b : BitManipGPRIntrinsics;
  def int_riscv_crc32c_h : BitManipGPRIntrinsics;
  def int_riscv_crc32c_w : BitManipGPRIntrinsics;
  def int_riscv_crc32c_d : BitManipGPRIntrinsics;

  // Zbt
  def int_riscv_fsl : BitManipGPRGPRGRIntrinsics;
  def int_riscv_fsr : BitManipGPRGPRGRIntrinsics;

  // Zbkb
  def int_riscv_brev8 : BitManipGPRIntrinsics;
  def int_riscv_zip   : BitManipGPRIntrinsics;
  def int_riscv_unzip : BitManipGPRIntrinsics;

  // Zbkx
  def int_riscv_xperm4  : BitManipGPRGPRIntrinsics;
  def int_riscv_xperm8  : BitManipGPRGPRIntrinsics;
} // TargetPrefix = "riscv"

//===----------------------------------------------------------------------===//
// Vectors

// The intrinsic does not have any operand that must be extended.
defvar NoSplatOperand = 0xF;

// The intrinsic does not have a VL operand.
// (e.g., riscv_vmv_x_s and riscv_vfmv_f_s)
defvar NoVLOperand = 0x1F;

class RISCVVIntrinsic {
  // These intrinsics may accept illegal integer values in their llvm_any_ty
  // operand, so they have to be extended.
  Intrinsic IntrinsicID = !cast<Intrinsic>(NAME);
  bits<4> SplatOperand = NoSplatOperand;
  bits<5> VLOperand = NoVLOperand;
}

let TargetPrefix = "riscv" in {
  // We use anyint here but we only support XLen.
  def int_riscv_vsetvli   : Intrinsic<[llvm_anyint_ty],
                           /* AVL */  [LLVMMatchType<0>,
                           /* VSEW */  LLVMMatchType<0>,
                           /* VLMUL */ LLVMMatchType<0>],
                                      [IntrNoMem, IntrHasSideEffects,
                                       ImmArg<ArgIndex<1>>,
                                       ImmArg<ArgIndex<2>>]>;
  def int_riscv_vsetvlimax : Intrinsic<[llvm_anyint_ty],
                            /* VSEW */ [LLVMMatchType<0>,
                            /* VLMUL */ LLVMMatchType<0>],
                                      [IntrNoMem, IntrHasSideEffects,
                                       ImmArg<ArgIndex<0>>,
                                       ImmArg<ArgIndex<1>>]>;

  // Versions without side effects: better optimizable and usable if only the
  // returned vector length is important.
  def int_riscv_vsetvli_opt   : Intrinsic<[llvm_anyint_ty],
                               /* AVL */  [LLVMMatchType<0>,
                               /* VSEW */  LLVMMatchType<0>,
                               /* VLMUL */ LLVMMatchType<0>],
                                          [IntrNoMem,
                                           ImmArg<ArgIndex<1>>,
                                           ImmArg<ArgIndex<2>>]>;
  def int_riscv_vsetvlimax_opt : Intrinsic<[llvm_anyint_ty],
                                /* VSEW */ [LLVMMatchType<0>,
                                /* VLMUL */ LLVMMatchType<0>],
                                          [IntrNoMem,
                                           ImmArg<ArgIndex<0>>,
                                           ImmArg<ArgIndex<1>>]>;

  // For unit stride mask load
  // Input: (pointer, vl)
  class RISCVUSMLoad
        : Intrinsic<[llvm_anyvector_ty],
                    [LLVMPointerType<LLVMMatchType<0>>,
                     llvm_anyint_ty],
                    [NoCapture<ArgIndex<0>>, IntrReadMem]>, RISCVVIntrinsic {
    let VLOperand = 1;
  }
  // For unit stride load
  // Input: (passthru, pointer, vl)
  class RISCVUSLoad
        : Intrinsic<[llvm_anyvector_ty],
                    [LLVMMatchType<0>,
                     LLVMPointerType<LLVMMatchType<0>>,
                     llvm_anyint_ty],
                    [NoCapture<ArgIndex<1>>, IntrReadMem]>, RISCVVIntrinsic {
    let VLOperand = 2;
  }
  // For unit stride fault-only-first load
  // Input: (passthru, pointer, vl)
  // Output: (data, vl)
  // NOTE: We model this with default memory properties since we model writing
  // VL as a side effect. IntrReadMem, IntrHasSideEffects does not work.
  class RISCVUSLoadFF
        : Intrinsic<[llvm_anyvector_ty, llvm_anyint_ty],
                    [LLVMMatchType<0>,
                     LLVMPointerType<LLVMMatchType<0>>, LLVMMatchType<1>],
                    [NoCapture<ArgIndex<1>>]>,
                    RISCVVIntrinsic {
    let VLOperand = 2;
  }
  // For unit stride load with mask
  // Input: (maskedoff, pointer, mask, vl, ta)
  class RISCVUSLoadMask
        : Intrinsic<[llvm_anyvector_ty ],
                    [LLVMMatchType<0>,
                     LLVMPointerType<LLVMMatchType<0>>,
                     LLVMScalarOrSameVectorWidth<0, llvm_i1_ty>,
                     llvm_anyint_ty, LLVMMatchType<1>],
                    [NoCapture<ArgIndex<1>>, ImmArg<ArgIndex<4>>, IntrReadMem]>,
                    RISCVVIntrinsic {
    let VLOperand = 3;
  }
  // For unit stride fault-only-first load with mask
  // Input: (maskedoff, pointer, mask, vl, ta)
  // Output: (data, vl)
  // NOTE: We model this with default memory properties since we model writing
  // VL as a side effect. IntrReadMem, IntrHasSideEffects does not work.
  class RISCVUSLoadFFMask
        : Intrinsic<[llvm_anyvector_ty, llvm_anyint_ty],
                    [LLVMMatchType<0>,
                     LLVMPointerType<LLVMMatchType<0>>,
                     LLVMScalarOrSameVectorWidth<0, llvm_i1_ty>,
                     LLVMMatchType<1>, LLVMMatchType<1>],
                    [NoCapture<ArgIndex<1>>, ImmArg<ArgIndex<4>>]>, RISCVVIntrinsic {
    let VLOperand = 3;
  }
  // For strided load with passthru operand
  // Input: (passthru, pointer, stride, vl)
  class RISCVSLoad
        : Intrinsic<[llvm_anyvector_ty],
                    [LLVMMatchType<0>,
                     LLVMPointerType<LLVMMatchType<0>>,
                     llvm_anyint_ty, LLVMMatchType<1>],
                    [NoCapture<ArgIndex<1>>, IntrReadMem]>, RISCVVIntrinsic {
    let VLOperand = 3;
  }
  // For strided load with mask
  // Input: (maskedoff, pointer, stride, mask, vl, ta)
  class RISCVSLoadMask
        : Intrinsic<[llvm_anyvector_ty ],
                    [LLVMMatchType<0>,
                     LLVMPointerType<LLVMMatchType<0>>, llvm_anyint_ty,
                     LLVMScalarOrSameVectorWidth<0, llvm_i1_ty>, LLVMMatchType<1>,
                     LLVMMatchType<1>],
                    [NoCapture<ArgIndex<1>>, ImmArg<ArgIndex<5>>, IntrReadMem]>,
                    RISCVVIntrinsic {
    let VLOperand = 4;
  }
  // For indexed load with passthru operand
  // Input: (passthru, pointer, index, vl)
  class RISCVILoad
        : Intrinsic<[llvm_anyvector_ty],
                    [LLVMMatchType<0>,
                     LLVMPointerType<LLVMMatchType<0>>,
                     llvm_anyvector_ty, llvm_anyint_ty],
                    [NoCapture<ArgIndex<1>>, IntrReadMem]>, RISCVVIntrinsic {
    let VLOperand = 3;
  }
  // For indexed load with mask
  // Input: (maskedoff, pointer, index, mask, vl, ta)
  class RISCVILoadMask
        : Intrinsic<[llvm_anyvector_ty ],
                    [LLVMMatchType<0>,
                     LLVMPointerType<LLVMMatchType<0>>, llvm_anyvector_ty,
                     LLVMScalarOrSameVectorWidth<0, llvm_i1_ty>, llvm_anyint_ty,
                     LLVMMatchType<2>],
                    [NoCapture<ArgIndex<1>>, ImmArg<ArgIndex<5>>, IntrReadMem]>,
                    RISCVVIntrinsic {
    let VLOperand = 4;
  }
  // For unit stride store
  // Input: (vector_in, pointer, vl)
  class RISCVUSStore
        : Intrinsic<[],
                    [llvm_anyvector_ty,
                     LLVMPointerType<LLVMMatchType<0>>,
                     llvm_anyint_ty],
                    [NoCapture<ArgIndex<1>>, IntrWriteMem]>, RISCVVIntrinsic {
    let VLOperand = 2;
  }
  // For unit stride store with mask
  // Input: (vector_in, pointer, mask, vl)
  class RISCVUSStoreMask
        : Intrinsic<[],
                    [llvm_anyvector_ty,
                     LLVMPointerType<LLVMMatchType<0>>,
                     LLVMScalarOrSameVectorWidth<0, llvm_i1_ty>,
                     llvm_anyint_ty],
                    [NoCapture<ArgIndex<1>>, IntrWriteMem]>, RISCVVIntrinsic {
    let VLOperand = 3;
  }
  // For strided store
  // Input: (vector_in, pointer, stride, vl)
  class RISCVSStore
        : Intrinsic<[],
                    [llvm_anyvector_ty,
                     LLVMPointerType<LLVMMatchType<0>>,
                     llvm_anyint_ty, LLVMMatchType<1>],
                    [NoCapture<ArgIndex<1>>, IntrWriteMem]>, RISCVVIntrinsic {
    let VLOperand = 3;
  }
  // For stride store with mask
  // Input: (vector_in, pointer, stirde, mask, vl)
  class RISCVSStoreMask
        : Intrinsic<[],
                    [llvm_anyvector_ty,
                     LLVMPointerType<LLVMMatchType<0>>, llvm_anyint_ty,
                     LLVMScalarOrSameVectorWidth<0, llvm_i1_ty>, LLVMMatchType<1>],
                    [NoCapture<ArgIndex<1>>, IntrWriteMem]>, RISCVVIntrinsic {
    let VLOperand = 4;
  }
  // For indexed store
  // Input: (vector_in, pointer, index, vl)
  class RISCVIStore
        : Intrinsic<[],
                    [llvm_anyvector_ty,
                     LLVMPointerType<LLVMMatchType<0>>,
                     llvm_anyint_ty, llvm_anyint_ty],
                    [NoCapture<ArgIndex<1>>, IntrWriteMem]>, RISCVVIntrinsic {
    let VLOperand = 3;
  }
  // For indexed store with mask
  // Input: (vector_in, pointer, index, mask, vl)
  class RISCVIStoreMask
        : Intrinsic<[],
                    [llvm_anyvector_ty,
                     LLVMPointerType<LLVMMatchType<0>>, llvm_anyvector_ty,
                     LLVMScalarOrSameVectorWidth<0, llvm_i1_ty>, llvm_anyint_ty],
                    [NoCapture<ArgIndex<1>>, IntrWriteMem]>, RISCVVIntrinsic {
    let VLOperand = 4;
  }
  // For destination vector type is the same as source vector.
  // Input: (vector_in, vl)
  class RISCVUnaryAANoMask
        : Intrinsic<[llvm_anyvector_ty],
                    [LLVMMatchType<0>, llvm_anyint_ty],
                    [IntrNoMem]>, RISCVVIntrinsic {
    let VLOperand = 1;
  }
  // For destination vector type is the same as first source vector (with mask).
  // Input: (vector_in, mask, vl, ta)
  class RISCVUnaryAAMask
        : Intrinsic<[llvm_anyvector_ty],
                    [LLVMMatchType<0>, LLVMMatchType<0>,
                     LLVMScalarOrSameVectorWidth<0, llvm_i1_ty>, llvm_anyint_ty,
                     LLVMMatchType<1>],
                    [ImmArg<ArgIndex<4>>, IntrNoMem]>, RISCVVIntrinsic {
    let VLOperand = 3;
  }
  class RISCVUnaryAAMaskNoTA
        : Intrinsic<[llvm_anyvector_ty],
                    [LLVMMatchType<0>, LLVMMatchType<0>,
                     LLVMScalarOrSameVectorWidth<0, llvm_i1_ty>, llvm_anyint_ty],
                    [IntrNoMem]>, RISCVVIntrinsic {
    let VLOperand = 3;
  }
  // For destination vector type is the same as first and second source vector.
  // Input: (vector_in, vector_in, vl)
  class RISCVBinaryAAANoMask
        : Intrinsic<[llvm_anyvector_ty],
                    [LLVMMatchType<0>, LLVMMatchType<0>, llvm_anyint_ty],
                    [IntrNoMem]>, RISCVVIntrinsic {
    let VLOperand = 2;
  }
  // For destination vector type is the same as first and second source vector.
  // Input: (vector_in, int_vector_in, vl)
  class RISCVRGatherVVNoMask
        : Intrinsic<[llvm_anyvector_ty],
                    [LLVMMatchType<0>, LLVMVectorOfBitcastsToInt<0>, llvm_anyint_ty],
                    [IntrNoMem]>, RISCVVIntrinsic {
    let VLOperand = 2;
  }
  // For destination vector type is the same as first and second source vector.
  // Input: (vector_in, vector_in, int_vector_in, vl, ta)
  class RISCVRGatherVVMask
        : Intrinsic<[llvm_anyvector_ty],
                    [LLVMMatchType<0>, LLVMMatchType<0>, LLVMVectorOfBitcastsToInt<0>,
                     LLVMScalarOrSameVectorWidth<0, llvm_i1_ty>, llvm_anyint_ty,
                     LLVMMatchType<1>],
                    [ImmArg<ArgIndex<5>>, IntrNoMem]>, RISCVVIntrinsic {
    let VLOperand = 4;
  }
  // Input: (vector_in, int16_vector_in, vl)
  class RISCVRGatherEI16VVNoMask
        : Intrinsic<[llvm_anyvector_ty],
                    [LLVMMatchType<0>, LLVMScalarOrSameVectorWidth<0, llvm_i16_ty>,
                     llvm_anyint_ty],
                    [IntrNoMem]>, RISCVVIntrinsic {
    let VLOperand = 2;
  }
  // For destination vector type is the same as first and second source vector.
  // Input: (vector_in, vector_in, int16_vector_in, vl, ta)
  class RISCVRGatherEI16VVMask
        : Intrinsic<[llvm_anyvector_ty],
                    [LLVMMatchType<0>, LLVMMatchType<0>,
                     LLVMScalarOrSameVectorWidth<0, llvm_i16_ty>,
                     LLVMScalarOrSameVectorWidth<0, llvm_i1_ty>, llvm_anyint_ty,
                     LLVMMatchType<1>],
                    [ImmArg<ArgIndex<5>>, IntrNoMem]>, RISCVVIntrinsic {
    let VLOperand = 4;
  }
  // For destination vector type is the same as first source vector, and the
  // second operand is XLen.
  // Input: (vector_in, xlen_in, vl)
  class RISCVGatherVXNoMask
        : Intrinsic<[llvm_anyvector_ty],
                    [LLVMMatchType<0>, llvm_anyint_ty, LLVMMatchType<1>],
                    [IntrNoMem]>, RISCVVIntrinsic {
    let VLOperand = 2;
  }
  // For destination vector type is the same as first source vector (with mask).
  // Second operand is XLen.
  // Input: (maskedoff, vector_in, xlen_in, mask, vl, ta)
  class RISCVGatherVXMask
       : Intrinsic<[llvm_anyvector_ty],
                   [LLVMMatchType<0>, LLVMMatchType<0>, llvm_anyint_ty,
                    LLVMScalarOrSameVectorWidth<0, llvm_i1_ty>, LLVMMatchType<1>,
                    LLVMMatchType<1>],
                   [ImmArg<ArgIndex<5>>, IntrNoMem]>, RISCVVIntrinsic {
    let VLOperand = 4;
  }
  // For destination vector type is the same as first source vector.
  // Input: (vector_in, vector_in/scalar_in, vl)
  class RISCVBinaryAAXNoMask
        : Intrinsic<[llvm_anyvector_ty],
                    [LLVMMatchType<0>, llvm_any_ty, llvm_anyint_ty],
                    [IntrNoMem]>, RISCVVIntrinsic {
    let SplatOperand = 1;
    let VLOperand = 2;
  }
  // For destination vector type is the same as first source vector (with mask).
  // Input: (maskedoff, vector_in, vector_in/scalar_in, mask, vl, ta)
  class RISCVBinaryAAXMask
       : Intrinsic<[llvm_anyvector_ty],
                   [LLVMMatchType<0>, LLVMMatchType<0>, llvm_any_ty,
                    LLVMScalarOrSameVectorWidth<0, llvm_i1_ty>, llvm_anyint_ty,
                    LLVMMatchType<2>],
                   [ImmArg<ArgIndex<5>>, IntrNoMem]>, RISCVVIntrinsic {
    let SplatOperand = 2;
    let VLOperand = 4;
  }
  // For destination vector type is the same as first source vector. The
  // second source operand must match the destination type or be an XLen scalar.
  // Input: (vector_in, vector_in/scalar_in, vl)
  class RISCVBinaryAAShiftNoMask
        : Intrinsic<[llvm_anyvector_ty],
                    [LLVMMatchType<0>, llvm_any_ty, llvm_anyint_ty],
                    [IntrNoMem]>, RISCVVIntrinsic {
    let VLOperand = 2;
  }
  // For destination vector type is the same as first source vector (with mask).
  // The second source operand must match the destination type or be an XLen scalar.
  // Input: (maskedoff, vector_in, vector_in/scalar_in, mask, vl, ta)
  class RISCVBinaryAAShiftMask
       : Intrinsic<[llvm_anyvector_ty],
                   [LLVMMatchType<0>, LLVMMatchType<0>, llvm_any_ty,
                    LLVMScalarOrSameVectorWidth<0, llvm_i1_ty>, llvm_anyint_ty,
                    LLVMMatchType<2>],
                   [ImmArg<ArgIndex<5>>, IntrNoMem]>, RISCVVIntrinsic {
    let VLOperand = 4;
  }
  // For destination vector type is NOT the same as first source vector.
  // Input: (vector_in, vector_in/scalar_in, vl)
  class RISCVBinaryABXNoMask
        : Intrinsic<[llvm_anyvector_ty],
                    [llvm_anyvector_ty, llvm_any_ty, llvm_anyint_ty],
                    [IntrNoMem]>, RISCVVIntrinsic {
    let SplatOperand = 1;
    let VLOperand = 2;
  }
  // For destination vector type is NOT the same as first source vector (with mask).
  // Input: (maskedoff, vector_in, vector_in/scalar_in, mask, vl, ta)
  class RISCVBinaryABXMask
        : Intrinsic<[llvm_anyvector_ty],
                    [LLVMMatchType<0>, llvm_anyvector_ty, llvm_any_ty,
                     LLVMScalarOrSameVectorWidth<0, llvm_i1_ty>, llvm_anyint_ty,
                     LLVMMatchType<3>],
                    [ImmArg<ArgIndex<5>>, IntrNoMem]>, RISCVVIntrinsic {
    let SplatOperand = 2;
    let VLOperand = 4;
  }
  // For destination vector type is NOT the same as first source vector. The
  // second source operand must match the destination type or be an XLen scalar.
  // Input: (vector_in, vector_in/scalar_in, vl)
  class RISCVBinaryABShiftNoMask
        : Intrinsic<[llvm_anyvector_ty],
                    [llvm_anyvector_ty, llvm_any_ty, llvm_anyint_ty],
                    [IntrNoMem]>, RISCVVIntrinsic {
    let VLOperand = 2;
  }
  // For destination vector type is NOT the same as first source vector (with mask).
  // The second source operand must match the destination type or be an XLen scalar.
  // Input: (maskedoff, vector_in, vector_in/scalar_in, mask, vl, ta)
  class RISCVBinaryABShiftMask
        : Intrinsic<[llvm_anyvector_ty],
                    [LLVMMatchType<0>, llvm_anyvector_ty, llvm_any_ty,
                     LLVMScalarOrSameVectorWidth<0, llvm_i1_ty>, llvm_anyint_ty,
                     LLVMMatchType<3>],
                    [ImmArg<ArgIndex<5>>, IntrNoMem]>, RISCVVIntrinsic {
    let VLOperand = 4;
  }
  // For binary operations with V0 as input.
  // Input: (vector_in, vector_in/scalar_in, V0, vl)
  class RISCVBinaryWithV0
        : Intrinsic<[llvm_anyvector_ty],
                    [LLVMMatchType<0>, llvm_any_ty,
                     LLVMScalarOrSameVectorWidth<0, llvm_i1_ty>,
                     llvm_anyint_ty],
                    [IntrNoMem]>, RISCVVIntrinsic {
    let SplatOperand = 1;
    let VLOperand = 3;
  }
  // For binary operations with mask type output and V0 as input.
  // Output: (mask type output)
  // Input: (vector_in, vector_in/scalar_in, V0, vl)
  class RISCVBinaryMOutWithV0
        :Intrinsic<[LLVMScalarOrSameVectorWidth<0, llvm_i1_ty>],
                   [llvm_anyvector_ty, llvm_any_ty,
                    LLVMScalarOrSameVectorWidth<0, llvm_i1_ty>,
                    llvm_anyint_ty],
                   [IntrNoMem]>, RISCVVIntrinsic {
    let SplatOperand = 1;
    let VLOperand = 3;
  }
  // For binary operations with mask type output.
  // Output: (mask type output)
  // Input: (vector_in, vector_in/scalar_in, vl)
  class RISCVBinaryMOut
        : Intrinsic<[LLVMScalarOrSameVectorWidth<0, llvm_i1_ty>],
                    [llvm_anyvector_ty, llvm_any_ty, llvm_anyint_ty],
                    [IntrNoMem]>, RISCVVIntrinsic {
    let SplatOperand = 1;
    let VLOperand = 2;
  }
  // For binary operations with mask type output without mask.
  // Output: (mask type output)
  // Input: (vector_in, vector_in/scalar_in, vl)
  class RISCVCompareNoMask
        : Intrinsic<[LLVMScalarOrSameVectorWidth<0, llvm_i1_ty>],
                    [llvm_anyvector_ty, llvm_any_ty, llvm_anyint_ty],
                    [IntrNoMem]>, RISCVVIntrinsic {
    let SplatOperand = 1;
    let VLOperand = 2;
  }
  // For binary operations with mask type output with mask.
  // Output: (mask type output)
  // Input: (maskedoff, vector_in, vector_in/scalar_in, mask, vl)
  class RISCVCompareMask
        : Intrinsic<[LLVMScalarOrSameVectorWidth<0, llvm_i1_ty>],
                    [LLVMScalarOrSameVectorWidth<0, llvm_i1_ty>,
                     llvm_anyvector_ty, llvm_any_ty,
                     LLVMScalarOrSameVectorWidth<0, llvm_i1_ty>, llvm_anyint_ty],
                    [IntrNoMem]>, RISCVVIntrinsic {
    let SplatOperand = 2;
    let VLOperand = 4;
  }
  // For FP classify operations.
  // Output: (bit mask type output)
  // Input: (vector_in, vl)
  class RISCVClassifyNoMask
        : Intrinsic<[LLVMVectorOfBitcastsToInt<0>],
                    [llvm_anyvector_ty, llvm_anyint_ty],
                    [IntrNoMem]>, RISCVVIntrinsic {
    let VLOperand = 1;
  }
  // For FP classify operations with mask.
  // Output: (bit mask type output)
  // Input: (maskedoff, vector_in, mask, vl)
  class RISCVClassifyMask
        : Intrinsic<[LLVMVectorOfBitcastsToInt<0>],
                    [LLVMVectorOfBitcastsToInt<0>, llvm_anyvector_ty,
                     LLVMScalarOrSameVectorWidth<0, llvm_i1_ty>, llvm_anyint_ty],
                    [IntrNoMem]>, RISCVVIntrinsic {
    let VLOperand = 3;
  }
  // For Saturating binary operations.
  // The destination vector type is the same as first source vector.
  // Input: (vector_in, vector_in/scalar_in, vl)
  class RISCVSaturatingBinaryAAXNoMask
        : Intrinsic<[llvm_anyvector_ty],
                    [LLVMMatchType<0>, llvm_any_ty, llvm_anyint_ty],
                    [IntrNoMem, IntrHasSideEffects]>, RISCVVIntrinsic {
    let SplatOperand = 1;
    let VLOperand = 2;
  }
  // For Saturating binary operations with mask.
  // The destination vector type is the same as first source vector.
  // Input: (maskedoff, vector_in, vector_in/scalar_in, mask, vl, ta)
  class RISCVSaturatingBinaryAAXMask
        : Intrinsic<[llvm_anyvector_ty],
                    [LLVMMatchType<0>, LLVMMatchType<0>, llvm_any_ty,
                     LLVMScalarOrSameVectorWidth<0, llvm_i1_ty>, llvm_anyint_ty,
                     LLVMMatchType<2>],
                    [ImmArg<ArgIndex<5>>, IntrNoMem, IntrHasSideEffects]>, RISCVVIntrinsic {
    let SplatOperand = 2;
    let VLOperand = 4;
  }
  // For Saturating binary operations.
  // The destination vector type is the same as first source vector.
  // The second source operand matches the destination type or is an XLen scalar.
  // Input: (vector_in, vector_in/scalar_in, vl)
  class RISCVSaturatingBinaryAAShiftNoMask
        : Intrinsic<[llvm_anyvector_ty],
                    [LLVMMatchType<0>, llvm_any_ty, llvm_anyint_ty],
                    [IntrNoMem, IntrHasSideEffects]>, RISCVVIntrinsic {
    let VLOperand = 2;
  }
  // For Saturating binary operations with mask.
  // The destination vector type is the same as first source vector.
  // The second source operand matches the destination type or is an XLen scalar.
  // Input: (maskedoff, vector_in, vector_in/scalar_in, mask, vl, ta)
  class RISCVSaturatingBinaryAAShiftMask
        : Intrinsic<[llvm_anyvector_ty],
                    [LLVMMatchType<0>, LLVMMatchType<0>, llvm_any_ty,
                     LLVMScalarOrSameVectorWidth<0, llvm_i1_ty>, llvm_anyint_ty,
                     LLVMMatchType<2>],
                    [ImmArg<ArgIndex<5>>, IntrNoMem, IntrHasSideEffects]>, RISCVVIntrinsic {
    let VLOperand = 4;
  }
  // For Saturating binary operations.
  // The destination vector type is NOT the same as first source vector.
  // The second source operand matches the destination type or is an XLen scalar.
  // Input: (vector_in, vector_in/scalar_in, vl)
  class RISCVSaturatingBinaryABShiftNoMask
        : Intrinsic<[llvm_anyvector_ty],
                    [llvm_anyvector_ty, llvm_any_ty, llvm_anyint_ty],
                    [IntrNoMem, IntrHasSideEffects]>, RISCVVIntrinsic {
    let VLOperand = 2;
  }
  // For Saturating binary operations with mask.
  // The destination vector type is NOT the same as first source vector (with mask).
  // The second source operand matches the destination type or is an XLen scalar.
  // Input: (maskedoff, vector_in, vector_in/scalar_in, mask, vl, ta)
  class RISCVSaturatingBinaryABShiftMask
        : Intrinsic<[llvm_anyvector_ty],
                    [LLVMMatchType<0>, llvm_anyvector_ty, llvm_any_ty,
                     LLVMScalarOrSameVectorWidth<0, llvm_i1_ty>, llvm_anyint_ty,
                     LLVMMatchType<3>],
                    [ImmArg<ArgIndex<5>>, IntrNoMem, IntrHasSideEffects]>, RISCVVIntrinsic {
    let VLOperand = 4;
  }
  class RISCVTernaryAAAXNoMask
        : Intrinsic<[llvm_anyvector_ty],
                    [LLVMMatchType<0>, LLVMMatchType<0>, llvm_anyint_ty,
                     LLVMMatchType<1>],
                    [IntrNoMem]>, RISCVVIntrinsic {
    let VLOperand = 3;
  }
  class RISCVTernaryAAAXMask
        : Intrinsic<[llvm_anyvector_ty],
                    [LLVMMatchType<0>, LLVMMatchType<0>, llvm_anyint_ty,
                     LLVMScalarOrSameVectorWidth<0, llvm_i1_ty>, LLVMMatchType<1>],
                    [IntrNoMem]>, RISCVVIntrinsic {
    let VLOperand = 4;
  }
  class RISCVTernaryAAXANoMask
        : Intrinsic<[llvm_anyvector_ty],
                    [LLVMMatchType<0>, llvm_any_ty, LLVMMatchType<0>,
                     llvm_anyint_ty],
                    [IntrNoMem]>, RISCVVIntrinsic {
    let SplatOperand = 1;
    let VLOperand = 3;
  }
  class RISCVTernaryAAXAMask
        : Intrinsic<[llvm_anyvector_ty],
                    [LLVMMatchType<0>, llvm_any_ty, LLVMMatchType<0>,
                     LLVMScalarOrSameVectorWidth<0, llvm_i1_ty>, llvm_anyint_ty],
                    [IntrNoMem]>, RISCVVIntrinsic {
    let SplatOperand = 1;
    let VLOperand = 4;
  }
  class RISCVTernaryWideNoMask
        : Intrinsic< [llvm_anyvector_ty],
                     [LLVMMatchType<0>, llvm_any_ty, llvm_anyvector_ty,
                      llvm_anyint_ty],
                     [IntrNoMem] >, RISCVVIntrinsic {
    let SplatOperand = 1;
    let VLOperand = 3;
  }
  class RISCVTernaryWideMask
        : Intrinsic< [llvm_anyvector_ty],
                     [LLVMMatchType<0>, llvm_any_ty, llvm_anyvector_ty,
                      LLVMScalarOrSameVectorWidth<0, llvm_i1_ty>, llvm_anyint_ty],
                     [IntrNoMem]>, RISCVVIntrinsic {
    let SplatOperand = 1;
    let VLOperand = 4;
  }
  // For Reduction ternary operations.
  // For destination vector type is the same as first and third source vector.
  // Input: (vector_in, vector_in, vector_in, vl)
  class RISCVReductionNoMask
        : Intrinsic<[llvm_anyvector_ty],
                    [LLVMMatchType<0>, llvm_anyvector_ty, LLVMMatchType<0>,
                     llvm_anyint_ty],
                    [IntrNoMem]>, RISCVVIntrinsic {
    let VLOperand = 3;
  }
  // For Reduction ternary operations with mask.
  // For destination vector type is the same as first and third source vector.
  // The mask type come from second source vector.
  // Input: (maskedoff, vector_in, vector_in, vector_in, mask, vl)
  class RISCVReductionMask
        : Intrinsic<[llvm_anyvector_ty],
                    [LLVMMatchType<0>, llvm_anyvector_ty, LLVMMatchType<0>,
                     LLVMScalarOrSameVectorWidth<1, llvm_i1_ty>, llvm_anyint_ty],
                    [IntrNoMem]>, RISCVVIntrinsic {
    let VLOperand = 4;
  }
  // For unary operations with scalar type output without mask
  // Output: (scalar type)
  // Input: (vector_in, vl)
  class RISCVMaskUnarySOutNoMask
        : Intrinsic<[LLVMMatchType<1>],
                    [llvm_anyvector_ty, llvm_anyint_ty],
                    [IntrNoMem]>, RISCVVIntrinsic {
    let VLOperand = 1;
  }
  // For unary operations with scalar type output with mask
  // Output: (scalar type)
  // Input: (vector_in, mask, vl)
  class RISCVMaskUnarySOutMask
        : Intrinsic<[LLVMMatchType<1>],
                    [llvm_anyvector_ty, LLVMMatchType<0>, llvm_anyint_ty],
                    [IntrNoMem]>, RISCVVIntrinsic {
    let VLOperand = 2;
  }
  // For destination vector type is NOT the same as source vector.
  // Input: (vector_in, vl)
  class RISCVUnaryABNoMask
        : Intrinsic<[llvm_anyvector_ty],
                    [llvm_anyvector_ty, llvm_anyint_ty],
                    [IntrNoMem]>, RISCVVIntrinsic {
    let VLOperand = 1;
  }
  // For destination vector type is NOT the same as source vector (with mask).
  // Input: (maskedoff, vector_in, mask, vl, ta)
  class RISCVUnaryABMask
        : Intrinsic<[llvm_anyvector_ty],
                    [LLVMMatchType<0>, llvm_anyvector_ty,
                     LLVMScalarOrSameVectorWidth<1, llvm_i1_ty>,
                     llvm_anyint_ty, LLVMMatchType<2>],
                    [ImmArg<ArgIndex<4>>, IntrNoMem]>, RISCVVIntrinsic {
    let VLOperand = 3;
  }
  // For unary operations with the same vector type in/out without mask
  // Output: (vector)
  // Input: (vector_in, vl)
  class RISCVUnaryNoMask
        : Intrinsic<[llvm_anyvector_ty],
                    [LLVMMatchType<0>, llvm_anyint_ty],
                    [IntrNoMem]>, RISCVVIntrinsic {
    let VLOperand = 1;
  }
  // For mask unary operations with mask type in/out with mask
  // Output: (mask type output)
  // Input: (mask type maskedoff, mask type vector_in, mask, vl)
  class RISCVMaskUnaryMOutMask
        : Intrinsic<[llvm_anyint_ty],
                    [LLVMMatchType<0>, LLVMMatchType<0>,
                     LLVMMatchType<0>, llvm_anyint_ty],
                    [IntrNoMem]>, RISCVVIntrinsic {
    let VLOperand = 3;
  }
  // Output: (vector)
  // Input: (vl)
  class RISCVNullaryIntrinsic
        : Intrinsic<[llvm_anyvector_ty],
                    [llvm_anyint_ty],
                    [IntrNoMem]>, RISCVVIntrinsic {
    let VLOperand = 0;
  }
  // For Conversion unary operations.
  // Input: (vector_in, vl)
  class RISCVConversionNoMask
        : Intrinsic<[llvm_anyvector_ty],
                    [llvm_anyvector_ty, llvm_anyint_ty],
                    [IntrNoMem]>, RISCVVIntrinsic {
    let VLOperand = 1;
  }
  // For Conversion unary operations with mask.
  // Input: (maskedoff, vector_in, mask, vl, ta)
  class RISCVConversionMask
        : Intrinsic<[llvm_anyvector_ty],
                    [LLVMMatchType<0>, llvm_anyvector_ty,
                     LLVMScalarOrSameVectorWidth<0, llvm_i1_ty>, llvm_anyint_ty,
                     LLVMMatchType<2>],
                    [ImmArg<ArgIndex<4>>, IntrNoMem]>, RISCVVIntrinsic {
    let VLOperand = 3;
  }

  // For unit stride segment load
  // Input: (pointer, vl)
  class RISCVUSSegLoad<int nf>
        : Intrinsic<!listconcat([llvm_anyvector_ty], !listsplat(LLVMMatchType<0>,
                                !add(nf, -1))),
                    [LLVMPointerToElt<0>, llvm_anyint_ty],
                    [NoCapture<ArgIndex<0>>, IntrReadMem]>, RISCVVIntrinsic {
    let VLOperand = 1;
  }
  // For unit stride segment load with mask
  // Input: (maskedoff, pointer, mask, vl, ta)
  class RISCVUSSegLoadMask<int nf>
        : Intrinsic<!listconcat([llvm_anyvector_ty], !listsplat(LLVMMatchType<0>,
                                !add(nf, -1))),
                    !listconcat(!listsplat(LLVMMatchType<0>, nf),
                                [LLVMPointerToElt<0>,
                                 LLVMScalarOrSameVectorWidth<0, llvm_i1_ty>,
                                 llvm_anyint_ty, LLVMMatchType<1>]),
                    [ImmArg<ArgIndex<!add(nf, 3)>>, NoCapture<ArgIndex<nf>>, IntrReadMem]>,
                    RISCVVIntrinsic {
    let VLOperand = !add(nf, 2);
  }

  // For unit stride fault-only-first segment load
  // Input: (pointer, vl)
  // Output: (data, vl)
  // NOTE: We model this with default memory properties since we model writing
  // VL as a side effect. IntrReadMem, IntrHasSideEffects does not work.
  class RISCVUSSegLoadFF<int nf>
        : Intrinsic<!listconcat([llvm_anyvector_ty], !listsplat(LLVMMatchType<0>,
                                !add(nf, -1)), [llvm_anyint_ty]),
                    [LLVMPointerToElt<0>, LLVMMatchType<1>],
                    [NoCapture<ArgIndex<0>>]>, RISCVVIntrinsic {
    let VLOperand = 1;
  }
  // For unit stride fault-only-first segment load with mask
  // Input: (maskedoff, pointer, mask, vl, ta)
  // Output: (data, vl)
  // NOTE: We model this with default memory properties since we model writing
  // VL as a side effect. IntrReadMem, IntrHasSideEffects does not work.
  class RISCVUSSegLoadFFMask<int nf>
        : Intrinsic<!listconcat([llvm_anyvector_ty], !listsplat(LLVMMatchType<0>,
                                !add(nf, -1)), [llvm_anyint_ty]),
                    !listconcat(!listsplat(LLVMMatchType<0>, nf),
                     [LLVMPointerToElt<0>,
                      LLVMScalarOrSameVectorWidth<0, llvm_i1_ty>,
                      LLVMMatchType<1>, LLVMMatchType<1>]),
                    [ImmArg<ArgIndex<!add(nf, 3)>>, NoCapture<ArgIndex<nf>>]>,
                    RISCVVIntrinsic {
    let VLOperand = !add(nf, 2);
  }

  // For stride segment load
  // Input: (pointer, offset, vl)
  class RISCVSSegLoad<int nf>
        : Intrinsic<!listconcat([llvm_anyvector_ty], !listsplat(LLVMMatchType<0>,
                                !add(nf, -1))),
                    [LLVMPointerToElt<0>, llvm_anyint_ty, LLVMMatchType<1>],
                    [NoCapture<ArgIndex<0>>, IntrReadMem]>, RISCVVIntrinsic {
    let VLOperand = 2;
  }
  // For stride segment load with mask
  // Input: (maskedoff, pointer, offset, mask, vl, ta)
  class RISCVSSegLoadMask<int nf>
        : Intrinsic<!listconcat([llvm_anyvector_ty], !listsplat(LLVMMatchType<0>,
                                !add(nf, -1))),
                    !listconcat(!listsplat(LLVMMatchType<0>, nf),
                                [LLVMPointerToElt<0>,
                                 llvm_anyint_ty,
                                 LLVMScalarOrSameVectorWidth<0, llvm_i1_ty>,
                                 LLVMMatchType<1>, LLVMMatchType<1>]),
                    [ImmArg<ArgIndex<!add(nf, 4)>>, NoCapture<ArgIndex<nf>>, IntrReadMem]>,
                    RISCVVIntrinsic {
    let VLOperand = !add(nf, 3);
  }

  // For indexed segment load
  // Input: (pointer, index, vl)
  class RISCVISegLoad<int nf>
        : Intrinsic<!listconcat([llvm_anyvector_ty], !listsplat(LLVMMatchType<0>,
                                !add(nf, -1))),
                    [LLVMPointerToElt<0>, llvm_anyvector_ty, llvm_anyint_ty],
                    [NoCapture<ArgIndex<0>>, IntrReadMem]>, RISCVVIntrinsic {
    let VLOperand = 2;
  }
  // For indexed segment load with mask
  // Input: (maskedoff, pointer, index, mask, vl, ta)
  class RISCVISegLoadMask<int nf>
        : Intrinsic<!listconcat([llvm_anyvector_ty], !listsplat(LLVMMatchType<0>,
                                !add(nf, -1))),
                    !listconcat(!listsplat(LLVMMatchType<0>, nf),
                                [LLVMPointerToElt<0>,
                                 llvm_anyvector_ty,
                                 LLVMScalarOrSameVectorWidth<0, llvm_i1_ty>,
                                 llvm_anyint_ty, LLVMMatchType<2>]),
                    [ImmArg<ArgIndex<!add(nf, 4)>>, NoCapture<ArgIndex<nf>>, IntrReadMem]>,
                    RISCVVIntrinsic {
    let VLOperand = !add(nf, 3);
  }

  // For unit stride segment store
  // Input: (value, pointer, vl)
  class RISCVUSSegStore<int nf>
        : Intrinsic<[],
                    !listconcat([llvm_anyvector_ty],
                                !listsplat(LLVMMatchType<0>, !add(nf, -1)),
                                [LLVMPointerToElt<0>, llvm_anyint_ty]),
                    [NoCapture<ArgIndex<nf>>, IntrWriteMem]>, RISCVVIntrinsic {
    let VLOperand = !add(nf, 1);
  }
  // For unit stride segment store with mask
  // Input: (value, pointer, mask, vl)
  class RISCVUSSegStoreMask<int nf>
        : Intrinsic<[],
                    !listconcat([llvm_anyvector_ty],
                                !listsplat(LLVMMatchType<0>, !add(nf, -1)),
                                [LLVMPointerToElt<0>,
                                 LLVMScalarOrSameVectorWidth<0, llvm_i1_ty>,
                                 llvm_anyint_ty]),
                    [NoCapture<ArgIndex<nf>>, IntrWriteMem]>, RISCVVIntrinsic {
    let VLOperand = !add(nf, 2);
  }

  // For stride segment store
  // Input: (value, pointer, offset, vl)
  class RISCVSSegStore<int nf>
        : Intrinsic<[],
                    !listconcat([llvm_anyvector_ty],
                                !listsplat(LLVMMatchType<0>, !add(nf, -1)),
                                [LLVMPointerToElt<0>, llvm_anyint_ty,
                                 LLVMMatchType<1>]),
                    [NoCapture<ArgIndex<nf>>, IntrWriteMem]>, RISCVVIntrinsic {
    let VLOperand = !add(nf, 2);
  }
  // For stride segment store with mask
  // Input: (value, pointer, offset, mask, vl)
  class RISCVSSegStoreMask<int nf>
        : Intrinsic<[],
                    !listconcat([llvm_anyvector_ty],
                                !listsplat(LLVMMatchType<0>, !add(nf, -1)),
                                [LLVMPointerToElt<0>, llvm_anyint_ty,
                                 LLVMScalarOrSameVectorWidth<0, llvm_i1_ty>,
                                 LLVMMatchType<1>]),
                    [NoCapture<ArgIndex<nf>>, IntrWriteMem]>, RISCVVIntrinsic {
    let VLOperand = !add(nf, 3);
  }

  // For indexed segment store
  // Input: (value, pointer, offset, vl)
  class RISCVISegStore<int nf>
        : Intrinsic<[],
                    !listconcat([llvm_anyvector_ty],
                                !listsplat(LLVMMatchType<0>, !add(nf, -1)),
                                [LLVMPointerToElt<0>, llvm_anyvector_ty,
                                 llvm_anyint_ty]),
                    [NoCapture<ArgIndex<nf>>, IntrWriteMem]>, RISCVVIntrinsic {
    let VLOperand = !add(nf, 2);
  }
  // For indexed segment store with mask
  // Input: (value, pointer, offset, mask, vl)
  class RISCVISegStoreMask<int nf>
        : Intrinsic<[],
                    !listconcat([llvm_anyvector_ty],
                                !listsplat(LLVMMatchType<0>, !add(nf, -1)),
                                [LLVMPointerToElt<0>, llvm_anyvector_ty,
                                 LLVMScalarOrSameVectorWidth<0, llvm_i1_ty>,
                                 llvm_anyint_ty]),
                    [NoCapture<ArgIndex<nf>>, IntrWriteMem]>, RISCVVIntrinsic {
    let VLOperand = !add(nf, 3);
  }

  multiclass RISCVUSLoad {
    def "int_riscv_" # NAME : RISCVUSLoad;
    def "int_riscv_" # NAME # "_mask" : RISCVUSLoadMask;
  }
  multiclass RISCVUSLoadFF {
    def "int_riscv_" # NAME : RISCVUSLoadFF;
    def "int_riscv_" # NAME # "_mask" : RISCVUSLoadFFMask;
  }
  multiclass RISCVSLoad {
    def "int_riscv_" # NAME : RISCVSLoad;
    def "int_riscv_" # NAME # "_mask" : RISCVSLoadMask;
  }
  multiclass RISCVILoad {
    def "int_riscv_" # NAME : RISCVILoad;
    def "int_riscv_" # NAME # "_mask" : RISCVILoadMask;
  }
  multiclass RISCVUSStore {
    def "int_riscv_" # NAME : RISCVUSStore;
    def "int_riscv_" # NAME # "_mask" : RISCVUSStoreMask;
  }
  multiclass RISCVSStore {
    def "int_riscv_" # NAME : RISCVSStore;
    def "int_riscv_" # NAME # "_mask" : RISCVSStoreMask;
  }

  multiclass RISCVIStore {
    def "int_riscv_" # NAME : RISCVIStore;
    def "int_riscv_" # NAME # "_mask" : RISCVIStoreMask;
  }
  multiclass RISCVUnaryAA {
    def "int_riscv_" # NAME : RISCVUnaryAANoMask;
    def "int_riscv_" # NAME # "_mask" : RISCVUnaryAAMask;
  }
  multiclass RISCVUnaryAB {
    def "int_riscv_" # NAME : RISCVUnaryABNoMask;
    def "int_riscv_" # NAME # "_mask" : RISCVUnaryABMask;
  }
  // AAX means the destination type(A) is the same as the first source
  // type(A). X means any type for the second source operand.
  multiclass RISCVBinaryAAX {
    def "int_riscv_" # NAME : RISCVBinaryAAXNoMask;
    def "int_riscv_" # NAME # "_mask" : RISCVBinaryAAXMask;
  }
  // Like RISCVBinaryAAX, but the second operand is used a shift amount so it
  // must be a vector or an XLen scalar.
  multiclass RISCVBinaryAAShift {
    def "int_riscv_" # NAME : RISCVBinaryAAShiftNoMask;
    def "int_riscv_" # NAME # "_mask" : RISCVBinaryAAShiftMask;
  }
  multiclass RISCVRGatherVV {
    def "int_riscv_" # NAME : RISCVRGatherVVNoMask;
    def "int_riscv_" # NAME # "_mask" : RISCVRGatherVVMask;
  }
  multiclass RISCVRGatherVX {
    def "int_riscv_" # NAME : RISCVGatherVXNoMask;
    def "int_riscv_" # NAME # "_mask" : RISCVGatherVXMask;
  }
  multiclass RISCVRGatherEI16VV {
    def "int_riscv_" # NAME : RISCVRGatherEI16VVNoMask;
    def "int_riscv_" # NAME # "_mask" : RISCVRGatherEI16VVMask;
  }
  // ABX means the destination type(A) is different from the first source
  // type(B). X means any type for the second source operand.
  multiclass RISCVBinaryABX {
    def "int_riscv_" # NAME : RISCVBinaryABXNoMask;
    def "int_riscv_" # NAME # "_mask" : RISCVBinaryABXMask;
  }
  // Like RISCVBinaryABX, but the second operand is used a shift amount so it
  // must be a vector or an XLen scalar.
  multiclass RISCVBinaryABShift {
    def "int_riscv_" # NAME : RISCVBinaryABShiftNoMask;
    def "int_riscv_" # NAME # "_mask" : RISCVBinaryABShiftMask;
  }
  multiclass RISCVBinaryWithV0 {
    def "int_riscv_" # NAME : RISCVBinaryWithV0;
  }
  multiclass RISCVBinaryMaskOutWithV0 {
    def "int_riscv_" # NAME : RISCVBinaryMOutWithV0;
  }
  multiclass RISCVBinaryMaskOut {
    def "int_riscv_" # NAME : RISCVBinaryMOut;
  }
  multiclass RISCVSaturatingBinaryAAX {
    def "int_riscv_" # NAME : RISCVSaturatingBinaryAAXNoMask;
    def "int_riscv_" # NAME # "_mask" : RISCVSaturatingBinaryAAXMask;
  }
  multiclass RISCVSaturatingBinaryAAShift {
    def "int_riscv_" # NAME : RISCVSaturatingBinaryAAShiftNoMask;
    def "int_riscv_" # NAME # "_mask" : RISCVSaturatingBinaryAAShiftMask;
  }
  multiclass RISCVSaturatingBinaryABShift {
    def "int_riscv_" # NAME : RISCVSaturatingBinaryABShiftNoMask;
    def "int_riscv_" # NAME # "_mask" : RISCVSaturatingBinaryABShiftMask;
  }
  multiclass RISCVTernaryAAAX {
    def "int_riscv_" # NAME : RISCVTernaryAAAXNoMask;
    def "int_riscv_" # NAME # "_mask" : RISCVTernaryAAAXMask;
  }
  multiclass RISCVTernaryAAXA {
    def "int_riscv_" # NAME : RISCVTernaryAAXANoMask;
    def "int_riscv_" # NAME # "_mask" : RISCVTernaryAAXAMask;
  }
  multiclass RISCVCompare {
    def "int_riscv_" # NAME : RISCVCompareNoMask;
    def "int_riscv_" # NAME # "_mask" : RISCVCompareMask;
  }
  multiclass RISCVClassify {
    def "int_riscv_" # NAME : RISCVClassifyNoMask;
    def "int_riscv_" # NAME # "_mask" : RISCVClassifyMask;
  }
  multiclass RISCVTernaryWide {
    def "int_riscv_" # NAME : RISCVTernaryWideNoMask;
    def "int_riscv_" # NAME # "_mask" : RISCVTernaryWideMask;
  }
  multiclass RISCVReduction {
    def "int_riscv_" # NAME : RISCVReductionNoMask;
    def "int_riscv_" # NAME # "_mask" : RISCVReductionMask;
  }
  multiclass RISCVMaskUnarySOut {
    def "int_riscv_" # NAME : RISCVMaskUnarySOutNoMask;
    def "int_riscv_" # NAME # "_mask" : RISCVMaskUnarySOutMask;
  }
  multiclass RISCVMaskUnaryMOut {
    def "int_riscv_" # NAME : RISCVUnaryNoMask;
    def "int_riscv_" # NAME # "_mask" : RISCVMaskUnaryMOutMask;
  }
  multiclass RISCVConversion {
    def "int_riscv_" #NAME :RISCVConversionNoMask;
    def "int_riscv_" # NAME # "_mask" : RISCVConversionMask;
  }
  multiclass RISCVUSSegLoad<int nf> {
    def "int_riscv_" # NAME : RISCVUSSegLoad<nf>;
    def "int_riscv_" # NAME # "_mask" : RISCVUSSegLoadMask<nf>;
  }
  multiclass RISCVUSSegLoadFF<int nf> {
    def "int_riscv_" # NAME : RISCVUSSegLoadFF<nf>;
    def "int_riscv_" # NAME # "_mask" : RISCVUSSegLoadFFMask<nf>;
  }
  multiclass RISCVSSegLoad<int nf> {
    def "int_riscv_" # NAME : RISCVSSegLoad<nf>;
    def "int_riscv_" # NAME # "_mask" : RISCVSSegLoadMask<nf>;
  }
  multiclass RISCVISegLoad<int nf> {
    def "int_riscv_" # NAME : RISCVISegLoad<nf>;
    def "int_riscv_" # NAME # "_mask" : RISCVISegLoadMask<nf>;
  }
  multiclass RISCVUSSegStore<int nf> {
    def "int_riscv_" # NAME : RISCVUSSegStore<nf>;
    def "int_riscv_" # NAME # "_mask" : RISCVUSSegStoreMask<nf>;
  }
  multiclass RISCVSSegStore<int nf> {
    def "int_riscv_" # NAME : RISCVSSegStore<nf>;
    def "int_riscv_" # NAME # "_mask" : RISCVSSegStoreMask<nf>;
  }
  multiclass RISCVISegStore<int nf> {
    def "int_riscv_" # NAME : RISCVISegStore<nf>;
    def "int_riscv_" # NAME # "_mask" : RISCVISegStoreMask<nf>;
  }

  defm vle : RISCVUSLoad;
  defm vleff : RISCVUSLoadFF;
  defm vse : RISCVUSStore;
  defm vlse: RISCVSLoad;
  defm vsse: RISCVSStore;
  defm vluxei : RISCVILoad;
  defm vloxei : RISCVILoad;
  defm vsoxei : RISCVIStore;
  defm vsuxei : RISCVIStore;

  def int_riscv_vlm : RISCVUSMLoad;
  def int_riscv_vsm : RISCVUSStore;

  defm vadd : RISCVBinaryAAX;
  defm vsub : RISCVBinaryAAX;
  defm vrsub : RISCVBinaryAAX;

  defm vwaddu : RISCVBinaryABX;
  defm vwadd : RISCVBinaryABX;
  defm vwaddu_w : RISCVBinaryAAX;
  defm vwadd_w : RISCVBinaryAAX;
  defm vwsubu : RISCVBinaryABX;
  defm vwsub : RISCVBinaryABX;
  defm vwsubu_w : RISCVBinaryAAX;
  defm vwsub_w : RISCVBinaryAAX;

  defm vzext : RISCVUnaryAB;
  defm vsext : RISCVUnaryAB;

  defm vadc : RISCVBinaryWithV0;
  defm vmadc_carry_in : RISCVBinaryMaskOutWithV0;
  defm vmadc : RISCVBinaryMaskOut;

  defm vsbc : RISCVBinaryWithV0;
  defm vmsbc_borrow_in : RISCVBinaryMaskOutWithV0;
  defm vmsbc : RISCVBinaryMaskOut;

  defm vand : RISCVBinaryAAX;
  defm vor : RISCVBinaryAAX;
  defm vxor : RISCVBinaryAAX;

  defm vsll : RISCVBinaryAAShift;
  defm vsrl : RISCVBinaryAAShift;
  defm vsra : RISCVBinaryAAShift;

  defm vnsrl : RISCVBinaryABShift;
  defm vnsra : RISCVBinaryABShift;

  defm vmseq : RISCVCompare;
  defm vmsne : RISCVCompare;
  defm vmsltu : RISCVCompare;
  defm vmslt : RISCVCompare;
  defm vmsleu : RISCVCompare;
  defm vmsle : RISCVCompare;
  defm vmsgtu : RISCVCompare;
  defm vmsgt : RISCVCompare;
  defm vmsgeu : RISCVCompare;
  defm vmsge : RISCVCompare;

  defm vminu : RISCVBinaryAAX;
  defm vmin : RISCVBinaryAAX;
  defm vmaxu : RISCVBinaryAAX;
  defm vmax : RISCVBinaryAAX;

  defm vmul : RISCVBinaryAAX;
  defm vmulh : RISCVBinaryAAX;
  defm vmulhu : RISCVBinaryAAX;
  defm vmulhsu : RISCVBinaryAAX;

  defm vdivu : RISCVBinaryAAX;
  defm vdiv : RISCVBinaryAAX;
  defm vremu : RISCVBinaryAAX;
  defm vrem : RISCVBinaryAAX;

  defm vwmul : RISCVBinaryABX;
  defm vwmulu : RISCVBinaryABX;
  defm vwmulsu : RISCVBinaryABX;

  defm vmacc : RISCVTernaryAAXA;
  defm vnmsac : RISCVTernaryAAXA;
  defm vmadd : RISCVTernaryAAXA;
  defm vnmsub : RISCVTernaryAAXA;

  defm vwmaccu  : RISCVTernaryWide;
  defm vwmacc   : RISCVTernaryWide;
  defm vwmaccus : RISCVTernaryWide;
  defm vwmaccsu : RISCVTernaryWide;

  defm vfadd : RISCVBinaryAAX;
  defm vfsub : RISCVBinaryAAX;
  defm vfrsub : RISCVBinaryAAX;

  defm vfwadd : RISCVBinaryABX;
  defm vfwsub : RISCVBinaryABX;
  defm vfwadd_w : RISCVBinaryAAX;
  defm vfwsub_w : RISCVBinaryAAX;

  defm vsaddu : RISCVSaturatingBinaryAAX;
  defm vsadd : RISCVSaturatingBinaryAAX;
  defm vssubu : RISCVSaturatingBinaryAAX;
  defm vssub : RISCVSaturatingBinaryAAX;

  defm vmerge : RISCVBinaryWithV0;

  def int_riscv_vmv_v_v : Intrinsic<[llvm_anyvector_ty],
                                    [LLVMMatchType<0>, llvm_anyint_ty],
                                    [IntrNoMem]>, RISCVVIntrinsic {
    let VLOperand = 1;
  }
  def int_riscv_vmv_v_x : Intrinsic<[llvm_anyint_ty],
                                    [LLVMVectorElementType<0>, llvm_anyint_ty],
                                    [IntrNoMem]>, RISCVVIntrinsic {
    let VLOperand = 1;
  }
  def int_riscv_vfmv_v_f : Intrinsic<[llvm_anyfloat_ty],
                                     [LLVMVectorElementType<0>, llvm_anyint_ty],
                                     [IntrNoMem]>, RISCVVIntrinsic {
    let VLOperand = 1;
  }

  def int_riscv_vmv_x_s : Intrinsic<[LLVMVectorElementType<0>],
                                    [llvm_anyint_ty],
                                    [IntrNoMem]>, RISCVVIntrinsic;
  def int_riscv_vmv_s_x : Intrinsic<[llvm_anyint_ty],
                                    [LLVMMatchType<0>, LLVMVectorElementType<0>,
                                     llvm_anyint_ty],
                                    [IntrNoMem]>, RISCVVIntrinsic {
    let VLOperand = 2;
  }

  def int_riscv_vfmv_f_s : Intrinsic<[LLVMVectorElementType<0>],
                                     [llvm_anyfloat_ty],
                                     [IntrNoMem]>, RISCVVIntrinsic;
  def int_riscv_vfmv_s_f : Intrinsic<[llvm_anyfloat_ty],
                                     [LLVMMatchType<0>, LLVMVectorElementType<0>,
                                      llvm_anyint_ty],
                                     [IntrNoMem]>, RISCVVIntrinsic {
    let VLOperand = 2;
  }

  defm vfmul : RISCVBinaryAAX;
  defm vfdiv : RISCVBinaryAAX;
  defm vfrdiv : RISCVBinaryAAX;

  defm vfwmul : RISCVBinaryABX;

  defm vfmacc : RISCVTernaryAAXA;
  defm vfnmacc : RISCVTernaryAAXA;
  defm vfmsac : RISCVTernaryAAXA;
  defm vfnmsac : RISCVTernaryAAXA;
  defm vfmadd : RISCVTernaryAAXA;
  defm vfnmadd : RISCVTernaryAAXA;
  defm vfmsub : RISCVTernaryAAXA;
  defm vfnmsub : RISCVTernaryAAXA;

  defm vfwmacc : RISCVTernaryWide;
  defm vfwnmacc : RISCVTernaryWide;
  defm vfwmsac : RISCVTernaryWide;
  defm vfwnmsac : RISCVTernaryWide;

  defm vfsqrt : RISCVUnaryAA;
  defm vfrsqrt7 : RISCVUnaryAA;
  defm vfrec7 : RISCVUnaryAA;

  defm vfmin : RISCVBinaryAAX;
  defm vfmax : RISCVBinaryAAX;

  defm vfsgnj : RISCVBinaryAAX;
  defm vfsgnjn : RISCVBinaryAAX;
  defm vfsgnjx : RISCVBinaryAAX;

  defm vfclass : RISCVClassify;

  defm vfmerge : RISCVBinaryWithV0;

  defm vslideup : RISCVTernaryAAAX;
  defm vslidedown : RISCVTernaryAAAX;

  defm vslide1up : RISCVBinaryAAX;
  defm vslide1down : RISCVBinaryAAX;
  defm vfslide1up : RISCVBinaryAAX;
  defm vfslide1down : RISCVBinaryAAX;

  defm vrgather_vv : RISCVRGatherVV;
  defm vrgather_vx : RISCVRGatherVX;
  defm vrgatherei16_vv : RISCVRGatherEI16VV;

  def "int_riscv_vcompress" : RISCVUnaryAAMaskNoTA;

  defm vaaddu : RISCVSaturatingBinaryAAX;
  defm vaadd : RISCVSaturatingBinaryAAX;
  defm vasubu : RISCVSaturatingBinaryAAX;
  defm vasub : RISCVSaturatingBinaryAAX;

  defm vsmul : RISCVSaturatingBinaryAAX;

  defm vssrl : RISCVSaturatingBinaryAAShift;
  defm vssra : RISCVSaturatingBinaryAAShift;

  defm vnclipu : RISCVSaturatingBinaryABShift;
  defm vnclip : RISCVSaturatingBinaryABShift;

  defm vmfeq : RISCVCompare;
  defm vmfne : RISCVCompare;
  defm vmflt : RISCVCompare;
  defm vmfle : RISCVCompare;
  defm vmfgt : RISCVCompare;
  defm vmfge : RISCVCompare;

  defm vredsum : RISCVReduction;
  defm vredand : RISCVReduction;
  defm vredor : RISCVReduction;
  defm vredxor : RISCVReduction;
  defm vredminu : RISCVReduction;
  defm vredmin : RISCVReduction;
  defm vredmaxu : RISCVReduction;
  defm vredmax : RISCVReduction;

  defm vwredsumu : RISCVReduction;
  defm vwredsum : RISCVReduction;

  defm vfredosum : RISCVReduction;
  defm vfredusum : RISCVReduction;
  defm vfredmin : RISCVReduction;
  defm vfredmax : RISCVReduction;

  defm vfwredusum : RISCVReduction;
  defm vfwredosum : RISCVReduction;

  def int_riscv_vmand: RISCVBinaryAAANoMask;
  def int_riscv_vmnand: RISCVBinaryAAANoMask;
  def int_riscv_vmandn: RISCVBinaryAAANoMask;
  def int_riscv_vmxor: RISCVBinaryAAANoMask;
  def int_riscv_vmor: RISCVBinaryAAANoMask;
  def int_riscv_vmnor: RISCVBinaryAAANoMask;
  def int_riscv_vmorn: RISCVBinaryAAANoMask;
  def int_riscv_vmxnor: RISCVBinaryAAANoMask;
  def int_riscv_vmclr : RISCVNullaryIntrinsic;
  def int_riscv_vmset : RISCVNullaryIntrinsic;

  defm vcpop : RISCVMaskUnarySOut;
  defm vfirst : RISCVMaskUnarySOut;
  defm vmsbf : RISCVMaskUnaryMOut;
  defm vmsof : RISCVMaskUnaryMOut;
  defm vmsif : RISCVMaskUnaryMOut;

  defm vfcvt_xu_f_v : RISCVConversion;
  defm vfcvt_x_f_v : RISCVConversion;
  defm vfcvt_rtz_xu_f_v : RISCVConversion;
  defm vfcvt_rtz_x_f_v : RISCVConversion;
  defm vfcvt_f_xu_v : RISCVConversion;
  defm vfcvt_f_x_v : RISCVConversion;

  defm vfwcvt_f_xu_v : RISCVConversion;
  defm vfwcvt_f_x_v : RISCVConversion;
  defm vfwcvt_xu_f_v : RISCVConversion;
  defm vfwcvt_x_f_v : RISCVConversion;
  defm vfwcvt_rtz_xu_f_v : RISCVConversion;
  defm vfwcvt_rtz_x_f_v : RISCVConversion;
  defm vfwcvt_f_f_v : RISCVConversion;

  defm vfncvt_f_xu_w : RISCVConversion;
  defm vfncvt_f_x_w : RISCVConversion;
  defm vfncvt_xu_f_w : RISCVConversion;
  defm vfncvt_x_f_w : RISCVConversion;
  defm vfncvt_rtz_xu_f_w : RISCVConversion;
  defm vfncvt_rtz_x_f_w : RISCVConversion;
  defm vfncvt_f_f_w : RISCVConversion;
  defm vfncvt_rod_f_f_w : RISCVConversion;

  // Output: (vector)
  // Input: (mask type input, vl)
  def int_riscv_viota : Intrinsic<[llvm_anyvector_ty],
                                  [LLVMScalarOrSameVectorWidth<0, llvm_i1_ty>,
                                   llvm_anyint_ty],
                                  [IntrNoMem]>, RISCVVIntrinsic {
    let VLOperand = 1;
  }
  // Output: (vector)
  // Input: (maskedoff, mask type vector_in, mask, vl)
  def int_riscv_viota_mask : Intrinsic<[llvm_anyvector_ty],
                                       [LLVMMatchType<0>,
                                        LLVMScalarOrSameVectorWidth<0, llvm_i1_ty>,
                                        LLVMScalarOrSameVectorWidth<0, llvm_i1_ty>,
                                        llvm_anyint_ty],
                                       [IntrNoMem]>, RISCVVIntrinsic {
    let VLOperand = 3;
  }
  // Output: (vector)
  // Input: (vl)
  def int_riscv_vid : RISCVNullaryIntrinsic;

  // Output: (vector)
  // Input: (maskedoff, mask, vl)
  def int_riscv_vid_mask : Intrinsic<[llvm_anyvector_ty],
                                     [LLVMMatchType<0>,
                                      LLVMScalarOrSameVectorWidth<0, llvm_i1_ty>,
                                      llvm_anyint_ty],
                                     [IntrNoMem]>, RISCVVIntrinsic {
    let VLOperand = 2;
  }

  foreach nf = [2, 3, 4, 5, 6, 7, 8] in {
    defm vlseg # nf : RISCVUSSegLoad<nf>;
    defm vlseg # nf # ff : RISCVUSSegLoadFF<nf>;
    defm vlsseg # nf : RISCVSSegLoad<nf>;
    defm vloxseg # nf : RISCVISegLoad<nf>;
    defm vluxseg # nf : RISCVISegLoad<nf>;
    defm vsseg # nf : RISCVUSSegStore<nf>;
    defm vssseg # nf : RISCVSSegStore<nf>;
    defm vsoxseg # nf : RISCVISegStore<nf>;
    defm vsuxseg # nf : RISCVISegStore<nf>;
  }

  // Strided loads/stores for fixed vectors.
  def int_riscv_masked_strided_load
        : Intrinsic<[llvm_anyvector_ty],
                    [LLVMMatchType<0>, llvm_anyptr_ty,
                     llvm_anyint_ty, LLVMScalarOrSameVectorWidth<0, llvm_i1_ty>],
                    [NoCapture<ArgIndex<1>>, IntrReadMem]>;
  def int_riscv_masked_strided_store
        : Intrinsic<[],
                    [llvm_anyvector_ty, llvm_anyptr_ty,
                     llvm_anyint_ty, LLVMScalarOrSameVectorWidth<0, llvm_i1_ty>],
                    [NoCapture<ArgIndex<1>>, IntrWriteMem]>;
} // TargetPrefix = "riscv"

<<<<<<< HEAD
include "llvm/IR/IntrinsicsEPI.td"
=======
//===----------------------------------------------------------------------===//
// Scalar Cryptography
//
// These intrinsics will lower directly into the corresponding instructions
// added by the scalar cyptography extension, if the extension is present.

let TargetPrefix = "riscv" in {

class ScalarCryptoGprIntrinsicAny
    : Intrinsic<[llvm_anyint_ty],
                [LLVMMatchType<0>],
                [IntrNoMem, IntrSpeculatable]>;

class ScalarCryptoByteSelect32
    : Intrinsic<[llvm_i32_ty],
                [llvm_i32_ty, llvm_i32_ty, llvm_i8_ty],
                [IntrNoMem, IntrWillReturn, IntrSpeculatable,
                 ImmArg<ArgIndex<2>>]>;

class ScalarCryptoGprGprIntrinsic32
    : Intrinsic<[llvm_i32_ty],
                [llvm_i32_ty, llvm_i32_ty],
                [IntrNoMem, IntrWillReturn, IntrSpeculatable]>;

class ScalarCryptoGprGprIntrinsic64
    : Intrinsic<[llvm_i64_ty],
                [llvm_i64_ty, llvm_i64_ty],
                [IntrNoMem, IntrWillReturn, IntrSpeculatable]>;

class ScalarCryptoGprIntrinsic64
    : Intrinsic<[llvm_i64_ty],
                [llvm_i64_ty],
                [IntrNoMem, IntrWillReturn, IntrSpeculatable]>;

class ScalarCryptoByteSelectAny
    : Intrinsic<[llvm_anyint_ty],
                [LLVMMatchType<0>, LLVMMatchType<0>, llvm_i8_ty],
                [IntrNoMem, IntrSpeculatable, IntrWillReturn,
                 ImmArg<ArgIndex<2>>, Returned<ArgIndex<0>>]>;

// Zknd
def int_riscv_aes32dsi  : ScalarCryptoByteSelect32;
def int_riscv_aes32dsmi : ScalarCryptoByteSelect32;

def int_riscv_aes64ds   : ScalarCryptoGprGprIntrinsic64;
def int_riscv_aes64dsm  : ScalarCryptoGprGprIntrinsic64;

def int_riscv_aes64im   : ScalarCryptoGprIntrinsic64;

// Zkne
def int_riscv_aes32esi  : ScalarCryptoByteSelect32;
def int_riscv_aes32esmi : ScalarCryptoByteSelect32;

def int_riscv_aes64es   : ScalarCryptoGprGprIntrinsic64;
def int_riscv_aes64esm  : ScalarCryptoGprGprIntrinsic64;

// Zknd & Zkne
def int_riscv_aes64ks2  : ScalarCryptoGprGprIntrinsic64;
def int_riscv_aes64ks1i : Intrinsic<[llvm_i64_ty], [llvm_i64_ty, llvm_i32_ty],
                                    [IntrNoMem, IntrSpeculatable,
                                     IntrWillReturn, ImmArg<ArgIndex<1>>]>;

// Zknh
def int_riscv_sha256sig0 : ScalarCryptoGprIntrinsicAny;
def int_riscv_sha256sig1 : ScalarCryptoGprIntrinsicAny;
def int_riscv_sha256sum0 : ScalarCryptoGprIntrinsicAny;
def int_riscv_sha256sum1 : ScalarCryptoGprIntrinsicAny;

def int_riscv_sha512sig0l : ScalarCryptoGprGprIntrinsic32;
def int_riscv_sha512sig0h : ScalarCryptoGprGprIntrinsic32;
def int_riscv_sha512sig1l : ScalarCryptoGprGprIntrinsic32;
def int_riscv_sha512sig1h : ScalarCryptoGprGprIntrinsic32;
def int_riscv_sha512sum0r : ScalarCryptoGprGprIntrinsic32;
def int_riscv_sha512sum1r : ScalarCryptoGprGprIntrinsic32;

def int_riscv_sha512sig0 : ScalarCryptoGprIntrinsic64;
def int_riscv_sha512sig1 : ScalarCryptoGprIntrinsic64;
def int_riscv_sha512sum0 : ScalarCryptoGprIntrinsic64;
def int_riscv_sha512sum1 : ScalarCryptoGprIntrinsic64;

// Zksed
def int_riscv_sm4ks      : ScalarCryptoByteSelectAny;
def int_riscv_sm4ed      : ScalarCryptoByteSelectAny;

// Zksh
def int_riscv_sm3p0      : ScalarCryptoGprIntrinsicAny;
def int_riscv_sm3p1      : ScalarCryptoGprIntrinsicAny;
} // TargetPrefix = "riscv"
>>>>>>> 4566fb9c
<|MERGE_RESOLUTION|>--- conflicted
+++ resolved
@@ -1466,9 +1466,6 @@
                     [NoCapture<ArgIndex<1>>, IntrWriteMem]>;
 } // TargetPrefix = "riscv"
 
-<<<<<<< HEAD
-include "llvm/IR/IntrinsicsEPI.td"
-=======
 //===----------------------------------------------------------------------===//
 // Scalar Cryptography
 //
@@ -1557,4 +1554,5 @@
 def int_riscv_sm3p0      : ScalarCryptoGprIntrinsicAny;
 def int_riscv_sm3p1      : ScalarCryptoGprIntrinsicAny;
 } // TargetPrefix = "riscv"
->>>>>>> 4566fb9c
+
+include "llvm/IR/IntrinsicsEPI.td"
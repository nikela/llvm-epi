--- conflicted
+++ resolved
@@ -900,14 +900,10 @@
                                       llvm_anyint_ty],
                                      [IntrNoMem]>, RISCVVIntrinsic;
 
-<<<<<<< HEAD
-} // TargetPrefix = "riscv"
-
-include "llvm/IR/IntrinsicsEPI.td"
-=======
   foreach nf = [2, 3, 4, 5, 6, 7, 8] in {
     defm vlseg # nf : RISCVUSSegLoad<nf>;
   }
 
 } // TargetPrefix = "riscv"
->>>>>>> eaa57792
+
+include "llvm/IR/IntrinsicsEPI.td"
//===- IntrinsicsRISCV.td - Defines RISCV intrinsics -------*- tablegen -*-===//
//
// Part of the LLVM Project, under the Apache License v2.0 with LLVM Exceptions.
// See https://llvm.org/LICENSE.txt for license information.
// SPDX-License-Identifier: Apache-2.0 WITH LLVM-exception
//
//===----------------------------------------------------------------------===//
//
// This file defines all of the RISCV-specific intrinsics.
//
//===----------------------------------------------------------------------===//

//===----------------------------------------------------------------------===//
// Atomics

// Atomic Intrinsics have multiple versions for different access widths, which
// all follow one of the following signatures (depending on how many arguments
// they require). We carefully instantiate only specific versions of these for
// specific integer widths, rather than using `llvm_anyint_ty`.
//
// In fact, as these intrinsics take `llvm_anyptr_ty`, the given names are the
// canonical names, and the intrinsics used in the code will have a name
// suffixed with the pointer type they are specialised for (denoted `<p>` in the
// names below), in order to avoid type conflicts.

let TargetPrefix = "riscv" in {

  // T @llvm.<name>.T.<p>(any*, T, T, T imm);
  class MaskedAtomicRMWFourArg<LLVMType itype>
      : Intrinsic<[itype], [llvm_anyptr_ty, itype, itype, itype],
                  [IntrArgMemOnly, NoCapture<ArgIndex<0>>, ImmArg<ArgIndex<3>>]>;
  // T @llvm.<name>.T.<p>(any*, T, T, T, T imm);
  class MaskedAtomicRMWFiveArg<LLVMType itype>
      : Intrinsic<[itype], [llvm_anyptr_ty, itype, itype, itype, itype],
                  [IntrArgMemOnly, NoCapture<ArgIndex<0>>, ImmArg<ArgIndex<4>>]>;

  // We define 32-bit and 64-bit variants of the above, where T stands for i32
  // or i64 respectively:
  multiclass MaskedAtomicRMWFourArgIntrinsics {
    // i32 @llvm.<name>.i32.<p>(any*, i32, i32, i32 imm);
    def _i32 : MaskedAtomicRMWFourArg<llvm_i32_ty>;
    // i64 @llvm.<name>.i32.<p>(any*, i64, i64, i64 imm);
    def _i64 : MaskedAtomicRMWFourArg<llvm_i64_ty>;
  }

  multiclass MaskedAtomicRMWFiveArgIntrinsics {
    // i32 @llvm.<name>.i32.<p>(any*, i32, i32, i32, i32 imm);
    def _i32 : MaskedAtomicRMWFiveArg<llvm_i32_ty>;
    // i64 @llvm.<name>.i64.<p>(any*, i64, i64, i64, i64 imm);
    def _i64 : MaskedAtomicRMWFiveArg<llvm_i64_ty>;
  }

  // @llvm.riscv.masked.atomicrmw.*.{i32,i64}.<p>(...)
  defm int_riscv_masked_atomicrmw_xchg : MaskedAtomicRMWFourArgIntrinsics;
  defm int_riscv_masked_atomicrmw_add : MaskedAtomicRMWFourArgIntrinsics;
  defm int_riscv_masked_atomicrmw_sub : MaskedAtomicRMWFourArgIntrinsics;
  defm int_riscv_masked_atomicrmw_nand : MaskedAtomicRMWFourArgIntrinsics;
  // Signed min and max need an extra operand to do sign extension with.
  defm int_riscv_masked_atomicrmw_max : MaskedAtomicRMWFiveArgIntrinsics;
  defm int_riscv_masked_atomicrmw_min : MaskedAtomicRMWFiveArgIntrinsics;
  // Unsigned min and max don't need the extra operand.
  defm int_riscv_masked_atomicrmw_umax : MaskedAtomicRMWFourArgIntrinsics;
  defm int_riscv_masked_atomicrmw_umin : MaskedAtomicRMWFourArgIntrinsics;

  // @llvm.riscv.masked.cmpxchg.{i32,i64}.<p>(...)
  defm int_riscv_masked_cmpxchg : MaskedAtomicRMWFiveArgIntrinsics;

<<<<<<< HEAD

} // TargetPrefix = "riscv"

include "llvm/IR/IntrinsicsEPI.td"
=======
} // TargetPrefix = "riscv"

//===----------------------------------------------------------------------===//
// Vectors

class RISCVVIntrinsic {
  // These intrinsics may accept illegal integer values in their llvm_any_ty
  // operand, so they have to be extended. If set to zero then the intrinsic
  // does not have any operand that must be extended.
  Intrinsic IntrinsicID = !cast<Intrinsic>(NAME);
  bits<4> ExtendOperand = 0;
}

let TargetPrefix = "riscv" in {
  // For destination vector type is the same as first source vector.
  // Input: (vector_in, vector_in/scalar_in, vl)
  class RISCVBinaryAAXNoMask
        : Intrinsic<[llvm_anyvector_ty],
                    [LLVMMatchType<0>, llvm_any_ty, llvm_anyint_ty],
                    [IntrNoMem]>, RISCVVIntrinsic {
    let ExtendOperand = 2;
  }
  // For destination vector type is the same as first source vector (with mask).
  // Input: (maskedoff, vector_in, vector_in/scalar_in, mask, vl)
  class RISCVBinaryAAXMask
       : Intrinsic<[llvm_anyvector_ty],
                   [LLVMMatchType<0>, LLVMMatchType<0>, llvm_any_ty,
                    llvm_anyvector_ty, llvm_anyint_ty],
                   [IntrNoMem]>, RISCVVIntrinsic {
    let ExtendOperand = 3;
  }
  // For destination vector type is NOT the same as first source vector.
  // Input: (vector_in, vector_in/scalar_in, vl)
  class RISCVBinaryABXNoMask
        : Intrinsic<[llvm_anyvector_ty],
                    [llvm_anyvector_ty, llvm_any_ty, llvm_anyint_ty],
                    [IntrNoMem]>, RISCVVIntrinsic {
    let ExtendOperand = 2;
  }
  // For destination vector type is NOT the same as first source vector (with mask).
  // Input: (maskedoff, vector_in, vector_in/scalar_in, mask, vl)
  class RISCVBinaryABXMask
        : Intrinsic<[llvm_anyvector_ty],
                    [LLVMMatchType<0>, llvm_anyvector_ty, llvm_any_ty,
                     llvm_anyvector_ty, llvm_anyint_ty],
                    [IntrNoMem]>, RISCVVIntrinsic {
    let ExtendOperand = 3;
  }

  multiclass RISCVBinaryAAX {
    def "int_riscv_" # NAME : RISCVBinaryAAXNoMask;
    def "int_riscv_" # NAME # "_mask" : RISCVBinaryAAXMask;
  }
  multiclass RISCVBinaryABX {
    def "int_riscv_" # NAME : RISCVBinaryABXNoMask;
    def "int_riscv_" # NAME # "_mask" : RISCVBinaryABXMask;
  }

  defm vadd : RISCVBinaryAAX;
  defm vsub : RISCVBinaryAAX;
  defm vrsub : RISCVBinaryAAX;

  defm vwaddu : RISCVBinaryABX;
  defm vwadd : RISCVBinaryABX;
  defm vwaddu_w : RISCVBinaryAAX;
  defm vwadd_w : RISCVBinaryAAX;
  defm vwsubu : RISCVBinaryABX;
  defm vwsub : RISCVBinaryABX;
  defm vwsubu_w : RISCVBinaryAAX;
  defm vwsub_w : RISCVBinaryAAX;

} // TargetPrefix = "riscv"
>>>>>>> a8524517
<|MERGE_RESOLUTION|>--- conflicted
+++ resolved
@@ -65,12 +65,7 @@
   // @llvm.riscv.masked.cmpxchg.{i32,i64}.<p>(...)
   defm int_riscv_masked_cmpxchg : MaskedAtomicRMWFiveArgIntrinsics;
 
-<<<<<<< HEAD
 
-} // TargetPrefix = "riscv"
-
-include "llvm/IR/IntrinsicsEPI.td"
-=======
 } // TargetPrefix = "riscv"
 
 //===----------------------------------------------------------------------===//
@@ -143,4 +138,5 @@
   defm vwsub_w : RISCVBinaryAAX;
 
 } // TargetPrefix = "riscv"
->>>>>>> a8524517
+
+include "llvm/IR/IntrinsicsEPI.td"
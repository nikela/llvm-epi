//===- IntrinsicsRISCV.td - Defines RISCV intrinsics -------*- tablegen -*-===//
//
// Part of the LLVM Project, under the Apache License v2.0 with LLVM Exceptions.
// See https://llvm.org/LICENSE.txt for license information.
// SPDX-License-Identifier: Apache-2.0 WITH LLVM-exception
//
//===----------------------------------------------------------------------===//
//
// This file defines all of the RISCV-specific intrinsics.
//
//===----------------------------------------------------------------------===//

//===----------------------------------------------------------------------===//
// Atomics

// Atomic Intrinsics have multiple versions for different access widths, which
// all follow one of the following signatures (depending on how many arguments
// they require). We carefully instantiate only specific versions of these for
// specific integer widths, rather than using `llvm_anyint_ty`.
//
// In fact, as these intrinsics take `llvm_anyptr_ty`, the given names are the
// canonical names, and the intrinsics used in the code will have a name
// suffixed with the pointer type they are specialised for (denoted `<p>` in the
// names below), in order to avoid type conflicts.

let TargetPrefix = "riscv" in {

  // T @llvm.<name>.T.<p>(any*, T, T, T imm);
  class MaskedAtomicRMWFourArg<LLVMType itype>
      : Intrinsic<[itype], [llvm_anyptr_ty, itype, itype, itype],
                  [IntrArgMemOnly, NoCapture<ArgIndex<0>>, ImmArg<ArgIndex<3>>]>;
  // T @llvm.<name>.T.<p>(any*, T, T, T, T imm);
  class MaskedAtomicRMWFiveArg<LLVMType itype>
      : Intrinsic<[itype], [llvm_anyptr_ty, itype, itype, itype, itype],
                  [IntrArgMemOnly, NoCapture<ArgIndex<0>>, ImmArg<ArgIndex<4>>]>;

  // We define 32-bit and 64-bit variants of the above, where T stands for i32
  // or i64 respectively:
  multiclass MaskedAtomicRMWFourArgIntrinsics {
    // i32 @llvm.<name>.i32.<p>(any*, i32, i32, i32 imm);
    def _i32 : MaskedAtomicRMWFourArg<llvm_i32_ty>;
    // i64 @llvm.<name>.i32.<p>(any*, i64, i64, i64 imm);
    def _i64 : MaskedAtomicRMWFourArg<llvm_i64_ty>;
  }

  multiclass MaskedAtomicRMWFiveArgIntrinsics {
    // i32 @llvm.<name>.i32.<p>(any*, i32, i32, i32, i32 imm);
    def _i32 : MaskedAtomicRMWFiveArg<llvm_i32_ty>;
    // i64 @llvm.<name>.i64.<p>(any*, i64, i64, i64, i64 imm);
    def _i64 : MaskedAtomicRMWFiveArg<llvm_i64_ty>;
  }

  // @llvm.riscv.masked.atomicrmw.*.{i32,i64}.<p>(...)
  defm int_riscv_masked_atomicrmw_xchg : MaskedAtomicRMWFourArgIntrinsics;
  defm int_riscv_masked_atomicrmw_add : MaskedAtomicRMWFourArgIntrinsics;
  defm int_riscv_masked_atomicrmw_sub : MaskedAtomicRMWFourArgIntrinsics;
  defm int_riscv_masked_atomicrmw_nand : MaskedAtomicRMWFourArgIntrinsics;
  // Signed min and max need an extra operand to do sign extension with.
  defm int_riscv_masked_atomicrmw_max : MaskedAtomicRMWFiveArgIntrinsics;
  defm int_riscv_masked_atomicrmw_min : MaskedAtomicRMWFiveArgIntrinsics;
  // Unsigned min and max don't need the extra operand.
  defm int_riscv_masked_atomicrmw_umax : MaskedAtomicRMWFourArgIntrinsics;
  defm int_riscv_masked_atomicrmw_umin : MaskedAtomicRMWFourArgIntrinsics;

  // @llvm.riscv.masked.cmpxchg.{i32,i64}.<p>(...)
  defm int_riscv_masked_cmpxchg : MaskedAtomicRMWFiveArgIntrinsics;


} // TargetPrefix = "riscv"

//===----------------------------------------------------------------------===//
// Vectors

class RISCVVIntrinsic {
  // These intrinsics may accept illegal integer values in their llvm_any_ty
  // operand, so they have to be extended. If set to zero then the intrinsic
  // does not have any operand that must be extended.
  Intrinsic IntrinsicID = !cast<Intrinsic>(NAME);
  bits<4> ExtendOperand = 0;
}

let TargetPrefix = "riscv" in {
  // We use anyint here but we only support XLen.
  def int_riscv_vsetvli   : Intrinsic<[llvm_anyint_ty],
                           /* AVL */  [LLVMMatchType<0>,
                           /* VSEW */  LLVMMatchType<0>,
                           /* VLMUL */ LLVMMatchType<0>],
                                      [IntrNoMem, IntrHasSideEffects,
                                       ImmArg<ArgIndex<1>>,
                                       ImmArg<ArgIndex<2>>]>;
  def int_riscv_vsetvlimax : Intrinsic<[llvm_anyint_ty],
                            /* VSEW */ [LLVMMatchType<0>,
                            /* VLMUL */ LLVMMatchType<0>],
                                      [IntrNoMem, IntrHasSideEffects,
                                       ImmArg<ArgIndex<0>>,
                                       ImmArg<ArgIndex<1>>]>;

  // For unit stride load
  // Input: (pointer, vl)
  class RISCVUSLoad
        : Intrinsic<[llvm_anyvector_ty],
                    [LLVMPointerType<LLVMMatchType<0>>,
                     llvm_anyint_ty],
                    [NoCapture<ArgIndex<0>>, IntrReadMem]>, RISCVVIntrinsic;
  // For unit stride load with mask
  // Input: (maskedoff, pointer, mask, vl)
  class RISCVUSLoadMask
        : Intrinsic<[llvm_anyvector_ty ],
                    [LLVMMatchType<0>,
                     LLVMPointerType<LLVMMatchType<0>>,
                     LLVMScalarOrSameVectorWidth<0, llvm_i1_ty>,
                     llvm_anyint_ty],
                    [NoCapture<ArgIndex<1>>, IntrReadMem]>, RISCVVIntrinsic;
  // For strided load
  // Input: (pointer, stride, vl)
  class RISCVSLoad
        : Intrinsic<[llvm_anyvector_ty],
                    [LLVMPointerType<LLVMMatchType<0>>,
                     llvm_anyint_ty, LLVMMatchType<1>],
                    [NoCapture<ArgIndex<0>>, IntrReadMem]>, RISCVVIntrinsic;
  // For strided load with mask
  // Input: (maskedoff, pointer, stride, mask, vl)
  class RISCVSLoadMask
        : Intrinsic<[llvm_anyvector_ty ],
                    [LLVMMatchType<0>,
                     LLVMPointerType<LLVMMatchType<0>>, llvm_anyint_ty,
                     LLVMScalarOrSameVectorWidth<0, llvm_i1_ty>, LLVMMatchType<1>],
                    [NoCapture<ArgIndex<1>>, IntrReadMem]>, RISCVVIntrinsic;
  // For indexed load
  // Input: (pointer, index, vl)
  class RISCVILoad
        : Intrinsic<[llvm_anyvector_ty],
                    [LLVMPointerType<LLVMMatchType<0>>,
                     llvm_anyvector_ty, llvm_anyint_ty],
                    [NoCapture<ArgIndex<0>>, IntrReadMem]>, RISCVVIntrinsic;
  // For indexed load with mask
  // Input: (maskedoff, pointer, index, mask, vl)
  class RISCVILoadMask
        : Intrinsic<[llvm_anyvector_ty ],
                    [LLVMMatchType<0>,
                     LLVMPointerType<LLVMMatchType<0>>, llvm_anyvector_ty,
                     LLVMScalarOrSameVectorWidth<0, llvm_i1_ty>, llvm_anyint_ty],
                    [NoCapture<ArgIndex<1>>, IntrReadMem]>, RISCVVIntrinsic;
  // For unit stride store
  // Input: (vector_in, pointer, vl)
  class RISCVUSStore
        : Intrinsic<[],
                    [llvm_anyvector_ty,
                     LLVMPointerType<LLVMMatchType<0>>,
                     llvm_anyint_ty],
                    [NoCapture<ArgIndex<1>>, IntrWriteMem]>, RISCVVIntrinsic;
  // For unit stride store with mask
  // Input: (vector_in, pointer, mask, vl)
  class RISCVUSStoreMask
        : Intrinsic<[],
                    [llvm_anyvector_ty,
                     LLVMPointerType<LLVMMatchType<0>>,
                     LLVMScalarOrSameVectorWidth<0, llvm_i1_ty>,
                     llvm_anyint_ty],
                    [NoCapture<ArgIndex<1>>, IntrWriteMem]>, RISCVVIntrinsic;
  // For strided store
  // Input: (vector_in, pointer, stride, vl)
  class RISCVSStore
        : Intrinsic<[],
                    [llvm_anyvector_ty,
                     LLVMPointerType<LLVMMatchType<0>>,
                     llvm_anyint_ty, LLVMMatchType<1>],
                    [NoCapture<ArgIndex<1>>, IntrWriteMem]>, RISCVVIntrinsic;
  // For stride store with mask
  // Input: (vector_in, pointer, stirde, mask, vl)
  class RISCVSStoreMask
        : Intrinsic<[],
                    [llvm_anyvector_ty,
                     LLVMPointerType<LLVMMatchType<0>>, llvm_anyint_ty,
                     LLVMScalarOrSameVectorWidth<0, llvm_i1_ty>, LLVMMatchType<1>],
                    [NoCapture<ArgIndex<1>>, IntrWriteMem]>, RISCVVIntrinsic;
  // For indexed store
  // Input: (vector_in, pointer, index, vl)
  class RISCVIStore
        : Intrinsic<[],
                    [llvm_anyvector_ty,
                     LLVMPointerType<LLVMMatchType<0>>,
                     llvm_anyint_ty, llvm_anyint_ty],
                    [NoCapture<ArgIndex<1>>, IntrWriteMem]>, RISCVVIntrinsic;
  // For indexed store with mask
  // Input: (vector_in, pointer, index, mask, vl)
  class RISCVIStoreMask
        : Intrinsic<[],
                    [llvm_anyvector_ty,
                     LLVMPointerType<LLVMMatchType<0>>, llvm_anyvector_ty,
                     LLVMScalarOrSameVectorWidth<0, llvm_i1_ty>, llvm_anyint_ty],
                    [NoCapture<ArgIndex<1>>, IntrWriteMem]>, RISCVVIntrinsic;
  // For destination vector type is the same as first and second source vector.
  // Input: (vector_in, vector_in, vl)
  class RISCVBinaryAAANoMask
        : Intrinsic<[llvm_anyvector_ty],
                    [LLVMMatchType<0>, LLVMMatchType<0>, llvm_anyint_ty],
                    [IntrNoMem]>, RISCVVIntrinsic;
  // For destination vector type is the same as first and second source vector.
  // Input: (vector_in, vector_in, vl)
  class RISCVBinaryAAAMask
        : Intrinsic<[llvm_anyvector_ty],
                    [LLVMMatchType<0>, LLVMMatchType<0>,
                     LLVMScalarOrSameVectorWidth<0, llvm_i1_ty>, llvm_anyint_ty],
                    [IntrNoMem]>, RISCVVIntrinsic;
  // For destination vector type is the same as first source vector.
  // Input: (vector_in, vector_in/scalar_in, vl)
  class RISCVBinaryAAXNoMask
        : Intrinsic<[llvm_anyvector_ty],
                    [LLVMMatchType<0>, llvm_any_ty, llvm_anyint_ty],
                    [IntrNoMem]>, RISCVVIntrinsic {
    let ExtendOperand = 2;
  }

  // For destination vector type is the same as first source vector (with mask).
  // Input: (maskedoff, vector_in, vector_in/scalar_in, mask, vl)
  class RISCVBinaryAAXMask
       : Intrinsic<[llvm_anyvector_ty],
                   [LLVMMatchType<0>, LLVMMatchType<0>, llvm_any_ty,
                    LLVMScalarOrSameVectorWidth<0, llvm_i1_ty>, llvm_anyint_ty],
                   [IntrNoMem]>, RISCVVIntrinsic {
    let ExtendOperand = 3;
  }
  // For destination vector type is NOT the same as first source vector.
  // Input: (vector_in, vector_in/scalar_in, vl)
  class RISCVBinaryABXNoMask
        : Intrinsic<[llvm_anyvector_ty],
                    [llvm_anyvector_ty, llvm_any_ty, llvm_anyint_ty],
                    [IntrNoMem]>, RISCVVIntrinsic {
    let ExtendOperand = 2;
  }
  // For destination vector type is NOT the same as first source vector (with mask).
  // Input: (maskedoff, vector_in, vector_in/scalar_in, mask, vl)
  class RISCVBinaryABXMask
        : Intrinsic<[llvm_anyvector_ty],
                    [LLVMMatchType<0>, llvm_anyvector_ty, llvm_any_ty,
                     LLVMScalarOrSameVectorWidth<0, llvm_i1_ty>, llvm_anyint_ty],
                    [IntrNoMem]>, RISCVVIntrinsic {
    let ExtendOperand = 3;
  }
  // For binary operations with V0 as input.
  // Input: (vector_in, vector_in/scalar_in, V0, vl)
  class RISCVBinaryWithV0
        : Intrinsic<[llvm_anyvector_ty],
                    [LLVMMatchType<0>, llvm_any_ty,
                     LLVMScalarOrSameVectorWidth<0, llvm_i1_ty>,
                     llvm_anyint_ty],
                    [IntrNoMem]>, RISCVVIntrinsic {
    let ExtendOperand = 2;
  }
  // For binary operations with mask type output and V0 as input.
  // Output: (mask type output)
  // Input: (vector_in, vector_in/scalar_in, V0, vl)
  class RISCVBinaryMOutWithV0
        :Intrinsic<[LLVMScalarOrSameVectorWidth<0, llvm_i1_ty>],
                   [llvm_anyvector_ty, llvm_any_ty,
                    LLVMScalarOrSameVectorWidth<0, llvm_i1_ty>,
                    llvm_anyint_ty],
                   [IntrNoMem]>, RISCVVIntrinsic {
    let ExtendOperand = 2;
  }
  // For binary operations with mask type output.
  // Output: (mask type output)
  // Input: (vector_in, vector_in/scalar_in, vl)
  class RISCVBinaryMOut
        : Intrinsic<[LLVMScalarOrSameVectorWidth<0, llvm_i1_ty>],
                    [llvm_anyvector_ty, llvm_any_ty, llvm_anyint_ty],
                    [IntrNoMem]>, RISCVVIntrinsic {
    let ExtendOperand = 2;
  }
  // For binary operations with mask type output without mask.
  // Output: (mask type output)
  // Input: (vector_in, vector_in/scalar_in, vl)
  class RISCVCompareNoMask
        : Intrinsic<[LLVMScalarOrSameVectorWidth<0, llvm_i1_ty>],
                    [llvm_anyvector_ty, llvm_any_ty, llvm_anyint_ty],
                    [IntrNoMem]>, RISCVVIntrinsic {
    let ExtendOperand = 2;
  }
  // For binary operations with mask type output with mask.
  // Output: (mask type output)
  // Input: (maskedoff, vector_in, vector_in/scalar_in, mask, vl)
  class RISCVCompareMask
        : Intrinsic<[LLVMScalarOrSameVectorWidth<0, llvm_i1_ty>],
                    [LLVMScalarOrSameVectorWidth<0, llvm_i1_ty>,
                     llvm_anyvector_ty, llvm_any_ty,
                     LLVMScalarOrSameVectorWidth<0, llvm_i1_ty>, llvm_anyint_ty],
                    [IntrNoMem]>, RISCVVIntrinsic {
    let ExtendOperand = 3;
  }

  // For Saturating binary operations.
  // The destination vector type is the same as first source vector.
  // Input: (vector_in, vector_in/scalar_in, vl)
  class RISCVSaturatingBinaryAAXNoMask
        : Intrinsic<[llvm_anyvector_ty],
                    [LLVMMatchType<0>, llvm_any_ty, llvm_anyint_ty],
                    [IntrNoMem, IntrHasSideEffects]>, RISCVVIntrinsic {
    let ExtendOperand = 2;
  }
  // For Saturating binary operations with mask.
  // The destination vector type is the same as first source vector.
  // Input: (maskedoff, vector_in, vector_in/scalar_in, mask, vl)
  class RISCVSaturatingBinaryAAXMask
        : Intrinsic<[llvm_anyvector_ty],
                    [LLVMMatchType<0>, LLVMMatchType<0>, llvm_any_ty,
                     LLVMScalarOrSameVectorWidth<0, llvm_i1_ty>, llvm_anyint_ty],
                    [IntrNoMem, IntrHasSideEffects]>, RISCVVIntrinsic {
    let ExtendOperand = 3;
  }
  // For Saturating binary operations.
  // The destination vector type is NOT the same as first source vector.
  // Input: (vector_in, vector_in/scalar_in, vl)
  class RISCVSaturatingBinaryABXNoMask
        : Intrinsic<[llvm_anyvector_ty],
                    [llvm_anyvector_ty, llvm_any_ty, llvm_anyint_ty],
                    [IntrNoMem, IntrHasSideEffects]>, RISCVVIntrinsic {
    let ExtendOperand = 2;
  }
  // For Saturating binary operations with mask.
  // The destination vector type is NOT the same as first source vector (with mask).
  // Input: (maskedoff, vector_in, vector_in/scalar_in, mask, vl)
  class RISCVSaturatingBinaryABXMask
        : Intrinsic<[llvm_anyvector_ty],
                    [LLVMMatchType<0>, llvm_anyvector_ty, llvm_any_ty,
                     LLVMScalarOrSameVectorWidth<0, llvm_i1_ty>, llvm_anyint_ty],
                    [IntrNoMem, IntrHasSideEffects]>, RISCVVIntrinsic {
    let ExtendOperand = 3;
  }

  class RISCVTernaryAAAXNoMask
        : Intrinsic<[llvm_anyvector_ty],
                    [LLVMMatchType<0>, LLVMMatchType<0>, llvm_anyint_ty,
                     LLVMMatchType<1>],
                    [IntrNoMem]>, RISCVVIntrinsic;
  class RISCVTernaryAAAXMask
        : Intrinsic<[llvm_anyvector_ty],
                    [LLVMMatchType<0>, LLVMMatchType<0>, llvm_anyint_ty,
                     LLVMScalarOrSameVectorWidth<0, llvm_i1_ty>, LLVMMatchType<1>],
                    [IntrNoMem]>, RISCVVIntrinsic;
  class RISCVTernaryAAXANoMask
        : Intrinsic<[llvm_anyvector_ty],
                    [LLVMMatchType<0>, llvm_any_ty, LLVMMatchType<0>,
                     llvm_anyint_ty],
                    [IntrNoMem]>, RISCVVIntrinsic {
    let ExtendOperand = 2;
  }
  class RISCVTernaryAAXAMask
        : Intrinsic<[llvm_anyvector_ty],
                    [LLVMMatchType<0>, llvm_any_ty, LLVMMatchType<0>,
                     LLVMScalarOrSameVectorWidth<0, llvm_i1_ty>, llvm_anyint_ty],
                    [IntrNoMem]>, RISCVVIntrinsic {
    let ExtendOperand = 2;
  }
  class RISCVTernaryWideNoMask
        : Intrinsic< [llvm_anyvector_ty],
                     [LLVMMatchType<0>, llvm_any_ty, llvm_anyvector_ty,
                      llvm_anyint_ty],
                     [IntrNoMem] >, RISCVVIntrinsic {
    let ExtendOperand = 2;
  }
  class RISCVTernaryWideMask
        : Intrinsic< [llvm_anyvector_ty],
                     [LLVMMatchType<0>, llvm_any_ty, llvm_anyvector_ty,
                      LLVMScalarOrSameVectorWidth<0, llvm_i1_ty>, llvm_anyint_ty],
                     [IntrNoMem]>, RISCVVIntrinsic {
    let ExtendOperand = 2;
  }
  // For Reduction ternary operations.
  // For destination vector type is the same as first and third source vector.
  // Input: (vector_in, vector_in, vector_in, vl)
  class RISCVReductionNoMask
        : Intrinsic<[llvm_anyvector_ty],
                    [LLVMMatchType<0>, llvm_anyvector_ty, LLVMMatchType<0>,
                     llvm_anyint_ty],
                    [IntrNoMem]>, RISCVVIntrinsic;
  // For Reduction ternary operations with mask.
  // For destination vector type is the same as first and third source vector.
  // The mask type come from second source vector.
  // Input: (maskedoff, vector_in, vector_in, vector_in, mask, vl)
  class RISCVReductionMask
        : Intrinsic<[llvm_anyvector_ty],
                    [LLVMMatchType<0>, llvm_anyvector_ty, LLVMMatchType<0>,
                     LLVMScalarOrSameVectorWidth<1, llvm_i1_ty>, llvm_anyint_ty],
                    [IntrNoMem]>, RISCVVIntrinsic;
  // For unary operations with scalar type output without mask
  // Output: (scalar type)
  // Input: (vector_in, vl)
  class RISCVMaskUnarySOutNoMask
        : Intrinsic<[llvm_anyint_ty],
                    [llvm_anyvector_ty, LLVMMatchType<0>],
                    [IntrNoMem]>, RISCVVIntrinsic;
  // For unary operations with scalar type output with mask
  // Output: (scalar type)
  // Input: (vector_in, mask, vl)
  class RISCVMaskUnarySOutMask
        : Intrinsic<[llvm_anyint_ty],
                    [llvm_anyvector_ty, LLVMMatchType<1>, LLVMMatchType<0>],
                    [IntrNoMem]>, RISCVVIntrinsic;
  // For destination vector type is NOT the same as source vector.
  // Input: (vector_in, vl)
  class RISCVUnaryABNoMask
        : Intrinsic<[llvm_anyvector_ty],
                    [llvm_anyvector_ty, llvm_anyint_ty],
                    [IntrNoMem]>, RISCVVIntrinsic;
  // For destination vector type is NOT the same as source vector (with mask).
  // Input: (maskedoff, vector_in, mask, vl)
  class RISCVUnaryABMask
        : Intrinsic<[llvm_anyvector_ty],
                    [LLVMMatchType<0>, llvm_anyvector_ty,
                     LLVMScalarOrSameVectorWidth<1, llvm_i1_ty>,
                     llvm_anyint_ty],
                    [IntrNoMem]>, RISCVVIntrinsic;
  // For unary operations with the same vector type in/out without mask
  // Output: (vector)
  // Input: (vector_in, vl)
  class RISCVUnaryNoMask
        : Intrinsic<[llvm_anyvector_ty],
                    [LLVMMatchType<0>, llvm_anyint_ty],
                    [IntrNoMem]>, RISCVVIntrinsic;
  // For mask unary operations with mask type in/out with mask
  // Output: (mask type output)
  // Input: (mask type maskedoff, mask type vector_in, mask, vl)
  class RISCVMaskUnaryMOutMask
        : Intrinsic<[llvm_anyint_ty],
                    [LLVMMatchType<0>, LLVMMatchType<0>,
                     LLVMMatchType<0>, llvm_anyint_ty],
                    [IntrNoMem]>, RISCVVIntrinsic;
  // Output: (vector)
  // Input: (vl)
  class RISCVNullaryIntrinsic
        : Intrinsic<[llvm_anyvector_ty],
                    [llvm_anyint_ty],
                    [IntrNoMem]>, RISCVVIntrinsic;
  // For Conversion unary operations.
  // Input: (vector_in, vl)
  class RISCVConversionNoMask
        : Intrinsic<[llvm_anyvector_ty],
                    [llvm_anyvector_ty, llvm_anyint_ty],
                    [IntrNoMem]>, RISCVVIntrinsic;
  // For Conversion unary operations with mask.
  // Input: (maskedoff, vector_in, mask, vl)
  class RISCVConversionMask
        : Intrinsic<[llvm_anyvector_ty],
                    [LLVMMatchType<0>, llvm_anyvector_ty,
                     LLVMScalarOrSameVectorWidth<0, llvm_i1_ty>, llvm_anyint_ty],
                    [IntrNoMem]>, RISCVVIntrinsic;

  multiclass RISCVUSLoad {
    def "int_riscv_" # NAME : RISCVUSLoad;
    def "int_riscv_" # NAME # "_mask" : RISCVUSLoadMask;
  }
  multiclass RISCVSLoad {
    def "int_riscv_" # NAME : RISCVSLoad;
    def "int_riscv_" # NAME # "_mask" : RISCVSLoadMask;
  }
  multiclass RISCVILoad {
    def "int_riscv_" # NAME : RISCVILoad;
    def "int_riscv_" # NAME # "_mask" : RISCVILoadMask;
  }
  multiclass RISCVUSStore {
    def "int_riscv_" # NAME : RISCVUSStore;
    def "int_riscv_" # NAME # "_mask" : RISCVUSStoreMask;
  }
  multiclass RISCVSStore {
    def "int_riscv_" # NAME : RISCVSStore;
    def "int_riscv_" # NAME # "_mask" : RISCVSStoreMask;
  }

  multiclass RISCVIStore {
    def "int_riscv_" # NAME : RISCVIStore;
    def "int_riscv_" # NAME # "_mask" : RISCVIStoreMask;
  }

  // AAX means the destination type(A) is the same as the first source
  // type(A). X means any type for the second source operand.
  multiclass RISCVBinaryAAX {
    def "int_riscv_" # NAME : RISCVBinaryAAXNoMask;
    def "int_riscv_" # NAME # "_mask" : RISCVBinaryAAXMask;
  }
  // ABX means the destination type(A) is different from the first source
  // type(B). X means any type for the second source operand.
  multiclass RISCVBinaryABX {
    def "int_riscv_" # NAME : RISCVBinaryABXNoMask;
    def "int_riscv_" # NAME # "_mask" : RISCVBinaryABXMask;
  }
  multiclass RISCVBinaryWithV0 {
    def "int_riscv_" # NAME : RISCVBinaryWithV0;
  }
  multiclass RISCVBinaryMaskOutWithV0 {
    def "int_riscv_" # NAME : RISCVBinaryMOutWithV0;
  }
  multiclass RISCVBinaryMaskOut {
    def "int_riscv_" # NAME : RISCVBinaryMOut;
  }
  multiclass RISCVSaturatingBinaryAAX {
    def "int_riscv_" # NAME : RISCVSaturatingBinaryAAXNoMask;
    def "int_riscv_" # NAME # "_mask" : RISCVSaturatingBinaryAAXMask;
  }
  multiclass RISCVSaturatingBinaryABX {
    def "int_riscv_" # NAME : RISCVSaturatingBinaryABXNoMask;
    def "int_riscv_" # NAME # "_mask" : RISCVSaturatingBinaryABXMask;
  }
  multiclass RISCVTernaryAAAX {
    def "int_riscv_" # NAME : RISCVTernaryAAAXNoMask;
    def "int_riscv_" # NAME # "_mask" : RISCVTernaryAAAXMask;
  }
  multiclass RISCVTernaryAAXA {
    def "int_riscv_" # NAME : RISCVTernaryAAXANoMask;
    def "int_riscv_" # NAME # "_mask" : RISCVTernaryAAXAMask;
  }
  multiclass RISCVCompare {
    def "int_riscv_" # NAME : RISCVCompareNoMask;
    def "int_riscv_" # NAME # "_mask" : RISCVCompareMask;
  }
  multiclass RISCVTernaryWide {
    def "int_riscv_" # NAME : RISCVTernaryWideNoMask;
    def "int_riscv_" # NAME # "_mask" : RISCVTernaryWideMask;
  }
  multiclass RISCVReduction {
    def "int_riscv_" # NAME : RISCVReductionNoMask;
    def "int_riscv_" # NAME # "_mask" : RISCVReductionMask;
  }
  multiclass RISCVMaskUnarySOut {
    def "int_riscv_" # NAME : RISCVMaskUnarySOutNoMask;
    def "int_riscv_" # NAME # "_mask" : RISCVMaskUnarySOutMask;
  }
  multiclass RISCVUnaryAB {
    def "int_riscv_" # NAME : RISCVUnaryABNoMask;
    def "int_riscv_" # NAME # "_mask" : RISCVUnaryABMask;
  }
  multiclass RISCVMaskUnaryMOut {
    def "int_riscv_" # NAME : RISCVUnaryNoMask;
    def "int_riscv_" # NAME # "_mask" : RISCVMaskUnaryMOutMask;
  }
  multiclass RISCVConversion {
    def "int_riscv_" #NAME :RISCVConversionNoMask;
    def "int_riscv_" # NAME # "_mask" : RISCVConversionMask;
  }

  defm vle : RISCVUSLoad;
  defm vleff : RISCVUSLoad;
  defm vse : RISCVUSStore;
  defm vlse: RISCVSLoad;
  defm vsse: RISCVSStore;
  defm vlxe: RISCVILoad;
  defm vsxe: RISCVIStore;
  defm vsuxe: RISCVIStore;

  defm vadd : RISCVBinaryAAX;
  defm vsub : RISCVBinaryAAX;
  defm vrsub : RISCVBinaryAAX;

  defm vwaddu : RISCVBinaryABX;
  defm vwadd : RISCVBinaryABX;
  defm vwaddu_w : RISCVBinaryAAX;
  defm vwadd_w : RISCVBinaryAAX;
  defm vwsubu : RISCVBinaryABX;
  defm vwsub : RISCVBinaryABX;
  defm vwsubu_w : RISCVBinaryAAX;
  defm vwsub_w : RISCVBinaryAAX;

<<<<<<< HEAD
} // TargetPrefix = "riscv"

include "llvm/IR/IntrinsicsEPI.td"
=======
  defm vzext : RISCVUnaryAB;
  defm vsext : RISCVUnaryAB;

  defm vadc : RISCVBinaryWithV0;
  defm vmadc_carry_in : RISCVBinaryMaskOutWithV0;
  defm vmadc : RISCVBinaryMaskOut;

  defm vsbc : RISCVBinaryWithV0;
  defm vmsbc_borrow_in : RISCVBinaryMaskOutWithV0;
  defm vmsbc : RISCVBinaryMaskOut;

  defm vand : RISCVBinaryAAX;
  defm vor : RISCVBinaryAAX;
  defm vxor : RISCVBinaryAAX;

  defm vsll : RISCVBinaryAAX;
  defm vsrl : RISCVBinaryAAX;
  defm vsra : RISCVBinaryAAX;

  defm vnsrl : RISCVBinaryABX;
  defm vnsra : RISCVBinaryABX;

  defm vmseq : RISCVCompare;
  defm vmsne : RISCVCompare;
  defm vmsltu : RISCVCompare;
  defm vmslt : RISCVCompare;
  defm vmsleu : RISCVCompare;
  defm vmsle : RISCVCompare;
  defm vmsgtu : RISCVCompare;
  defm vmsgt : RISCVCompare;

  defm vminu : RISCVBinaryAAX;
  defm vmin : RISCVBinaryAAX;
  defm vmaxu : RISCVBinaryAAX;
  defm vmax : RISCVBinaryAAX;

  defm vmul : RISCVBinaryAAX;
  defm vmulh : RISCVBinaryAAX;
  defm vmulhu : RISCVBinaryAAX;
  defm vmulhsu : RISCVBinaryAAX;

  defm vdivu : RISCVBinaryAAX;
  defm vdiv : RISCVBinaryAAX;
  defm vremu : RISCVBinaryAAX;
  defm vrem : RISCVBinaryAAX;

  defm vwmul : RISCVBinaryABX;
  defm vwmulu : RISCVBinaryABX;
  defm vwmulsu : RISCVBinaryABX;

  defm vmacc : RISCVTernaryAAXA;
  defm vnmsac : RISCVTernaryAAXA;
  defm vmadd : RISCVTernaryAAXA;
  defm vnmsub : RISCVTernaryAAXA;

  defm vwmaccu  : RISCVTernaryWide;
  defm vwmacc   : RISCVTernaryWide;
  defm vwmaccus : RISCVTernaryWide;
  defm vwmaccsu : RISCVTernaryWide;

  defm vfadd : RISCVBinaryAAX;
  defm vfsub : RISCVBinaryAAX;
  defm vfrsub : RISCVBinaryAAX;

  defm vfwadd : RISCVBinaryABX;
  defm vfwsub : RISCVBinaryABX;
  defm vfwadd_w : RISCVBinaryAAX;
  defm vfwsub_w : RISCVBinaryAAX;

  defm vsaddu : RISCVSaturatingBinaryAAX;
  defm vsadd : RISCVSaturatingBinaryAAX;
  defm vssubu : RISCVSaturatingBinaryAAX;
  defm vssub : RISCVSaturatingBinaryAAX;

  def int_riscv_vmerge : RISCVBinaryWithV0;

  def int_riscv_vmv_v_v : Intrinsic<[llvm_anyvector_ty],
                                    [LLVMMatchType<0>, llvm_anyint_ty],
                                    [IntrNoMem]>, RISCVVIntrinsic;
  def int_riscv_vmv_v_x : Intrinsic<[llvm_anyint_ty],
                                    [LLVMVectorElementType<0>, llvm_anyint_ty],
                                    [IntrNoMem]>, RISCVVIntrinsic {
    let ExtendOperand = 1;
  }
  def int_riscv_vfmv_v_f : Intrinsic<[llvm_anyfloat_ty],
                                     [LLVMVectorElementType<0>, llvm_anyint_ty],
                                     [IntrNoMem]>, RISCVVIntrinsic;

  def int_riscv_vmv_x_s : Intrinsic<[LLVMVectorElementType<0>],
                                    [llvm_anyint_ty],
                                    [IntrNoMem]>, RISCVVIntrinsic;
  def int_riscv_vmv_s_x : Intrinsic<[llvm_anyint_ty],
                                    [LLVMMatchType<0>, LLVMVectorElementType<0>,
                                     llvm_anyint_ty],
                                    [IntrNoMem]>, RISCVVIntrinsic {
    let ExtendOperand = 2;
  }

  def int_riscv_vfmv_f_s : Intrinsic<[LLVMVectorElementType<0>],
                                     [llvm_anyfloat_ty],
                                     [IntrNoMem]>, RISCVVIntrinsic;
  def int_riscv_vfmv_s_f : Intrinsic<[llvm_anyfloat_ty],
                                     [LLVMMatchType<0>, LLVMVectorElementType<0>,
                                      llvm_anyint_ty],
                                     [IntrNoMem]>, RISCVVIntrinsic;

  defm vfmul : RISCVBinaryAAX;
  defm vfdiv : RISCVBinaryAAX;
  defm vfrdiv : RISCVBinaryAAX;

  defm vfwmul : RISCVBinaryABX;

  defm vfmacc : RISCVTernaryAAXA;
  defm vfnmacc : RISCVTernaryAAXA;
  defm vfmsac : RISCVTernaryAAXA;
  defm vfnmsac : RISCVTernaryAAXA;
  defm vfmadd : RISCVTernaryAAXA;
  defm vfnmadd : RISCVTernaryAAXA;
  defm vfmsub : RISCVTernaryAAXA;
  defm vfnmsub : RISCVTernaryAAXA;

  defm vfwmacc : RISCVTernaryWide;
  defm vfwnmacc : RISCVTernaryWide;
  defm vfwmsac : RISCVTernaryWide;
  defm vfwnmsac : RISCVTernaryWide;

  defm vfmin : RISCVBinaryAAX;
  defm vfmax : RISCVBinaryAAX;

  defm vfsgnj : RISCVBinaryAAX;
  defm vfsgnjn : RISCVBinaryAAX;
  defm vfsgnjx : RISCVBinaryAAX;

  defm vfmerge : RISCVBinaryWithV0;

  defm vslideup : RISCVTernaryAAAX;
  defm vslidedown : RISCVTernaryAAAX;

  defm vslide1up : RISCVBinaryAAX;
  defm vslide1down : RISCVBinaryAAX;
  defm vfslide1up : RISCVBinaryAAX;
  defm vfslide1down : RISCVBinaryAAX;

  defm vrgather : RISCVBinaryAAX;

  def "int_riscv_vcompress_mask" : RISCVBinaryAAAMask;

  defm vaaddu : RISCVSaturatingBinaryAAX;
  defm vaadd : RISCVSaturatingBinaryAAX;
  defm vasubu : RISCVSaturatingBinaryAAX;
  defm vasub : RISCVSaturatingBinaryAAX;

  defm vsmul : RISCVSaturatingBinaryAAX;

  defm vssrl : RISCVSaturatingBinaryAAX;
  defm vssra : RISCVSaturatingBinaryAAX;

  defm vnclipu : RISCVSaturatingBinaryABX;
  defm vnclip : RISCVSaturatingBinaryABX;

  defm vmfeq : RISCVCompare;
  defm vmfne : RISCVCompare;
  defm vmflt : RISCVCompare;
  defm vmfle : RISCVCompare;
  defm vmfgt : RISCVCompare;
  defm vmfge : RISCVCompare;

  defm vredsum : RISCVReduction;
  defm vredand : RISCVReduction;
  defm vredor : RISCVReduction;
  defm vredxor : RISCVReduction;
  defm vredminu : RISCVReduction;
  defm vredmin : RISCVReduction;
  defm vredmaxu : RISCVReduction;
  defm vredmax : RISCVReduction;

  defm vwredsumu : RISCVReduction;
  defm vwredsum : RISCVReduction;

  defm vfredosum : RISCVReduction;
  defm vfredsum : RISCVReduction;
  defm vfredmin : RISCVReduction;
  defm vfredmax : RISCVReduction;

  defm vfwredsum : RISCVReduction;
  defm vfwredosum : RISCVReduction;

  def int_riscv_vmand: RISCVBinaryAAANoMask;
  def int_riscv_vmnand: RISCVBinaryAAANoMask;
  def int_riscv_vmandnot: RISCVBinaryAAANoMask;
  def int_riscv_vmxor: RISCVBinaryAAANoMask;
  def int_riscv_vmor: RISCVBinaryAAANoMask;
  def int_riscv_vmnor: RISCVBinaryAAANoMask;
  def int_riscv_vmornot: RISCVBinaryAAANoMask;
  def int_riscv_vmxnor: RISCVBinaryAAANoMask;
  def int_riscv_vmclr : RISCVNullaryIntrinsic;
  def int_riscv_vmset : RISCVNullaryIntrinsic;

  defm vpopc : RISCVMaskUnarySOut;
  defm vfirst : RISCVMaskUnarySOut;
  defm vmsbf : RISCVMaskUnaryMOut;
  defm vmsof : RISCVMaskUnaryMOut;
  defm vmsif : RISCVMaskUnaryMOut;

  defm vfcvt_xu_f_v : RISCVConversion;
  defm vfcvt_x_f_v : RISCVConversion;
  defm vfcvt_rtz_xu_f_v : RISCVConversion;
  defm vfcvt_rtz_x_f_v : RISCVConversion;
  defm vfcvt_f_xu_v : RISCVConversion;
  defm vfcvt_f_x_v : RISCVConversion;

  defm vfwcvt_f_xu_v : RISCVConversion;
  defm vfwcvt_f_x_v : RISCVConversion;
  defm vfwcvt_xu_f_v : RISCVConversion;
  defm vfwcvt_x_f_v : RISCVConversion;
  defm vfwcvt_rtz_xu_f_v : RISCVConversion;
  defm vfwcvt_rtz_x_f_v : RISCVConversion;
  defm vfwcvt_f_f_v : RISCVConversion;

  defm vfncvt_f_xu_w : RISCVConversion;
  defm vfncvt_f_x_w : RISCVConversion;
  defm vfncvt_xu_f_w : RISCVConversion;
  defm vfncvt_x_f_w : RISCVConversion;
  defm vfncvt_rtz_xu_f_w : RISCVConversion;
  defm vfncvt_rtz_x_f_w : RISCVConversion;
  defm vfncvt_f_f_w : RISCVConversion;
  defm vfncvt_rod_f_f_w : RISCVConversion;

  // Output: (vector)
  // Input: (mask type input, vl)
  def int_riscv_viota : Intrinsic<[llvm_anyvector_ty],
                                  [LLVMScalarOrSameVectorWidth<0, llvm_i1_ty>,
                                   llvm_anyint_ty],
                                  [IntrNoMem]>, RISCVVIntrinsic;
  // Output: (vector)
  // Input: (maskedoff, mask type vector_in, mask, vl)
  def int_riscv_viota_mask : Intrinsic<[llvm_anyvector_ty],
                                       [LLVMMatchType<0>,
                                        LLVMScalarOrSameVectorWidth<0, llvm_i1_ty>,
                                        LLVMScalarOrSameVectorWidth<0, llvm_i1_ty>,
                                        llvm_anyint_ty],
                                       [IntrNoMem]>, RISCVVIntrinsic;
  // Output: (vector)
  // Input: (vl)
  def int_riscv_vid : RISCVNullaryIntrinsic;

  // Output: (vector)
  // Input: (maskedoff, mask, vl)
  def int_riscv_vid_mask : Intrinsic<[llvm_anyvector_ty],
                                     [LLVMMatchType<0>,
                                      LLVMScalarOrSameVectorWidth<0, llvm_i1_ty>,
                                      llvm_anyint_ty],
                                     [IntrNoMem]>, RISCVVIntrinsic;

} // TargetPrefix = "riscv"
>>>>>>> 6c193418
<|MERGE_RESOLUTION|>--- conflicted
+++ resolved
@@ -560,11 +560,6 @@
   defm vwsubu_w : RISCVBinaryAAX;
   defm vwsub_w : RISCVBinaryAAX;
 
-<<<<<<< HEAD
-} // TargetPrefix = "riscv"
-
-include "llvm/IR/IntrinsicsEPI.td"
-=======
   defm vzext : RISCVUnaryAB;
   defm vsext : RISCVUnaryAB;
 
@@ -820,4 +815,5 @@
                                      [IntrNoMem]>, RISCVVIntrinsic;
 
 } // TargetPrefix = "riscv"
->>>>>>> 6c193418
+
+include "llvm/IR/IntrinsicsEPI.td"
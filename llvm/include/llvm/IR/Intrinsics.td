//===- Intrinsics.td - Defines all LLVM intrinsics ---------*- tablegen -*-===//
//
// Part of the LLVM Project, under the Apache License v2.0 with LLVM Exceptions.
// See https://llvm.org/LICENSE.txt for license information.
// SPDX-License-Identifier: Apache-2.0 WITH LLVM-exception
//
//===----------------------------------------------------------------------===//
//
// This file defines properties of all LLVM intrinsics.
//
//===----------------------------------------------------------------------===//

include "llvm/CodeGen/ValueTypes.td"
include "llvm/CodeGen/SDNodeProperties.td"

//===----------------------------------------------------------------------===//
//  Properties we keep track of for intrinsics.
//===----------------------------------------------------------------------===//

class IntrinsicProperty<bit is_default = false> {
  bit IsDefault = is_default;
}

// Intr*Mem - Memory properties.  If no property is set, the worst case
// is assumed (it may read and write any memory it can get access to and it may
// have other side effects).

// IntrNoMem - The intrinsic does not access memory or have any other side
// effects.  It may be CSE'd deleted if dead, etc.
def IntrNoMem : IntrinsicProperty;

// IntrReadMem - This intrinsic only reads from memory. It does not write to
// memory and has no other side effects. Therefore, it cannot be moved across
// potentially aliasing stores. However, it can be reordered otherwise and can
// be deleted if dead.
def IntrReadMem : IntrinsicProperty;

// IntrWriteMem - This intrinsic only writes to memory, but does not read from
// memory, and has no other side effects. This means dead stores before calls
// to this intrinsics may be removed.
def IntrWriteMem : IntrinsicProperty;

// IntrArgMemOnly - This intrinsic only accesses memory that its pointer-typed
// argument(s) points to, but may access an unspecified amount. Other than
// reads from and (possibly volatile) writes to memory, it has no side effects.
def IntrArgMemOnly : IntrinsicProperty;

// IntrInaccessibleMemOnly -- This intrinsic only accesses memory that is not
// accessible by the module being compiled. This is a weaker form of IntrNoMem.
def IntrInaccessibleMemOnly : IntrinsicProperty;

// IntrInaccessibleMemOrArgMemOnly -- This intrinsic only accesses memory that
// its pointer-typed arguments point to or memory that is not accessible
// by the module being compiled. This is a weaker form of IntrArgMemOnly.
def IntrInaccessibleMemOrArgMemOnly : IntrinsicProperty;

// Commutative - This intrinsic is commutative: X op Y == Y op X.
def Commutative : IntrinsicProperty;

// Throws - This intrinsic can throw.
def Throws : IntrinsicProperty;

// Attribute index needs to match `AttrIndex` defined `Attributes.h`.
class AttrIndex<int idx> {
  int Value = idx;
}
def FuncIndex : AttrIndex<-1>;
def RetIndex : AttrIndex<0>;
class ArgIndex<int argNo> : AttrIndex<!add(argNo, 1)>;

// NoCapture - The specified argument pointer is not captured by the intrinsic.
class NoCapture<AttrIndex idx> : IntrinsicProperty {
  int ArgNo = idx.Value;
}

// NoAlias - The specified argument pointer is not aliasing other "noalias" pointer
// arguments of the intrinsic wrt. the intrinsic scope.
class NoAlias<AttrIndex idx> : IntrinsicProperty {
  int ArgNo = idx.Value;
}

// NoUndef - The specified argument is neither undef nor poison.
class NoUndef<AttrIndex idx> : IntrinsicProperty {
  int ArgNo = idx.Value;
}

class Align<AttrIndex idx, int align> : IntrinsicProperty {
  int ArgNo = idx.Value;
  int Align = align;
}

// Returned - The specified argument is always the return value of the
// intrinsic.
class Returned<AttrIndex idx> : IntrinsicProperty {
  int ArgNo = idx.Value;
}

// ImmArg - The specified argument must be an immediate.
class ImmArg<AttrIndex idx> : IntrinsicProperty {
  int ArgNo = idx.Value;
}

// ReadOnly - The specified argument pointer is not written to through the
// pointer by the intrinsic.
class ReadOnly<AttrIndex idx> : IntrinsicProperty {
  int ArgNo = idx.Value;
}

// WriteOnly - The intrinsic does not read memory through the specified
// argument pointer.
class WriteOnly<AttrIndex idx> : IntrinsicProperty {
  int ArgNo = idx.Value;
}

// ReadNone - The specified argument pointer is not dereferenced by the
// intrinsic.
class ReadNone<AttrIndex idx> : IntrinsicProperty {
  int ArgNo = idx.Value;
}

def IntrNoReturn : IntrinsicProperty;

// Applied by default.
def IntrNoCallback : IntrinsicProperty<1>;

// IntrNoSync - Threads executing the intrinsic will not synchronize using
// memory or other means. Applied by default.
def IntrNoSync : IntrinsicProperty<1>;

// Applied by default.
def IntrNoFree : IntrinsicProperty<1>;

// Applied by default.
def IntrWillReturn : IntrinsicProperty<1>;

// IntrCold - Calls to this intrinsic are cold.
// Parallels the cold attribute on LLVM IR functions.
def IntrCold : IntrinsicProperty;

// IntrNoDuplicate - Calls to this intrinsic cannot be duplicated.
// Parallels the noduplicate attribute on LLVM IR functions.
def IntrNoDuplicate : IntrinsicProperty;

// IntrNoMerge - Calls to this intrinsic cannot be merged
// Parallels the nomerge attribute on LLVM IR functions.
def IntrNoMerge : IntrinsicProperty;

// IntrConvergent - Calls to this intrinsic are convergent and may not be made
// control-dependent on any additional values.
// Parallels the convergent attribute on LLVM IR functions.
def IntrConvergent : IntrinsicProperty;

// This property indicates that the intrinsic is safe to speculate.
def IntrSpeculatable : IntrinsicProperty;

// This property can be used to override the 'has no other side effects'
// language of the IntrNoMem, IntrReadMem, IntrWriteMem, and IntrArgMemOnly
// intrinsic properties.  By default, intrinsics are assumed to have side
// effects, so this property is only necessary if you have defined one of
// the memory properties listed above.
// For this property, 'side effects' has the same meaning as 'side effects'
// defined by the hasSideEffects property of the TableGen Instruction class.
def IntrHasSideEffects : IntrinsicProperty;

//===----------------------------------------------------------------------===//
// Types used by intrinsics.
//===----------------------------------------------------------------------===//

class LLVMType<ValueType vt> {
  ValueType VT = vt;
  int isAny = false;
}

class LLVMQualPointerType<LLVMType elty, int addrspace>
  : LLVMType<iPTR>{
  LLVMType ElTy = elty;
  int AddrSpace = addrspace;
}

class LLVMPointerType<LLVMType elty>
  : LLVMQualPointerType<elty, 0>;

class LLVMAnyPointerType<LLVMType elty>
  : LLVMType<iPTRAny>{
  LLVMType ElTy = elty;

  let isAny = true;
}

// Match the type of another intrinsic parameter.  Number is an index into the
// list of overloaded types for the intrinsic, excluding all the fixed types.
// The Number value must refer to a previously listed type.  For example:
//   Intrinsic<[llvm_i32_ty], [llvm_i32_ty, llvm_anyfloat_ty, LLVMMatchType<0>]>
// has two overloaded types, the 2nd and 3rd arguments.  LLVMMatchType<0>
// refers to the first overloaded type, which is the 2nd argument.
class LLVMMatchType<int num>
  : LLVMType<OtherVT>{
  int Number = num;
}

// Match the type of another intrinsic parameter that is expected to be based on
// an integral type (i.e. either iN or <N x iM>), but change the scalar size to
// be twice as wide or half as wide as the other type.  This is only useful when
// the intrinsic is overloaded, so the matched type should be declared as iAny.
class LLVMExtendedType<int num> : LLVMMatchType<num>;
class LLVMTruncatedType<int num> : LLVMMatchType<num>;

// Match the scalar/vector of another intrinsic parameter but with a different
// element type. Either both are scalars or both are vectors with the same
// number of elements.
class LLVMScalarOrSameVectorWidth<int idx, LLVMType elty>
  : LLVMMatchType<idx> {
  ValueType ElTy = elty.VT;
}

class LLVMPointerTo<int num> : LLVMMatchType<num>;
class LLVMPointerToElt<int num> : LLVMMatchType<num>;
class LLVMAnyPointerToElt<int num> : LLVMMatchType<num>;
class LLVMVectorOfAnyPointersToElt<int num> : LLVMMatchType<num>;
class LLVMVectorElementType<int num> : LLVMMatchType<num>;

// Match the type of another intrinsic parameter that is expected to be a
// vector type, but change the element count to be half as many.
class LLVMHalfElementsVectorType<int num> : LLVMMatchType<num>;

// Match the type of another intrinsic parameter that is expected to be a
// vector type (i.e. <N x iM>) but with each element subdivided to
// form a vector with more elements that are smaller than the original.
class LLVMSubdivide2VectorType<int num> : LLVMMatchType<num>;
class LLVMSubdivide4VectorType<int num> : LLVMMatchType<num>;

// Match the element count and bit width of another intrinsic parameter, but
// change the element type to an integer.
class LLVMVectorOfBitcastsToInt<int num> : LLVMMatchType<num>;

def llvm_void_ty       : LLVMType<isVoid>;
let isAny = true in {
  def llvm_any_ty        : LLVMType<Any>;
  def llvm_anyint_ty     : LLVMType<iAny>;
  def llvm_anyfloat_ty   : LLVMType<fAny>;
  def llvm_anyvector_ty  : LLVMType<vAny>;
}
def llvm_i1_ty         : LLVMType<i1>;
def llvm_i8_ty         : LLVMType<i8>;
def llvm_i16_ty        : LLVMType<i16>;
def llvm_i32_ty        : LLVMType<i32>;
def llvm_i64_ty        : LLVMType<i64>;
def llvm_half_ty       : LLVMType<f16>;
def llvm_bfloat_ty     : LLVMType<bf16>;
def llvm_float_ty      : LLVMType<f32>;
def llvm_double_ty     : LLVMType<f64>;
def llvm_f80_ty        : LLVMType<f80>;
def llvm_f128_ty       : LLVMType<f128>;
def llvm_ppcf128_ty    : LLVMType<ppcf128>;
def llvm_ptr_ty        : LLVMPointerType<llvm_i8_ty>;             // i8*
def llvm_ptrptr_ty     : LLVMPointerType<llvm_ptr_ty>;            // i8**
def llvm_anyptr_ty     : LLVMAnyPointerType<llvm_i8_ty>;          // (space)i8*
def llvm_empty_ty      : LLVMType<OtherVT>;                       // { }
def llvm_descriptor_ty : LLVMPointerType<llvm_empty_ty>;          // { }*
def llvm_metadata_ty   : LLVMType<MetadataVT>;                    // !{...}
def llvm_token_ty      : LLVMType<token>;                         // token

def llvm_x86mmx_ty     : LLVMType<x86mmx>;
def llvm_ptrx86mmx_ty  : LLVMPointerType<llvm_x86mmx_ty>;         // <1 x i64>*

def llvm_x86amx_ty     : LLVMType<x86amx>;

def llvm_v2i1_ty       : LLVMType<v2i1>;     //   2 x i1
def llvm_v4i1_ty       : LLVMType<v4i1>;     //   4 x i1
def llvm_v8i1_ty       : LLVMType<v8i1>;     //   8 x i1
def llvm_v16i1_ty      : LLVMType<v16i1>;    //  16 x i1
def llvm_v32i1_ty      : LLVMType<v32i1>;    //  32 x i1
def llvm_v64i1_ty      : LLVMType<v64i1>;    //  64 x i1
def llvm_v128i1_ty     : LLVMType<v128i1>;   // 128 x i1
def llvm_v256i1_ty     : LLVMType<v256i1>;   // 256 x i1
def llvm_v512i1_ty     : LLVMType<v512i1>;   // 512 x i1
def llvm_v1024i1_ty    : LLVMType<v1024i1>;  //1024 x i1

def llvm_v1i8_ty       : LLVMType<v1i8>;     //  1 x i8
def llvm_v2i8_ty       : LLVMType<v2i8>;     //  2 x i8
def llvm_v4i8_ty       : LLVMType<v4i8>;     //  4 x i8
def llvm_v8i8_ty       : LLVMType<v8i8>;     //  8 x i8
def llvm_v16i8_ty      : LLVMType<v16i8>;    // 16 x i8
def llvm_v32i8_ty      : LLVMType<v32i8>;    // 32 x i8
def llvm_v64i8_ty      : LLVMType<v64i8>;    // 64 x i8
def llvm_v128i8_ty     : LLVMType<v128i8>;   //128 x i8
def llvm_v256i8_ty     : LLVMType<v256i8>;   //256 x i8

def llvm_v1i16_ty      : LLVMType<v1i16>;    //  1 x i16
def llvm_v2i16_ty      : LLVMType<v2i16>;    //  2 x i16
def llvm_v4i16_ty      : LLVMType<v4i16>;    //  4 x i16
def llvm_v8i16_ty      : LLVMType<v8i16>;    //  8 x i16
def llvm_v16i16_ty     : LLVMType<v16i16>;   // 16 x i16
def llvm_v32i16_ty     : LLVMType<v32i16>;   // 32 x i16
def llvm_v64i16_ty     : LLVMType<v64i16>;   // 64 x i16
def llvm_v128i16_ty    : LLVMType<v128i16>;  //128 x i16

def llvm_v1i32_ty      : LLVMType<v1i32>;    //  1 x i32
def llvm_v2i32_ty      : LLVMType<v2i32>;    //  2 x i32
def llvm_v4i32_ty      : LLVMType<v4i32>;    //  4 x i32
def llvm_v8i32_ty      : LLVMType<v8i32>;    //  8 x i32
def llvm_v16i32_ty     : LLVMType<v16i32>;   // 16 x i32
def llvm_v32i32_ty     : LLVMType<v32i32>;   // 32 x i32
def llvm_v64i32_ty     : LLVMType<v64i32>;   // 64 x i32
def llvm_v256i32_ty    : LLVMType<v256i32>;  //256 x i32

def llvm_v1i64_ty      : LLVMType<v1i64>;    //  1 x i64
def llvm_v2i64_ty      : LLVMType<v2i64>;    //  2 x i64
def llvm_v4i64_ty      : LLVMType<v4i64>;    //  4 x i64
def llvm_v8i64_ty      : LLVMType<v8i64>;    //  8 x i64
def llvm_v16i64_ty     : LLVMType<v16i64>;   // 16 x i64
def llvm_v32i64_ty     : LLVMType<v32i64>;   // 32 x i64

def llvm_v1i128_ty     : LLVMType<v1i128>;   //  1 x i128

def llvm_v2f16_ty      : LLVMType<v2f16>;    //  2 x half (__fp16)
def llvm_v4f16_ty      : LLVMType<v4f16>;    //  4 x half (__fp16)
def llvm_v8f16_ty      : LLVMType<v8f16>;    //  8 x half (__fp16)
def llvm_v16f16_ty     : LLVMType<v16f16>;   // 16 x half (__fp16)
def llvm_v32f16_ty     : LLVMType<v32f16>;   // 32 x half (__fp16)
def llvm_v2bf16_ty     : LLVMType<v2bf16>;   //  2 x bfloat (__bf16)
def llvm_v4bf16_ty     : LLVMType<v4bf16>;   //  4 x bfloat (__bf16)
def llvm_v8bf16_ty     : LLVMType<v8bf16>;   //  8 x bfloat (__bf16)
def llvm_v1f32_ty      : LLVMType<v1f32>;    //  1 x float
def llvm_v2f32_ty      : LLVMType<v2f32>;    //  2 x float
def llvm_v3f32_ty      : LLVMType<v3f32>;    //  3 x float
def llvm_v4f32_ty      : LLVMType<v4f32>;    //  4 x float
def llvm_v8f32_ty      : LLVMType<v8f32>;    //  8 x float
def llvm_v16f32_ty     : LLVMType<v16f32>;   // 16 x float
def llvm_v32f32_ty     : LLVMType<v32f32>;   // 32 x float
def llvm_v1f64_ty      : LLVMType<v1f64>;    //  1 x double
def llvm_v2f64_ty      : LLVMType<v2f64>;    //  2 x double
def llvm_v4f64_ty      : LLVMType<v4f64>;    //  4 x double
def llvm_v8f64_ty      : LLVMType<v8f64>;    //  8 x double
def llvm_v16f64_ty     : LLVMType<v16f64>;   // 16 x double

def llvm_vararg_ty     : LLVMType<isVoid>;   // this means vararg here

def llvm_externref_ty  : LLVMType<externref>;
def llvm_funcref_ty    : LLVMType<funcref>;

//===----------------------------------------------------------------------===//
// Intrinsic Definitions.
//===----------------------------------------------------------------------===//

// Intrinsic class - This is used to define one LLVM intrinsic.  The name of the
// intrinsic definition should start with "int_", then match the LLVM intrinsic
// name with the "llvm." prefix removed, and all "."s turned into "_"s.  For
// example, llvm.bswap.i16 -> int_bswap_i16.
//
//  * RetTypes is a list containing the return types expected for the
//    intrinsic.
//  * ParamTypes is a list containing the parameter types expected for the
//    intrinsic.
//  * Properties can be set to describe the behavior of the intrinsic.
//
class Intrinsic<list<LLVMType> ret_types,
                list<LLVMType> param_types = [],
                list<IntrinsicProperty> intr_properties = [],
                string name = "",
                list<SDNodeProperty> sd_properties = [],
                bit disable_default_attributes = true> : SDPatternOperator {
  string LLVMName = name;
  string TargetPrefix = "";   // Set to a prefix for target-specific intrinsics.
  list<LLVMType> RetTypes = ret_types;
  list<LLVMType> ParamTypes = param_types;
  list<IntrinsicProperty> IntrProperties = intr_properties;
  let Properties = sd_properties;

  // Disable applying IntrinsicProperties that are marked default with
  // IntrinsicProperty<1>
  bit DisableDefaultAttributes = disable_default_attributes;

  bit isTarget = false;
}

// Intrinsic with default attributes (disable_default_attributes = false).
class DefaultAttrsIntrinsic<list<LLVMType> ret_types,
                list<LLVMType> param_types = [],
                list<IntrinsicProperty> intr_properties = [],
                string name = "",
                list<SDNodeProperty> sd_properties = []>
                : Intrinsic<ret_types, param_types,
                            intr_properties, name,
                            sd_properties, /*disable_default_attributes*/ 0> {}

/// GCCBuiltin - If this intrinsic exactly corresponds to a GCC builtin, this
/// specifies the name of the builtin.  This provides automatic CBE and CFE
/// support.
class GCCBuiltin<string name> {
  string GCCBuiltinName = name;
}

class MSBuiltin<string name> {
  string MSBuiltinName = name;
}


//===--------------- Variable Argument Handling Intrinsics ----------------===//
//

def int_vastart : DefaultAttrsIntrinsic<[], [llvm_ptr_ty], [], "llvm.va_start">;
def int_vacopy  : DefaultAttrsIntrinsic<[], [llvm_ptr_ty, llvm_ptr_ty], [],
                            "llvm.va_copy">;
def int_vaend   : DefaultAttrsIntrinsic<[], [llvm_ptr_ty], [], "llvm.va_end">;

//===------------------- Garbage Collection Intrinsics --------------------===//
//
def int_gcroot  : Intrinsic<[],
                            [llvm_ptrptr_ty, llvm_ptr_ty]>;
def int_gcread  : Intrinsic<[llvm_ptr_ty],
                            [llvm_ptr_ty, llvm_ptrptr_ty],
                            [IntrReadMem, IntrArgMemOnly]>;
def int_gcwrite : Intrinsic<[],
                            [llvm_ptr_ty, llvm_ptr_ty, llvm_ptrptr_ty],
                            [IntrArgMemOnly, NoCapture<ArgIndex<1>>,
                             NoCapture<ArgIndex<2>>]>;

//===------------------- ObjC ARC runtime Intrinsics --------------------===//
//
// Note these are to support the Objective-C ARC optimizer which wants to
// eliminate retain and releases where possible.

def int_objc_autorelease                    : Intrinsic<[llvm_ptr_ty],
                                                        [llvm_ptr_ty]>;
def int_objc_autoreleasePoolPop             : Intrinsic<[], [llvm_ptr_ty]>;
def int_objc_autoreleasePoolPush            : Intrinsic<[llvm_ptr_ty], []>;
def int_objc_autoreleaseReturnValue         : Intrinsic<[llvm_ptr_ty],
                                                        [llvm_ptr_ty]>;
def int_objc_copyWeak                       : Intrinsic<[],
                                                        [llvm_ptrptr_ty,
                                                         llvm_ptrptr_ty]>;
def int_objc_destroyWeak                    : Intrinsic<[], [llvm_ptrptr_ty]>;
def int_objc_initWeak                       : Intrinsic<[llvm_ptr_ty],
                                                        [llvm_ptrptr_ty,
                                                         llvm_ptr_ty]>;
def int_objc_loadWeak                       : Intrinsic<[llvm_ptr_ty],
                                                        [llvm_ptrptr_ty]>;
def int_objc_loadWeakRetained               : Intrinsic<[llvm_ptr_ty],
                                                        [llvm_ptrptr_ty]>;
def int_objc_moveWeak                       : Intrinsic<[],
                                                        [llvm_ptrptr_ty,
                                                         llvm_ptrptr_ty]>;
def int_objc_release                        : Intrinsic<[], [llvm_ptr_ty]>;
def int_objc_retain                         : Intrinsic<[llvm_ptr_ty],
                                                        [llvm_ptr_ty]>;
def int_objc_retainAutorelease              : Intrinsic<[llvm_ptr_ty],
                                                        [llvm_ptr_ty]>;
def int_objc_retainAutoreleaseReturnValue   : Intrinsic<[llvm_ptr_ty],
                                                        [llvm_ptr_ty]>;
def int_objc_retainAutoreleasedReturnValue  : Intrinsic<[llvm_ptr_ty],
                                                        [llvm_ptr_ty]>;
def int_objc_retainBlock                    : Intrinsic<[llvm_ptr_ty],
                                                        [llvm_ptr_ty]>;
def int_objc_storeStrong                    : Intrinsic<[],
                                                        [llvm_ptrptr_ty,
                                                         llvm_ptr_ty]>;
def int_objc_storeWeak                      : Intrinsic<[llvm_ptr_ty],
                                                        [llvm_ptrptr_ty,
                                                         llvm_ptr_ty]>;
def int_objc_clang_arc_use                  : Intrinsic<[],
                                                        [llvm_vararg_ty]>;
def int_objc_clang_arc_noop_use : DefaultAttrsIntrinsic<[],
                                                        [llvm_vararg_ty],
                                                        [IntrInaccessibleMemOnly]>;
def int_objc_unsafeClaimAutoreleasedReturnValue : Intrinsic<[llvm_ptr_ty],
                                                            [llvm_ptr_ty]>;
def int_objc_retainedObject                 : Intrinsic<[llvm_ptr_ty],
                                                        [llvm_ptr_ty]>;
def int_objc_unretainedObject               : Intrinsic<[llvm_ptr_ty],
                                                        [llvm_ptr_ty]>;
def int_objc_unretainedPointer              : Intrinsic<[llvm_ptr_ty],
                                                        [llvm_ptr_ty]>;
def int_objc_retain_autorelease             : Intrinsic<[llvm_ptr_ty],
                                                        [llvm_ptr_ty]>;
def int_objc_sync_enter                     : Intrinsic<[llvm_i32_ty],
                                                        [llvm_ptr_ty]>;
def int_objc_sync_exit                      : Intrinsic<[llvm_i32_ty],
                                                        [llvm_ptr_ty]>;
def int_objc_arc_annotation_topdown_bbstart : Intrinsic<[],
                                                        [llvm_ptrptr_ty,
                                                         llvm_ptrptr_ty]>;
def int_objc_arc_annotation_topdown_bbend   : Intrinsic<[],
                                                        [llvm_ptrptr_ty,
                                                         llvm_ptrptr_ty]>;
def int_objc_arc_annotation_bottomup_bbstart  : Intrinsic<[],
                                                          [llvm_ptrptr_ty,
                                                           llvm_ptrptr_ty]>;
def int_objc_arc_annotation_bottomup_bbend  : Intrinsic<[],
                                                        [llvm_ptrptr_ty,
                                                         llvm_ptrptr_ty]>;
//===--------------- Swift asynchronous context intrinsics ----------------===//

// Returns the location of the Swift asynchronous context (usually stored just
// before the frame pointer), and triggers the creation of a null context if it
// would otherwise be unneeded.
def int_swift_async_context_addr : Intrinsic<[llvm_ptrptr_ty], [], [IntrNoMem]>;

//===--------------------- Code Generator Intrinsics ----------------------===//
//
def int_returnaddress : DefaultAttrsIntrinsic<[llvm_ptr_ty], [llvm_i32_ty],
                                  [IntrNoMem, ImmArg<ArgIndex<0>>]>;
def int_addressofreturnaddress : DefaultAttrsIntrinsic<[llvm_anyptr_ty], [], [IntrNoMem]>;
def int_frameaddress : DefaultAttrsIntrinsic<[llvm_anyptr_ty], [llvm_i32_ty],
                                 [IntrNoMem, ImmArg<ArgIndex<0>>]>;
def int_sponentry  : DefaultAttrsIntrinsic<[llvm_anyptr_ty], [], [IntrNoMem]>;
def int_read_register  : Intrinsic<[llvm_anyint_ty], [llvm_metadata_ty],
                                   [IntrReadMem], "llvm.read_register">;
def int_write_register : Intrinsic<[], [llvm_metadata_ty, llvm_anyint_ty],
                                   [], "llvm.write_register">;
def int_read_volatile_register  : Intrinsic<[llvm_anyint_ty], [llvm_metadata_ty],
                                            [IntrHasSideEffects],
                                             "llvm.read_volatile_register">;

// Gets the address of the local variable area. This is typically a copy of the
// stack, frame, or base pointer depending on the type of prologue.
def int_localaddress : DefaultAttrsIntrinsic<[llvm_ptr_ty], [], [IntrNoMem]>;

// Escapes local variables to allow access from other functions.
def int_localescape : DefaultAttrsIntrinsic<[], [llvm_vararg_ty]>;

// Given a function and the localaddress of a parent frame, returns a pointer
// to an escaped allocation indicated by the index.
def int_localrecover : DefaultAttrsIntrinsic<[llvm_ptr_ty],
                                 [llvm_ptr_ty, llvm_ptr_ty, llvm_i32_ty],
                                 [IntrNoMem, ImmArg<ArgIndex<2>>]>;

// Given the frame pointer passed into an SEH filter function, returns a
// pointer to the local variable area suitable for use with llvm.localrecover.
def int_eh_recoverfp : DefaultAttrsIntrinsic<[llvm_ptr_ty],
                                 [llvm_ptr_ty, llvm_ptr_ty],
                                 [IntrNoMem]>;

// To mark the beginning/end of a try-scope for Windows SEH -EHa
//  calls/invokes to these intrinsics are placed to model control flows
//    caused by HW exceptions under option -EHa.
//  calls/invokes to these intrinsics will be discarded during a codegen pass
//   after EH tables are generated
def int_seh_try_begin : Intrinsic<[], [], [IntrWriteMem, IntrWillReturn]>;
def int_seh_try_end : Intrinsic<[], [], [IntrWriteMem, IntrWillReturn]>;
def int_seh_scope_begin : Intrinsic<[], [], [IntrNoMem]>;
def int_seh_scope_end : Intrinsic<[], [], [IntrNoMem]>;

// Note: we treat stacksave/stackrestore as writemem because we don't otherwise
// model their dependencies on allocas.
def int_stacksave     : DefaultAttrsIntrinsic<[llvm_ptr_ty]>,
                        GCCBuiltin<"__builtin_stack_save">;
def int_stackrestore  : DefaultAttrsIntrinsic<[], [llvm_ptr_ty]>,
                        GCCBuiltin<"__builtin_stack_restore">;

def int_get_dynamic_area_offset : DefaultAttrsIntrinsic<[llvm_anyint_ty]>;

def int_thread_pointer : DefaultAttrsIntrinsic<[llvm_ptr_ty], [], [IntrNoMem]>,
                         GCCBuiltin<"__builtin_thread_pointer">;

// IntrInaccessibleMemOrArgMemOnly is a little more pessimistic than strictly
// necessary for prefetch, however it does conveniently prevent the prefetch
// from being reordered overly much with respect to nearby access to the same
// memory while not impeding optimization.
def int_prefetch
    : DefaultAttrsIntrinsic<[], [ llvm_anyptr_ty, llvm_i32_ty, llvm_i32_ty, llvm_i32_ty ],
                [IntrInaccessibleMemOrArgMemOnly, IntrWillReturn,
                 ReadOnly<ArgIndex<0>>, NoCapture<ArgIndex<0>>,
                 ImmArg<ArgIndex<1>>, ImmArg<ArgIndex<2>>]>;
def int_pcmarker      : DefaultAttrsIntrinsic<[], [llvm_i32_ty]>;

def int_readcyclecounter : DefaultAttrsIntrinsic<[llvm_i64_ty]>;

// The assume intrinsic is marked InaccessibleMemOnly so that proper control
// dependencies will be maintained.
def int_assume : DefaultAttrsIntrinsic<
    [], [llvm_i1_ty], [IntrInaccessibleMemOnly, NoUndef<ArgIndex<0>>]>;

// 'llvm.experimental.noalias.scope.decl' intrinsic: Inserted at the location of
// noalias scope declaration. Makes it possible to identify that a noalias scope
// is only valid inside the body of a loop.
//
// Purpose of the different arguments:
// - arg0: id.scope: metadata representing the scope declaration.
def int_experimental_noalias_scope_decl
    : DefaultAttrsIntrinsic<[], [llvm_metadata_ty],
        [IntrInaccessibleMemOnly]>; // blocks LICM and some more

// Stack Protector Intrinsic - The stackprotector intrinsic writes the stack
// guard to the correct place on the stack frame.
def int_stackprotector : DefaultAttrsIntrinsic<[], [llvm_ptr_ty, llvm_ptrptr_ty], []>;
def int_stackguard : DefaultAttrsIntrinsic<[llvm_ptr_ty], [], []>;

// A cover for instrumentation based profiling.
def int_instrprof_cover : Intrinsic<[], [llvm_ptr_ty, llvm_i64_ty,
                                         llvm_i32_ty, llvm_i32_ty]>;

// A counter increment for instrumentation based profiling.
def int_instrprof_increment : Intrinsic<[],
                                        [llvm_ptr_ty, llvm_i64_ty,
                                         llvm_i32_ty, llvm_i32_ty]>;

// A counter increment with step for instrumentation based profiling.
def int_instrprof_increment_step : Intrinsic<[],
                                        [llvm_ptr_ty, llvm_i64_ty,
                                         llvm_i32_ty, llvm_i32_ty, llvm_i64_ty]>;

// A call to profile runtime for value profiling of target expressions
// through instrumentation based profiling.
def int_instrprof_value_profile : Intrinsic<[],
                                            [llvm_ptr_ty, llvm_i64_ty,
                                             llvm_i64_ty, llvm_i32_ty,
                                             llvm_i32_ty]>;

def int_call_preallocated_setup : DefaultAttrsIntrinsic<[llvm_token_ty], [llvm_i32_ty]>;
def int_call_preallocated_arg : DefaultAttrsIntrinsic<[llvm_ptr_ty], [llvm_token_ty, llvm_i32_ty]>;
def int_call_preallocated_teardown : DefaultAttrsIntrinsic<[], [llvm_token_ty]>;

//===------------------- Standard C Library Intrinsics --------------------===//
//

def int_memcpy  : Intrinsic<[],
                            [llvm_anyptr_ty, llvm_anyptr_ty, llvm_anyint_ty,
                             llvm_i1_ty],
                            [IntrArgMemOnly, IntrWillReturn, IntrNoFree,
                             NoCapture<ArgIndex<0>>, NoCapture<ArgIndex<1>>,
                             NoAlias<ArgIndex<0>>, NoAlias<ArgIndex<1>>,
                             WriteOnly<ArgIndex<0>>, ReadOnly<ArgIndex<1>>,
                             ImmArg<ArgIndex<3>>]>;

// Memcpy semantic that is guaranteed to be inlined.
// In particular this means that the generated code is not allowed to call any
// external function.
// The third argument (specifying the size) must be a constant.
def int_memcpy_inline
    : Intrinsic<[],
      [llvm_anyptr_ty, llvm_anyptr_ty, llvm_anyint_ty, llvm_i1_ty],
      [IntrArgMemOnly, IntrWillReturn, IntrNoFree,
       NoCapture<ArgIndex<0>>, NoCapture<ArgIndex<1>>,
       NoAlias<ArgIndex<0>>, NoAlias<ArgIndex<1>>,
       WriteOnly<ArgIndex<0>>, ReadOnly<ArgIndex<1>>,
       ImmArg<ArgIndex<2>>, ImmArg<ArgIndex<3>>]>;

def int_memmove : Intrinsic<[],
                            [llvm_anyptr_ty, llvm_anyptr_ty, llvm_anyint_ty,
                             llvm_i1_ty],
                            [IntrArgMemOnly, IntrWillReturn, IntrNoFree,
                             NoCapture<ArgIndex<0>>, NoCapture<ArgIndex<1>>,
                             WriteOnly<ArgIndex<0>>, ReadOnly<ArgIndex<1>>,
                             ImmArg<ArgIndex<3>>]>;
def int_memset  : Intrinsic<[],
                            [llvm_anyptr_ty, llvm_i8_ty, llvm_anyint_ty,
                             llvm_i1_ty],
                            [IntrWriteMem, IntrArgMemOnly, IntrWillReturn,
                             IntrNoFree,
                             NoCapture<ArgIndex<0>>, WriteOnly<ArgIndex<0>>,
                             ImmArg<ArgIndex<3>>]>;

// FIXME: Add version of these floating point intrinsics which allow non-default
// rounding modes and FP exception handling.

let IntrProperties = [IntrNoMem, IntrSpeculatable, IntrWillReturn] in {
  def int_fma  : DefaultAttrsIntrinsic<[llvm_anyfloat_ty],
                           [LLVMMatchType<0>, LLVMMatchType<0>,
                            LLVMMatchType<0>]>;
  def int_fmuladd : DefaultAttrsIntrinsic<[llvm_anyfloat_ty],
                              [LLVMMatchType<0>, LLVMMatchType<0>,
                               LLVMMatchType<0>]>;

  // These functions do not read memory, but are sensitive to the
  // rounding mode. LLVM purposely does not model changes to the FP
  // environment so they can be treated as readnone.
  def int_sqrt : DefaultAttrsIntrinsic<[llvm_anyfloat_ty], [LLVMMatchType<0>]>;
  def int_powi : DefaultAttrsIntrinsic<[llvm_anyfloat_ty], [LLVMMatchType<0>, llvm_anyint_ty]>;
  def int_sin  : DefaultAttrsIntrinsic<[llvm_anyfloat_ty], [LLVMMatchType<0>]>;
  def int_cos  : DefaultAttrsIntrinsic<[llvm_anyfloat_ty], [LLVMMatchType<0>]>;
  def int_pow  : DefaultAttrsIntrinsic<[llvm_anyfloat_ty],
                           [LLVMMatchType<0>, LLVMMatchType<0>]>;
  def int_log  : DefaultAttrsIntrinsic<[llvm_anyfloat_ty], [LLVMMatchType<0>]>;
  def int_log10: DefaultAttrsIntrinsic<[llvm_anyfloat_ty], [LLVMMatchType<0>]>;
  def int_log2 : DefaultAttrsIntrinsic<[llvm_anyfloat_ty], [LLVMMatchType<0>]>;
  def int_exp  : DefaultAttrsIntrinsic<[llvm_anyfloat_ty], [LLVMMatchType<0>]>;
  def int_exp2 : DefaultAttrsIntrinsic<[llvm_anyfloat_ty], [LLVMMatchType<0>]>;
  def int_fabs : DefaultAttrsIntrinsic<[llvm_anyfloat_ty], [LLVMMatchType<0>]>;
  def int_copysign : DefaultAttrsIntrinsic<[llvm_anyfloat_ty],
                               [LLVMMatchType<0>, LLVMMatchType<0>]>;
  def int_floor : DefaultAttrsIntrinsic<[llvm_anyfloat_ty], [LLVMMatchType<0>]>;
  def int_ceil  : DefaultAttrsIntrinsic<[llvm_anyfloat_ty], [LLVMMatchType<0>]>;
  def int_trunc : DefaultAttrsIntrinsic<[llvm_anyfloat_ty], [LLVMMatchType<0>]>;
  def int_rint  : DefaultAttrsIntrinsic<[llvm_anyfloat_ty], [LLVMMatchType<0>]>;
  def int_nearbyint : DefaultAttrsIntrinsic<[llvm_anyfloat_ty], [LLVMMatchType<0>]>;
  def int_round : DefaultAttrsIntrinsic<[llvm_anyfloat_ty], [LLVMMatchType<0>]>;
  def int_roundeven    : DefaultAttrsIntrinsic<[llvm_anyfloat_ty], [LLVMMatchType<0>]>;
  def int_canonicalize : DefaultAttrsIntrinsic<[llvm_anyfloat_ty], [LLVMMatchType<0>],
                                   [IntrNoMem]>;

  def int_lround : DefaultAttrsIntrinsic<[llvm_anyint_ty], [llvm_anyfloat_ty]>;
  def int_llround : DefaultAttrsIntrinsic<[llvm_anyint_ty], [llvm_anyfloat_ty]>;
  def int_lrint : DefaultAttrsIntrinsic<[llvm_anyint_ty], [llvm_anyfloat_ty]>;
  def int_llrint : DefaultAttrsIntrinsic<[llvm_anyint_ty], [llvm_anyfloat_ty]>;
}

def int_minnum : DefaultAttrsIntrinsic<[llvm_anyfloat_ty],
  [LLVMMatchType<0>, LLVMMatchType<0>],
  [IntrNoMem, IntrSpeculatable, IntrWillReturn, Commutative]
>;
def int_maxnum : DefaultAttrsIntrinsic<[llvm_anyfloat_ty],
  [LLVMMatchType<0>, LLVMMatchType<0>],
  [IntrNoMem, IntrSpeculatable, IntrWillReturn, Commutative]
>;
def int_minimum : DefaultAttrsIntrinsic<[llvm_anyfloat_ty],
  [LLVMMatchType<0>, LLVMMatchType<0>],
  [IntrNoMem, IntrSpeculatable, IntrWillReturn, Commutative]
>;
def int_maximum : DefaultAttrsIntrinsic<[llvm_anyfloat_ty],
  [LLVMMatchType<0>, LLVMMatchType<0>],
  [IntrNoMem, IntrSpeculatable, IntrWillReturn, Commutative]
>;

// Internal interface for object size checking
def int_objectsize : DefaultAttrsIntrinsic<[llvm_anyint_ty],
                               [llvm_anyptr_ty, llvm_i1_ty,
                                llvm_i1_ty, llvm_i1_ty],
                               [IntrNoMem, IntrSpeculatable, IntrWillReturn,
                                ImmArg<ArgIndex<1>>, ImmArg<ArgIndex<2>>,
                                ImmArg<ArgIndex<3>>]>,
                               GCCBuiltin<"__builtin_object_size">;

//===--------------- Access to Floating Point Environment -----------------===//
//

let IntrProperties = [IntrInaccessibleMemOnly, IntrWillReturn] in {
  def int_flt_rounds    : DefaultAttrsIntrinsic<[llvm_i32_ty], []>;
  def int_set_rounding  : DefaultAttrsIntrinsic<[], [llvm_i32_ty]>;
}

//===--------------- Floating Point Properties ----------------------------===//
//

def int_is_fpclass
    : DefaultAttrsIntrinsic<[LLVMScalarOrSameVectorWidth<0, llvm_i1_ty>],
                            [llvm_anyfloat_ty, llvm_i32_ty],
                            [IntrNoMem, IntrWillReturn, ImmArg<ArgIndex<1>>]>;

//===--------------- Constrained Floating Point Intrinsics ----------------===//
//

let IntrProperties = [IntrInaccessibleMemOnly, IntrWillReturn] in {
  def int_experimental_constrained_fadd : DefaultAttrsIntrinsic<[ llvm_anyfloat_ty ],
                                                    [ LLVMMatchType<0>,
                                                      LLVMMatchType<0>,
                                                      llvm_metadata_ty,
                                                      llvm_metadata_ty ]>;
  def int_experimental_constrained_fsub : DefaultAttrsIntrinsic<[ llvm_anyfloat_ty ],
                                                    [ LLVMMatchType<0>,
                                                      LLVMMatchType<0>,
                                                      llvm_metadata_ty,
                                                      llvm_metadata_ty ]>;
  def int_experimental_constrained_fmul : DefaultAttrsIntrinsic<[ llvm_anyfloat_ty ],
                                                    [ LLVMMatchType<0>,
                                                      LLVMMatchType<0>,
                                                      llvm_metadata_ty,
                                                      llvm_metadata_ty ]>;
  def int_experimental_constrained_fdiv : DefaultAttrsIntrinsic<[ llvm_anyfloat_ty ],
                                                    [ LLVMMatchType<0>,
                                                      LLVMMatchType<0>,
                                                      llvm_metadata_ty,
                                                      llvm_metadata_ty ]>;
  def int_experimental_constrained_frem : DefaultAttrsIntrinsic<[ llvm_anyfloat_ty ],
                                                    [ LLVMMatchType<0>,
                                                      LLVMMatchType<0>,
                                                      llvm_metadata_ty,
                                                      llvm_metadata_ty ]>;

  def int_experimental_constrained_fma : DefaultAttrsIntrinsic<[ llvm_anyfloat_ty ],
                                                    [ LLVMMatchType<0>,
                                                      LLVMMatchType<0>,
                                                      LLVMMatchType<0>,
                                                      llvm_metadata_ty,
                                                      llvm_metadata_ty ]>;

  def int_experimental_constrained_fmuladd : DefaultAttrsIntrinsic<[ llvm_anyfloat_ty ],
                                                       [ LLVMMatchType<0>,
                                                         LLVMMatchType<0>,
                                                         LLVMMatchType<0>,
                                                         llvm_metadata_ty,
                                                         llvm_metadata_ty ]>;

  def int_experimental_constrained_fptosi : DefaultAttrsIntrinsic<[ llvm_anyint_ty ],
                                                    [ llvm_anyfloat_ty,
                                                      llvm_metadata_ty ]>;

  def int_experimental_constrained_fptoui : DefaultAttrsIntrinsic<[ llvm_anyint_ty ],
                                                    [ llvm_anyfloat_ty,
                                                      llvm_metadata_ty ]>;

  def int_experimental_constrained_sitofp : DefaultAttrsIntrinsic<[ llvm_anyfloat_ty ],
                                                       [ llvm_anyint_ty,
                                                         llvm_metadata_ty,
                                                         llvm_metadata_ty ]>;

  def int_experimental_constrained_uitofp : DefaultAttrsIntrinsic<[ llvm_anyfloat_ty ],
                                                       [ llvm_anyint_ty,
                                                         llvm_metadata_ty,
                                                         llvm_metadata_ty ]>;

  def int_experimental_constrained_fptrunc : DefaultAttrsIntrinsic<[ llvm_anyfloat_ty ],
                                                       [ llvm_anyfloat_ty,
                                                         llvm_metadata_ty,
                                                         llvm_metadata_ty ]>;

  def int_experimental_constrained_fpext : DefaultAttrsIntrinsic<[ llvm_anyfloat_ty ],
                                                     [ llvm_anyfloat_ty,
                                                       llvm_metadata_ty ]>;

  // These intrinsics are sensitive to the rounding mode so we need constrained
  // versions of each of them.  When strict rounding and exception control are
  // not required the non-constrained versions of these intrinsics should be
  // used.
  def int_experimental_constrained_sqrt : DefaultAttrsIntrinsic<[ llvm_anyfloat_ty ],
                                                    [ LLVMMatchType<0>,
                                                      llvm_metadata_ty,
                                                      llvm_metadata_ty ]>;
  def int_experimental_constrained_powi : DefaultAttrsIntrinsic<[ llvm_anyfloat_ty ],
                                                    [ LLVMMatchType<0>,
                                                      llvm_i32_ty,
                                                      llvm_metadata_ty,
                                                      llvm_metadata_ty ]>;
  def int_experimental_constrained_sin  : DefaultAttrsIntrinsic<[ llvm_anyfloat_ty ],
                                                    [ LLVMMatchType<0>,
                                                      llvm_metadata_ty,
                                                      llvm_metadata_ty ]>;
  def int_experimental_constrained_cos  : DefaultAttrsIntrinsic<[ llvm_anyfloat_ty ],
                                                    [ LLVMMatchType<0>,
                                                      llvm_metadata_ty,
                                                      llvm_metadata_ty ]>;
  def int_experimental_constrained_pow  : DefaultAttrsIntrinsic<[ llvm_anyfloat_ty ],
                                                    [ LLVMMatchType<0>,
                                                      LLVMMatchType<0>,
                                                      llvm_metadata_ty,
                                                      llvm_metadata_ty ]>;
  def int_experimental_constrained_log  : DefaultAttrsIntrinsic<[ llvm_anyfloat_ty ],
                                                    [ LLVMMatchType<0>,
                                                      llvm_metadata_ty,
                                                      llvm_metadata_ty ]>;
  def int_experimental_constrained_log10: DefaultAttrsIntrinsic<[ llvm_anyfloat_ty ],
                                                    [ LLVMMatchType<0>,
                                                      llvm_metadata_ty,
                                                      llvm_metadata_ty ]>;
  def int_experimental_constrained_log2 : DefaultAttrsIntrinsic<[ llvm_anyfloat_ty ],
                                                    [ LLVMMatchType<0>,
                                                      llvm_metadata_ty,
                                                      llvm_metadata_ty ]>;
  def int_experimental_constrained_exp  : DefaultAttrsIntrinsic<[ llvm_anyfloat_ty ],
                                                    [ LLVMMatchType<0>,
                                                      llvm_metadata_ty,
                                                      llvm_metadata_ty ]>;
  def int_experimental_constrained_exp2 : DefaultAttrsIntrinsic<[ llvm_anyfloat_ty ],
                                                    [ LLVMMatchType<0>,
                                                      llvm_metadata_ty,
                                                      llvm_metadata_ty ]>;
  def int_experimental_constrained_rint  : DefaultAttrsIntrinsic<[ llvm_anyfloat_ty ],
                                                     [ LLVMMatchType<0>,
                                                       llvm_metadata_ty,
                                                       llvm_metadata_ty ]>;
  def int_experimental_constrained_nearbyint : DefaultAttrsIntrinsic<[ llvm_anyfloat_ty ],
                                                         [ LLVMMatchType<0>,
                                                           llvm_metadata_ty,
                                                           llvm_metadata_ty ]>;
  def int_experimental_constrained_lrint : DefaultAttrsIntrinsic<[ llvm_anyint_ty ],
                                                     [ llvm_anyfloat_ty,
                                                       llvm_metadata_ty,
                                                       llvm_metadata_ty ]>;
  def int_experimental_constrained_llrint : DefaultAttrsIntrinsic<[ llvm_anyint_ty ],
                                                      [ llvm_anyfloat_ty,
                                                        llvm_metadata_ty,
                                                        llvm_metadata_ty ]>;
  def int_experimental_constrained_maxnum : DefaultAttrsIntrinsic<[ llvm_anyfloat_ty ],
                                                      [ LLVMMatchType<0>,
                                                        LLVMMatchType<0>,
                                                        llvm_metadata_ty ]>;
  def int_experimental_constrained_minnum : DefaultAttrsIntrinsic<[ llvm_anyfloat_ty ],
                                                      [ LLVMMatchType<0>,
                                                        LLVMMatchType<0>,
                                                        llvm_metadata_ty ]>;
  def int_experimental_constrained_maximum : DefaultAttrsIntrinsic<[ llvm_anyfloat_ty ],
                                                       [ LLVMMatchType<0>,
                                                         LLVMMatchType<0>,
                                                         llvm_metadata_ty ]>;
  def int_experimental_constrained_minimum : DefaultAttrsIntrinsic<[ llvm_anyfloat_ty ],
                                                       [ LLVMMatchType<0>,
                                                         LLVMMatchType<0>,
                                                         llvm_metadata_ty ]>;
  def int_experimental_constrained_ceil : DefaultAttrsIntrinsic<[ llvm_anyfloat_ty ],
                                                    [ LLVMMatchType<0>,
                                                      llvm_metadata_ty ]>;
  def int_experimental_constrained_floor : DefaultAttrsIntrinsic<[ llvm_anyfloat_ty ],
                                                     [ LLVMMatchType<0>,
                                                       llvm_metadata_ty ]>;
  def int_experimental_constrained_lround : DefaultAttrsIntrinsic<[ llvm_anyint_ty ],
                                                      [ llvm_anyfloat_ty,
                                                        llvm_metadata_ty ]>;
  def int_experimental_constrained_llround : DefaultAttrsIntrinsic<[ llvm_anyint_ty ],
                                                       [ llvm_anyfloat_ty,
                                                         llvm_metadata_ty ]>;
  def int_experimental_constrained_round : DefaultAttrsIntrinsic<[ llvm_anyfloat_ty ],
                                                     [ LLVMMatchType<0>,
                                                      llvm_metadata_ty ]>;
  def int_experimental_constrained_roundeven : DefaultAttrsIntrinsic<[ llvm_anyfloat_ty ],
                                                         [ LLVMMatchType<0>,
                                                           llvm_metadata_ty ]>;
  def int_experimental_constrained_trunc : DefaultAttrsIntrinsic<[ llvm_anyfloat_ty ],
                                                     [ LLVMMatchType<0>,
                                                       llvm_metadata_ty ]>;

  // Constrained floating-point comparison (quiet and signaling variants).
  // Third operand is the predicate represented as a metadata string.
  def int_experimental_constrained_fcmp
      : DefaultAttrsIntrinsic<[ LLVMScalarOrSameVectorWidth<0, llvm_i1_ty> ],
                  [ llvm_anyfloat_ty, LLVMMatchType<0>,
                    llvm_metadata_ty, llvm_metadata_ty ]>;
  def int_experimental_constrained_fcmps
      : DefaultAttrsIntrinsic<[ LLVMScalarOrSameVectorWidth<0, llvm_i1_ty> ],
                  [ llvm_anyfloat_ty, LLVMMatchType<0>,
                    llvm_metadata_ty, llvm_metadata_ty ]>;
}
// FIXME: Consider maybe adding intrinsics for sitofp, uitofp.


// Truncate a floating point number with a specific rounding mode
def int_fptrunc_round : DefaultAttrsIntrinsic<[ llvm_anyfloat_ty ],
                                              [ llvm_anyfloat_ty, llvm_metadata_ty ],
                                              [ IntrNoMem, IntrWillReturn ]>;

//===------------------------- Expect Intrinsics --------------------------===//
//
def int_expect : DefaultAttrsIntrinsic<[llvm_anyint_ty],
  [LLVMMatchType<0>, LLVMMatchType<0>], [IntrNoMem, IntrWillReturn]>;

def int_expect_with_probability : DefaultAttrsIntrinsic<[llvm_anyint_ty],
  [LLVMMatchType<0>, LLVMMatchType<0>, llvm_double_ty],
  [IntrNoMem, IntrWillReturn]>;

//===-------------------- Bit Manipulation Intrinsics ---------------------===//
//

// None of these intrinsics accesses memory at all.
let IntrProperties = [IntrNoMem, IntrSpeculatable, IntrWillReturn] in {
  def int_bswap: DefaultAttrsIntrinsic<[llvm_anyint_ty], [LLVMMatchType<0>]>;
  def int_ctpop: DefaultAttrsIntrinsic<[llvm_anyint_ty], [LLVMMatchType<0>]>;
  def int_bitreverse : DefaultAttrsIntrinsic<[llvm_anyint_ty], [LLVMMatchType<0>]>;
  def int_fshl : DefaultAttrsIntrinsic<[llvm_anyint_ty],
      [LLVMMatchType<0>, LLVMMatchType<0>, LLVMMatchType<0>]>;
  def int_fshr : DefaultAttrsIntrinsic<[llvm_anyint_ty],
      [LLVMMatchType<0>, LLVMMatchType<0>, LLVMMatchType<0>]>;
}

let IntrProperties = [IntrNoMem, IntrSpeculatable, IntrWillReturn,
                      ImmArg<ArgIndex<1>>] in {
  def int_ctlz : DefaultAttrsIntrinsic<[llvm_anyint_ty], [LLVMMatchType<0>, llvm_i1_ty]>;
  def int_cttz : DefaultAttrsIntrinsic<[llvm_anyint_ty], [LLVMMatchType<0>, llvm_i1_ty]>;
}

//===------------------------ Debugger Intrinsics -------------------------===//
//

// None of these intrinsics accesses memory at all...but that doesn't
// mean the optimizers can change them aggressively.  Special handling
// needed in a few places. These synthetic intrinsics have no
// side-effects and just mark information about their operands.
let IntrProperties = [IntrNoMem, IntrSpeculatable, IntrWillReturn] in {
  def int_dbg_declare      : DefaultAttrsIntrinsic<[],
                                       [llvm_metadata_ty,
                                        llvm_metadata_ty,
                                        llvm_metadata_ty]>;
  def int_dbg_value        : DefaultAttrsIntrinsic<[],
                                       [llvm_metadata_ty,
                                        llvm_metadata_ty,
                                        llvm_metadata_ty]>;
  def int_dbg_addr         : DefaultAttrsIntrinsic<[],
                                       [llvm_metadata_ty,
                                        llvm_metadata_ty,
                                        llvm_metadata_ty]>;
  def int_dbg_label        : DefaultAttrsIntrinsic<[],
                                       [llvm_metadata_ty]>;
}

//===------------------ Exception Handling Intrinsics----------------------===//
//

// The result of eh.typeid.for depends on the enclosing function, but inside a
// given function it is 'const' and may be CSE'd etc.
def int_eh_typeid_for : Intrinsic<[llvm_i32_ty], [llvm_ptr_ty], [IntrNoMem]>;

def int_eh_return_i32 : Intrinsic<[], [llvm_i32_ty, llvm_ptr_ty]>;
def int_eh_return_i64 : Intrinsic<[], [llvm_i64_ty, llvm_ptr_ty]>;

// eh.exceptionpointer returns the pointer to the exception caught by
// the given `catchpad`.
def int_eh_exceptionpointer : Intrinsic<[llvm_anyptr_ty], [llvm_token_ty],
                                        [IntrNoMem]>;

// Gets the exception code from a catchpad token. Only used on some platforms.
def int_eh_exceptioncode : Intrinsic<[llvm_i32_ty], [llvm_token_ty], [IntrNoMem]>;

// __builtin_unwind_init is an undocumented GCC intrinsic that causes all
// callee-saved registers to be saved and restored (regardless of whether they
// are used) in the calling function. It is used by libgcc_eh.
def int_eh_unwind_init: Intrinsic<[]>,
                        GCCBuiltin<"__builtin_unwind_init">;

def int_eh_dwarf_cfa  : Intrinsic<[llvm_ptr_ty], [llvm_i32_ty]>;

def int_eh_sjlj_lsda             : Intrinsic<[llvm_ptr_ty], [], [IntrNoMem]>;
def int_eh_sjlj_callsite         : Intrinsic<[], [llvm_i32_ty], [IntrNoMem, ImmArg<ArgIndex<0>>]>;

def int_eh_sjlj_functioncontext : Intrinsic<[], [llvm_ptr_ty]>;
def int_eh_sjlj_setjmp          : Intrinsic<[llvm_i32_ty], [llvm_ptr_ty]>;
def int_eh_sjlj_longjmp         : Intrinsic<[], [llvm_ptr_ty], [IntrNoReturn]>;
def int_eh_sjlj_setup_dispatch  : Intrinsic<[], []>;

//===---------------- Generic Variable Attribute Intrinsics----------------===//
//
def int_var_annotation : DefaultAttrsIntrinsic<
    [], [llvm_ptr_ty, llvm_ptr_ty, llvm_ptr_ty, llvm_i32_ty, llvm_ptr_ty],
    [IntrInaccessibleMemOnly], "llvm.var.annotation">;

def int_ptr_annotation : DefaultAttrsIntrinsic<
    [LLVMAnyPointerType<llvm_anyint_ty>],
    [LLVMMatchType<0>, llvm_ptr_ty, llvm_ptr_ty, llvm_i32_ty, llvm_ptr_ty],
    [IntrInaccessibleMemOnly], "llvm.ptr.annotation">;

def int_annotation : DefaultAttrsIntrinsic<
    [llvm_anyint_ty],
    [LLVMMatchType<0>, llvm_ptr_ty, llvm_ptr_ty, llvm_i32_ty],
    [IntrInaccessibleMemOnly], "llvm.annotation">;

// Annotates the current program point with metadata strings which are emitted
// as CodeView debug info records. This is expensive, as it disables inlining
// and is modelled as having side effects.
def int_codeview_annotation : DefaultAttrsIntrinsic<[], [llvm_metadata_ty],
                                        [IntrInaccessibleMemOnly, IntrNoDuplicate, IntrWillReturn],
                                        "llvm.codeview.annotation">;

//===------------------------ Trampoline Intrinsics -----------------------===//
//
def int_init_trampoline : DefaultAttrsIntrinsic<
    [], [llvm_ptr_ty, llvm_ptr_ty, llvm_ptr_ty],
    [IntrArgMemOnly, NoCapture<ArgIndex<0>>, WriteOnly<ArgIndex<0>>,
     ReadNone<ArgIndex<1>>, ReadNone<ArgIndex<2>>]>,
    GCCBuiltin<"__builtin_init_trampoline">;

def int_adjust_trampoline : DefaultAttrsIntrinsic<
    [llvm_ptr_ty], [llvm_ptr_ty], [IntrReadMem, IntrArgMemOnly]>,
    GCCBuiltin<"__builtin_adjust_trampoline">;

//===------------------------ Overflow Intrinsics -------------------------===//
//

// Expose the carry flag from add operations on two integrals.
let IntrProperties = [IntrNoMem, IntrSpeculatable, IntrWillReturn] in {
  def int_sadd_with_overflow : DefaultAttrsIntrinsic<[llvm_anyint_ty,
                                          LLVMScalarOrSameVectorWidth<0, llvm_i1_ty>],
                                         [LLVMMatchType<0>, LLVMMatchType<0>]>;
  def int_uadd_with_overflow : DefaultAttrsIntrinsic<[llvm_anyint_ty,
                                          LLVMScalarOrSameVectorWidth<0, llvm_i1_ty>],
                                         [LLVMMatchType<0>, LLVMMatchType<0>]>;

  def int_ssub_with_overflow : DefaultAttrsIntrinsic<[llvm_anyint_ty,
                                          LLVMScalarOrSameVectorWidth<0, llvm_i1_ty>],
                                         [LLVMMatchType<0>, LLVMMatchType<0>]>;
  def int_usub_with_overflow : DefaultAttrsIntrinsic<[llvm_anyint_ty,
                                          LLVMScalarOrSameVectorWidth<0, llvm_i1_ty>],
                                         [LLVMMatchType<0>, LLVMMatchType<0>]>;

  def int_smul_with_overflow : DefaultAttrsIntrinsic<[llvm_anyint_ty,
                                          LLVMScalarOrSameVectorWidth<0, llvm_i1_ty>],
                                         [LLVMMatchType<0>, LLVMMatchType<0>]>;
  def int_umul_with_overflow : DefaultAttrsIntrinsic<[llvm_anyint_ty,
                                          LLVMScalarOrSameVectorWidth<0, llvm_i1_ty>],
                                         [LLVMMatchType<0>, LLVMMatchType<0>]>;
}
//===------------------------- Saturation Arithmetic Intrinsics ---------------------===//
//
def int_sadd_sat : DefaultAttrsIntrinsic<[llvm_anyint_ty],
                             [LLVMMatchType<0>, LLVMMatchType<0>],
                             [IntrNoMem, IntrSpeculatable, IntrWillReturn, Commutative]>;
def int_uadd_sat : DefaultAttrsIntrinsic<[llvm_anyint_ty],
                             [LLVMMatchType<0>, LLVMMatchType<0>],
                             [IntrNoMem, IntrSpeculatable, IntrWillReturn, Commutative]>;
def int_ssub_sat : DefaultAttrsIntrinsic<[llvm_anyint_ty],
                             [LLVMMatchType<0>, LLVMMatchType<0>],
                             [IntrNoMem, IntrSpeculatable, IntrWillReturn]>;
def int_usub_sat : DefaultAttrsIntrinsic<[llvm_anyint_ty],
                             [LLVMMatchType<0>, LLVMMatchType<0>],
                             [IntrNoMem, IntrSpeculatable, IntrWillReturn]>;
def int_sshl_sat : DefaultAttrsIntrinsic<[llvm_anyint_ty],
                             [LLVMMatchType<0>, LLVMMatchType<0>],
                             [IntrNoMem, IntrSpeculatable, IntrWillReturn]>;
def int_ushl_sat : DefaultAttrsIntrinsic<[llvm_anyint_ty],
                             [LLVMMatchType<0>, LLVMMatchType<0>],
                             [IntrNoMem, IntrSpeculatable, IntrWillReturn]>;

//===------------------------- Fixed Point Arithmetic Intrinsics ---------------------===//
//
def int_smul_fix : DefaultAttrsIntrinsic<[llvm_anyint_ty],
                             [LLVMMatchType<0>, LLVMMatchType<0>, llvm_i32_ty],
                             [IntrNoMem, IntrSpeculatable, IntrWillReturn,
                              Commutative, ImmArg<ArgIndex<2>>]>;

def int_umul_fix : DefaultAttrsIntrinsic<[llvm_anyint_ty],
                             [LLVMMatchType<0>, LLVMMatchType<0>, llvm_i32_ty],
                             [IntrNoMem, IntrSpeculatable, IntrWillReturn,
                              Commutative, ImmArg<ArgIndex<2>>]>;

def int_sdiv_fix : DefaultAttrsIntrinsic<[llvm_anyint_ty],
                             [LLVMMatchType<0>, LLVMMatchType<0>, llvm_i32_ty],
                             [IntrNoMem, ImmArg<ArgIndex<2>>]>;

def int_udiv_fix : DefaultAttrsIntrinsic<[llvm_anyint_ty],
                             [LLVMMatchType<0>, LLVMMatchType<0>, llvm_i32_ty],
                             [IntrNoMem, ImmArg<ArgIndex<2>>]>;

//===------------------- Fixed Point Saturation Arithmetic Intrinsics ----------------===//
//
def int_smul_fix_sat : DefaultAttrsIntrinsic<[llvm_anyint_ty],
                                 [LLVMMatchType<0>, LLVMMatchType<0>, llvm_i32_ty],
                                 [IntrNoMem, IntrSpeculatable, IntrWillReturn,
                                  Commutative, ImmArg<ArgIndex<2>>]>;
def int_umul_fix_sat : DefaultAttrsIntrinsic<[llvm_anyint_ty],
                                 [LLVMMatchType<0>, LLVMMatchType<0>, llvm_i32_ty],
                                 [IntrNoMem, IntrSpeculatable, IntrWillReturn,
                                  Commutative, ImmArg<ArgIndex<2>>]>;

def int_sdiv_fix_sat : DefaultAttrsIntrinsic<[llvm_anyint_ty],
                                 [LLVMMatchType<0>, LLVMMatchType<0>, llvm_i32_ty],
                                 [IntrNoMem, ImmArg<ArgIndex<2>>]>;

def int_udiv_fix_sat : DefaultAttrsIntrinsic<[llvm_anyint_ty],
                                 [LLVMMatchType<0>, LLVMMatchType<0>, llvm_i32_ty],
                                 [IntrNoMem, ImmArg<ArgIndex<2>>]>;

//===------------------ Integer Min/Max/Abs Intrinsics --------------------===//
//
def int_abs : DefaultAttrsIntrinsic<
    [llvm_anyint_ty], [LLVMMatchType<0>, llvm_i1_ty],
    [IntrNoMem, IntrSpeculatable, IntrWillReturn, ImmArg<ArgIndex<1>>]>;

def int_smax : DefaultAttrsIntrinsic<
    [llvm_anyint_ty], [LLVMMatchType<0>, LLVMMatchType<0>],
    [IntrNoMem, IntrSpeculatable, IntrWillReturn]>;
def int_smin : DefaultAttrsIntrinsic<
    [llvm_anyint_ty], [LLVMMatchType<0>, LLVMMatchType<0>],
    [IntrNoMem, IntrSpeculatable, IntrWillReturn]>;
def int_umax : DefaultAttrsIntrinsic<
    [llvm_anyint_ty], [LLVMMatchType<0>, LLVMMatchType<0>],
    [IntrNoMem, IntrSpeculatable, IntrWillReturn]>;
def int_umin : DefaultAttrsIntrinsic<
    [llvm_anyint_ty], [LLVMMatchType<0>, LLVMMatchType<0>],
    [IntrNoMem, IntrSpeculatable, IntrWillReturn]>;

//===------------------------- Memory Use Markers -------------------------===//
//
def int_lifetime_start  : DefaultAttrsIntrinsic<[],
                                    [llvm_i64_ty, llvm_anyptr_ty],
                                    [IntrArgMemOnly, IntrWillReturn,
                                     NoCapture<ArgIndex<1>>,
                                     ImmArg<ArgIndex<0>>]>;
def int_lifetime_end    : DefaultAttrsIntrinsic<[],
                                    [llvm_i64_ty, llvm_anyptr_ty],
                                    [IntrArgMemOnly, IntrWillReturn,
                                     NoCapture<ArgIndex<1>>,
                                     ImmArg<ArgIndex<0>>]>;
def int_invariant_start : DefaultAttrsIntrinsic<[llvm_descriptor_ty],
                                    [llvm_i64_ty, llvm_anyptr_ty],
                                    [IntrArgMemOnly, IntrWillReturn,
                                     NoCapture<ArgIndex<1>>,
                                     ImmArg<ArgIndex<0>>]>;
def int_invariant_end   : DefaultAttrsIntrinsic<[],
                                    [llvm_descriptor_ty, llvm_i64_ty,
                                     llvm_anyptr_ty],
                                    [IntrArgMemOnly, IntrWillReturn,
                                     NoCapture<ArgIndex<2>>,
                                     ImmArg<ArgIndex<1>>]>;

// launder.invariant.group can't be marked with 'readnone' (IntrNoMem),
// because it would cause CSE of two barriers with the same argument.
// Inaccessiblememonly says that the barrier doesn't read the argument,
// but it changes state not accessible to this module. This way
// we can DSE through the barrier because it doesn't read the value
// after store. Although the barrier doesn't modify any memory it
// can't be marked as readonly, because it would be possible to
// CSE 2 barriers with store in between.
// The argument also can't be marked with 'returned' attribute, because
// it would remove barrier.
// Note that it is still experimental, which means that its semantics
// might change in the future.
def int_launder_invariant_group : DefaultAttrsIntrinsic<[llvm_anyptr_ty],
                                            [LLVMMatchType<0>],
                                            [IntrInaccessibleMemOnly, IntrSpeculatable, IntrWillReturn]>;


def int_strip_invariant_group : DefaultAttrsIntrinsic<[llvm_anyptr_ty],
                                          [LLVMMatchType<0>],
                                          [IntrSpeculatable, IntrNoMem, IntrWillReturn]>;

//===------------------------ Stackmap Intrinsics -------------------------===//
//
def int_experimental_stackmap : DefaultAttrsIntrinsic<[],
                                  [llvm_i64_ty, llvm_i32_ty, llvm_vararg_ty],
                                  [Throws]>;
def int_experimental_patchpoint_void : DefaultAttrsIntrinsic<[],
                                                 [llvm_i64_ty, llvm_i32_ty,
                                                  llvm_ptr_ty, llvm_i32_ty,
                                                  llvm_vararg_ty],
                                                  [Throws]>;
def int_experimental_patchpoint_i64 : DefaultAttrsIntrinsic<[llvm_i64_ty],
                                                [llvm_i64_ty, llvm_i32_ty,
                                                 llvm_ptr_ty, llvm_i32_ty,
                                                 llvm_vararg_ty],
                                                 [Throws]>;


//===------------------------ Garbage Collection Intrinsics ---------------===//
// These are documented in docs/Statepoint.rst

def int_experimental_gc_statepoint : Intrinsic<[llvm_token_ty],
                               [llvm_i64_ty, llvm_i32_ty,
                                llvm_anyptr_ty, llvm_i32_ty,
                                llvm_i32_ty, llvm_vararg_ty],
                               [Throws, ImmArg<ArgIndex<0>>,
                                ImmArg<ArgIndex<1>>, ImmArg<ArgIndex<3>>,
                                ImmArg<ArgIndex<4>>]>;

def int_experimental_gc_result   : Intrinsic<[llvm_any_ty], [llvm_token_ty],
                                             [IntrNoMem]>;
def int_experimental_gc_relocate : Intrinsic<[llvm_any_ty],
                                             [llvm_token_ty, llvm_i32_ty,
                                              llvm_i32_ty],
                                             [IntrNoMem, ImmArg<ArgIndex<1>>,
                                              ImmArg<ArgIndex<2>>]>;

def int_experimental_gc_get_pointer_base : Intrinsic<[llvm_anyptr_ty],
                 [llvm_anyptr_ty], [IntrNoMem, IntrWillReturn,
                 ReadNone<ArgIndex<0>>, NoCapture<ArgIndex<0>>]>;

def int_experimental_gc_get_pointer_offset : Intrinsic<[llvm_i64_ty],
                 [llvm_anyptr_ty], [IntrNoMem, IntrWillReturn,
                 ReadNone<ArgIndex<0>>, NoCapture<ArgIndex<0>>]>;

//===------------------------ Coroutine Intrinsics ---------------===//
// These are documented in docs/Coroutines.rst

// Coroutine Structure Intrinsics.

def int_coro_id : Intrinsic<[llvm_token_ty], [llvm_i32_ty, llvm_ptr_ty,
                             llvm_ptr_ty, llvm_ptr_ty],
                            [IntrArgMemOnly, IntrReadMem,
                             ReadNone<ArgIndex<1>>, ReadOnly<ArgIndex<2>>,
                             NoCapture<ArgIndex<2>>]>;
def int_coro_id_retcon : Intrinsic<[llvm_token_ty],
    [llvm_i32_ty, llvm_i32_ty, llvm_ptr_ty,
     llvm_ptr_ty, llvm_ptr_ty, llvm_ptr_ty],
    []>;
def int_coro_id_retcon_once : Intrinsic<[llvm_token_ty],
    [llvm_i32_ty, llvm_i32_ty, llvm_ptr_ty,
     llvm_ptr_ty, llvm_ptr_ty, llvm_ptr_ty],
    []>;
def int_coro_alloc : Intrinsic<[llvm_i1_ty], [llvm_token_ty], []>;
def int_coro_id_async : Intrinsic<[llvm_token_ty],
  [llvm_i32_ty, llvm_i32_ty, llvm_i32_ty, llvm_ptr_ty],
  []>;
def int_coro_async_context_alloc : Intrinsic<[llvm_ptr_ty],
    [llvm_ptr_ty, llvm_ptr_ty],
    []>;
def int_coro_async_context_dealloc : Intrinsic<[],
    [llvm_ptr_ty],
    []>;
def int_coro_async_resume : Intrinsic<[llvm_ptr_ty],
    [],
    []>;
def int_coro_async_size_replace : Intrinsic<[], [llvm_ptr_ty, llvm_ptr_ty], []>;
def int_coro_suspend_async
    : Intrinsic<[llvm_any_ty],
                [llvm_i32_ty, llvm_ptr_ty, llvm_ptr_ty, llvm_vararg_ty], []>;
def int_coro_prepare_async : Intrinsic<[llvm_ptr_ty], [llvm_ptr_ty],
                                       [IntrNoMem]>;
def int_coro_begin : Intrinsic<[llvm_ptr_ty], [llvm_token_ty, llvm_ptr_ty],
                               [WriteOnly<ArgIndex<1>>]>;

def int_coro_free : Intrinsic<[llvm_ptr_ty], [llvm_token_ty, llvm_ptr_ty],
                              [IntrReadMem, IntrArgMemOnly,
                               ReadOnly<ArgIndex<1>>,
                               NoCapture<ArgIndex<1>>]>;
def int_coro_end : Intrinsic<[llvm_i1_ty], [llvm_ptr_ty, llvm_i1_ty], []>;
def int_coro_end_async
    : Intrinsic<[llvm_i1_ty], [llvm_ptr_ty, llvm_i1_ty, llvm_vararg_ty], []>;

def int_coro_frame : Intrinsic<[llvm_ptr_ty], [], [IntrNoMem]>;
def int_coro_noop : Intrinsic<[llvm_ptr_ty], [], [IntrNoMem]>;
def int_coro_size : Intrinsic<[llvm_anyint_ty], [], [IntrNoMem]>;
def int_coro_align : Intrinsic<[llvm_anyint_ty], [], [IntrNoMem]>;

def int_coro_save : Intrinsic<[llvm_token_ty], [llvm_ptr_ty], []>;
def int_coro_suspend : Intrinsic<[llvm_i8_ty], [llvm_token_ty, llvm_i1_ty], []>;
def int_coro_suspend_retcon : Intrinsic<[llvm_any_ty], [llvm_vararg_ty], []>;
def int_coro_prepare_retcon : Intrinsic<[llvm_ptr_ty], [llvm_ptr_ty],
                                        [IntrNoMem]>;
def int_coro_alloca_alloc : Intrinsic<[llvm_token_ty],
                                      [llvm_anyint_ty, llvm_i32_ty], []>;
def int_coro_alloca_get : Intrinsic<[llvm_ptr_ty], [llvm_token_ty], []>;
def int_coro_alloca_free : Intrinsic<[], [llvm_token_ty], []>;

// Coroutine Manipulation Intrinsics.

def int_coro_resume : Intrinsic<[], [llvm_ptr_ty], [Throws]>;
def int_coro_destroy : Intrinsic<[], [llvm_ptr_ty], [Throws]>;
def int_coro_done : Intrinsic<[llvm_i1_ty], [llvm_ptr_ty],
                              [IntrArgMemOnly, ReadOnly<ArgIndex<0>>,
                               NoCapture<ArgIndex<0>>]>;
def int_coro_promise : Intrinsic<[llvm_ptr_ty],
                                 [llvm_ptr_ty, llvm_i32_ty, llvm_i1_ty],
                                 [IntrNoMem, NoCapture<ArgIndex<0>>]>;

// Coroutine Lowering Intrinsics. Used internally by coroutine passes.

def int_coro_subfn_addr : Intrinsic<[llvm_ptr_ty], [llvm_ptr_ty, llvm_i8_ty],
                                    [IntrReadMem, IntrArgMemOnly,
                                     ReadOnly<ArgIndex<0>>,
                                     NoCapture<ArgIndex<0>>]>;

///===-------------------------- Other Intrinsics --------------------------===//
//
def int_trap : Intrinsic<[], [], [IntrNoReturn, IntrCold]>,
               GCCBuiltin<"__builtin_trap">;
def int_debugtrap : Intrinsic<[]>,
                    GCCBuiltin<"__builtin_debugtrap">;
def int_ubsantrap : Intrinsic<[], [llvm_i8_ty],
                              [IntrNoReturn, IntrCold, ImmArg<ArgIndex<0>>]>;

// Support for dynamic deoptimization (or de-specialization)
def int_experimental_deoptimize : Intrinsic<[llvm_any_ty], [llvm_vararg_ty],
                                            [Throws]>;

// Support for speculative runtime guards
def int_experimental_guard : DefaultAttrsIntrinsic<[], [llvm_i1_ty, llvm_vararg_ty],
                                       [Throws]>;

// Supports widenable conditions for guards represented as explicit branches.
def int_experimental_widenable_condition : DefaultAttrsIntrinsic<[llvm_i1_ty], [],
        [IntrInaccessibleMemOnly, IntrWillReturn, IntrSpeculatable]>;

// NOP: calls/invokes to this intrinsic are removed by codegen
def int_donothing : DefaultAttrsIntrinsic<[], [], [IntrNoMem, IntrWillReturn]>;

// This instruction has no actual effect, though it is treated by the optimizer
// has having opaque side effects. This may be inserted into loops to ensure
// that they are not removed even if they turn out to be empty, for languages
// which specify that infinite loops must be preserved.
def int_sideeffect : DefaultAttrsIntrinsic<[], [], [IntrInaccessibleMemOnly, IntrWillReturn]>;

// The pseudoprobe intrinsic works as a place holder to the block it probes.
// Like the sideeffect intrinsic defined above, this intrinsic is treated by the
// optimizer as having opaque side effects so that it won't be get rid of or moved
// out of the block it probes.
def int_pseudoprobe : DefaultAttrsIntrinsic<[], [llvm_i64_ty, llvm_i64_ty, llvm_i32_ty, llvm_i64_ty],
                                    [IntrInaccessibleMemOnly, IntrWillReturn]>;

// Arithmetic fence intrinsic.
def int_arithmetic_fence : Intrinsic<[llvm_anyfloat_ty], [LLVMMatchType<0>], [IntrNoMem]>;

// Intrinsics to support half precision floating point format
let IntrProperties = [IntrNoMem, IntrWillReturn] in {
def int_convert_to_fp16   : DefaultAttrsIntrinsic<[llvm_i16_ty], [llvm_anyfloat_ty]>;
def int_convert_from_fp16 : DefaultAttrsIntrinsic<[llvm_anyfloat_ty], [llvm_i16_ty]>;
}

// Saturating floating point to integer intrinsics
let IntrProperties = [IntrNoMem, IntrSpeculatable, IntrWillReturn] in {
def int_fptoui_sat : DefaultAttrsIntrinsic<[llvm_anyint_ty], [llvm_anyfloat_ty]>;
def int_fptosi_sat : DefaultAttrsIntrinsic<[llvm_anyint_ty], [llvm_anyfloat_ty]>;
}

// Clear cache intrinsic, default to ignore (ie. emit nothing)
// maps to void __clear_cache() on supporting platforms
def int_clear_cache : Intrinsic<[], [llvm_ptr_ty, llvm_ptr_ty],
                                [], "llvm.clear_cache">;

// Intrinsic to detect whether its argument is a constant.
def int_is_constant : DefaultAttrsIntrinsic<[llvm_i1_ty], [llvm_any_ty],
                                [IntrNoMem, IntrWillReturn, IntrConvergent],
                                "llvm.is.constant">;

// Intrinsic to mask out bits of a pointer.
def int_ptrmask: DefaultAttrsIntrinsic<[llvm_anyptr_ty], [LLVMMatchType<0>, llvm_anyint_ty],
                           [IntrNoMem, IntrSpeculatable, IntrWillReturn]>;

def int_experimental_stepvector : DefaultAttrsIntrinsic<[llvm_anyvector_ty],
                                                        [], [IntrNoMem]>;

//===---------------- Vector Predication Intrinsics --------------===//
// Memory Intrinsics
def int_vp_store : DefaultAttrsIntrinsic<[],
                             [ llvm_anyvector_ty,
                               LLVMAnyPointerType<LLVMMatchType<0>>,
                               LLVMScalarOrSameVectorWidth<0, llvm_i1_ty>,
                               llvm_i32_ty],
                             [ NoCapture<ArgIndex<1>>, IntrNoSync, IntrWriteMem, IntrArgMemOnly, IntrWillReturn ]>;

def int_vp_load  : DefaultAttrsIntrinsic<[ llvm_anyvector_ty],
                             [ LLVMAnyPointerType<LLVMMatchType<0>>,
                               LLVMScalarOrSameVectorWidth<0, llvm_i1_ty>,
                               llvm_i32_ty],
                             [ NoCapture<ArgIndex<0>>, IntrNoSync, IntrReadMem, IntrWillReturn, IntrArgMemOnly ]>;

def int_vp_gather: DefaultAttrsIntrinsic<[ llvm_anyvector_ty],
                             [ LLVMVectorOfAnyPointersToElt<0>,
                               LLVMScalarOrSameVectorWidth<0, llvm_i1_ty>,
                               llvm_i32_ty],
                             [ IntrReadMem, IntrNoSync, IntrWillReturn, IntrArgMemOnly ]>;

def int_vp_scatter: DefaultAttrsIntrinsic<[],
                             [ llvm_anyvector_ty,
                               LLVMVectorOfAnyPointersToElt<0>,
                               LLVMScalarOrSameVectorWidth<0, llvm_i1_ty>,
                               llvm_i32_ty],
                             [ IntrArgMemOnly, IntrNoSync, IntrWillReturn ]>; // TODO allow IntrNoCapture for vectors of pointers

// Experimental strided memory accesses.
def int_experimental_vp_strided_store : DefaultAttrsIntrinsic<[],
                             [ llvm_anyvector_ty,
                               LLVMAnyPointerToElt<0>,
                               llvm_anyint_ty, // Stride in bytes
                               LLVMScalarOrSameVectorWidth<0, llvm_i1_ty>,
                               llvm_i32_ty],
                             [ NoCapture<ArgIndex<1>>, IntrNoSync, IntrWriteMem, IntrArgMemOnly, IntrWillReturn ]>;

def int_experimental_vp_strided_load  : DefaultAttrsIntrinsic<[llvm_anyvector_ty],
                             [ LLVMAnyPointerToElt<0>,
                               llvm_anyint_ty, // Stride in bytes
                               LLVMScalarOrSameVectorWidth<0, llvm_i1_ty>,
                               llvm_i32_ty],
                             [ NoCapture<ArgIndex<0>>, IntrNoSync, IntrReadMem, IntrWillReturn, IntrArgMemOnly ]>;

// Operators
let IntrProperties = [IntrNoMem, IntrNoSync, IntrWillReturn] in {
  // Integer arithmetic
  def int_vp_add : DefaultAttrsIntrinsic<[ llvm_anyvector_ty ],
                             [ LLVMMatchType<0>,
                               LLVMMatchType<0>,
                               LLVMScalarOrSameVectorWidth<0, llvm_i1_ty>,
                               llvm_i32_ty]>;
  def int_vp_sub : DefaultAttrsIntrinsic<[ llvm_anyvector_ty ],
                             [ LLVMMatchType<0>,
                               LLVMMatchType<0>,
                               LLVMScalarOrSameVectorWidth<0, llvm_i1_ty>,
                               llvm_i32_ty]>;
  def int_vp_mul  : DefaultAttrsIntrinsic<[ llvm_anyvector_ty ],
                             [ LLVMMatchType<0>,
                               LLVMMatchType<0>,
                               LLVMScalarOrSameVectorWidth<0, llvm_i1_ty>,
                               llvm_i32_ty]>;
  def int_vp_ashr : DefaultAttrsIntrinsic<[ llvm_anyvector_ty ],
                             [ LLVMMatchType<0>,
                               LLVMMatchType<0>,
                               LLVMScalarOrSameVectorWidth<0, llvm_i1_ty>,
                               llvm_i32_ty]>;
  def int_vp_lshr : DefaultAttrsIntrinsic<[ llvm_anyvector_ty ],
                             [ LLVMMatchType<0>,
                               LLVMMatchType<0>,
                               LLVMScalarOrSameVectorWidth<0, llvm_i1_ty>,
                               llvm_i32_ty]>;
  def int_vp_shl : DefaultAttrsIntrinsic<[ llvm_anyvector_ty ],
                             [ LLVMMatchType<0>,
                               LLVMMatchType<0>,
                               LLVMScalarOrSameVectorWidth<0, llvm_i1_ty>,
                               llvm_i32_ty]>;
  def int_vp_or : DefaultAttrsIntrinsic<[ llvm_anyvector_ty ],
                             [ LLVMMatchType<0>,
                               LLVMMatchType<0>,
                               LLVMScalarOrSameVectorWidth<0, llvm_i1_ty>,
                               llvm_i32_ty]>;
  def int_vp_and : DefaultAttrsIntrinsic<[ llvm_anyvector_ty ],
                             [ LLVMMatchType<0>,
                               LLVMMatchType<0>,
                               LLVMScalarOrSameVectorWidth<0, llvm_i1_ty>,
                               llvm_i32_ty]>;
  def int_vp_xor : DefaultAttrsIntrinsic<[ llvm_anyvector_ty ],
                             [ LLVMMatchType<0>,
                               LLVMMatchType<0>,
                               LLVMScalarOrSameVectorWidth<0, llvm_i1_ty>,
                               llvm_i32_ty]>;
  def int_vp_sdiv : DefaultAttrsIntrinsic<[ llvm_anyvector_ty ],
                             [ LLVMMatchType<0>,
                               LLVMMatchType<0>,
                               LLVMScalarOrSameVectorWidth<0, llvm_i1_ty>,
                               llvm_i32_ty]>;
  def int_vp_udiv : DefaultAttrsIntrinsic<[ llvm_anyvector_ty ],
                             [ LLVMMatchType<0>,
                               LLVMMatchType<0>,
                               LLVMScalarOrSameVectorWidth<0, llvm_i1_ty>,
                               llvm_i32_ty]>;
  def int_vp_srem : DefaultAttrsIntrinsic<[ llvm_anyvector_ty ],
                             [ LLVMMatchType<0>,
                               LLVMMatchType<0>,
                               LLVMScalarOrSameVectorWidth<0, llvm_i1_ty>,
                               llvm_i32_ty]>;
  def int_vp_urem : DefaultAttrsIntrinsic<[ llvm_anyvector_ty ],
                             [ LLVMMatchType<0>,
                               LLVMMatchType<0>,
                               LLVMScalarOrSameVectorWidth<0, llvm_i1_ty>,
                               llvm_i32_ty]>;

  // Floating-point arithmetic
  def int_vp_fadd : DefaultAttrsIntrinsic<[ llvm_anyvector_ty ],
                             [ LLVMMatchType<0>,
                               LLVMMatchType<0>,
                               LLVMScalarOrSameVectorWidth<0, llvm_i1_ty>,
                               llvm_i32_ty]>;
  def int_vp_fsub : DefaultAttrsIntrinsic<[ llvm_anyvector_ty ],
                             [ LLVMMatchType<0>,
                               LLVMMatchType<0>,
                               LLVMScalarOrSameVectorWidth<0, llvm_i1_ty>,
                               llvm_i32_ty]>;
  def int_vp_fmul  : DefaultAttrsIntrinsic<[ llvm_anyvector_ty ],
                             [ LLVMMatchType<0>,
                               LLVMMatchType<0>,
                               LLVMScalarOrSameVectorWidth<0, llvm_i1_ty>,
                               llvm_i32_ty]>;
  def int_vp_fdiv : DefaultAttrsIntrinsic<[ llvm_anyvector_ty ],
                             [ LLVMMatchType<0>,
                               LLVMMatchType<0>,
                               LLVMScalarOrSameVectorWidth<0, llvm_i1_ty>,
                               llvm_i32_ty]>;
  def int_vp_frem : DefaultAttrsIntrinsic<[ llvm_anyvector_ty ],
                             [ LLVMMatchType<0>,
                               LLVMMatchType<0>,
                               LLVMScalarOrSameVectorWidth<0, llvm_i1_ty>,
                               llvm_i32_ty]>;
  def int_vp_fneg : DefaultAttrsIntrinsic<[ llvm_anyvector_ty ],
                             [ LLVMMatchType<0>,
                               LLVMScalarOrSameVectorWidth<0, llvm_i1_ty>,
                               llvm_i32_ty]>;
  def int_vp_fma : DefaultAttrsIntrinsic<[ llvm_anyvector_ty ],
<<<<<<< HEAD
                              [ LLVMMatchType<0>,
                                LLVMMatchType<0>,
                                LLVMMatchType<0>,
                                LLVMScalarOrSameVectorWidth<0, llvm_i1_ty>,
                                llvm_i32_ty]>;

  def int_vp_fmuladd : DefaultAttrsIntrinsic<[ llvm_anyvector_ty ],
                              [ LLVMMatchType<0>,
                                LLVMMatchType<0>,
                                LLVMMatchType<0>,
                                LLVMScalarOrSameVectorWidth<0, llvm_i1_ty>,
                                llvm_i32_ty]>;
}

// Casts.
def int_vp_trunc : DefaultAttrsIntrinsic<[ llvm_anyvector_ty ],
                            [ llvm_anyvector_ty,
                              LLVMScalarOrSameVectorWidth<0, llvm_i1_ty>,
                              llvm_i32_ty]>;
def int_vp_zext : DefaultAttrsIntrinsic<[ llvm_anyvector_ty ],
                            [ llvm_anyvector_ty,
                              LLVMScalarOrSameVectorWidth<0, llvm_i1_ty>,
                              llvm_i32_ty]>;
def int_vp_sext : DefaultAttrsIntrinsic<[ llvm_anyvector_ty ],
                            [ llvm_anyvector_ty,
                              LLVMScalarOrSameVectorWidth<0, llvm_i1_ty>,
                              llvm_i32_ty]>;
def int_vp_fptrunc : DefaultAttrsIntrinsic<[ llvm_anyvector_ty ],
                            [ llvm_anyvector_ty,
                              LLVMScalarOrSameVectorWidth<0, llvm_i1_ty>,
                              llvm_i32_ty]>;
def int_vp_fpext : DefaultAttrsIntrinsic<[ llvm_anyvector_ty ],
                            [ llvm_anyvector_ty,
                              LLVMScalarOrSameVectorWidth<0, llvm_i1_ty>,
                              llvm_i32_ty]>;
def int_vp_fptoui : DefaultAttrsIntrinsic<[ llvm_anyvector_ty ],
                            [ llvm_anyvector_ty,
                              LLVMScalarOrSameVectorWidth<0, llvm_i1_ty>,
                              llvm_i32_ty]>;
def int_vp_fptosi : DefaultAttrsIntrinsic<[ llvm_anyvector_ty ],
                            [ llvm_anyvector_ty,
                              LLVMScalarOrSameVectorWidth<0, llvm_i1_ty>,
                              llvm_i32_ty]>;
def int_vp_uitofp : DefaultAttrsIntrinsic<[ llvm_anyvector_ty ],
                            [ llvm_anyvector_ty,
                              LLVMScalarOrSameVectorWidth<0, llvm_i1_ty>,
                              llvm_i32_ty]>;
def int_vp_sitofp : DefaultAttrsIntrinsic<[ llvm_anyvector_ty ],
                            [ llvm_anyvector_ty,
                              LLVMScalarOrSameVectorWidth<0, llvm_i1_ty>,
                              llvm_i32_ty]>;
def int_vp_ptrtoint : DefaultAttrsIntrinsic<[ llvm_anyvector_ty ],
                            [ llvm_anyvector_ty,
                              LLVMScalarOrSameVectorWidth<0, llvm_i1_ty>,
                              llvm_i32_ty]>;
def int_vp_inttoptr : DefaultAttrsIntrinsic<[ llvm_anyvector_ty ],
                            [ llvm_anyvector_ty,
                              LLVMScalarOrSameVectorWidth<0, llvm_i1_ty>,
                              llvm_i32_ty]>;

// Shuffles.
let IntrProperties =
    [IntrSpeculatable, IntrNoMem, IntrNoSync, IntrWillReturn] in {
def int_vp_select : DefaultAttrsIntrinsic<[ llvm_anyvector_ty ],
                              [ LLVMScalarOrSameVectorWidth<0, llvm_i1_ty>,
                                LLVMMatchType<0>,
                                LLVMMatchType<0>,
                                llvm_i32_ty]>;
}

def int_vp_merge : DefaultAttrsIntrinsic<[ llvm_anyvector_ty ],
                              [ LLVMScalarOrSameVectorWidth<0, llvm_i1_ty>,
                                LLVMMatchType<0>,
                                LLVMMatchType<0>,
                                llvm_i32_ty]>;

// Comparisons.
let IntrProperties = [IntrNoMem, IntrNoSync, IntrWillReturn] in {
  def int_vp_fcmp : DefaultAttrsIntrinsic<[ LLVMScalarOrSameVectorWidth<0, llvm_i1_ty> ],
                                [ llvm_anyvector_ty,
                                  LLVMMatchType<0>,
                                  llvm_metadata_ty,
                                  LLVMScalarOrSameVectorWidth<0, llvm_i1_ty>,
                                  llvm_i32_ty]>;
=======
                             [ LLVMMatchType<0>,
                               LLVMMatchType<0>,
                               LLVMMatchType<0>,
                               LLVMScalarOrSameVectorWidth<0, llvm_i1_ty>,
                               llvm_i32_ty]>;

  // Casts
  def int_vp_trunc : DefaultAttrsIntrinsic<[ llvm_anyvector_ty ],
                             [ llvm_anyvector_ty,
                               LLVMScalarOrSameVectorWidth<0, llvm_i1_ty>,
                               llvm_i32_ty]>;
  def int_vp_zext : DefaultAttrsIntrinsic<[ llvm_anyvector_ty ],
                             [ llvm_anyvector_ty,
                               LLVMScalarOrSameVectorWidth<0, llvm_i1_ty>,
                               llvm_i32_ty]>;
  def int_vp_sext : DefaultAttrsIntrinsic<[ llvm_anyvector_ty ],
                             [ llvm_anyvector_ty,
                               LLVMScalarOrSameVectorWidth<0, llvm_i1_ty>,
                               llvm_i32_ty]>;
  def int_vp_fptrunc : DefaultAttrsIntrinsic<[ llvm_anyvector_ty ],
                             [ llvm_anyvector_ty,
                               LLVMScalarOrSameVectorWidth<0, llvm_i1_ty>,
                               llvm_i32_ty]>;
  def int_vp_fpext : DefaultAttrsIntrinsic<[ llvm_anyvector_ty ],
                             [ llvm_anyvector_ty,
                               LLVMScalarOrSameVectorWidth<0, llvm_i1_ty>,
                               llvm_i32_ty]>;
  def int_vp_fptoui : DefaultAttrsIntrinsic<[ llvm_anyvector_ty ],
                             [ llvm_anyvector_ty,
                               LLVMScalarOrSameVectorWidth<0, llvm_i1_ty>,
                               llvm_i32_ty]>;
  def int_vp_fptosi : DefaultAttrsIntrinsic<[ llvm_anyvector_ty ],
                             [ llvm_anyvector_ty,
                               LLVMScalarOrSameVectorWidth<0, llvm_i1_ty>,
                               llvm_i32_ty]>;
  def int_vp_uitofp : DefaultAttrsIntrinsic<[ llvm_anyvector_ty ],
                             [ llvm_anyvector_ty,
                               LLVMScalarOrSameVectorWidth<0, llvm_i1_ty>,
                               llvm_i32_ty]>;
  def int_vp_sitofp : DefaultAttrsIntrinsic<[ llvm_anyvector_ty ],
                             [ llvm_anyvector_ty,
                               LLVMScalarOrSameVectorWidth<0, llvm_i1_ty>,
                               llvm_i32_ty]>;
  def int_vp_ptrtoint : DefaultAttrsIntrinsic<[ llvm_anyvector_ty ],
                             [ llvm_anyvector_ty,
                               LLVMScalarOrSameVectorWidth<0, llvm_i1_ty>,
                               llvm_i32_ty]>;
  def int_vp_inttoptr : DefaultAttrsIntrinsic<[ llvm_anyvector_ty ],
                             [ llvm_anyvector_ty,
                               LLVMScalarOrSameVectorWidth<0, llvm_i1_ty>,
                               llvm_i32_ty]>;
>>>>>>> 2b7d8259

  // Shuffles
  def int_vp_select : DefaultAttrsIntrinsic<[ llvm_anyvector_ty ],
                             [ LLVMScalarOrSameVectorWidth<0, llvm_i1_ty>,
                               LLVMMatchType<0>,
                               LLVMMatchType<0>,
                               llvm_i32_ty]>;
  def int_vp_merge : DefaultAttrsIntrinsic<[ llvm_anyvector_ty ],
                             [ LLVMScalarOrSameVectorWidth<0, llvm_i1_ty>,
                               LLVMMatchType<0>,
                               LLVMMatchType<0>,
                               llvm_i32_ty]>;

  // Comparisons
  def int_vp_fcmp : DefaultAttrsIntrinsic<[ LLVMScalarOrSameVectorWidth<0, llvm_i1_ty> ],
                             [ llvm_anyvector_ty,
                               LLVMMatchType<0>,
                               llvm_metadata_ty,
                               LLVMScalarOrSameVectorWidth<0, llvm_i1_ty>,
                               llvm_i32_ty]>;
  def int_vp_icmp : DefaultAttrsIntrinsic<[ LLVMScalarOrSameVectorWidth<0, llvm_i1_ty> ],
                             [ llvm_anyvector_ty,
                               LLVMMatchType<0>,
                               llvm_metadata_ty,
                               LLVMScalarOrSameVectorWidth<0, llvm_i1_ty>,
                               llvm_i32_ty]>;

  // Reductions
  def int_vp_reduce_fadd : DefaultAttrsIntrinsic<[LLVMVectorElementType<0>],
                             [ LLVMVectorElementType<0>,
                               llvm_anyvector_ty,
                               LLVMScalarOrSameVectorWidth<0, llvm_i1_ty>,
                               llvm_i32_ty]>;
  def int_vp_reduce_fmul : DefaultAttrsIntrinsic<[LLVMVectorElementType<0>],
                             [ LLVMVectorElementType<0>,
                               llvm_anyvector_ty,
                               LLVMScalarOrSameVectorWidth<0, llvm_i1_ty>,
                               llvm_i32_ty]>;
  def int_vp_reduce_add  : DefaultAttrsIntrinsic<[LLVMVectorElementType<0>],
                             [ LLVMVectorElementType<0>,
                               llvm_anyvector_ty,
                               LLVMScalarOrSameVectorWidth<0, llvm_i1_ty>,
                               llvm_i32_ty]>;
  def int_vp_reduce_mul : DefaultAttrsIntrinsic<[LLVMVectorElementType<0>],
                             [ LLVMVectorElementType<0>,
                               llvm_anyvector_ty,
                               LLVMScalarOrSameVectorWidth<0, llvm_i1_ty>,
                               llvm_i32_ty]>;
  def int_vp_reduce_and : DefaultAttrsIntrinsic<[LLVMVectorElementType<0>],
                             [ LLVMVectorElementType<0>,
                               llvm_anyvector_ty,
                               LLVMScalarOrSameVectorWidth<0, llvm_i1_ty>,
                               llvm_i32_ty]>;
  def int_vp_reduce_or : DefaultAttrsIntrinsic<[LLVMVectorElementType<0>],
                             [ LLVMVectorElementType<0>,
                               llvm_anyvector_ty,
                               LLVMScalarOrSameVectorWidth<0, llvm_i1_ty>,
                               llvm_i32_ty]>;
  def int_vp_reduce_xor : DefaultAttrsIntrinsic<[LLVMVectorElementType<0>],
                             [ LLVMVectorElementType<0>,
                               llvm_anyvector_ty,
                               LLVMScalarOrSameVectorWidth<0, llvm_i1_ty>,
                               llvm_i32_ty]>;
  def int_vp_reduce_smax : DefaultAttrsIntrinsic<[LLVMVectorElementType<0>],
                             [ LLVMVectorElementType<0>,
                               llvm_anyvector_ty,
                               LLVMScalarOrSameVectorWidth<0, llvm_i1_ty>,
                               llvm_i32_ty]>;
  def int_vp_reduce_smin : DefaultAttrsIntrinsic<[LLVMVectorElementType<0>],
                             [ LLVMVectorElementType<0>,
                               llvm_anyvector_ty,
                               LLVMScalarOrSameVectorWidth<0, llvm_i1_ty>,
                               llvm_i32_ty]>;
  def int_vp_reduce_umax : DefaultAttrsIntrinsic<[LLVMVectorElementType<0>],
                             [ LLVMVectorElementType<0>,
                               llvm_anyvector_ty,
                               LLVMScalarOrSameVectorWidth<0, llvm_i1_ty>,
                               llvm_i32_ty]>;
  def int_vp_reduce_umin : DefaultAttrsIntrinsic<[LLVMVectorElementType<0>],
                             [ LLVMVectorElementType<0>,
                               llvm_anyvector_ty,
                               LLVMScalarOrSameVectorWidth<0, llvm_i1_ty>,
                               llvm_i32_ty]>;
  def int_vp_reduce_fmax : DefaultAttrsIntrinsic<[LLVMVectorElementType<0>],
                             [ LLVMVectorElementType<0>,
                               llvm_anyvector_ty,
                               LLVMScalarOrSameVectorWidth<0, llvm_i1_ty>,
                               llvm_i32_ty]>;
  def int_vp_reduce_fmin : DefaultAttrsIntrinsic<[LLVMVectorElementType<0>],
                             [ LLVMVectorElementType<0>,
                               llvm_anyvector_ty,
                               LLVMScalarOrSameVectorWidth<0, llvm_i1_ty>,
                               llvm_i32_ty]>;
}

def int_get_active_lane_mask:
  DefaultAttrsIntrinsic<[llvm_anyvector_ty],
            [llvm_anyint_ty, LLVMMatchType<1>],
            [IntrNoMem, IntrNoSync, IntrWillReturn]>;

def int_experimental_vp_splice:
  DefaultAttrsIntrinsic<[llvm_anyvector_ty],
            [LLVMMatchType<0>,
             LLVMMatchType<0>,
             llvm_i32_ty,
             LLVMScalarOrSameVectorWidth<0, llvm_i1_ty>,
             llvm_i32_ty, llvm_i32_ty],
            [IntrNoMem]>;

def int_experimental_vp_reverse:
  DefaultAttrsIntrinsic<[llvm_anyvector_ty],
                        [LLVMMatchType<0>,
                         LLVMScalarOrSameVectorWidth<0, llvm_i1_ty>,
                         llvm_i32_ty],
                        [IntrNoMem]>;

// libm function -- EPI only, probably
def int_vp_cos : DefaultAttrsIntrinsic<[llvm_anyfloat_ty],
                                       [LLVMMatchType<0>,
                                        LLVMScalarOrSameVectorWidth<0, llvm_i1_ty>,
                                        llvm_i32_ty]>;
def int_vp_sin : DefaultAttrsIntrinsic<[llvm_anyfloat_ty],
                                       [LLVMMatchType<0>,
                                        LLVMScalarOrSameVectorWidth<0, llvm_i1_ty>,
                                        llvm_i32_ty]>;
def int_vp_exp : DefaultAttrsIntrinsic<[llvm_anyfloat_ty],
                                       [LLVMMatchType<0>,
                                        LLVMScalarOrSameVectorWidth<0, llvm_i1_ty>,
                                        llvm_i32_ty]>;
def int_vp_pow : DefaultAttrsIntrinsic<[llvm_anyfloat_ty],
                                       [LLVMMatchType<0>,
                                        LLVMMatchType<0>,
                                        LLVMScalarOrSameVectorWidth<0, llvm_i1_ty>,
                                        llvm_i32_ty]>;
def int_vp_frint : DefaultAttrsIntrinsic<[llvm_anyfloat_ty],
                                       [LLVMMatchType<0>,
                                        LLVMScalarOrSameVectorWidth<0, llvm_i1_ty>,
                                        llvm_i32_ty]>;
def int_vp_log : DefaultAttrsIntrinsic<[llvm_anyfloat_ty],
                                       [LLVMMatchType<0>,
                                        LLVMScalarOrSameVectorWidth<0, llvm_i1_ty>,
                                        llvm_i32_ty]>;
def int_vp_log2 : DefaultAttrsIntrinsic<[llvm_anyfloat_ty],
                                       [LLVMMatchType<0>,
                                        LLVMScalarOrSameVectorWidth<0, llvm_i1_ty>,
                                        llvm_i32_ty]>;
def int_vp_log10 : DefaultAttrsIntrinsic<[llvm_anyfloat_ty],
                                       [LLVMMatchType<0>,
                                        LLVMScalarOrSameVectorWidth<0, llvm_i1_ty>,
                                        llvm_i32_ty]>;
def int_vp_sqrt : DefaultAttrsIntrinsic<[llvm_anyfloat_ty],
                                        [LLVMMatchType<0>,
                                         LLVMScalarOrSameVectorWidth<0, llvm_i1_ty>,
                                         llvm_i32_ty]>;

//===-------------------------- Masked Intrinsics -------------------------===//
//
def int_masked_load:
  DefaultAttrsIntrinsic<[llvm_anyvector_ty],
            [LLVMAnyPointerType<LLVMMatchType<0>>, llvm_i32_ty,
             LLVMScalarOrSameVectorWidth<0, llvm_i1_ty>, LLVMMatchType<0>],
            [IntrReadMem, IntrArgMemOnly, IntrWillReturn, ImmArg<ArgIndex<1>>]>;

def int_masked_store:
  DefaultAttrsIntrinsic<[],
            [llvm_anyvector_ty, LLVMAnyPointerType<LLVMMatchType<0>>,
             llvm_i32_ty, LLVMScalarOrSameVectorWidth<0, llvm_i1_ty>],
            [IntrWriteMem, IntrArgMemOnly, IntrWillReturn,
             ImmArg<ArgIndex<2>>]>;

def int_masked_gather:
  DefaultAttrsIntrinsic<[llvm_anyvector_ty],
            [LLVMVectorOfAnyPointersToElt<0>, llvm_i32_ty,
             LLVMScalarOrSameVectorWidth<0, llvm_i1_ty>, LLVMMatchType<0>],
            [IntrReadMem, IntrWillReturn, ImmArg<ArgIndex<1>>]>;

def int_masked_scatter:
  DefaultAttrsIntrinsic<[],
            [llvm_anyvector_ty, LLVMVectorOfAnyPointersToElt<0>, llvm_i32_ty,
             LLVMScalarOrSameVectorWidth<0, llvm_i1_ty>],
            [IntrWriteMem, IntrWillReturn, ImmArg<ArgIndex<2>>]>;

def int_masked_expandload:
  DefaultAttrsIntrinsic<[llvm_anyvector_ty],
            [LLVMPointerToElt<0>, LLVMScalarOrSameVectorWidth<0, llvm_i1_ty>,
             LLVMMatchType<0>],
            [IntrReadMem, IntrWillReturn]>;

def int_masked_compressstore:
  DefaultAttrsIntrinsic<[],
            [llvm_anyvector_ty, LLVMPointerToElt<0>,
             LLVMScalarOrSameVectorWidth<0, llvm_i1_ty>],
            [IntrWriteMem, IntrArgMemOnly, IntrWillReturn]>;

// Test whether a pointer is associated with a type metadata identifier.
def int_type_test : DefaultAttrsIntrinsic<[llvm_i1_ty], [llvm_ptr_ty, llvm_metadata_ty],
                              [IntrNoMem, IntrWillReturn, IntrSpeculatable]>;

// Safely loads a function pointer from a virtual table pointer using type metadata.
def int_type_checked_load : DefaultAttrsIntrinsic<[llvm_ptr_ty, llvm_i1_ty],
                                      [llvm_ptr_ty, llvm_i32_ty, llvm_metadata_ty],
                                      [IntrNoMem, IntrWillReturn]>;

// Create a branch funnel that implements an indirect call to a limited set of
// callees. This needs to be a musttail call.
def int_icall_branch_funnel : DefaultAttrsIntrinsic<[], [llvm_vararg_ty], []>;

def int_load_relative: DefaultAttrsIntrinsic<[llvm_ptr_ty], [llvm_ptr_ty, llvm_anyint_ty],
                                 [IntrReadMem, IntrArgMemOnly]>;

def int_asan_check_memaccess :
  Intrinsic<[],[llvm_ptr_ty, llvm_i32_ty], [ImmArg<ArgIndex<1>>]>;

def int_hwasan_check_memaccess :
  Intrinsic<[], [llvm_ptr_ty, llvm_ptr_ty, llvm_i32_ty],
            [ImmArg<ArgIndex<2>>]>;
def int_hwasan_check_memaccess_shortgranules :
  Intrinsic<[], [llvm_ptr_ty, llvm_ptr_ty, llvm_i32_ty],
            [ImmArg<ArgIndex<2>>]>;

// Xray intrinsics
//===----------------------------------------------------------------------===//
// Custom event logging for x-ray.
// Takes a pointer to a string and the length of the string.
def int_xray_customevent : Intrinsic<[], [llvm_ptr_ty, llvm_i32_ty],
                                     [IntrWriteMem, NoCapture<ArgIndex<0>>,
                                      ReadOnly<ArgIndex<0>>]>;
// Typed event logging for x-ray.
// Takes a numeric type tag, a pointer to a string and the length of the string.
def int_xray_typedevent : Intrinsic<[], [llvm_i16_ty, llvm_ptr_ty, llvm_i32_ty],
                                        [IntrWriteMem, NoCapture<ArgIndex<1>>,
                                         ReadOnly<ArgIndex<1>>]>;
//===----------------------------------------------------------------------===//

//===------ Memory intrinsics with element-wise atomicity guarantees ------===//
//

// @llvm.memcpy.element.unordered.atomic.*(dest, src, length, elementsize)
def int_memcpy_element_unordered_atomic
    : Intrinsic<[],
                [llvm_anyptr_ty, llvm_anyptr_ty, llvm_anyint_ty, llvm_i32_ty],
                [IntrArgMemOnly, IntrWillReturn, IntrNoSync,
                 NoCapture<ArgIndex<0>>, NoCapture<ArgIndex<1>>,
                 WriteOnly<ArgIndex<0>>, ReadOnly<ArgIndex<1>>,
                 ImmArg<ArgIndex<3>>]>;

// @llvm.memmove.element.unordered.atomic.*(dest, src, length, elementsize)
def int_memmove_element_unordered_atomic
    : Intrinsic<[],
                [llvm_anyptr_ty, llvm_anyptr_ty, llvm_anyint_ty, llvm_i32_ty],
                [IntrArgMemOnly, IntrWillReturn, IntrNoSync,
                 NoCapture<ArgIndex<0>>, NoCapture<ArgIndex<1>>,
                 WriteOnly<ArgIndex<0>>, ReadOnly<ArgIndex<1>>,
                 ImmArg<ArgIndex<3>>]>;

// @llvm.memset.element.unordered.atomic.*(dest, value, length, elementsize)
def int_memset_element_unordered_atomic
    : Intrinsic<[], [llvm_anyptr_ty, llvm_i8_ty, llvm_anyint_ty, llvm_i32_ty],
                [IntrWriteMem, IntrArgMemOnly, IntrWillReturn, IntrNoSync,
                 NoCapture<ArgIndex<0>>, WriteOnly<ArgIndex<0>>,
                 ImmArg<ArgIndex<3>>]>;

//===------------------------ Reduction Intrinsics ------------------------===//
//
let IntrProperties = [IntrNoMem] in {

  def int_vector_reduce_fadd : DefaultAttrsIntrinsic<[LLVMVectorElementType<0>],
                                         [LLVMVectorElementType<0>,
                                          llvm_anyvector_ty]>;
  def int_vector_reduce_fmul : DefaultAttrsIntrinsic<[LLVMVectorElementType<0>],
                                         [LLVMVectorElementType<0>,
                                          llvm_anyvector_ty]>;
  def int_vector_reduce_add : DefaultAttrsIntrinsic<[LLVMVectorElementType<0>],
                                        [llvm_anyvector_ty]>;
  def int_vector_reduce_mul : DefaultAttrsIntrinsic<[LLVMVectorElementType<0>],
                                        [llvm_anyvector_ty]>;
  def int_vector_reduce_and : DefaultAttrsIntrinsic<[LLVMVectorElementType<0>],
                                        [llvm_anyvector_ty]>;
  def int_vector_reduce_or : DefaultAttrsIntrinsic<[LLVMVectorElementType<0>],
                                       [llvm_anyvector_ty]>;
  def int_vector_reduce_xor : DefaultAttrsIntrinsic<[LLVMVectorElementType<0>],
                                        [llvm_anyvector_ty]>;
  def int_vector_reduce_smax : DefaultAttrsIntrinsic<[LLVMVectorElementType<0>],
                                         [llvm_anyvector_ty]>;
  def int_vector_reduce_smin : DefaultAttrsIntrinsic<[LLVMVectorElementType<0>],
                                         [llvm_anyvector_ty]>;
  def int_vector_reduce_umax : DefaultAttrsIntrinsic<[LLVMVectorElementType<0>],
                                         [llvm_anyvector_ty]>;
  def int_vector_reduce_umin : DefaultAttrsIntrinsic<[LLVMVectorElementType<0>],
                                         [llvm_anyvector_ty]>;
  def int_vector_reduce_fmax : DefaultAttrsIntrinsic<[LLVMVectorElementType<0>],
                                         [llvm_anyvector_ty]>;
  def int_vector_reduce_fmin : DefaultAttrsIntrinsic<[LLVMVectorElementType<0>],
                                         [llvm_anyvector_ty]>;
}

//===----- Matrix intrinsics ---------------------------------------------===//

def int_matrix_transpose
  : DefaultAttrsIntrinsic<[llvm_anyvector_ty],
              [LLVMMatchType<0>, llvm_i32_ty, llvm_i32_ty],
              [ IntrNoSync, IntrWillReturn, IntrNoMem, IntrSpeculatable, ImmArg<ArgIndex<1>>,
               ImmArg<ArgIndex<2>>]>;

def int_matrix_multiply
  : DefaultAttrsIntrinsic<[llvm_anyvector_ty],
              [llvm_anyvector_ty, llvm_anyvector_ty, llvm_i32_ty, llvm_i32_ty,
               llvm_i32_ty],
              [IntrNoSync, IntrWillReturn, IntrNoMem, IntrSpeculatable, ImmArg<ArgIndex<2>>,
               ImmArg<ArgIndex<3>>, ImmArg<ArgIndex<4>>]>;

def int_matrix_column_major_load
  : DefaultAttrsIntrinsic<[llvm_anyvector_ty],
              [LLVMPointerToElt<0>, llvm_anyint_ty, llvm_i1_ty,
               llvm_i32_ty, llvm_i32_ty],
              [IntrNoSync, IntrWillReturn, IntrArgMemOnly, IntrReadMem,
               NoCapture<ArgIndex<0>>, ImmArg<ArgIndex<2>>, ImmArg<ArgIndex<3>>,
               ImmArg<ArgIndex<4>>]>;

def int_matrix_column_major_store
  : DefaultAttrsIntrinsic<[],
              [llvm_anyvector_ty, LLVMPointerToElt<0>,
               llvm_anyint_ty, llvm_i1_ty, llvm_i32_ty, llvm_i32_ty],
              [IntrNoSync, IntrWillReturn, IntrArgMemOnly, IntrWriteMem,
               WriteOnly<ArgIndex<1>>, NoCapture<ArgIndex<1>>,
               ImmArg<ArgIndex<3>>, ImmArg<ArgIndex<4>>, ImmArg<ArgIndex<5>>]>;

//===---------- Intrinsics to control hardware supported loops ----------===//

// Specify that the value given is the number of iterations that the next loop
// will execute.
def int_set_loop_iterations :
  DefaultAttrsIntrinsic<[], [llvm_anyint_ty], [IntrNoDuplicate]>;

// Same as the above, but produces a value (the same as the input operand) to
// be fed into the loop.
def int_start_loop_iterations :
  DefaultAttrsIntrinsic<[llvm_anyint_ty], [LLVMMatchType<0>], [IntrNoDuplicate]>;

// Specify that the value given is the number of iterations that the next loop
// will execute. Also test that the given count is not zero, allowing it to
// control entry to a 'while' loop.
def int_test_set_loop_iterations :
  DefaultAttrsIntrinsic<[llvm_i1_ty], [llvm_anyint_ty], [IntrNoDuplicate]>;

// Same as the above, but produces an extra value (the same as the input
// operand) to be fed into the loop.
def int_test_start_loop_iterations :
  DefaultAttrsIntrinsic<[llvm_anyint_ty, llvm_i1_ty], [LLVMMatchType<0>],
                        [IntrNoDuplicate]>;

// Decrement loop counter by the given argument. Return false if the loop
// should exit.
def int_loop_decrement :
  DefaultAttrsIntrinsic<[llvm_i1_ty], [llvm_anyint_ty], [IntrNoDuplicate]>;

// Decrement the first operand (the loop counter) by the second operand (the
// maximum number of elements processed in an iteration). Return the remaining
// number of iterations still to be executed. This is effectively a sub which
// can be used with a phi, icmp and br to control the number of iterations
// executed, as usual. Any optimisations are allowed to treat it is a sub, and
// it's scevable, so it's the backends responsibility to handle cases where it
// may be optimised.
def int_loop_decrement_reg :
  DefaultAttrsIntrinsic<[llvm_anyint_ty],
            [LLVMMatchType<0>, LLVMMatchType<0>], [IntrNoDuplicate]>;

//===----- Intrinsics that are used to provide predicate information -----===//

def int_ssa_copy : DefaultAttrsIntrinsic<[llvm_any_ty], [LLVMMatchType<0>],
                             [IntrNoMem, Returned<ArgIndex<0>>]>;

//===------- Intrinsics that are used to preserve debug information -------===//

def int_preserve_array_access_index : DefaultAttrsIntrinsic<[llvm_anyptr_ty],
                                                [llvm_anyptr_ty, llvm_i32_ty,
                                                 llvm_i32_ty],
                                                [IntrNoMem,
                                                 ImmArg<ArgIndex<1>>,
                                                 ImmArg<ArgIndex<2>>]>;
def int_preserve_union_access_index : DefaultAttrsIntrinsic<[llvm_anyptr_ty],
                                                [llvm_anyptr_ty, llvm_i32_ty],
                                                [IntrNoMem,
                                                 ImmArg<ArgIndex<1>>]>;
def int_preserve_struct_access_index : DefaultAttrsIntrinsic<[llvm_anyptr_ty],
                                                 [llvm_anyptr_ty, llvm_i32_ty,
                                                  llvm_i32_ty],
                                                 [IntrNoMem,
                                                  ImmArg<ArgIndex<1>>,
                                                  ImmArg<ArgIndex<2>>]>;

//===------------ Intrinsics to perform common vector shuffles ------------===//

def int_experimental_vector_reverse : DefaultAttrsIntrinsic<[llvm_anyvector_ty],
                                                            [LLVMMatchType<0>],
                                                            [IntrNoMem]>;

def int_experimental_vector_splice : DefaultAttrsIntrinsic<[llvm_anyvector_ty],
                                                           [LLVMMatchType<0>,
                                                            LLVMMatchType<0>,
                                                            llvm_i32_ty],
                                                           [IntrNoMem, ImmArg<ArgIndex<2>>]>;

//===---------- Intrinsics to query properties of scalable vectors --------===//
def int_vscale : DefaultAttrsIntrinsic<[llvm_anyint_ty], [], [IntrNoMem]>;

//===---------- Intrinsics to modify scalable vectors ---------------------===//
// This intrinsic takes two vector arguments %v1 and %v2, and an integer number
// %num.
//
// Semantics:
// Effectively, this intrinsic concatenates %v1 and %v2 and selects the elements
// in a window of size W, where W is the runtime vector register(group) width (vscale x k),
// starting at index %num of the concatenated vector.
// The result vector contains W - %num elements from indices [%num..W - 1] of %v1 followed
// by the first %num elements of %v2.
def int_experimental_vector_slideleftfill : Intrinsic<[llvm_anyvector_ty],
                                                    [LLVMMatchType<0>,
                                                     LLVMMatchType<0>,
                                                     llvm_i32_ty],
                                                    [IntrNoMem]>;
//===---------- Intrinsics to perform subvector insertion/extraction ------===//
def int_experimental_vector_insert : DefaultAttrsIntrinsic<[llvm_anyvector_ty],
                                                           [LLVMMatchType<0>, llvm_anyvector_ty, llvm_i64_ty],
                                                           [IntrNoMem, ImmArg<ArgIndex<2>>]>;

def int_experimental_vector_extract : DefaultAttrsIntrinsic<[llvm_anyvector_ty],
                                                            [llvm_anyvector_ty, llvm_i64_ty],
                                                            [IntrNoMem, ImmArg<ArgIndex<1>>]>;

//===----------------- Pointer Authentication Intrinsics ------------------===//
//

// Sign an unauthenticated pointer using the specified key and discriminator,
// passed in that order.
// Returns the first argument, with some known bits replaced with a signature.
def int_ptrauth_sign : Intrinsic<[llvm_i64_ty],
                                 [llvm_i64_ty, llvm_i32_ty, llvm_i64_ty],
                                 [IntrNoMem, ImmArg<ArgIndex<1>>]>;

// Authenticate a signed pointer, using the specified key and discriminator.
// Returns the first argument, with the signature bits removed.
// The signature must be valid.
def int_ptrauth_auth : Intrinsic<[llvm_i64_ty],
                                 [llvm_i64_ty, llvm_i32_ty, llvm_i64_ty],
                                 [IntrNoMem,ImmArg<ArgIndex<1>>]>;

// Authenticate a signed pointer and resign it.
// The second (key) and third (discriminator) arguments specify the signing
// schema used for authenticating.
// The fourth and fifth arguments specify the schema used for signing.
// The signature must be valid.
// This is a combined form of @llvm.ptrauth.sign and @llvm.ptrauth.auth, with
// an additional integrity guarantee on the intermediate value.
def int_ptrauth_resign : Intrinsic<[llvm_i64_ty],
                                   [llvm_i64_ty, llvm_i32_ty, llvm_i64_ty,
                                    llvm_i32_ty, llvm_i64_ty],
                                   [IntrNoMem, ImmArg<ArgIndex<1>>,
                                    ImmArg<ArgIndex<3>>]>;

// Strip the embedded signature out of a signed pointer.
// The second argument specifies the key.
// This behaves like @llvm.ptrauth.auth, but doesn't require the signature to
// be valid.
def int_ptrauth_strip : Intrinsic<[llvm_i64_ty],
                                  [llvm_i64_ty, llvm_i32_ty],
                                  [IntrNoMem, ImmArg<ArgIndex<1>>]>;

// Blend a small integer discriminator with an address discriminator, producing
// a new discriminator value.
def int_ptrauth_blend : Intrinsic<[llvm_i64_ty],
                                  [llvm_i64_ty, llvm_i64_ty],
                                  [IntrNoMem]>;

// Compute the signature of a value, using a given discriminator.
// This differs from @llvm.ptrauth.sign in that it doesn't embed the computed
// signature in the pointer, but instead returns the signature as a value.
// That allows it to be used to sign non-pointer data: in that sense, it is
// generic.  There is no generic @llvm.ptrauth.auth: instead, the signature
// can be computed using @llvm.ptrauth.sign_generic, and compared with icmp.
def int_ptrauth_sign_generic : Intrinsic<[llvm_i64_ty],
                                         [llvm_i64_ty, llvm_i64_ty],
                                         [IntrNoMem]>;

//===----------------------------------------------------------------------===//

//===----------------------------------------------------------------------===//
// Target-specific intrinsics
//===----------------------------------------------------------------------===//

include "llvm/IR/IntrinsicsPowerPC.td"
include "llvm/IR/IntrinsicsX86.td"
include "llvm/IR/IntrinsicsARM.td"
include "llvm/IR/IntrinsicsAArch64.td"
include "llvm/IR/IntrinsicsXCore.td"
include "llvm/IR/IntrinsicsHexagon.td"
include "llvm/IR/IntrinsicsNVVM.td"
include "llvm/IR/IntrinsicsMips.td"
include "llvm/IR/IntrinsicsAMDGPU.td"
include "llvm/IR/IntrinsicsBPF.td"
include "llvm/IR/IntrinsicsSystemZ.td"
include "llvm/IR/IntrinsicsWebAssembly.td"
include "llvm/IR/IntrinsicsRISCV.td"
include "llvm/IR/IntrinsicsSPIRV.td"
include "llvm/IR/IntrinsicsVE.td"<|MERGE_RESOLUTION|>--- conflicted
+++ resolved
@@ -1537,12 +1537,11 @@
                                LLVMScalarOrSameVectorWidth<0, llvm_i1_ty>,
                                llvm_i32_ty]>;
   def int_vp_fma : DefaultAttrsIntrinsic<[ llvm_anyvector_ty ],
-<<<<<<< HEAD
-                              [ LLVMMatchType<0>,
-                                LLVMMatchType<0>,
-                                LLVMMatchType<0>,
-                                LLVMScalarOrSameVectorWidth<0, llvm_i1_ty>,
-                                llvm_i32_ty]>;
+                             [ LLVMMatchType<0>,
+                               LLVMMatchType<0>,
+                               LLVMMatchType<0>,
+                               LLVMScalarOrSameVectorWidth<0, llvm_i1_ty>,
+                               llvm_i32_ty]>;
 
   def int_vp_fmuladd : DefaultAttrsIntrinsic<[ llvm_anyvector_ty ],
                               [ LLVMMatchType<0>,
@@ -1550,84 +1549,6 @@
                                 LLVMMatchType<0>,
                                 LLVMScalarOrSameVectorWidth<0, llvm_i1_ty>,
                                 llvm_i32_ty]>;
-}
-
-// Casts.
-def int_vp_trunc : DefaultAttrsIntrinsic<[ llvm_anyvector_ty ],
-                            [ llvm_anyvector_ty,
-                              LLVMScalarOrSameVectorWidth<0, llvm_i1_ty>,
-                              llvm_i32_ty]>;
-def int_vp_zext : DefaultAttrsIntrinsic<[ llvm_anyvector_ty ],
-                            [ llvm_anyvector_ty,
-                              LLVMScalarOrSameVectorWidth<0, llvm_i1_ty>,
-                              llvm_i32_ty]>;
-def int_vp_sext : DefaultAttrsIntrinsic<[ llvm_anyvector_ty ],
-                            [ llvm_anyvector_ty,
-                              LLVMScalarOrSameVectorWidth<0, llvm_i1_ty>,
-                              llvm_i32_ty]>;
-def int_vp_fptrunc : DefaultAttrsIntrinsic<[ llvm_anyvector_ty ],
-                            [ llvm_anyvector_ty,
-                              LLVMScalarOrSameVectorWidth<0, llvm_i1_ty>,
-                              llvm_i32_ty]>;
-def int_vp_fpext : DefaultAttrsIntrinsic<[ llvm_anyvector_ty ],
-                            [ llvm_anyvector_ty,
-                              LLVMScalarOrSameVectorWidth<0, llvm_i1_ty>,
-                              llvm_i32_ty]>;
-def int_vp_fptoui : DefaultAttrsIntrinsic<[ llvm_anyvector_ty ],
-                            [ llvm_anyvector_ty,
-                              LLVMScalarOrSameVectorWidth<0, llvm_i1_ty>,
-                              llvm_i32_ty]>;
-def int_vp_fptosi : DefaultAttrsIntrinsic<[ llvm_anyvector_ty ],
-                            [ llvm_anyvector_ty,
-                              LLVMScalarOrSameVectorWidth<0, llvm_i1_ty>,
-                              llvm_i32_ty]>;
-def int_vp_uitofp : DefaultAttrsIntrinsic<[ llvm_anyvector_ty ],
-                            [ llvm_anyvector_ty,
-                              LLVMScalarOrSameVectorWidth<0, llvm_i1_ty>,
-                              llvm_i32_ty]>;
-def int_vp_sitofp : DefaultAttrsIntrinsic<[ llvm_anyvector_ty ],
-                            [ llvm_anyvector_ty,
-                              LLVMScalarOrSameVectorWidth<0, llvm_i1_ty>,
-                              llvm_i32_ty]>;
-def int_vp_ptrtoint : DefaultAttrsIntrinsic<[ llvm_anyvector_ty ],
-                            [ llvm_anyvector_ty,
-                              LLVMScalarOrSameVectorWidth<0, llvm_i1_ty>,
-                              llvm_i32_ty]>;
-def int_vp_inttoptr : DefaultAttrsIntrinsic<[ llvm_anyvector_ty ],
-                            [ llvm_anyvector_ty,
-                              LLVMScalarOrSameVectorWidth<0, llvm_i1_ty>,
-                              llvm_i32_ty]>;
-
-// Shuffles.
-let IntrProperties =
-    [IntrSpeculatable, IntrNoMem, IntrNoSync, IntrWillReturn] in {
-def int_vp_select : DefaultAttrsIntrinsic<[ llvm_anyvector_ty ],
-                              [ LLVMScalarOrSameVectorWidth<0, llvm_i1_ty>,
-                                LLVMMatchType<0>,
-                                LLVMMatchType<0>,
-                                llvm_i32_ty]>;
-}
-
-def int_vp_merge : DefaultAttrsIntrinsic<[ llvm_anyvector_ty ],
-                              [ LLVMScalarOrSameVectorWidth<0, llvm_i1_ty>,
-                                LLVMMatchType<0>,
-                                LLVMMatchType<0>,
-                                llvm_i32_ty]>;
-
-// Comparisons.
-let IntrProperties = [IntrNoMem, IntrNoSync, IntrWillReturn] in {
-  def int_vp_fcmp : DefaultAttrsIntrinsic<[ LLVMScalarOrSameVectorWidth<0, llvm_i1_ty> ],
-                                [ llvm_anyvector_ty,
-                                  LLVMMatchType<0>,
-                                  llvm_metadata_ty,
-                                  LLVMScalarOrSameVectorWidth<0, llvm_i1_ty>,
-                                  llvm_i32_ty]>;
-=======
-                             [ LLVMMatchType<0>,
-                               LLVMMatchType<0>,
-                               LLVMMatchType<0>,
-                               LLVMScalarOrSameVectorWidth<0, llvm_i1_ty>,
-                               llvm_i32_ty]>;
 
   // Casts
   def int_vp_trunc : DefaultAttrsIntrinsic<[ llvm_anyvector_ty ],
@@ -1674,7 +1595,6 @@
                              [ llvm_anyvector_ty,
                                LLVMScalarOrSameVectorWidth<0, llvm_i1_ty>,
                                llvm_i32_ty]>;
->>>>>>> 2b7d8259
 
   // Shuffles
   def int_vp_select : DefaultAttrsIntrinsic<[ llvm_anyvector_ty ],
@@ -1687,7 +1607,6 @@
                                LLVMMatchType<0>,
                                LLVMMatchType<0>,
                                llvm_i32_ty]>;
-
   // Comparisons
   def int_vp_fcmp : DefaultAttrsIntrinsic<[ LLVMScalarOrSameVectorWidth<0, llvm_i1_ty> ],
                              [ llvm_anyvector_ty,

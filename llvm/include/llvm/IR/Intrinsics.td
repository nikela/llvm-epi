--- conflicted
+++ resolved
@@ -1299,7 +1299,6 @@
 
 //===---------------- Vector Predication Intrinsics --------------===//
 
-<<<<<<< HEAD
 // FIXME: TO BE REPLACED
 // The following Memory Intrinsics and Integer Comparison Intrinsic are copied
 // from the main Vector Predication proposal at revision id D57504, diff id
@@ -1526,12 +1525,8 @@
 
 // END FIXME: TO BE REPLACED
 
-// Binary operators
-let IntrProperties = [IntrNoMem, IntrNoSync, IntrWillReturn] in {
-=======
 // Speculatable Binary operators
 let IntrProperties = [IntrSpeculatable, IntrNoMem, IntrNoSync, IntrWillReturn] in {
->>>>>>> b30a88d6
   def int_vp_add : DefaultAttrsIntrinsic<[ llvm_anyvector_ty ],
                              [ LLVMMatchType<0>,
                                LLVMMatchType<0>,

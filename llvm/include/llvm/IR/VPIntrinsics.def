--- conflicted
+++ resolved
@@ -333,12 +333,6 @@
 VP_PROPERTY_CMP(2, false)
 END_REGISTER_VP_INTRINSIC(vp_icmp)
 
-<<<<<<< HEAD
-// VP_SETCC (ISel only)
-BEGIN_REGISTER_VP_SDNODE(VP_SETCC, 0, vp_setcc, 3, 4)
-END_REGISTER_VP_SDNODE(VP_SETCC)
-=======
->>>>>>> ef947552
 ///// } Comparisons
 
 ///// Memory Operations {

--- conflicted
+++ resolved
@@ -570,17 +570,14 @@
   /// IntPtr type for the address space of the base GEP pointer.
   bool accumulateConstantOffset(
       const DataLayout &DL, APInt &Offset,
-<<<<<<< HEAD
       function_ref<bool(Value &, APInt &)> ExternalAnalysis = nullptr,
       bool SkipScalableCheck = false) const;
-=======
-      function_ref<bool(Value &, APInt &)> ExternalAnalysis = nullptr) const;
 
   static bool accumulateConstantOffset(
       Type *SourceType, ArrayRef<const Value *> Index, const DataLayout &DL,
       APInt &Offset,
-      function_ref<bool(Value &, APInt &)> ExternalAnalysis = nullptr);
->>>>>>> 83147c40
+      function_ref<bool(Value &, APInt &)> ExternalAnalysis = nullptr,
+      bool SkipScalableCheck = false);
 };
 
 class PtrToIntOperator

--- conflicted
+++ resolved
@@ -832,17 +832,6 @@
     effects.emplace_back(effect.getEffect(), target, effect.getResource());
 }
 
-<<<<<<< HEAD
-void transform::SequenceOp::getEffects(
-    SmallVectorImpl<MemoryEffects::EffectInstance> &effects) {
-  onlyReadsHandle(getRoot(), effects);
-  onlyReadsHandle(getExtraBindings(), effects);
-  producesHandle(getResults(), effects);
-
-  if (!getRoot()) {
-    for (Operation &op : *getBodyBlock()) {
-      auto iface = cast<MemoryEffectOpInterface>(&op);
-=======
 namespace {
 template <typename T>
 using has_get_extra_bindings = decltype(std::declval<T &>().getExtraBindings());
@@ -864,25 +853,12 @@
       if (!iface)
         continue;
 
->>>>>>> 95263fc1
       SmallVector<MemoryEffects::EffectInstance, 2> nestedEffects;
       iface.getEffects(effects);
     }
     return;
   }
 
-<<<<<<< HEAD
-  // Carry over all effects on the argument of the entry block as those on the
-  // operand, this is the same value just remapped.
-  for (Operation &op : *getBodyBlock()) {
-    auto iface = cast<MemoryEffectOpInterface>(&op);
-
-    remapEffects(iface, getBodyBlock()->getArgument(0), getRoot(), effects);
-    for (auto [source, target] : llvm::zip(
-             getBodyBlock()->getArguments().drop_front(), getExtraBindings())) {
-      remapEffects(iface, source, target, effects);
-    }
-=======
   // Carry over all effects on arguments of the entry block as those on the
   // operands, this is the same value just remapped.
   for (Operation &op : *operation.getBodyBlock()) {
@@ -904,7 +880,6 @@
     iface.getEffectsOnResource(transform::PayloadIRResource::get(),
                                nestedEffects);
     llvm::append_range(effects, nestedEffects);
->>>>>>> 95263fc1
   }
 }
 

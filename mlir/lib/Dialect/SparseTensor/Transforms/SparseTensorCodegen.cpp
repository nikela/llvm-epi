//===- SparseTensorCodegen.cpp - Sparse tensor primitives conversion ------===//
//
// Part of the LLVM Project, under the Apache License v2.0 with LLVM Exceptions.
// See https://llvm.org/LICENSE.txt for license information.
// SPDX-License-Identifier: Apache-2.0 WITH LLVM-exception
//
//===----------------------------------------------------------------------===//
//
// A pass that converts sparse tensor types and primitives to actual compiler
// visible buffers and actual compiler IR that implements these primitives on
// the selected sparse tensor storage schemes. This pass provides an alternative
// to the SparseTensorConversion pass, eliminating the dependence on a runtime
// support library, and providing much more opportunities for subsequent
// compiler optimization of the generated code.
//
//===----------------------------------------------------------------------===//

#include "CodegenUtils.h"
#include "SparseTensorStorageLayout.h"

#include "mlir/Dialect/Bufferization/IR/Bufferization.h"
#include "mlir/Dialect/Func/IR/FuncOps.h"
#include "mlir/Dialect/Linalg/Utils/Utils.h"
#include "mlir/Dialect/MemRef/IR/MemRef.h"
#include "mlir/Dialect/SparseTensor/IR/Enums.h"
#include "mlir/Dialect/SparseTensor/IR/SparseTensor.h"
#include "mlir/Dialect/SparseTensor/Transforms/Passes.h"
#include "mlir/Dialect/Tensor/IR/Tensor.h"
#include "mlir/Transforms/DialectConversion.h"
#include <optional>

using namespace mlir;
using namespace mlir::sparse_tensor;

namespace {

using FuncGeneratorType =
    function_ref<void(OpBuilder &, ModuleOp, func::FuncOp, RankedTensorType)>;

static constexpr const char kInsertFuncNamePrefix[] = "_insert_";

//===----------------------------------------------------------------------===//
// Helper methods.
//===----------------------------------------------------------------------===//

/// Flatten a list of operands that may contain sparse tensors.
static void flattenOperands(ValueRange operands,
                            SmallVectorImpl<Value> &flattened) {
  // In case of
  // sparse_tensor, c, sparse_tensor
  // ==>
  // memref ..., c, memref ...
  for (auto operand : operands) {
    if (getSparseTensorEncoding(operand.getType())) {
      auto tuple = getTuple(operand);
      // An unrealized_conversion_cast will be inserted by type converter to
      // inter-mix the gap between 1:N conversion between sparse tensors and
      // fields. In this case, take the operands in the cast and replace the
      // sparse tensor output with the flattened type array.
      flattened.append(tuple.getOperands().begin(), tuple.getOperands().end());
    } else {
      flattened.push_back(operand);
    }
  }
}

/// Adds index conversions where needed.
static Value toType(OpBuilder &builder, Location loc, Value value, Type tp) {
  if (value.getType() != tp)
    return builder.create<arith::IndexCastOp>(loc, tp, value);
  return value;
}

/// Generates a load with proper index typing.
static Value genLoad(OpBuilder &builder, Location loc, Value mem, Value idx) {
  idx = toType(builder, loc, idx, builder.getIndexType());
  return builder.create<memref::LoadOp>(loc, mem, idx);
}

/// Generates a store with proper index typing and (for indices) proper value.
static void genStore(OpBuilder &builder, Location loc, Value val, Value mem,
                     Value idx) {
  idx = toType(builder, loc, idx, builder.getIndexType());
  val = toType(builder, loc, val,
               mem.getType().cast<ShapedType>().getElementType());
  builder.create<memref::StoreOp>(loc, val, mem, idx);
}

/// Creates a straightforward counting for-loop.
static scf::ForOp createFor(OpBuilder &builder, Location loc, Value upper,
                            MutableArrayRef<Value> fields,
                            Value lower = Value()) {
  Type indexType = builder.getIndexType();
  if (!lower)
    lower = constantZero(builder, loc, indexType);
  Value one = constantOne(builder, loc, indexType);
  scf::ForOp forOp = builder.create<scf::ForOp>(loc, lower, upper, one, fields);
  for (unsigned i = 0, e = fields.size(); i < e; i++)
    fields[i] = forOp.getRegionIterArg(i);
  builder.setInsertionPointToStart(forOp.getBody());
  return forOp;
}

/// Gets the dimension size for the given sparse tensor at the given
/// original dimension 'dim'.
static Value sizeFromTensorAtDim(OpBuilder &builder, Location loc,
                                 SparseTensorDescriptor desc, unsigned dim) {
  RankedTensorType rtp = desc.getTensorType();
  // Access into static dimension can query original type directly.
  // Note that this is typically already done by DimOp's folding.
  auto shape = rtp.getShape();
  if (!ShapedType::isDynamic(shape[dim]))
    return constantIndex(builder, loc, shape[dim]);

  // Any other query can consult the dimSizes array at field DimSizesIdx,
  // accounting for the reordering applied to the sparse storage.
  return desc.getDimSize(builder, loc, toStoredDim(rtp, dim));
}

// Gets the dimension size at the given stored level 'lvl', either as a
// constant for a static size, or otherwise dynamically through memSizes.
static Value sizeFromTensorAtLvl(OpBuilder &builder, Location loc,
                                 SparseTensorDescriptor desc, unsigned lvl) {
  return sizeFromTensorAtDim(builder, loc, desc,
                             toOrigDim(desc.getTensorType(), lvl));
}

static void createPushback(OpBuilder &builder, Location loc,
                           MutSparseTensorDescriptor desc,
                           SparseTensorFieldKind kind,
                           std::optional<unsigned> dim, Value value,
                           Value repeat = Value()) {
  Type etp = desc.getMemRefElementType(kind, dim);
  Value field = desc.getMemRefField(kind, dim);
  StorageSpecifierKind specFieldKind = toSpecifierKind(kind);

  auto pushBackOp = builder.create<PushBackOp>(
      loc, desc.getSpecifierField(builder, loc, specFieldKind, dim), field,
      toType(builder, loc, value, etp), repeat);

  desc.setMemRefField(kind, dim, pushBackOp.getOutBuffer());
  desc.setSpecifierField(builder, loc, specFieldKind, dim,
                         pushBackOp.getNewSize());
}

/// Generates code that allocates a sparse storage scheme for given rank.
static void allocSchemeForRank(OpBuilder &builder, Location loc,
                               MutSparseTensorDescriptor desc, unsigned r0) {
  RankedTensorType rtp = desc.getTensorType();
  unsigned rank = rtp.getShape().size();
  Value linear = constantIndex(builder, loc, 1);
  for (unsigned r = r0; r < rank; r++) {
    if (isCompressedDim(rtp, r)) {
      // Append linear x pointers, initialized to zero. Since each compressed
      // dimension initially already has a single zero entry, this maintains
      // the desired "linear + 1" length property at all times.
      Type ptrType = getSparseTensorEncoding(rtp).getPointerType();
      Value ptrZero = constantZero(builder, loc, ptrType);
      createPushback(builder, loc, desc, SparseTensorFieldKind::PtrMemRef, r,
                     ptrZero, linear);
      return;
    }
    if (isSingletonDim(rtp, r)) {
      return; // nothing to do
    }
    // Keep compounding the size, but nothing needs to be initialized
    // at this level. We will eventually reach a compressed level or
    // otherwise the values array for the from-here "all-dense" case.
    assert(isDenseDim(rtp, r));
    Value size = sizeFromTensorAtLvl(builder, loc, desc, r);
    linear = builder.create<arith::MulIOp>(loc, linear, size);
  }
  // Reached values array so prepare for an insertion.
  Value valZero = constantZero(builder, loc, rtp.getElementType());
  createPushback(builder, loc, desc, SparseTensorFieldKind::ValMemRef,
                 std::nullopt, valZero, linear);
}

/// Creates allocation operation.
static Value createAllocation(OpBuilder &builder, Location loc,
                              MemRefType memRefType, Value sz,
                              bool enableInit) {
  Value buffer = builder.create<memref::AllocOp>(loc, memRefType, sz);
  Type elemType = memRefType.getElementType();
  if (enableInit) {
    Value fillValue = constantZero(builder, loc, elemType);
    builder.create<linalg::FillOp>(loc, fillValue, buffer);
  }
  return buffer;
}

/// Creates allocation for each field in sparse tensor type. Note that
/// for all dynamic memrefs, the memory size is really the capacity of
/// the "vector", while the actual size resides in the sizes array.
///
/// TODO: for efficiency, we will need heuristis to make educated guesses
///       on the required capacities (see heuristic variable).
///
static void createAllocFields(OpBuilder &builder, Location loc, Type type,
                              ValueRange dynSizes, bool enableInit,
                              SmallVectorImpl<Value> &fields, Value sizeHint) {
  RankedTensorType rtp = type.cast<RankedTensorType>();
  SparseTensorEncodingAttr enc = getSparseTensorEncoding(rtp);

  // Build original sizes.
  SmallVector<Value> sizes;
  auto shape = rtp.getShape();
  unsigned rank = shape.size();
  for (unsigned r = 0, o = 0; r < rank; r++) {
    if (ShapedType::isDynamic(shape[r]))
      sizes.push_back(dynSizes[o++]);
    else
      sizes.push_back(constantIndex(builder, loc, shape[r]));
  }

  // Set up some heuristic sizes. We try to set the initial
  // size based on available information. Otherwise we just
  // initialize a few elements to start the reallocation chain.
  // TODO: refine this
  Value ptrHeuristic, idxHeuristic, valHeuristic;
  if (enc.isAllDense()) {
    Value linear = sizes[0];
    for (unsigned r = 1; r < rank; r++) {
      linear = builder.create<arith::MulIOp>(loc, linear, sizes[r]);
    }
    valHeuristic = linear;
  } else if (sizeHint) {
    if (getCOOStart(enc) == 0) {
      ptrHeuristic = constantIndex(builder, loc, 2);
      idxHeuristic = builder.create<arith::MulIOp>(
          loc, constantIndex(builder, loc, rank), sizeHint); // AOS
<<<<<<< HEAD
=======
    } else if (rank == 2 && isDenseDim(rtp, 0) && isCompressedDim(rtp, 1)) {
      ptrHeuristic = builder.create<arith::AddIOp>(
          loc, sizeHint, constantIndex(builder, loc, 1));
      idxHeuristic = sizeHint;
>>>>>>> 95263fc1
    } else {
      ptrHeuristic = idxHeuristic = constantIndex(builder, loc, 16);
    }
    valHeuristic = sizeHint;
  } else {
    ptrHeuristic = idxHeuristic = valHeuristic =
        constantIndex(builder, loc, 16);
  }

  foreachFieldAndTypeInSparseTensor(
      rtp,
      [&builder, &fields, rtp, loc, ptrHeuristic, idxHeuristic, valHeuristic,
       enableInit](Type fType, unsigned fIdx, SparseTensorFieldKind fKind,
                   unsigned /*dim*/, DimLevelType /*dlt*/) -> bool {
        assert(fields.size() == fIdx);
        Value field;
        switch (fKind) {
        case SparseTensorFieldKind::StorageSpec:
          field = SparseTensorSpecifier::getInitValue(builder, loc, rtp);
          break;
        case SparseTensorFieldKind::PtrMemRef:
        case SparseTensorFieldKind::IdxMemRef:
        case SparseTensorFieldKind::ValMemRef:
          field = createAllocation(
              builder, loc, fType.cast<MemRefType>(),
              (fKind == SparseTensorFieldKind::PtrMemRef)   ? ptrHeuristic
              : (fKind == SparseTensorFieldKind::IdxMemRef) ? idxHeuristic
                                                            : valHeuristic,
              enableInit);
          break;
        }
        assert(field);
        fields.push_back(field);
        // Returns true to continue the iteration.
        return true;
      });

  MutSparseTensorDescriptor desc(rtp, fields);

  // Initialize the storage scheme to an empty tensor. Initialized memSizes
  // to all zeros, sets the dimSizes to known values and gives all pointer
  // fields an initial zero entry, so that it is easier to maintain the
  // "linear + 1" length property.
  Value ptrZero =
      constantZero(builder, loc, getSparseTensorEncoding(rtp).getPointerType());
  for (unsigned r = 0; r < rank; r++) {
    unsigned ro = toOrigDim(rtp, r);
    // Fills dim sizes array.
    desc.setDimSize(builder, loc, r, sizes[ro]);

    // Pushes a leading zero to pointers memref.
    if (isCompressedDim(rtp, r)) {
      createPushback(builder, loc, desc, SparseTensorFieldKind::PtrMemRef, r,
                     ptrZero);
    }
  }
  allocSchemeForRank(builder, loc, desc, /*rank=*/0);
}

/// Helper method that generates block specific to compressed case:
///
///  plo = pointers[d][pos[d-1]]
///  phi = pointers[d][pos[d-1]+1]
///  msz = indices[d].size()
///  if (plo < phi) {
///    present = indices[d][phi-1] == i[d]
///  } else { // first insertion
///    present = false
///    pointers[d][pos[d-1]] = msz
///  }
///  if (present) { // index already present
///    next = phi-1
///  } else {
///    indices[d].push_back(i[d])
///    pointers[d][pos[d-1]+1] = msz+1
///    next = msz
///    <prepare dimension d + 1>
///  }
///  pos[d] = next
static Value genCompressed(OpBuilder &builder, Location loc,
                           MutSparseTensorDescriptor desc,
                           SmallVectorImpl<Value> &indices, Value value,
                           Value pos, unsigned d) {
  RankedTensorType rtp = desc.getTensorType();
  unsigned rank = rtp.getShape().size();
  SmallVector<Type> types;
  Type indexType = builder.getIndexType();
  Type boolType = builder.getIntegerType(1);
  unsigned idxIndex;
  unsigned idxStride;
  std::tie(idxIndex, idxStride) = desc.getIdxMemRefIndexAndStride(d);
  Value one = constantIndex(builder, loc, 1);
  Value pp1 = builder.create<arith::AddIOp>(loc, pos, one);
  Value plo = genLoad(builder, loc, desc.getPtrMemRef(d), pos);
  Value phi = genLoad(builder, loc, desc.getPtrMemRef(d), pp1);
  Value msz = desc.getIdxMemSize(builder, loc, d);
  Value idxStrideC;
  if (idxStride > 1) {
    idxStrideC = constantIndex(builder, loc, idxStride);
    msz = builder.create<arith::DivUIOp>(loc, msz, idxStrideC);
  }
  Value phim1 = builder.create<arith::SubIOp>(
      loc, toType(builder, loc, phi, indexType), one);
  // Conditional expression.
  Value lt =
      builder.create<arith::CmpIOp>(loc, arith::CmpIPredicate::ult, plo, phi);
  types.push_back(boolType);
  scf::IfOp ifOp1 = builder.create<scf::IfOp>(loc, types, lt, /*else*/ true);
  types.pop_back();
  builder.setInsertionPointToStart(&ifOp1.getThenRegion().front());
  Value crd = genLoad(
      builder, loc, desc.getMemRefField(idxIndex),
      idxStride > 1 ? builder.create<arith::MulIOp>(loc, phim1, idxStrideC)
                    : phim1);
  Value eq = builder.create<arith::CmpIOp>(loc, arith::CmpIPredicate::eq,
                                           toType(builder, loc, crd, indexType),
                                           indices[d]);
  builder.create<scf::YieldOp>(loc, eq);
  builder.setInsertionPointToStart(&ifOp1.getElseRegion().front());
  if (d > 0)
    genStore(builder, loc, msz, desc.getPtrMemRef(d), pos);
  builder.create<scf::YieldOp>(loc, constantI1(builder, loc, false));
  builder.setInsertionPointAfter(ifOp1);
  Value p = ifOp1.getResult(0);
  // If present construct. Note that for a non-unique dimension level, we
  // simply set the condition to false and rely on CSE/DCE to clean up the IR.
  //
  // TODO: generate less temporary IR?
  //
  for (unsigned i = 0, e = desc.getNumFields(); i < e; i++)
    types.push_back(desc.getField(i).getType());
  types.push_back(indexType);
  if (!isUniqueDim(rtp, d))
    p = constantI1(builder, loc, false);
  scf::IfOp ifOp2 = builder.create<scf::IfOp>(loc, types, p, /*else*/ true);
  // If present (fields unaffected, update next to phim1).
  builder.setInsertionPointToStart(&ifOp2.getThenRegion().front());

  // FIXME: This does not looks like a clean way, but probably the most
  // efficient way.
  desc.getFields().push_back(phim1);
  builder.create<scf::YieldOp>(loc, desc.getFields());
  desc.getFields().pop_back();

  // If !present (changes fields, update next).
  builder.setInsertionPointToStart(&ifOp2.getElseRegion().front());
  Value mszp1 = builder.create<arith::AddIOp>(loc, msz, one);
  genStore(builder, loc, mszp1, desc.getPtrMemRef(d), pp1);
  createPushback(builder, loc, desc, SparseTensorFieldKind::IdxMemRef, d,
                 indices[d]);
  // Prepare the next dimension "as needed".
  if ((d + 1) < rank)
    allocSchemeForRank(builder, loc, desc, d + 1);

  desc.getFields().push_back(msz);
  builder.create<scf::YieldOp>(loc, desc.getFields());
  desc.getFields().pop_back();

  // Update fields and return next pos.
  builder.setInsertionPointAfter(ifOp2);
  unsigned o = 0;
  for (unsigned i = 0, e = desc.getNumFields(); i < e; i++)
    desc.setField(i, ifOp2.getResult(o++));
  return ifOp2.getResult(o);
}

/// Generates code along an insertion path without the need for a "cursor".
/// This current insertion strategy comes at the expense of some testing
/// overhead for each insertion. The strategy will be optimized later for
/// common insertion patterns. The current insertion strategy also assumes
/// insertions occur in "a reasonable order" that enables building the
/// storage scheme in an appending/inserting kind of fashion (i.e. no
/// in-between insertions that need data movement). The implementation
/// relies on CSE/DCE to clean up all bookkeeping that is not needed.
///
/// TODO: better unord/not-unique; also generalize, optimize, specialize!
///
static void genInsertBody(OpBuilder &builder, ModuleOp module,
                          func::FuncOp func, RankedTensorType rtp) {
  OpBuilder::InsertionGuard insertionGuard(builder);
  Block *entryBlock = func.addEntryBlock();
  builder.setInsertionPointToStart(entryBlock);

  Location loc = func.getLoc();
  ValueRange args = entryBlock->getArguments();
  unsigned rank = rtp.getShape().size();

  // Construct fields and indices arrays from parameters.
  ValueRange tmp = args.drop_back(rank + 1);
  SmallVector<Value> fields(tmp.begin(), tmp.end());
  MutSparseTensorDescriptor desc(rtp, fields);
  tmp = args.take_back(rank + 1).drop_back();
  SmallVector<Value> indices(tmp.begin(), tmp.end());
  Value value = args.back();
  Value pos = constantZero(builder, loc, builder.getIndexType());
  // Generate code for every dimension.
  for (unsigned d = 0; d < rank; d++) {
    if (isCompressedDim(rtp, d)) {
      // Create:
      //   if (!present) {
      //     indices[d].push_back(i[d])
      //     <update pointers and prepare dimension d + 1>
      //   }
      //   pos[d] = indices.size() - 1
      //   <insert @ pos[d] at next dimension d + 1>
      pos = genCompressed(builder, loc, desc, indices, value, pos, d);
    } else if (isSingletonDim(rtp, d)) {
      // Create:
      //   indices[d].push_back(i[d])
      //   pos[d] = pos[d-1]
      //   <insert @ pos[d] at next dimension d + 1>
      createPushback(builder, loc, desc, SparseTensorFieldKind::IdxMemRef, d,
                     indices[d]);
    } else {
      assert(isDenseDim(rtp, d));
      // Construct the new position as:
      //   pos[d] = size * pos[d-1] + i[d]
      //   <insert @ pos[d] at next dimension d + 1>
      Value size = sizeFromTensorAtLvl(builder, loc, desc, d);
      Value mult = builder.create<arith::MulIOp>(loc, size, pos);
      pos = builder.create<arith::AddIOp>(loc, mult, indices[d]);
    }
  }
  // Reached the actual value append/insert.
  if (!isDenseDim(rtp, rank - 1))
    createPushback(builder, loc, desc, SparseTensorFieldKind::ValMemRef,
                   std::nullopt, value);
  else
    genStore(builder, loc, value, desc.getValMemRef(), pos);
  builder.create<func::ReturnOp>(loc, fields);
}

/// Generates a call to a function to perform an insertion operation. If the
/// function doesn't exist yet, call `createFunc` to generate the function.
static void genInsertionCallHelper(OpBuilder &builder,
                                   MutSparseTensorDescriptor desc,
                                   SmallVectorImpl<Value> &indices, Value value,
                                   func::FuncOp insertPoint,
                                   StringRef namePrefix,
                                   FuncGeneratorType createFunc) {
  // The mangled name of the function has this format:
  //   <namePrefix>_<DLT>_<shape>_<ordering>_<eltType>
  //     _<indexBitWidth>_<pointerBitWidth>
  RankedTensorType rtp = desc.getTensorType();
  SmallString<32> nameBuffer;
  llvm::raw_svector_ostream nameOstream(nameBuffer);
  nameOstream << namePrefix;
  unsigned rank = rtp.getShape().size();
  assert(rank == indices.size());
  for (unsigned d = 0; d < rank; d++) {
    nameOstream << toMLIRString(getDimLevelType(rtp, d)) << "_";
  }
  // Static dim sizes are used in the generated code while dynamic sizes are
  // loaded from the dimSizes buffer. This is the reason for adding the shape
  // to the function name.
  for (auto d : rtp.getShape())
    nameOstream << d << "_";
  SparseTensorEncodingAttr enc = getSparseTensorEncoding(rtp);
  // Permutation information is also used in generating insertion.
  if (enc.getDimOrdering() && !enc.getDimOrdering().isIdentity())
    nameOstream << enc.getDimOrdering() << "_";
  nameOstream << rtp.getElementType() << "_";
  nameOstream << enc.getIndexBitWidth() << "_" << enc.getPointerBitWidth();

  // Look up the function.
  ModuleOp module = insertPoint->getParentOfType<ModuleOp>();
  MLIRContext *context = module.getContext();
  auto result = SymbolRefAttr::get(context, nameOstream.str());
  auto func = module.lookupSymbol<func::FuncOp>(result.getAttr());

  // Construct parameters for fields and indices.
  SmallVector<Value> operands(desc.getFields().begin(), desc.getFields().end());
  operands.append(indices.begin(), indices.end());
  operands.push_back(value);
  Location loc = insertPoint.getLoc();

  if (!func) {
    // Create the function.
    OpBuilder::InsertionGuard insertionGuard(builder);
    builder.setInsertionPoint(insertPoint);

    func = builder.create<func::FuncOp>(
        loc, nameOstream.str(),
        FunctionType::get(context, ValueRange(operands).getTypes(),
                          ValueRange(desc.getFields()).getTypes()));
    func.setPrivate();
    createFunc(builder, module, func, rtp);
  }

  // Generate a call to perform the insertion and update `fields` with values
  // returned from the call.
  func::CallOp call = builder.create<func::CallOp>(loc, func, operands);
  for (size_t i = 0, e = desc.getNumFields(); i < e; i++) {
    desc.getFields()[i] = call.getResult(i);
  }
}

/// Generations insertion finalization code.
static void genEndInsert(OpBuilder &builder, Location loc,
                         SparseTensorDescriptor desc) {
  RankedTensorType rtp = desc.getTensorType();
  unsigned rank = rtp.getShape().size();
  for (unsigned d = 0; d < rank; d++) {
    if (isCompressedDim(rtp, d)) {
      // Compressed dimensions need a pointer cleanup for all entries
      // that were not visited during the insertion pass.
      //
      // TODO: avoid cleanup and keep compressed scheme consistent at all
      // times?
      //
      if (d > 0) {
        Type ptrType = getSparseTensorEncoding(rtp).getPointerType();
        Value ptrMemRef = desc.getPtrMemRef(d);
        Value hi = desc.getPtrMemSize(builder, loc, d);
        Value zero = constantIndex(builder, loc, 0);
        Value one = constantIndex(builder, loc, 1);
        // Vector of only one, but needed by createFor's prototype.
        SmallVector<Value, 1> inits{genLoad(builder, loc, ptrMemRef, zero)};
        scf::ForOp loop = createFor(builder, loc, hi, inits, one);
        Value i = loop.getInductionVar();
        Value oldv = loop.getRegionIterArg(0);
        Value newv = genLoad(builder, loc, ptrMemRef, i);
        Value ptrZero = constantZero(builder, loc, ptrType);
        Value cond = builder.create<arith::CmpIOp>(
            loc, arith::CmpIPredicate::eq, newv, ptrZero);
        scf::IfOp ifOp = builder.create<scf::IfOp>(loc, TypeRange(ptrType),
                                                   cond, /*else*/ true);
        builder.setInsertionPointToStart(&ifOp.getThenRegion().front());
        genStore(builder, loc, oldv, ptrMemRef, i);
        builder.create<scf::YieldOp>(loc, oldv);
        builder.setInsertionPointToStart(&ifOp.getElseRegion().front());
        builder.create<scf::YieldOp>(loc, newv);
        builder.setInsertionPointAfter(ifOp);
        builder.create<scf::YieldOp>(loc, ifOp.getResult(0));
        builder.setInsertionPointAfter(loop);
      }
    } else {
      assert(isDenseDim(rtp, d) || isSingletonDim(rtp, d));
    }
  }
}

//===----------------------------------------------------------------------===//
// Codegen rules.
//===----------------------------------------------------------------------===//

/// Sparse tensor storage conversion rule for returns.
class SparseReturnConverter : public OpConversionPattern<func::ReturnOp> {
public:
  using OpConversionPattern::OpConversionPattern;
  LogicalResult
  matchAndRewrite(func::ReturnOp op, OpAdaptor adaptor,
                  ConversionPatternRewriter &rewriter) const override {
    SmallVector<Value> flattened;
    flattenOperands(adaptor.getOperands(), flattened);
    // Create a return with the flattened value extracted from sparse tensors.
    rewriter.replaceOpWithNewOp<func::ReturnOp>(op, flattened);
    return success();
  }
};

/// Sparse tensor storage conversion rule for calls.
class SparseCallConverter : public OpConversionPattern<func::CallOp> {
public:
  // The default CallOp converter can not handle 1:N type conversion.
  using OpConversionPattern::OpConversionPattern;
  LogicalResult
  matchAndRewrite(func::CallOp op, OpAdaptor adaptor,
                  ConversionPatternRewriter &rewriter) const override {
    Location loc = op.getLoc();
    // In case of:
    //  sparse_tensor, f, sparse_tensor = call @foo(...)
    // ==>
    //  memref..., f, memref = call @foo(...) replace with
    //  cast(memref...)->sparse_tensor, f, cast(memref...)->sparse_tensor
    SmallVector<Type> finalRetTy;
    if (failed(typeConverter->convertTypes(op.getResultTypes(), finalRetTy)))
      return failure();

    // (1) Genereates new call with flattened return value.
    SmallVector<Value> flattened;
    flattenOperands(adaptor.getOperands(), flattened);
    auto newCall = rewriter.create<func::CallOp>(loc, op.getCallee(),
                                                 finalRetTy, flattened);
    // (2) Create cast operation for sparse tensor returns.
    SmallVector<Value> castedRet;
    // Tracks the offset of current return value (of the orignal call)
    // relative to the new call (after sparse tensor flattening);
    unsigned retOffset = 0;
    // Temporal buffer to hold the flattened list of type for
    // a sparse tensor.
    SmallVector<Type> sparseFlat;
    for (auto ret : op.getResults()) {
      assert(retOffset < newCall.getNumResults());
      auto retType = ret.getType();
      if (failed(typeConverter->convertType(retType, sparseFlat)))
        // This should never happen.
        llvm_unreachable("Failed to convert type in sparse tensor codegen");

      // Converted types can not be empty when the type conversion succeed.
      assert(!sparseFlat.empty());
      if (sparseFlat.size() > 1) {
        auto flatSize = sparseFlat.size();
        ValueRange fields(iterator_range<ResultRange::iterator>(
            newCall.result_begin() + retOffset,
            newCall.result_begin() + retOffset + flatSize));
        castedRet.push_back(genTuple(rewriter, loc, retType, fields));
        retOffset += flatSize;
      } else {
        // If this is an 1:1 conversion, no need for casting.
        castedRet.push_back(newCall.getResult(retOffset));
        retOffset++;
      }
      sparseFlat.clear();
    }

    assert(castedRet.size() == op.getNumResults());
    rewriter.replaceOp(op, castedRet);
    return success();
  }
};

/// Sparse codegen rule for dimension accesses.
class SparseDimOpConverter : public OpConversionPattern<tensor::DimOp> {
public:
  using OpConversionPattern::OpConversionPattern;
  LogicalResult
  matchAndRewrite(tensor::DimOp op, OpAdaptor adaptor,
                  ConversionPatternRewriter &rewriter) const override {
    std::optional<int64_t> index = op.getConstantIndex();
    if (!index || !getSparseTensorEncoding(adaptor.getSource().getType()))
      return failure();

    auto desc = getDescriptorFromTensorTuple(adaptor.getSource());
    auto sz = sizeFromTensorAtDim(rewriter, op.getLoc(), desc, *index);

    rewriter.replaceOp(op, sz);
    return success();
  }
};

/// Sparse codegen rule for trivial tensor casts.
class SparseCastConverter : public OpConversionPattern<tensor::CastOp> {
public:
  using OpConversionPattern::OpConversionPattern;
  LogicalResult
  matchAndRewrite(tensor::CastOp op, OpAdaptor adaptor,
                  ConversionPatternRewriter &rewriter) const override {
    // Only rewrite identically annotated source/dest.
    auto encDst = getSparseTensorEncoding(op.getType());
    auto encSrc = getSparseTensorEncoding(op.getSource().getType());
    if (!encDst || encDst != encSrc)
      return failure();
    rewriter.replaceOp(op, adaptor.getOperands());
    return success();
  }
};

/// Sparse codgen rule for the alloc operator.
class SparseTensorAllocConverter
    : public OpConversionPattern<bufferization::AllocTensorOp> {
public:
  using OpConversionPattern::OpConversionPattern;
  SparseTensorAllocConverter(TypeConverter &typeConverter, MLIRContext *context,
                             bool enableInit)
      : OpConversionPattern(typeConverter, context),
        enableBufferInitialization(enableInit) {}

  LogicalResult
  matchAndRewrite(bufferization::AllocTensorOp op, OpAdaptor adaptor,
                  ConversionPatternRewriter &rewriter) const override {
    RankedTensorType resType = op.getType();
    auto enc = getSparseTensorEncoding(resType);
    if (!enc)
      return failure();
    if (op.getCopy())
      return rewriter.notifyMatchFailure(op, "tensor copy not implemented");

    // Construct allocation for each field.
    Location loc = op.getLoc();
    Value sizeHint = op.getSizeHint();
    SmallVector<Value> fields;
    createAllocFields(rewriter, loc, resType, adaptor.getOperands(),
                      enableBufferInitialization, fields, sizeHint);
    // Replace operation with resulting memrefs.
    rewriter.replaceOp(op, genTuple(rewriter, loc, resType, fields));
    return success();
  }

private:
  bool enableBufferInitialization;
};

/// Sparse codegen rule for the dealloc operator.
class SparseTensorDeallocConverter
    : public OpConversionPattern<bufferization::DeallocTensorOp> {
public:
  using OpConversionPattern::OpConversionPattern;
  LogicalResult
  matchAndRewrite(bufferization::DeallocTensorOp op, OpAdaptor adaptor,
                  ConversionPatternRewriter &rewriter) const override {
    auto enc = getSparseTensorEncoding(op.getTensor().getType());
    if (!enc)
      return failure();

    // Replace the sparse tensor deallocation with field deallocations.
    Location loc = op.getLoc();
    auto desc = getDescriptorFromTensorTuple(adaptor.getTensor());
    for (auto input : desc.getMemRefFields())
      // Deallocate every buffer used to store the sparse tensor handler.
      rewriter.create<memref::DeallocOp>(loc, input);

    rewriter.eraseOp(op);
    return success();
  }
};

/// Sparse codegen rule for tensor rematerialization.
class SparseTensorLoadConverter : public OpConversionPattern<LoadOp> {
public:
  using OpConversionPattern::OpConversionPattern;
  LogicalResult
  matchAndRewrite(LoadOp op, OpAdaptor adaptor,
                  ConversionPatternRewriter &rewriter) const override {
    // Prepare descriptor.
    auto desc = getDescriptorFromTensorTuple(adaptor.getTensor());
    // Generate optional insertion finalization code.
    if (op.getHasInserts())
      genEndInsert(rewriter, op.getLoc(), desc);
    // Replace operation with resulting memrefs.
    rewriter.replaceOp(op, genTuple(rewriter, op.getLoc(), desc));
    return success();
  }
};

/// Sparse codegen rule for the expand op.
class SparseExpandConverter : public OpConversionPattern<ExpandOp> {
public:
  using OpConversionPattern::OpConversionPattern;
  LogicalResult
  matchAndRewrite(ExpandOp op, OpAdaptor adaptor,
                  ConversionPatternRewriter &rewriter) const override {
    if (!getSparseTensorEncoding(op.getTensor().getType()))
      return failure();
    Location loc = op->getLoc();
    auto desc = getDescriptorFromTensorTuple(adaptor.getTensor());
    auto srcType = getRankedTensorType(op.getTensor());
    Type eltType = srcType.getElementType();
    Type boolType = rewriter.getIntegerType(1);
    Type idxType = rewriter.getIndexType();
    // All initialization should be done on entry of the loop nest.
    rewriter.setInsertionPointAfter(op.getTensor().getDefiningOp());
    // Determine the size for access expansion (always the innermost stored
    // dimension size, translated back to original dimension). Note that we
    // recursively rewrite the new DimOp on the **original** tensor.
    unsigned innerDim = toOrigDim(srcType, srcType.getRank() - 1);
    auto sz = sizeFromTensorAtDim(rewriter, loc, desc, innerDim);
    // Generate a memref for `sz` elements of type `t`.
    auto genAlloc = [&](Type t) {
      auto memTp = MemRefType::get({ShapedType::kDynamic}, t);
      return rewriter.create<memref::AllocOp>(loc, memTp, ValueRange{sz});
    };
    // Allocate temporary buffers for values/filled-switch and added.
    // We do not use stack buffers for this, since the expanded size may
    // be rather large (as it envelops a single expanded dense dimension).
    Value values = genAlloc(eltType);
    Value filled = genAlloc(boolType);
    Value added = genAlloc(idxType);
    Value zero = constantZero(rewriter, loc, idxType);
    // Reset the values/filled-switch to all-zero/false. Note that this
    // introduces an O(N) operation into the computation, but this reset
    // operation is amortized over the innermost loops for the access
    // pattern expansion. As noted in the operation doc, we would like
    // to amortize this setup cost even between kernels.
    rewriter.create<linalg::FillOp>(
        loc, ValueRange{constantZero(rewriter, loc, eltType)},
        ValueRange{values});
    rewriter.create<linalg::FillOp>(
        loc, ValueRange{constantZero(rewriter, loc, boolType)},
        ValueRange{filled});
    // Replace expansion op with these buffers and initial index.
    assert(op.getNumResults() == 4);
    rewriter.replaceOp(op, {values, filled, added, zero});
    return success();
  }
};

/// Sparse codegen rule for the compress operator.
class SparseCompressConverter : public OpConversionPattern<CompressOp> {
public:
  using OpConversionPattern::OpConversionPattern;
  LogicalResult
  matchAndRewrite(CompressOp op, OpAdaptor adaptor,
                  ConversionPatternRewriter &rewriter) const override {
    Location loc = op->getLoc();
    SmallVector<Value> fields;
    auto desc = getMutDescriptorFromTensorTuple(adaptor.getTensor(), fields);
    Value values = adaptor.getValues();
    Value filled = adaptor.getFilled();
    Value added = adaptor.getAdded();
    Value count = adaptor.getCount();
    RankedTensorType dstType = desc.getTensorType();
    Type eltType = dstType.getElementType();
    // Prepare indices.
    SmallVector<Value> indices(adaptor.getIndices());
    // If the innermost dimension is ordered, we need to sort the indices
    // in the "added" array prior to applying the compression.
    unsigned rank = dstType.getShape().size();
    if (isOrderedDim(dstType, rank - 1))
      rewriter.create<SortOp>(loc, count, ValueRange{added}, ValueRange{},
                              SparseTensorSortKind::HybridQuickSort);
    // While performing the insertions, we also need to reset the elements
    // of the values/filled-switch by only iterating over the set elements,
    // to ensure that the runtime complexity remains proportional to the
    // sparsity of the expanded access pattern.
    //
    // Generate
    //    out_memrefs = for (i = 0; i < count; i++)(in_memrefs) {
    //      index = added[i];
    //      value = values[index];
    //      insert({prev_indices, index}, value);
    //      new_memrefs = insert(in_memrefs, {prev_indices, index}, value);
    //      values[index] = 0;
    //      filled[index] = false;
    //      yield new_memrefs
    //    }
    scf::ForOp loop = createFor(rewriter, loc, count, desc.getFields());
    Value i = loop.getInductionVar();
    Value index = genLoad(rewriter, loc, added, i);
    Value value = genLoad(rewriter, loc, values, index);
    indices.push_back(index);
    // TODO: faster for subsequent insertions?
    auto insertPoint = op->template getParentOfType<func::FuncOp>();
    genInsertionCallHelper(rewriter, desc, indices, value, insertPoint,
                           kInsertFuncNamePrefix, genInsertBody);
    genStore(rewriter, loc, constantZero(rewriter, loc, eltType), values,
             index);
    genStore(rewriter, loc, constantI1(rewriter, loc, false), filled, index);
    rewriter.create<scf::YieldOp>(loc, desc.getFields());
    rewriter.setInsertionPointAfter(loop);
    Value result = genTuple(rewriter, loc, dstType, loop->getResults());
    // Deallocate the buffers on exit of the full loop nest.
    Operation *parent = getTop(op);
    rewriter.setInsertionPointAfter(parent);
    rewriter.create<memref::DeallocOp>(loc, values);
    rewriter.create<memref::DeallocOp>(loc, filled);
    rewriter.create<memref::DeallocOp>(loc, added);
    // Replace operation with resulting memrefs.
    rewriter.replaceOp(op, result);
    return success();
  }
};

/// Sparse codegen rule for the insert operator.
class SparseInsertConverter : public OpConversionPattern<InsertOp> {
public:
  using OpConversionPattern::OpConversionPattern;
  LogicalResult
  matchAndRewrite(InsertOp op, OpAdaptor adaptor,
                  ConversionPatternRewriter &rewriter) const override {
    SmallVector<Value> fields;
    auto desc = getMutDescriptorFromTensorTuple(adaptor.getTensor(), fields);
    // Prepare and indices.
    SmallVector<Value> indices(adaptor.getIndices());
    // Generate insertion.
    Value value = adaptor.getValue();
    auto insertPoint = op->template getParentOfType<func::FuncOp>();
    genInsertionCallHelper(rewriter, desc, indices, value, insertPoint,
                           kInsertFuncNamePrefix, genInsertBody);

    // Replace operation with resulting memrefs.
    rewriter.replaceOp(op, genTuple(rewriter, op.getLoc(), desc));
    return success();
  }
};

/// Sparse codegen rule for pointer accesses.
class SparseToPointersConverter : public OpConversionPattern<ToPointersOp> {
public:
  using OpAdaptor = typename ToPointersOp::Adaptor;
  using OpConversionPattern<ToPointersOp>::OpConversionPattern;
  LogicalResult
  matchAndRewrite(ToPointersOp op, OpAdaptor adaptor,
                  ConversionPatternRewriter &rewriter) const override {
    // Replace the requested pointer access with corresponding field.
    // The cast_op is inserted by type converter to intermix 1:N type
    // conversion.
    auto desc = getDescriptorFromTensorTuple(adaptor.getTensor());
    uint64_t dim = op.getDimension().getZExtValue();
    rewriter.replaceOp(op, desc.getPtrMemRef(dim));
    return success();
  }
};

/// Sparse codegen rule for index accesses.
class SparseToIndicesConverter : public OpConversionPattern<ToIndicesOp> {
public:
  using OpAdaptor = typename ToIndicesOp::Adaptor;
  using OpConversionPattern<ToIndicesOp>::OpConversionPattern;
  LogicalResult
  matchAndRewrite(ToIndicesOp op, OpAdaptor adaptor,
                  ConversionPatternRewriter &rewriter) const override {
    // Replace the requested pointer access with corresponding field.
    // The cast_op is inserted by type converter to intermix 1:N type
    // conversion.
    Location loc = op.getLoc();
    auto desc = getDescriptorFromTensorTuple(adaptor.getTensor());
    uint64_t dim = op.getDimension().getZExtValue();
    Value field = desc.getIdxMemRefOrView(rewriter, loc, dim);

    // Insert a cast to bridge the actual type to the user expected type. If the
    // actual type and the user expected type aren't compatible, the compiler or
    // the runtime will issue an error.
    Type resType = op.getResult().getType();
    if (resType != field.getType())
      field = rewriter.create<memref::CastOp>(loc, resType, field);
    rewriter.replaceOp(op, field);

    return success();
  }
};

/// Sparse codegen rule for accessing the linear indices buffer.
class SparseToIndicesBufferConverter
    : public OpConversionPattern<ToIndicesBufferOp> {
public:
  using OpAdaptor = typename ToIndicesBufferOp::Adaptor;
  using OpConversionPattern<ToIndicesBufferOp>::OpConversionPattern;
  LogicalResult
  matchAndRewrite(ToIndicesBufferOp op, OpAdaptor adaptor,
                  ConversionPatternRewriter &rewriter) const override {
    // Replace the requested pointer access with corresponding field.
    // The cast_op is inserted by type converter to intermix 1:N type
    // conversion.
    auto desc = getDescriptorFromTensorTuple(adaptor.getTensor());
    rewriter.replaceOp(op, desc.getAOSMemRef());

    return success();
  }
};

/// Sparse codegen rule for value accesses.
class SparseToValuesConverter : public OpConversionPattern<ToValuesOp> {
public:
  using OpAdaptor = typename ToValuesOp::Adaptor;
  using OpConversionPattern<ToValuesOp>::OpConversionPattern;
  LogicalResult
  matchAndRewrite(ToValuesOp op, OpAdaptor adaptor,
                  ConversionPatternRewriter &rewriter) const override {
    // Replace the requested pointer access with corresponding field.
    // The cast_op is inserted by type converter to intermix 1:N type
    // conversion.
    auto desc = getDescriptorFromTensorTuple(adaptor.getTensor());
    rewriter.replaceOp(op, desc.getValMemRef());
    return success();
  }
};

/// Sparse codegen rule for the convert operator.
class SparseConvertConverter : public OpConversionPattern<ConvertOp> {
public:
  using OpConversionPattern::OpConversionPattern;
  LogicalResult
  matchAndRewrite(ConvertOp op, OpAdaptor adaptor,
                  ConversionPatternRewriter &rewriter) const override {
    SparseTensorEncodingAttr encDst = getSparseTensorEncoding(op.getType());
    SparseTensorEncodingAttr encSrc =
        getSparseTensorEncoding(op.getSource().getType());
    if (encDst != encSrc) {
      // This should be handled by rewriting before codegen.
      return failure();
    }
    rewriter.replaceOp(op, adaptor.getSource());
    return success();
  }
};

/// Sparse codegen rule for number of entries operator.
class SparseNumberOfEntriesConverter
    : public OpConversionPattern<NumberOfEntriesOp> {
public:
  using OpConversionPattern::OpConversionPattern;
  LogicalResult
  matchAndRewrite(NumberOfEntriesOp op, OpAdaptor adaptor,
                  ConversionPatternRewriter &rewriter) const override {
    // Query memSizes for the actually stored values.
    rewriter.replaceOp(
        op, genValMemSize(rewriter, op.getLoc(), adaptor.getTensor()));
    return success();
  }
};

struct SparsePackOpConverter : public OpConversionPattern<PackOp> {
  using OpConversionPattern::OpConversionPattern;
  LogicalResult
  matchAndRewrite(PackOp op, OpAdaptor adaptor,
                  ConversionPatternRewriter &rewriter) const override {

    auto rtp = op.getResult().getType().cast<RankedTensorType>();
    assert(isUniqueCOOType(rtp));

    SmallVector<Value> fields;
    Location loc = op.getLoc();

    foreachFieldAndTypeInSparseTensor(
        rtp,
        [&rewriter, &fields, &op, rtp,
         loc](Type fType, unsigned fIdx, SparseTensorFieldKind fKind,
              unsigned /*dim*/, DimLevelType /*dlt*/) -> bool {
          assert(fields.size() == fIdx);
          auto enc = getSparseTensorEncoding(rtp);
          Value field;
          switch (fKind) {
          case SparseTensorFieldKind::StorageSpec:
            field = SparseTensorSpecifier::getInitValue(rewriter, loc, rtp);
            break;
          case SparseTensorFieldKind::PtrMemRef: {
            // TACO-style COO starts with a PtrBuffer
            // By creating a constant value for it, we avoid the complexity of
            // memory management.
            auto tensorType = RankedTensorType::get({2}, enc.getPointerType());
            auto memrefType = MemRefType::get(tensorType.getShape(),
                                              tensorType.getElementType());
            auto cstPtr = rewriter.create<arith::ConstantOp>(
                loc, tensorType,
                DenseElementsAttr::get(
                    tensorType,
<<<<<<< HEAD
                    {APInt(64, 0),
                     APInt(64, op.getData().getType().getShape()[0])}));
=======
                    ArrayRef<Attribute>{
                        IntegerAttr::get(enc.getPointerType(), 0),
                        IntegerAttr::get(
                            enc.getPointerType(),
                            op.getData().getType().getShape()[0])}));
>>>>>>> 95263fc1
            field = rewriter.create<bufferization::ToMemrefOp>(loc, memrefType,
                                                               cstPtr);
            break;
          }
          case SparseTensorFieldKind::IdxMemRef: {
            auto tensorType = op.getIndices().getType();
            auto memrefType = MemRefType::get(tensorType.getShape(),
                                              tensorType.getElementType());
            auto idxMemRef = rewriter.create<bufferization::ToMemrefOp>(
                op->getLoc(), memrefType, op.getIndices());
            ReassociationIndices reassociation;
            for (int i = 0, e = tensorType.getRank(); i < e; i++)
              reassociation.push_back(i);

            // Flattened the indices buffer to rank 1.
            field = rewriter.create<memref::CollapseShapeOp>(
                loc, idxMemRef, ArrayRef<ReassociationIndices>(reassociation));
            break;
          }
          case SparseTensorFieldKind::ValMemRef: {
            auto tensorType = op.getData().getType();
            auto memrefType = MemRefType::get(tensorType.getShape(),
                                              tensorType.getElementType());
            field = rewriter.create<bufferization::ToMemrefOp>(
                op->getLoc(), memrefType, op.getData());
            break;
          }
          }

          assert(field);
          if (fType != field.getType())
            field = rewriter.create<memref::CastOp>(loc, fType, field);
          fields.push_back(field);
          // Returns true to continue the iteration.
          return true;
        });

    MutSparseTensorDescriptor desc(rtp, fields);
    auto noe = linalg::createOrFoldDimOp(rewriter, loc, op.getData(), 0);
    for (unsigned i = 0, e = rtp.getRank(); i < e; i++) {
      int dim = rtp.getShape()[i];
      assert(!ShapedType::isDynamic(dim));
      desc.setDimSize(rewriter, loc, i, constantIndex(rewriter, loc, dim));
      if (i == 0)
        desc.setPtrMemSize(rewriter, loc, i, constantIndex(rewriter, loc, 2));

      desc.setIdxMemSize(rewriter, loc, i, noe);
    }
    desc.setValMemSize(rewriter, loc, noe);

    rewriter.replaceOp(op, genTuple(rewriter, loc, desc));
    return success();
  }
};

} // namespace

//===----------------------------------------------------------------------===//
// Public method for populating conversion rules.
//===----------------------------------------------------------------------===//

/// Populates the given patterns list with conversion rules required for
/// the sparsification of linear algebra operations.
void mlir::populateSparseTensorCodegenPatterns(
    TypeConverter &typeConverter, RewritePatternSet &patterns,
    bool enableBufferInitialization) {
  patterns.add<SparsePackOpConverter, SparseReturnConverter,
               SparseCallConverter, SparseDimOpConverter, SparseCastConverter,
               SparseTensorDeallocConverter, SparseTensorLoadConverter,
               SparseExpandConverter, SparseCompressConverter,
               SparseInsertConverter, SparseToPointersConverter,
               SparseToIndicesConverter, SparseToIndicesBufferConverter,
               SparseToValuesConverter, SparseConvertConverter,
               SparseNumberOfEntriesConverter>(typeConverter,
                                               patterns.getContext());
  patterns.add<SparseTensorAllocConverter>(typeConverter, patterns.getContext(),
                                           enableBufferInitialization);
}<|MERGE_RESOLUTION|>--- conflicted
+++ resolved
@@ -229,13 +229,10 @@
       ptrHeuristic = constantIndex(builder, loc, 2);
       idxHeuristic = builder.create<arith::MulIOp>(
           loc, constantIndex(builder, loc, rank), sizeHint); // AOS
-<<<<<<< HEAD
-=======
     } else if (rank == 2 && isDenseDim(rtp, 0) && isCompressedDim(rtp, 1)) {
       ptrHeuristic = builder.create<arith::AddIOp>(
           loc, sizeHint, constantIndex(builder, loc, 1));
       idxHeuristic = sizeHint;
->>>>>>> 95263fc1
     } else {
       ptrHeuristic = idxHeuristic = constantIndex(builder, loc, 16);
     }
@@ -1063,16 +1060,11 @@
                 loc, tensorType,
                 DenseElementsAttr::get(
                     tensorType,
-<<<<<<< HEAD
-                    {APInt(64, 0),
-                     APInt(64, op.getData().getType().getShape()[0])}));
-=======
                     ArrayRef<Attribute>{
                         IntegerAttr::get(enc.getPointerType(), 0),
                         IntegerAttr::get(
                             enc.getPointerType(),
                             op.getData().getType().getShape()[0])}));
->>>>>>> 95263fc1
             field = rewriter.create<bufferization::ToMemrefOp>(loc, memrefType,
                                                                cstPtr);
             break;

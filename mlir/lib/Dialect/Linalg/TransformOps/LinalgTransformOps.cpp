//===- LinalgTransformOps.cpp - Implementation of Linalg transform ops ----===//
//
// Part of the LLVM Project, under the Apache License v2.0 with LLVM Exceptions.
// See https://llvm.org/LICENSE.txt for license information.
// SPDX-License-Identifier: Apache-2.0 WITH LLVM-exception
//
//===----------------------------------------------------------------------===//

#include "mlir/Dialect/Linalg/TransformOps/LinalgTransformOps.h"

#include "mlir/AsmParser/AsmParser.h"
#include "mlir/Dialect/Affine/IR/AffineOps.h"
#include "mlir/Dialect/Arith/IR/Arith.h"
#include "mlir/Dialect/GPU/IR/GPUDialect.h"
#include "mlir/Dialect/Linalg/IR/Linalg.h"
#include "mlir/Dialect/Linalg/Transforms/Transforms.h"
#include "mlir/Dialect/Linalg/Utils/Utils.h"
#include "mlir/Dialect/PDL/IR/PDL.h"
#include "mlir/Dialect/PDL/IR/PDLTypes.h"
#include "mlir/Dialect/SCF/Transforms/TileUsingInterface.h"
#include "mlir/Dialect/Tensor/IR/Tensor.h"
#include "mlir/Dialect/Tensor/Utils/Utils.h"
#include "mlir/Dialect/Transform/IR/TransformDialect.h"
#include "mlir/Dialect/Transform/IR/TransformInterfaces.h"
#include "mlir/Dialect/Transform/IR/TransformTypes.h"
#include "mlir/Dialect/Transform/IR/TransformUtils.h"
#include "mlir/Dialect/Transform/Utils/Utils.h"
#include "mlir/Dialect/Utils/IndexingUtils.h"
#include "mlir/IR/AffineMap.h"
#include "mlir/IR/BuiltinTypes.h"
#include "mlir/IR/Matchers.h"
#include "mlir/IR/OpDefinition.h"
#include "mlir/IR/PatternMatch.h"
#include "mlir/IR/TypeUtilities.h"
#include "mlir/Interfaces/TilingInterface.h"
#include "mlir/Transforms/GreedyPatternRewriteDriver.h"
#include "llvm/ADT/STLExtras.h"
#include "llvm/ADT/ScopeExit.h"
#include "llvm/ADT/SetOperations.h"
#include "llvm/ADT/SmallVector.h"
#include "llvm/ADT/StringSet.h"
#include "llvm/Support/Debug.h"

using namespace mlir;
using namespace mlir::linalg;
using namespace mlir::transform;

#define DEBUG_TYPE "linalg-transforms"
#define DBGS() (llvm::dbgs() << "[" DEBUG_TYPE "]: ")
#define DBGSNL() (llvm::dbgs() << "\n")

/// Attempts to apply the pattern specified as template argument to the given
/// operation. The pattern is expected to have a `returningMatchAndRewrite`
/// function that returns the "main" result or failure. Returns failure if the
/// pattern failed to apply. Extra arguments are forwarded to the pattern
/// constructor.
template <typename PatternTy, typename... Args>
static FailureOr<LinalgOp> tryApply(Operation *operation, Args &&...args) {
  // Check if the given operation has the type expected by the pattern.
  using OpTy = typename llvm::function_traits<
      decltype(&PatternTy::returningMatchAndRewrite)>::template arg_t<0>;
  auto op = dyn_cast<OpTy>(operation);
  if (!op)
    return failure();

  // Apply the pattern directly to the op.
  PatternTy pattern(operation->getContext(), std::forward<Args>(args)...);
  TrivialPatternRewriter rewriter(operation->getContext());
  rewriter.setInsertionPoint(operation);
  auto result = pattern.returningMatchAndRewrite(op, rewriter);
  if (failed(result))
    return failure();
  return cast<LinalgOp>(result->getOperation());
}

/// Assuming that `ofr` is an index attr or a transform dialect handle mapped
/// to exactly one op with one index result, return that value.
static DiagnosedSilenceableFailure unpackSingleIndexResultPDLOperations(
    transform::TransformState &state, TransformOpInterface transformOp,
    SmallVector<OpFoldResult> &result, ArrayRef<OpFoldResult> ofrs) {
  for (OpFoldResult ofr : ofrs) {
    if (ofr.is<Attribute>()) {
      if (!ofr.get<Attribute>().isa<IntegerAttr>())
        return transformOp.emitDefiniteFailure() << "expected IntegerAttr";
      result.push_back(ofr);
      continue;
    }
    ArrayRef<Operation *> payloadOps = state.getPayloadOps(ofr.get<Value>());
    if (payloadOps.size() != 1) {
      DiagnosedSilenceableFailure diag =
          transformOp.emitSilenceableError()
          << "handle must be mapped to exactly one payload op";
      diag.attachNote(ofr.get<Value>().getLoc())
          << "mapped to " << payloadOps.size() << " payload ops";
      return diag;
    }

    Operation *op = payloadOps[0];
    if (op->getNumResults() != 1 || !op->getResult(0).getType().isIndex()) {
      DiagnosedSilenceableFailure diag =
          transformOp.emitSilenceableError()
          << "payload op must have exactly 1 index result";
      diag.attachNote(op->getLoc())
          << "has " << op->getNumResults() << " results";
      return diag;
    }
    result.push_back(op->getResult(0));
  }

  return DiagnosedSilenceableFailure::success();
}

// Given a list of OpFoldResults that are either index attrs or op
// handles, return a list of OpFoldResults where all op handles are
// replaced with the first (and only) OpResult of that payload op. (There
// must be exactly one mapped payload op and it must have exactly one
// index result.)
static DiagnosedSilenceableFailure unpackSingleIndexResultPDLOperations(
    transform::TransformState &state, TransformOpInterface transformOp,
    SmallVector<OpFoldResult> &result, Value packedHandle) {
  ArrayRef<Operation *> payloadOps = state.getPayloadOps(packedHandle);
  for (Operation *op : payloadOps) {
    if (op->getNumResults() != 1 || !op->getResult(0).getType().isIndex()) {
      DiagnosedSilenceableFailure diag =
          transformOp.emitSilenceableError()
          << "payload op must have exactly 1 index result";
      diag.attachNote(op->getLoc())
          << "has " << op->getNumResults() << " results";
      return diag;
    }
    result.push_back(op->getResult(0));
  }

  return DiagnosedSilenceableFailure::success();
}

/// Return a permutation vector of size permSize that would result in moving
/// positions into desiredPositions.
///
/// For example, permSize == 5, positions = {2, 4}, desiredPositions = {1, 0}
/// would result in a {4, 2, 0, 1, 3} permutation vector.
static SmallVector<int64_t>
computePermutationVector(int64_t permSize, ArrayRef<int64_t> positions,
                         ArrayRef<int64_t> desiredPositions) {
  SmallVector<int64_t> res(permSize, -1);
  DenseSet<int64_t> seen;
  for (auto [pos, desiredPos] : llvm::zip_equal(positions, desiredPositions)) {
    res[desiredPos] = pos;
    seen.insert(pos);
  }
  int64_t nextPos = 0;
  for (int64_t &entry : res) {
    if (entry != -1)
      continue;
    while (seen.contains(nextPos))
      ++nextPos;
    entry = nextPos;
    ++nextPos;
  }
  return res;
}

struct PackingMetadata {
  SmallVector<int64_t> insertPositions;
  SmallVector<ReassociationIndices> reassociations;
};
/// Given a vector of `positions` indices representing desired packing insertion
/// points into a target vector (i.e. pack/unpack.inner_dim_pos), compute the
/// final positions in the target shape as well as the reshape reassociations.
// Note: This should not be called with a large positions array (or the
// implementation needs to be updated to use an N.log N sort instead of
// repeated N^2 counts).
static PackingMetadata computePackingMetadata(int64_t packedRank,
                                              ArrayRef<int64_t> innerDimPos) {
  PackingMetadata res;
  res.insertPositions.reserve(innerDimPos.size());
  // The pack insert position is the position + the number of previously
  // inserted positions + offset.
  // The offset controls whether the packing dimension is the first or last.
  //
  // Example
  // =======
  // Consider packing from a hypothetical ABCD layout to ABCDba whose
  // pack.inner_dims is [1, 0]. The first step consists in undoing the
  // permutation and producing AaBbCD. This is achieved purely by computing the
  // insert positions of `b` and `a` into `ABCD`, starting from [1, 0]. One
  // possibility, is to produce insert positions [2, 0], this would result in an
  // aAbBCD layout (i.e. offset 0). The other possibility, is to produce insert
  // positions [3, 1], this would result in an AaBbCD layout (i.e. offset 1).
  // The latter is what we expect from packing.
  int64_t offset = 1;
  for (int64_t pos : innerDimPos) {
    int64_t numInsertedBefore = llvm::count_if(
        innerDimPos, [&pos](int64_t pos2) { return pos > pos2; });
    res.insertPositions.push_back(pos + numInsertedBefore + offset);
  }

  DenseSet<int64_t> posSet(res.insertPositions.begin(),
                           res.insertPositions.end());
  res.reassociations.reserve(packedRank);
  for (int64_t i = 1; i <= packedRank; ++i) {
    if (!posSet.contains(i)) {
      res.reassociations.push_back(ReassociationIndices{i - 1});
      continue;
    }
    res.reassociations.push_back(ReassociationIndices{i - 1, i});
    ++i;
  }
  return res;
}

//===----------------------------------------------------------------------===//
// DecomposeOp
//===----------------------------------------------------------------------===//

DiagnosedSilenceableFailure
transform::DecomposeOp::applyToOne(LinalgOp target,
                                   transform::ApplyToEachResultList &results,
                                   transform::TransformState &state) {
#define DOWNSCALE(trans)                                                       \
  {                                                                            \
    FailureOr<LinalgOp> res = tryApply<trans>(target);                         \
    if (succeeded(res)) {                                                      \
      results.push_back(*res);                                                 \
      return DiagnosedSilenceableFailure::success();                           \
    }                                                                          \
  }

#define DOWNSCALE_CALL(a, b) DownscaleSizeOneWindowed2DConvolution<a, b>
#define DOWNSCALE_NORMAL(a, b) DOWNSCALE(DOWNSCALE_CALL(a, b))

  DOWNSCALE_NORMAL(Conv2DNhwcHwcfOp, Conv1DNwcWcfOp)
  DOWNSCALE_NORMAL(Conv2DNchwFchwOp, Conv1DNcwFcwOp)
  DOWNSCALE_NORMAL(PoolingNhwcSumOp, PoolingNwcSumOp)
  DOWNSCALE_NORMAL(PoolingNchwSumOp, PoolingNcwSumOp)
  DOWNSCALE_NORMAL(PoolingNhwcMaxOp, PoolingNwcMaxOp)
  DOWNSCALE_NORMAL(PoolingNhwcMaxUnsignedOp, PoolingNwcMaxUnsignedOp)
  DOWNSCALE_NORMAL(PoolingNhwcMinOp, PoolingNwcMinOp)
  DOWNSCALE_NORMAL(PoolingNhwcMinUnsignedOp, PoolingNwcMinUnsignedOp)
  DOWNSCALE_NORMAL(PoolingNchwMaxOp, PoolingNcwMaxOp)
  DOWNSCALE(DownscaleDepthwiseConv2DNhwcHwcOp)
#undef DOWNSCALE_NORMAL
#undef DOWNSCALE_CALL
#undef DOWNSCALE
  return emitDefaultSilenceableFailure(target);
}
//===----------------------------------------------------------------------===//
// FuseOp
//===----------------------------------------------------------------------===//

/// Apply a tiling transformation to all payload ops and store both the
/// tiled operation as well as the created tile loops.
static LogicalResult applyTilingToAll(
    Operation *transformOp, ArrayRef<Operation *> payloadOps, unsigned numLoops,
    transform::TransformResults &transformResults,
    function_ref<FailureOr<scf::SCFTileAndFuseResult>(TilingInterface)>
        applyFn) {
  SmallVector<Operation *> tiledLinalgOps;
  SmallVector<SmallVector<Operation *>> loopOps(numLoops);
  for (unsigned int i = 0; i < numLoops; ++i)
    loopOps[i].reserve(payloadOps.size());

  for (Operation *target : payloadOps) {
    auto tilingInterfaceOp = dyn_cast<TilingInterface>(target);
    if (!tilingInterfaceOp)
      return transformOp->emitError("only TilingInterface ops are supported");

    TrivialPatternRewriter rewriter(target->getContext());
    rewriter.setInsertionPoint(target);
    FailureOr<scf::SCFTileAndFuseResult> tiledResults =
        applyFn(tilingInterfaceOp);
    if (failed(tiledResults))
      return failure();

    // Perform the replacement of tiled and fused values.
    SmallVector<Operation *> opsToReplace{target};
    llvm::append_range(opsToReplace, tiledResults->fusedProducers);
    for (Operation *toReplace : opsToReplace) {
      SmallVector<Value> replacements;
      replacements.reserve(toReplace->getNumResults());
      for (OpResult res : toReplace->getResults()) {
        auto it = tiledResults->replacements.find(res);
        if (it == tiledResults->replacements.end())
          replacements.push_back(res);
        else
          replacements.push_back(it->getSecond());
      }
      rewriter.replaceOp(toReplace, replacements);
    }

    // Report back the relevant handles to the transform op.
    tiledLinalgOps.push_back(tiledResults->tiledAndFusedOps.front());
    assert(tiledResults->loops.size() == numLoops &&
           "Mismatched number of loops, tile and fuse transform should have "
           "failed");
    for (unsigned int i = 0; i < numLoops; ++i)
      loopOps[i].push_back(tiledResults->loops[i]);
  }

  transformResults.set(transformOp->getOpResult(0), tiledLinalgOps);
  for (unsigned int i = 0; i < numLoops; ++i)
    transformResults.set(transformOp->getOpResult(i + 1), loopOps[i]);

  return success();
}

/// Parse a tiling-like operation that returns the tiled op as well as the
/// created tile loops. The function counts the non-zero tile sizes to compute
/// the number of results.
static ParseResult parseTileLikeOp(OpAsmParser &parser, OperationState &result,
                                   StringRef sizesAttrName) {
  OpAsmParser::UnresolvedOperand targetOperand;
  SMLoc opLoc = parser.getCurrentLocation();
  if (parser.parseOperand(targetOperand) ||
      parser.parseOptionalAttrDict(result.attributes))
    return failure();
  Attribute sizesAttr = result.attributes.get(sizesAttrName);
  if (!sizesAttr)
    return parser.emitError(opLoc)
           << "expected '" << sizesAttrName << "' attribute";
  auto sizesArrayAttr = sizesAttr.dyn_cast<ArrayAttr>();
  if (!sizesArrayAttr)
    return parser.emitError(opLoc)
           << "'" << sizesAttrName << "' attribute must be an array";
  Type pdlOpType = parser.getBuilder().getType<pdl::OperationType>();
  size_t numExpectedLoops =
      sizesArrayAttr.size() -
      llvm::count(extractFromI64ArrayAttr(sizesArrayAttr), 0);
  result.addTypes(SmallVector<Type>(numExpectedLoops + 1, pdlOpType));
  if (parser.resolveOperand(targetOperand, pdlOpType, result.operands))
    return failure();
  return success();
}

DiagnosedSilenceableFailure
transform::FuseOp::apply(mlir::transform::TransformResults &transformResults,
                         mlir::transform::TransformState &state) {
  SmallVector<int64_t> tileSizes = extractFromI64ArrayAttr(getTileSizes());
  SmallVector<int64_t> tileInterchange =
      extractFromI64ArrayAttr(getTileInterchange());

  scf::SCFTilingOptions tilingOptions;
  tilingOptions.interchangeVector = tileInterchange;
  tilingOptions = tilingOptions.setTileSizes(tileSizes);
  scf::SCFTileAndFuseOptions tileAndFuseOptions;
  tileAndFuseOptions.tilingOptions = tilingOptions;
  LogicalResult result = applyTilingToAll(
      getOperation(), state.getPayloadOps(getTarget()),
      tileSizes.size() - llvm::count(tileSizes, 0), transformResults,
      [&](TilingInterface tilingInterfaceOp)
          -> FailureOr<scf::SCFTileAndFuseResult> {
        TrivialPatternRewriter rewriter(getContext());
        return tileConsumerAndFuseProducerGreedilyUsingSCFForOp(
            rewriter, tilingInterfaceOp, tileAndFuseOptions);
      });
  return failed(result) ? DiagnosedSilenceableFailure::definiteFailure()
                        : DiagnosedSilenceableFailure::success();
}

ParseResult transform::FuseOp::parse(OpAsmParser &parser,
                                     OperationState &result) {
  return parseTileLikeOp(
      parser, result,
      transform::FuseOp::getTileSizesAttrName(result.name).getValue());
}

void transform::FuseOp::print(OpAsmPrinter &p) {
  p << ' ';
  p << getTarget();
  p.printOptionalAttrDict((*this)->getAttrs());
}

LogicalResult transform::FuseOp::verify() {
  SmallVector<int64_t> permutation =
      extractFromI64ArrayAttr(getTileInterchange());
  auto sequence = llvm::to_vector(llvm::seq<int64_t>(0, permutation.size()));
  if (!std::is_permutation(sequence.begin(), sequence.end(),
                           permutation.begin(), permutation.end())) {
    return emitOpError() << "expects interchange to be a permutation, found "
                         << getTileInterchange();
  }
  return success();
}

//===----------------------------------------------------------------------===//
// FuseIntoContainingOp
//===----------------------------------------------------------------------===//

void transform::FuseIntoContainingOp::build(OpBuilder &builder,
                                            OperationState &result,
                                            Value producerOp,
                                            Value containingOp) {
  result.addOperands({producerOp, containingOp});
  result.addTypes(pdl::OperationType::get(builder.getContext()));
}

/// Find the first "extract" user of `producerOp` and tile it right before its
/// use. The tiled op is fused under the `containingOp`.
/// Return this fused op on success or nullptr if anything fails.
static Operation *tileAndFuseFirstExtractUse(RewriterBase &rewriter,
                                             Diagnostic &diag,
                                             Operation *producerOp,
                                             Operation *containingOp) {
  LLVM_DEBUG(DBGS() << "Try to fuse a direct extract use\n");
  auto tileableProducer = dyn_cast<TilingInterface>(producerOp);
  if (!tileableProducer) {
    diag.attachNote(producerOp->getLoc())
        << "producer is not a TileableInterface: " << *producerOp;
    return nullptr;
  }

  // Search the producer slices accessed within the containing operation.
  // TODO: Generalize to more extract/insert/parallel_insert triples, maybe
  // evolve into an interface.
  auto it = llvm::find_if(tileableProducer->getUsers(), [&](Operation *user) {
    auto sliceOp = dyn_cast<tensor::ExtractSliceOp>(user);
    return sliceOp && containingOp->isProperAncestor(sliceOp);
  });

  // Find a fusion opportunity.
  if (it == tileableProducer->getUsers().end()) {
    diag.attachNote(tileableProducer->getLoc())
        << "could not find fusion opportunity for: " << *tileableProducer;
    return nullptr;
  }
  auto sliceOpToTile = cast<tensor::ExtractSliceOp>(*it);

  // Try to fuse the producer in-place.
  OpBuilder::InsertionGuard guard(rewriter);
  rewriter.setInsertionPoint(sliceOpToTile);

  // Tile the producer.
  int64_t resultNumber =
      sliceOpToTile.getSource().cast<OpResult>().getResultNumber();
  LLVM_DEBUG(DBGS() << "resultNumber: " << resultNumber << "\n");

  FailureOr<Value> tiledProducer = tileableProducer.generateResultTileValue(
      rewriter, resultNumber, sliceOpToTile.getMixedOffsets(),
      sliceOpToTile.getMixedSizes());
  if (failed(tiledProducer)) {
    diag.attachNote(tileableProducer->getLoc())
        << "failed to tile producer op: " << *tileableProducer;
    return nullptr;
  }
  LLVM_DEBUG(DBGS() << "tiledProducer: " << *tiledProducer << "\n");

  // Replace the extract op.
  Operation *fusedOp = tiledProducer->getDefiningOp();
  auto maybeRankReduced = tensor::ExtractSliceOp::rankReduceIfNeeded(
      rewriter, sliceOpToTile->getLoc(), fusedOp->getResult(resultNumber),
      sliceOpToTile->getResult(0)
          .getType()
          .cast<RankedTensorType>()
          .getShape());
  assert(succeeded(maybeRankReduced) && "unexpected shape");
  rewriter.replaceOp(sliceOpToTile, *maybeRankReduced);
  return fusedOp;
}

/// First, find the first "scf::ForeachThreadOp" user of `producerOp` and ensure
/// it is exactly the `containingOp`, otherwise bail.
/// Then, find the first "extract" user of the tied block argument and tile it
/// right before its "extract" use. The tiled op is fused under the
/// `containingOp`.
/// Return this fused op on success or nullptr if anything fails.
static Operation *tileAndFuseFirstExtractUseThroughContainingOpBlockArgument(
    RewriterBase &rewriter, Diagnostic &diag, Operation *producerOp,
    Operation *containingOp) {
  LLVM_DEBUG(DBGS() << "Try to fuse an extract use through block argument\n");

  auto tileableProducer = dyn_cast<TilingInterface>(producerOp);
  if (!tileableProducer) {
    diag.attachNote(producerOp->getLoc())
        << "producer is not a TileableInterface: " << *producerOp;
    return nullptr;
  }

  // Search the first use by a "scf::ForeachThreadOp" user.
  scf::ForeachThreadOp foreachThreadOp;
  auto itProducerUses =
      llvm::find_if(tileableProducer->getUses(), [&](OpOperand &use) {
        foreachThreadOp = dyn_cast<scf::ForeachThreadOp>(use.getOwner());
        return foreachThreadOp;
      });
  // If it's not from the containing op, return.
  if (!foreachThreadOp || foreachThreadOp != containingOp) {
    diag.attachNote(tileableProducer->getLoc())
        << "could not find a use by the containing op: " << *tileableProducer;
    return nullptr;
  }

  // Search the producer slices accessed within the containing
  // operation.
  // TODO: Generalize to more extract/insert/parallel_insert triples.
  //   Maybe evolve into an interface.
  OpOperand *pUse = &(*itProducerUses);
  BlockArgument bbArg = foreachThreadOp.getTiedBlockArgument(pUse);

  // Search the producer slices accessed within the containing operation.
  // TODO: Generalize to more extract/insert/parallel_insert triples, maybe
  // evolve into an interface.
  auto itBBArgUsers = llvm::find_if(bbArg.getUsers(), [&](Operation *user) {
    auto sliceOp = dyn_cast<tensor::ExtractSliceOp>(user);
    return sliceOp && containingOp->isProperAncestor(sliceOp);
  });

  // Find a fusion opportunity.
  if (itBBArgUsers == bbArg.getUsers().end()) {
    diag.attachNote(containingOp->getLoc())
        << "could not find fusion opportunity for bbArg: " << bbArg;
    return nullptr;
  }
  auto sliceOpToTile = cast<tensor::ExtractSliceOp>(*itBBArgUsers);

  // Try to fuse the producer in-place.
  OpBuilder::InsertionGuard guard(rewriter);
  rewriter.setInsertionPoint(sliceOpToTile);

  // Replace the use in the tileableProducer before tiling: clone, replace and
  // then tile.
  int64_t resultNumber = pUse->get().cast<OpResult>().getResultNumber();
  LLVM_DEBUG(DBGS() << "resultNumber: " << resultNumber << "\n");

  // Gather destination tensors.
  SmallVector<Value> destinationTensors;
  if (failed(tensor::getOrCreateDestinations(
          rewriter, tileableProducer->getLoc(), tileableProducer,
          destinationTensors))) {
    diag.attachNote(tileableProducer->getLoc())
        << "failed to get destination tensors for: " << *tileableProducer;
    return nullptr;
  }

  IRMapping bvm;
  bvm.map(destinationTensors[resultNumber], bbArg);
  auto tileableProducerClone =
      cast<TilingInterface>(rewriter.clone(*tileableProducer, bvm));
  auto scopeGuard =
      llvm::make_scope_exit([&]() { rewriter.eraseOp(tileableProducerClone); });

  // Tile the producer.
  FailureOr<Value> tiledProducer =
      tileableProducerClone.generateResultTileValue(
          rewriter, resultNumber, sliceOpToTile.getMixedOffsets(),
          sliceOpToTile.getMixedSizes());
  if (failed(tiledProducer)) {
    diag.attachNote(tileableProducer->getLoc())
        << "failed to tile producer op: " << *tileableProducer;
    return nullptr;
  }
  LLVM_DEBUG(DBGS() << "tiledProducer: " << *tiledProducer << "\n");

  // Replace the extract op.
  Operation *fusedOp = tiledProducer->getDefiningOp();
  auto maybeRankReduced = tensor::ExtractSliceOp::rankReduceIfNeeded(
      rewriter, sliceOpToTile->getLoc(), fusedOp->getResult(resultNumber),
      sliceOpToTile->getResult(0)
          .getType()
          .cast<RankedTensorType>()
          .getShape());
  assert(succeeded(maybeRankReduced) && "unexpected shape");
  rewriter.replaceOp(sliceOpToTile, *maybeRankReduced);

  // Replace the use in containingOp.
  rewriter.updateRootInPlace(containingOp, [&]() {
    containingOp->setOperand(pUse->getOperandNumber(),
                             destinationTensors.front());
  });

  return fusedOp;
}

static Operation *cloneAndFuseFirstUse(RewriterBase &rewriter, Diagnostic &diag,
                                       Operation *producerOp,
                                       Operation *containingOp) {
  LLVM_DEBUG(DBGS() << "Try to fuse an use by cloning\n");

  // Gather all uses inside the containing op.
  SmallVector<OpOperand *> uses;
  for (OpResult result : producerOp->getOpResults()) {
    for (OpOperand &use : result.getUses()) {
      if (containingOp->isProperAncestor(use.getOwner())) {
        uses.push_back(&use);
        continue;
      }
      // Cannot clone and fuse if the use is by the containing op itself: fail
      // immediately.
      if (containingOp == use.getOwner()) {
        diag.attachNote(producerOp->getLoc())
            << "producer op use by containing op cannot be fused by cloning";
        return nullptr;
      }
    }
  }

  // Check for a non-empty list of fusion opportunities.
  if (uses.empty()) {
    diag.attachNote(producerOp->getLoc()) << "no fusion opportunity by cloning";
    return nullptr;
  }

  // Clone and fuse inside the containing op.
  Operation *fusedOp = nullptr;
  OpOperand *use = uses.front();
  // Parallel insert slice is not a valid clone destination.
  // TODO: Generalize to other type of ops.
  assert(!isa<tensor::ParallelInsertSliceOp>(use->getOwner()) &&
         "Parallel insert slice is not a valid clone destination");
  unsigned resultNumber = use->get().cast<OpResult>().getResultNumber();
  LLVM_DEBUG(DBGS() << "resultNumber: " << resultNumber << "\n");

  OpBuilder::InsertionGuard guard(rewriter);
  rewriter.setInsertionPoint(use->getOwner());
  fusedOp = rewriter.clone(*producerOp);
  rewriter.updateRootInPlace(
      use->getOwner(), [&] { use->set(fusedOp->getOpResult(resultNumber)); });

  return fusedOp;
}

DiagnosedSilenceableFailure
transform::FuseIntoContainingOp::apply(transform::TransformResults &results,
                                       transform::TransformState &state) {
  SmallVector<Operation *> fusedOps;
  ArrayRef<Operation *> producerOps = state.getPayloadOps(getProducerOp());
  // If nothing to fuse, propagate success.
  if (producerOps.empty()) {
    results.set(getFusedOp().cast<OpResult>(),
                SmallVector<mlir::Operation *>{});
    return DiagnosedSilenceableFailure::success();
  }
  ArrayRef<Operation *> containingOps = state.getPayloadOps(getContainingOp());
  if (containingOps.size() != 1) {
    return emitDefiniteFailure()
           << "requires exactly one containing_op handle (got "
           << containingOps.size() << ")";
  }
  Operation *containingOp = containingOps.front();

  // Helper function to find the next producer that should be fused. Take any
  // producer that has a use inside the containing op.
  SmallVector<Operation *> remainingProducers(producerOps.begin(),
                                              producerOps.end());
  auto getNextProducer = [&]() -> FailureOr<Operation *> {
    for (const auto &it : enumerate(remainingProducers)) {
      Operation *producerOp = it.value();
      // The containing op may be a user of producerOp: use isAncestor.
      int64_t numUsesInContainingOp =
          llvm::count_if(producerOp->getUsers(), [&](Operation *op) {
            return containingOp->isAncestor(op);
          });
      // TODO: When resolving the TODO below (no duplicate ops), take an op
      // that has no use among the remaining producers. This is a topological
      // sorting.
      if (numUsesInContainingOp > 0) {
        if (numUsesInContainingOp == 1)
          remainingProducers.erase(remainingProducers.begin() + it.index());
        return producerOp;
      }
    }
    return failure();
  };

  IRRewriter rewriter(getContext());
  while (!remainingProducers.empty()) {
    auto nextProducer = getNextProducer();
    if (failed(nextProducer)) {
      Diagnostic diag(containingOp->getLoc(), DiagnosticSeverity::Remark);
      diag << "could not find next producer to fuse into container";
      return DiagnosedSilenceableFailure::silenceableFailure(std::move(diag));
    }

    Operation *producerOp = *nextProducer;

    // Default diagnostic, to be complemented with more failure information.
    Diagnostic diag(producerOp->getLoc(), DiagnosticSeverity::Remark);
    diag << "could not fuse " << *producerOp << " into " << *containingOp;

    // TODO: If there are multiple uses of the producer in the containing op,
    // we currently tile/clone the op multiple times (once per use). In some
    // cases, we can tile/clone once and reuse the value for each use.
    // Futhermore, producers should then be traversed according to a
    // topological sorting.
    Operation *tiled =
        tileAndFuseFirstExtractUse(rewriter, diag, producerOp, containingOp);
    if (tiled) {
      LLVM_DEBUG(DBGS() << "\nFused a direct extract use\n" << *containingOp);
      fusedOps.push_back(tiled);
      continue;
    }

    Operation *tiledContainingOpOperand =
        tileAndFuseFirstExtractUseThroughContainingOpBlockArgument(
            rewriter, diag, producerOp, containingOp);
    if (tiledContainingOpOperand) {
      LLVM_DEBUG(DBGS() << "\nFused an extract use through block argument\n"
                        << *containingOp);
      fusedOps.push_back(tiledContainingOpOperand);
      continue;
    }

    Operation *cloned =
        cloneAndFuseFirstUse(rewriter, diag, producerOp, containingOp);
    if (cloned) {
      LLVM_DEBUG(DBGS() << "\nFused an use by cloning\n" << *containingOp);
      fusedOps.push_back(cloned);
      continue;
    }
    return DiagnosedSilenceableFailure::silenceableFailure(std::move(diag));
  }

  results.set(getFusedOp().cast<OpResult>(), fusedOps);
  return DiagnosedSilenceableFailure::success();
}

void transform::FuseIntoContainingOp::getEffects(
    SmallVectorImpl<MemoryEffects::EffectInstance> &effects) {
  consumesHandle(getProducerOp(), effects);
  onlyReadsHandle(getContainingOp(), effects);
  producesHandle(getFusedOp(), effects);
  modifiesPayload(effects);
}

//===----------------------------------------------------------------------===//
// GeneralizeOp
//===----------------------------------------------------------------------===//

DiagnosedSilenceableFailure
transform::GeneralizeOp::applyToOne(LinalgOp target,
                                    transform::ApplyToEachResultList &results,
                                    transform::TransformState &state) {
  // Exit early if no transformation is needed.
  if (isa<GenericOp>(target)) {
    results.push_back(target);
    return DiagnosedSilenceableFailure::success();
  }
  FailureOr<LinalgOp> generic = tryApply<LinalgGeneralizationPattern>(target);
  if (succeeded(generic)) {
    results.push_back(generic->getOperation());
    return DiagnosedSilenceableFailure::success();
  }
  return emitDefaultSilenceableFailure(target);
}

//===----------------------------------------------------------------------===//
// InterchangeOp
//===----------------------------------------------------------------------===//

DiagnosedSilenceableFailure
transform::InterchangeOp::applyToOne(GenericOp target,
                                     transform::ApplyToEachResultList &results,
                                     transform::TransformState &state) {
  ArrayRef<int64_t> interchangeVector = getIteratorInterchange();
  // Exit early if no transformation is needed.
  if (interchangeVector.empty()) {
    results.push_back(target);
    return DiagnosedSilenceableFailure::success();
  }
  TrivialPatternRewriter rewriter(target->getContext());
  FailureOr<GenericOp> res =
      interchangeGenericOp(rewriter, target,
                           SmallVector<unsigned>(interchangeVector.begin(),
                                                 interchangeVector.end()));
  if (failed(res))
    return DiagnosedSilenceableFailure::definiteFailure();
  results.push_back(res->getOperation());
  return DiagnosedSilenceableFailure::success();
}

LogicalResult transform::InterchangeOp::verify() {
  ArrayRef<int64_t> permutation = getIteratorInterchange();
  auto sequence = llvm::to_vector(llvm::seq<int64_t>(0, permutation.size()));
  if (!std::is_permutation(sequence.begin(), sequence.end(),
                           permutation.begin(), permutation.end())) {
    return emitOpError()
           << "expects iterator_interchange to be a permutation, found "
           << getIteratorInterchange();
  }
  return success();
}

//===----------------------------------------------------------------------===//
// LowerPackOp
//===----------------------------------------------------------------------===//

struct LowerPackResult {
  tensor::PadOp padOp;
  tensor::ExpandShapeOp expandShapeOp;
  linalg::TransposeOp transposeOp;
};

/// Rewrite pack as pad + reshape + transpose.
static FailureOr<LowerPackResult> lowerPack(RewriterBase &rewriter,
                                            tensor::PackOp packOp) {
  // 1. Filter out NYI cases.
  if (!packOp.getOuterDimsPerm().empty())
    return rewriter.notifyMatchFailure(packOp, "outer dims perm NYI");

  auto packedTensorType =
      packOp->getResultTypes().front().cast<RankedTensorType>();
  if (!packedTensorType.hasStaticShape()) {
    return rewriter.notifyMatchFailure(
        packOp,
        "non-static shape NYI, needs a more powerful tensor.expand_shape op");
  }

  Location loc = packOp->getLoc();
  OpBuilder::InsertionGuard g(rewriter);
  rewriter.setInsertionPoint(packOp);

  // 2. Compute the permutation vector to move the last `numPackedDims` into the
  // `innerPosDims` of a shape of rank `packedRank`.
  int64_t numPackedDims = packOp.getInnerDimsPos().size();
  int64_t packedRank = packedTensorType.getRank();
  auto lastDims = llvm::to_vector(
      llvm::seq<int64_t>(packedRank - numPackedDims, packedRank));
  PackingMetadata packingMetadata = computePackingMetadata(
      packedTensorType.getRank(), packOp.getInnerDimsPos());
  SmallVector<int64_t> lastDimsToInsertPositionsPerm = computePermutationVector(
      packedRank, lastDims, packingMetadata.insertPositions);

  // 3. Compute the stripMinedShape: this is the packed shape before any outer
  // or inner permutations have been applied.
  SmallVector<int64_t> stripMinedShape(packedTensorType.getShape());
  applyPermutationToVector(stripMinedShape, lastDimsToInsertPositionsPerm);

  // 4. Pad the source of packOp to a shape we can expand into stripMinedShape.
  RankedTensorType collapsed = tensor::CollapseShapeOp::inferCollapsedType(
      RankedTensorType::Builder(packedTensorType).setShape(stripMinedShape),
      packingMetadata.reassociations);
  Value paddingValue = packOp.getPaddingValue();
  if (!paddingValue) {
    rewriter.create<arith::ConstantOp>(
        loc, rewriter.getZeroAttr(getElementTypeOrSelf(collapsed)));
  }
  auto padOp =
      tensor::createPadHighOp(collapsed, packOp.getSource(), paddingValue,
                              /*nofold=*/false, loc, rewriter);

  LLVM_DEBUG(
      DBGSNL(); DBGSNL(); llvm::interleaveComma(packingMetadata.insertPositions,
                                                DBGS() << "insertPositions: ");
      DBGSNL(); llvm::interleaveComma(packedTensorType.getShape(),
                                      DBGS() << "packedShape: ");
      DBGSNL();
      llvm::interleaveComma(lastDimsToInsertPositionsPerm,
                            DBGS() << "lastDimsToInsertPositionsPerm: ");
      DBGSNL(); llvm::interleaveComma(
          packingMetadata.reassociations, DBGS() << "reassociations: ",
          [&](ReassociationIndices ri) {
            llvm::interleaveComma(ri, llvm::dbgs() << "|");
          });
      DBGSNL();
      llvm::interleaveComma(stripMinedShape, DBGS() << "stripMinedShape: ");
      DBGSNL(); DBGS() << "collapsed type: " << collapsed; DBGSNL(););

  // 5. Expand from the padded result to the stripMinedShape.
  auto reshapeOp = rewriter.create<tensor::ExpandShapeOp>(
      loc,
      RankedTensorType::Builder(packedTensorType).setShape(stripMinedShape),
      padOp.getResult(), packingMetadata.reassociations);

  // 6. Transpose stripMinedShape to packedShape.
  SmallVector<int64_t> insertPositionsToLastDimsPerm = computePermutationVector(
      packedRank, packingMetadata.insertPositions, lastDims);
  auto transposeOp = rewriter.create<linalg::TransposeOp>(
      loc, reshapeOp.getResult(), packOp.getDest(),
      insertPositionsToLastDimsPerm);

  LLVM_DEBUG(DBGSNL(); DBGSNL(); DBGSNL();
             DBGS() << "reshape op: " << reshapeOp; DBGSNL();
             llvm::interleaveComma(insertPositionsToLastDimsPerm,
                                   DBGS() << "insertPositionsToLastDimsPerm: ");
             DBGSNL(); DBGS() << "transpose op: " << transposeOp; DBGSNL(););

  // 7. Replace packOp by transposeOp.
  rewriter.replaceOp(packOp, transposeOp->getResults());

  return LowerPackResult{padOp, reshapeOp, transposeOp};
}

DiagnosedSilenceableFailure transform::LowerPackOp::applyToOne(
    tensor::PackOp target, transform::ApplyToEachResultList &transformResults,
    transform::TransformState &state) {
  IRRewriter rewriter(target->getContext());
  rewriter.setInsertionPoint(target);
  FailureOr<LowerPackResult> res = lowerPack(rewriter, target);
  if (failed(res)) {
    Diagnostic diag(target->getLoc(), DiagnosticSeverity::Error);
    diag << "cannot lower to pad + expand + transpose";
    return DiagnosedSilenceableFailure::silenceableFailure(std::move(diag));
  }
  transformResults.push_back(res->padOp);
  transformResults.push_back(res->expandShapeOp);
  transformResults.push_back(res->transposeOp);
  return DiagnosedSilenceableFailure::success();
}

//===----------------------------------------------------------------------===//
// LowerUnPackOp
//===----------------------------------------------------------------------===//

struct LowerUnPackOpResult {
  tensor::EmptyOp emptyOp;
  linalg::TransposeOp transposeOp;
  tensor::CollapseShapeOp collapseShapeOp;
  tensor::ExtractSliceOp extractSliceOp;
};

/// Rewrite pack as empty + transpose + reshape + extract_slice.
static FailureOr<LowerUnPackOpResult> lowerUnPack(RewriterBase &rewriter,
                                                  tensor::UnPackOp unPackOp) {
  // 1. Filter out NYI cases.
  if (!unPackOp.getOuterDimsPerm().empty())
    return rewriter.notifyMatchFailure(unPackOp, "outer dims perm NYI");

  RankedTensorType packedTensorType = unPackOp.getSourceType();
  if (!packedTensorType.hasStaticShape()) {
    return rewriter.notifyMatchFailure(
        unPackOp,
        "non-static shape NYI, needs a more powerful tensor.expand_shape op");
  }

  Location loc = unPackOp->getLoc();
  OpBuilder::InsertionGuard g(rewriter);
  rewriter.setInsertionPoint(unPackOp);

  // 2. Compute the permutation vector to move the last `numPackedDims` into the
  // `innerPosDims` of a shape of rank `packedRank`.
  int64_t numPackedDims = unPackOp.getInnerDimsPos().size();
  int64_t packedRank = packedTensorType.getRank();
  auto lastDims = llvm::to_vector(
      llvm::seq<int64_t>(packedRank - numPackedDims, packedRank));
  PackingMetadata packingMetadata =
      computePackingMetadata(packedRank, unPackOp.getInnerDimsPos());
  SmallVector<int64_t> lastDimsToInsertPositionsPerm = computePermutationVector(
      packedRank, lastDims, packingMetadata.insertPositions);

  // 3. Compute the stripMinedShape: this is the packed shape without outer and
  // inner permutations.
  SmallVector<int64_t> stripMinedShape(packedTensorType.getShape());
  applyPermutationToVector(stripMinedShape, lastDimsToInsertPositionsPerm);

  // 4. Transpose packedShape to stripMinedShape.
  RankedTensorType stripMinedTensorType =
      RankedTensorType::Builder(packedTensorType).setShape(stripMinedShape);
  RankedTensorType collapsedType = tensor::CollapseShapeOp::inferCollapsedType(
      stripMinedTensorType, packingMetadata.reassociations);
  auto emptyOp =
      rewriter.create<tensor::EmptyOp>(loc, stripMinedTensorType, ValueRange{});
  auto transposeOp = rewriter.create<linalg::TransposeOp>(
      loc, unPackOp.getSource(), emptyOp, lastDimsToInsertPositionsPerm);

  LLVM_DEBUG(
      DBGSNL(); DBGSNL(); llvm::interleaveComma(packingMetadata.insertPositions,
                                                DBGS() << "insertPositions: ");
      DBGSNL(); llvm::interleaveComma(packedTensorType.getShape(),
                                      DBGS() << "packedShape: ");
      DBGSNL();
      llvm::interleaveComma(lastDimsToInsertPositionsPerm,
                            DBGS() << "lastDimsToInsertPositionsPerm: ");
      DBGSNL(); llvm::interleaveComma(
          packingMetadata.reassociations, DBGS() << "reassociations: ",
          [&](ReassociationIndices ri) {
            llvm::interleaveComma(ri, llvm::dbgs() << "|");
          });
      DBGSNL();
      llvm::interleaveComma(stripMinedShape, DBGS() << "stripMinedShape: ");
      DBGSNL(); DBGS() << "collapsed type: " << collapsedType; DBGSNL(););

  // 5. Collapse from the stripMinedShape to the padded result.
  auto reshapeOp = rewriter.create<tensor::CollapseShapeOp>(
      loc, collapsedType, transposeOp->getResult(0),
      packingMetadata.reassociations);

  // 6. ExtractSlice
  auto destTensorType = unPackOp.getDest().getType().cast<RankedTensorType>();
  int64_t destRank = destTensorType.getRank();
  OpFoldResult zero = rewriter.getIndexAttr(0), one = rewriter.getIndexAttr(1);
  auto extractSliceOp = rewriter.create<tensor::ExtractSliceOp>(
      loc, destTensorType, reshapeOp->getResult(0),
      SmallVector<OpFoldResult>(destRank, zero),
      tensor::getMixedSizes(rewriter, loc, unPackOp->getResult(0)),
      SmallVector<OpFoldResult>(destRank, one));

  // 7. Replace unPackOp by transposeOp.
  rewriter.replaceOp(unPackOp, extractSliceOp->getResults());

  return LowerUnPackOpResult{emptyOp, transposeOp, reshapeOp, extractSliceOp};
}

DiagnosedSilenceableFailure transform::LowerUnPackOp::applyToOne(
    tensor::UnPackOp target, transform::ApplyToEachResultList &transformResults,
    transform::TransformState &state) {
  IRRewriter rewriter(target->getContext());
  rewriter.setInsertionPoint(target);
  FailureOr<LowerUnPackOpResult> res = lowerUnPack(rewriter, target);
  if (failed(res)) {
    Diagnostic diag(target->getLoc(), DiagnosticSeverity::Error);
    diag << "cannot rewrite to pad + expand + transpose";
    return DiagnosedSilenceableFailure::silenceableFailure(std::move(diag));
  }
  transformResults.push_back(res->emptyOp);
  transformResults.push_back(res->transposeOp);
  transformResults.push_back(res->collapseShapeOp);
  transformResults.push_back(res->extractSliceOp);
  return DiagnosedSilenceableFailure::success();
}

//===---------------------------------------------------------------------===//
// MatchOp
//===---------------------------------------------------------------------===//

void transform::MatchOp::build(OpBuilder &builder, OperationState &result,
                               Value target, ArrayRef<StringRef> opNames) {
  result.addOperands(target);
  result.addAttribute(MatchOp::getOpsAttrName(result.name),
                      builder.getStrArrayAttr(opNames));
  result.addTypes(pdl::OperationType::get(builder.getContext()));
}

DiagnosedSilenceableFailure
transform::MatchOp::apply(transform::TransformResults &results,
                          transform::TransformState &state) {
  llvm::StringSet<> strs;
  if (getOps().has_value())
    strs.insert(getOps()->getAsValueRange<StringAttr>().begin(),
                getOps()->getAsValueRange<StringAttr>().end());

  ArrayRef<Operation *> payloadOps = state.getPayloadOps(getTarget());
  if (payloadOps.size() != 1) {
    return emitDefiniteFailure("requires exactly one target handle");
  }

  SmallVector<Operation *> res;
  auto matchFun = [&](Operation *op) {
    if (getOps().has_value() && !strs.contains(op->getName().getStringRef()))
      return;

    // Interfaces cannot be matched by name, just by ID.
    // So we specifically encode the interfaces we care about for this op.
    if (getInterface().has_value()) {
      auto iface = getInterface().value();
      if (iface == transform::MatchInterfaceEnum::LinalgOp &&
          !isa<LinalgOp>(op))
        return;
      if (iface == transform::MatchInterfaceEnum::TilingInterface &&
          isa<TilingInterface>(op))
        return;
    }

    // Check if all specified attributes match.
    if (getOpAttrs().has_value()) {
      DictionaryAttr opAttrs = getOpAttrs().value();
      for (NamedAttribute attr : opAttrs) {
        if (attr.getName() == getInterfaceAttrName() ||
            attr.getName() == getOpsAttrName())
          continue;
        if (!op->hasAttr(attr.getName()))
          return;
        if (op->getAttr(attr.getName()) != attr.getValue())
          return;
      }
    }

    if (getFilterResultType().has_value()) {
      Type t = getFilterResultType().value();
      if (op->getNumResults() != 1 || op->getResultTypes().front() != t)
        return;
    }

    // All constraints are satisfied.
    res.push_back(op);
    return;
  };

  payloadOps.front()->walk(matchFun);
  results.set(getResult().cast<OpResult>(), res);
  return DiagnosedSilenceableFailure::success();
}

//===---------------------------------------------------------------------===//
// MultiTileSizesOp
//===---------------------------------------------------------------------===//

static void printMultitileSizesTypes(OpAsmPrinter &printer, Operation *op,
                                     Type targetType, Type lowSizeType, Type,
                                     Type) {
  printer.printFunctionalType(TypeRange{targetType}, TypeRange{lowSizeType});
}

static ParseResult parseMultitileSizesTypes(OpAsmParser &parser,
                                            Type &targetType, Type &lowSizeType,
                                            Type &highSizeType,
                                            Type &splitPointType) {
  FunctionType funcType;
  llvm::SMLoc typeLoc = parser.getCurrentLocation();
  if (failed(parser.parseType<FunctionType>(funcType)))
    return failure();

  if (funcType.getNumInputs() != 1 || funcType.getNumResults() != 1) {
    parser.emitError(typeLoc) << "expects a trailing functional type with one "
                                 "argument and one result";
  }
  targetType = funcType.getInput(0);
  lowSizeType = highSizeType = splitPointType = funcType.getResult(0);

  return success();
}

DiagnosedSilenceableFailure transform::MultiTileSizesOp::applyToOne(
    LinalgOp target, transform::ApplyToEachResultList &results,
    TransformState &state) {
  if (getLowSize().getType().isa<TransformParamTypeInterface>()) {
    if (target.hasDynamicShape()) {
      auto diag = emitSilenceableError()
                  << "cannot compute parametric tile sizes for dynamically "
                     "shaped payload op";
      diag.attachNote(target->getLoc()) << "payload op";
      return diag;
    }

    FailureOr<StaticMultiSizeSpecification> spec = computeStaticMultiTileSizes(
        target, getDimension(), getTargetSize(), getDivisor());
    if (failed(spec)) {
      return emitSilenceableError()
             << "failed to compute multi-size tiling sizes";
    }

    Builder builder(target.getContext());
    results.assign(llvm::map_range(
        ArrayRef<int64_t>({spec->lowTileSize, spec->highTileSize,
                           spec->lowTileSize * spec->lowTripCount}),
        [&builder, this](int64_t value) {
          return builder.getIntegerAttr(
              getLowSize().getType().cast<ParamType>().getType(), value);
        }));
    return DiagnosedSilenceableFailure::success();
  }

  OpBuilder builder(target.getContext());
  builder.setInsertionPoint(target);
  OpFoldResult targetSize = builder.getIndexAttr(getTargetSize());
  OpFoldResult divisor = builder.getIndexAttr(getDivisor());
  FailureOr<MultiSizeSpecification> spec = computeMultiTileSizes(
      builder, target, getDimension(), targetSize, divisor);
  if (failed(spec)) {
    return emitSilenceableError() << "could not generate tile size computation";
  }

  AffineExpr s0 = builder.getAffineSymbolExpr(0);
  AffineExpr s1 = builder.getAffineSymbolExpr(1);
  Operation *splitPoint =
      makeComposedAffineApply(builder, target.getLoc(), s0 * s1,
                              {spec->lowTileSize, spec->lowTripCount});
  Operation *lowTileSize = spec->lowTileSize.getDefiningOp();
  Operation *highTileSize = spec->highTileSize.getDefiningOp();
  assert(lowTileSize && highTileSize && splitPoint &&
         "tile sizes are not produced by operations");
  results.reserve(results.size() + 3);
  results.push_back(lowTileSize);
  results.push_back(highTileSize);
  results.push_back(splitPoint);
  return DiagnosedSilenceableFailure::success();
}

void transform::MultiTileSizesOp::getEffects(
    SmallVectorImpl<MemoryEffects::EffectInstance> &effects) {
  onlyReadsHandle(getTarget(), effects);
  producesHandle(getResults(), effects);
  if (getLowSize().getType().isa<TransformParamTypeInterface>())
    onlyReadsPayload(effects);
  else
    modifiesPayload(effects);
}

LogicalResult transform::MultiTileSizesOp::verify() {
  if (getLowSize().getType() != getHighSize().getType() ||
      getLowSize().getType() != getSplitPoint().getType()) {
    return emitOpError() << "expects all results type to be the same";
  }
  return success();
}

//===---------------------------------------------------------------------===//
// PackOp
//===---------------------------------------------------------------------===//

void transform::PackOp::build(OpBuilder &builder, OperationState &result,
                              Value target,
                              ArrayRef<OpFoldResult> mixedPackedSizes) {
  SmallVector<int64_t> staticPackedSizes;
  SmallVector<Value> dynamicPackedSizes;
  dispatchIndexOpFoldResults(mixedPackedSizes, dynamicPackedSizes,
                             staticPackedSizes);
  // Call the default builder which sets up the proper operands segment sizes
  // attributes for multiple variadic operands. In the absence of this, horrible
  // bugs ensue.
  Type linalgOpHType = transform::OperationType::get(
      builder.getContext(), GenericOp::getOperationName());
  build(builder, result,
        /*resultType=*/linalgOpHType,
        /*target=*/target,
        /*dynamic_sizes=*/dynamicPackedSizes,
        /*static_sizes=*/builder.getDenseI64ArrayAttr(staticPackedSizes));
}

SmallVector<OpFoldResult> transform::PackOp::getMixedPackedSizes() {
  Builder b(getContext());
  return getMixedValues(getStaticPackedSizes(), getPackedSizes(), b);
}

DiagnosedSilenceableFailure
transform::PackOp::apply(transform::TransformResults &transformResults,
                         transform::TransformState &state) {
  ArrayRef<Operation *> targetOps = state.getPayloadOps(getTarget());
  // If nothing to pack, propagate success.
  if (targetOps.empty()) {
    transformResults.set(getPackedOp().cast<OpResult>(), {});
    return DiagnosedSilenceableFailure::success();
  }
  // Fail on multi-op handles.
  auto linalgOp = dyn_cast<LinalgOp>(targetOps.front());
  if (targetOps.size() != 1 || !linalgOp) {
    return emitSilenceableError()
           << "requires target to map to exactly 1 LinalgOp (got "
           << targetOps.size() << ")";
  }
  // Fail on mismatched number of pack sizes.
  if (getMixedPackedSizes().size() != linalgOp.getNumLoops()) {
    return emitSilenceableError()
           << "requires number of packed sizes match the number of loops ("
           << getMixedPackedSizes().size() << " vs " << linalgOp.getNumLoops()
           << ")";
  }

  // Unpack handles to constants or actual SSA index values.
  SmallVector<OpFoldResult> packedSizes;
  DiagnosedSilenceableFailure status = unpackSingleIndexResultPDLOperations(
      state, *this, packedSizes, getMixedPackedSizes());

  IRRewriter rewriter(linalgOp->getContext());
  rewriter.setInsertionPoint(linalgOp);
  FailureOr<PackResult> maybeResult = pack(rewriter, linalgOp, packedSizes);
  if (failed(maybeResult))
    return emitDefiniteFailure("data tiling failed");

  transformResults.set(getPackedOp().cast<OpResult>(),
                       maybeResult->packedLinalgOp.getOperation());
  return DiagnosedSilenceableFailure::success();
}

void transform::PackOp::getEffects(
    SmallVectorImpl<MemoryEffects::EffectInstance> &effects) {
  transform::consumesHandle(getTarget(), effects);
  transform::onlyReadsHandle(getPackedSizes(), effects);
  transform::producesHandle(getPackedOp(), effects);
  transform::modifiesPayload(effects);
}

//===---------------------------------------------------------------------===//
// PackGreedilyOp.
//===---------------------------------------------------------------------===//

LogicalResult transform::PackGreedilyOp::verify() {
  if (!isPermutationVector(getGemmInnerDimsOrder())) {
    return emitOpError() << getGemmInnerDimsOrderAttrName()
                         << " is not a valid permutation";
  }
  // TODO: relax to allow empty once we have another strategy than just gemm.
  if (getGemmInnerDimsOrder().size() != 3 ||
      getMixedGemmPackedSizes().size() != 3) {
    return emitOpError() << " needs 3 entries for gemm_packed_sizes and "
                         << getGemmInnerDimsOrderAttrName()
                         << " order for the gemm strategy";
  }
  return success();
}

namespace {
auto par = utils::IteratorType::parallel;
auto red = utils::IteratorType::reduction;
} // namespace

DenseSet<int64_t> transform::findPermutationsIndexingOperand(
    LinalgOp linalgOp, OpOperand *opOperand, utils::IteratorType iter) {
  DenseSet<int64_t> res;
  assert(linalgOp == opOperand->getOwner() && "expected linalgOp owner");
  AffineMap indexingMap = linalgOp.getMatchingIndexingMap(opOperand);
  for (AffineExpr e : indexingMap.getResults()) {
    if (auto d = e.dyn_cast<AffineDimExpr>()) {
      if (linalgOp.getIteratorTypesArray()[d.getPosition()] == iter &&
          llvm::count_if(indexingMap.getResults(), [d](AffineExpr e) {
            return e.isFunctionOfDim(d.getPosition());
          }) == 1)
        res.insert(d.getPosition());
    }
  }
  return res;
}

FailureOr<GemmDimsForPacking> transform::inferGemmDims(LinalgOp linalgOp) {
  assert(linalgOp.getNumDpsInits() == 1 && "wrong number of dps inits");
  assert(linalgOp.getNumDpsInputs() == 2 && "wrong number of dps inputs");

  DenseSet<int64_t> a = findPermutationsIndexingOperand(
      linalgOp, linalgOp.getDpsInputOperand(0), par);
  DenseSet<int64_t> b = findPermutationsIndexingOperand(
      linalgOp, linalgOp.getDpsInputOperand(1), par);
  DenseSet<int64_t> c = findPermutationsIndexingOperand(
      linalgOp, linalgOp.getDpsInitOperand(0), par);

  // A & C - B are the iterators involved in an outer-product along A (the LHS).
  DenseSet<int64_t> ac = a;
  llvm::set_intersect(ac, c);
  llvm::set_subtract(ac, b);
  // B & C - A are the iterators involved in an outer-product along B (the RHS).
  DenseSet<int64_t> bc = b;
  llvm::set_intersect(bc, c);
  llvm::set_subtract(bc, a);

  // Note: if we ever need them, A & B & C would be "batch" dimensions.

  // A & B red are the reduction dimensions.
  DenseSet<int64_t> ra = findPermutationsIndexingOperand(
      linalgOp, linalgOp.getDpsInputOperand(0), red);
  DenseSet<int64_t> rb = findPermutationsIndexingOperand(
      linalgOp, linalgOp.getDpsInputOperand(1), red);
  llvm::set_intersect(ra, rb);

  if (ac.empty() || bc.empty() || ra.empty())
    return failure();

  // Pick the first one in each set.
  // TODO: Better heuristic (e.g pick dims based on packing-based metric).
  return GemmDimsForPacking{ac, bc, ra};
}

<<<<<<< HEAD
/// Pack a LinalgOp by greedily inferring gemm dimensions (m, n, k) where m and
/// n are proper parallel dimensions and k is a proper reduction dimension.
/// Packing occurs by rewriting the op as a linalg.generic and calling
/// linalg::pack by `mnkPackedSizes`.
/// The order of the packed dimensions is customizable: the `mnkOrder` is a
/// permutation of {0, 1, 2} to reorder {m, n, k} into one of the 8 possible
/// forms.
/// The outer dimensions of the operands are not permuted at this time, this is
/// left for future work.
=======
bool transform::containsMostMinorGemm(LinalgOp linalgOp) {
  FailureOr<GemmDimsForPacking> res = inferGemmDims(linalgOp);
  if (failed(res))
    return false;
  int64_t numLoops = linalgOp.getNumLoops();
  for (const DenseSet<int64_t> &s : {res->mPos, res->nPos, res->kPos}) {
    if (s.contains(numLoops - 3) || s.contains(numLoops - 2) ||
        s.contains(numLoops - 1))
      continue;
    return false;
  }
  return true;
}

/// Pack a LinalgOp by greedily inferring gemm dimensions (m, n, k) where m
/// and n are proper parallel dimensions and k is a proper reduction
/// dimension. Packing occurs by rewriting the op as a linalg.generic and
/// calling linalg::pack by `mnkPackedSizes`. The order of the packed
/// dimensions is customizable: the `mnkOrder` is a permutation of {0, 1, 2}
/// to reorder {m, n, k} into one of the 8 possible forms. The outer
/// dimensions of the operands are not permuted at this time, this is left for
/// future work.
>>>>>>> 95263fc1
static FailureOr<PackResult>
packGemmGreedily(RewriterBase &rewriter, LinalgOp linalgOp,
                 ArrayRef<OpFoldResult> mnkPackedSizes,
                 ArrayRef<int64_t> mnkOrder) {
  assert(mnkPackedSizes.size() == 3 && "unexpected num of packing sizes");
  assert(mnkOrder.size() == 3 && "unexpected mnkOrder size");
  assert(isPermutationVector(mnkOrder) && "expected a permutation");

  int64_t numLoops = linalgOp.getNumLoops();
  if (numLoops <= 2) {
    return rewriter.notifyMatchFailure(linalgOp,
                                       "need 3+ loops to find a gemm to pack");
  }

  // Locally adjust the desired iterator position of mnk and packing sizes.
  int64_t numPackedDims = mnkPackedSizes.size();
  SmallVector<int64_t> mmnnkkPos(numPackedDims);
  for (int64_t i = 0, e = numPackedDims; i < e; ++i)
    mmnnkkPos[i] = numLoops - numPackedDims + mnkOrder[i];
  SmallVector<OpFoldResult> packedSizes(mnkPackedSizes.size());
  for (int64_t i = 0, e = numPackedDims; i < e; ++i)
    packedSizes[mnkOrder[i]] = mnkPackedSizes[i];

  // 1. Infer dims that are important for gemm.
  FailureOr<GemmDimsForPacking> res = inferGemmDims(linalgOp);
  if (failed(res)) {
    return rewriter.notifyMatchFailure(linalgOp,
                                       "couldn't infer gemm iterators");
  }

  // 2. Normalize linalgOp to an kmn-matmul-like with [red, par, par] most
  // minor iterators. If we wanted a different normalization order, this is
  // where it would have to plug a heuristic.
  int64_t mPos = *(res->mPos.begin()), nPos = *(res->nPos.begin()),
          kPos = *(res->kPos.begin());
  LLVM_DEBUG(DBGSNL(); DBGSNL(); DBGSNL();
             DBGS() << "Start packing generic op greedily with (m@" << mPos
                    << ", n@" << nPos << ", k@" << kPos << "): " << linalgOp
                    << "\n";);

  // 2.a. Rewrite as a generic.
  auto genericOp = dyn_cast<GenericOp>(linalgOp.getOperation());
  if (!genericOp) {
    FailureOr<GenericOp> generalizeResult =
        generalizeNamedOp(rewriter, linalgOp);
    assert(succeeded(generalizeResult) && "unexpected failure generalizing op");
    genericOp = *generalizeResult;
  }

  // 2.b. Interchange to move the dimensions (k, m, n) as most-minor
  // iterators. Note that this only normalized the iteration order and does
  // not change the indexings of any operand.
  SmallVector<int64_t> permutation =
      computePermutationVector(numLoops, {mPos, nPos, kPos}, mmnnkkPos);
  LLVM_DEBUG(llvm::interleaveComma(permutation, DBGS() << "perm: "); DBGSNL(););
  // Sign .. unsigned pollution.
  SmallVector<unsigned> unsignedPerm(permutation.begin(), permutation.end());
  FailureOr<GenericOp> interchangeResult =
      interchangeGenericOp(rewriter, genericOp, unsignedPerm);
  assert(succeeded(interchangeResult) && "unexpected failure interchanging op");
  genericOp = *interchangeResult;
  LLVM_DEBUG(DBGS() << "Generalized Op to pack: " << genericOp << "\n";);

  // At this point, the op iterators are normalized to {leading, k, m, n}.
  // The layouts induced by packing will always be:
  //   - LHS{leading_lhs, kk, mm}
  //   - RHS{leading_rhs, kk, nn}
  //   - RES{leading_res, mm, nn}
  // If we wanted to change the packed order, we would reorder (k, m, n) to
  // something else above.
  //
  // Additional permutations of the outer dims of the operands (i.e.
  // leading_lhs, leading_rhs and leading_res) could follow by computing the
  // desired outerPerm for each operand.
  // This is left for future work.

  // Add leading zeros to match numLoops.
  SmallVector<OpFoldResult> adjustedPackedSizes(numLoops - packedSizes.size(),
                                                rewriter.getIndexAttr(0));
  llvm::append_range(adjustedPackedSizes, packedSizes);

  // TODO: If we wanted to give the genericOp a name after packing, after
  // calling `pack` would be a good time.
  auto packingRes = linalg::pack(rewriter, genericOp, adjustedPackedSizes);
  assert(containsMostMinorGemm(packingRes->packedLinalgOp) &&
         "failed to pack to a most minor gemm");
  return packingRes;
}

DiagnosedSilenceableFailure
PackGreedilyOp::apply(transform::TransformResults &transformResults,
                      transform::TransformState &state) {
  ArrayRef<Operation *> targetOps = state.getPayloadOps(getTarget());

  SmallVector<Operation *> results;
  IRRewriter rewriter(getContext());
  for (Operation *op : targetOps) {
    auto linalgOp = dyn_cast<LinalgOp>(op);
    if (!linalgOp)
      continue;
    // linalgOp will be replaced and the insertion point may be invalidated if
    // we set it before -> set it after.
    rewriter.setInsertionPointAfter(linalgOp);
    // Failing to pack greedily is perfectly fine.
    // In the future we will want to order packings according to some metric.
    FailureOr<PackResult> packResult = packGemmGreedily(
        /*rewriter=*/rewriter,
        /*linalgOp=*/linalgOp,
        /*mnkPackedSizes=*/getMixedGemmPackedSizes(),
        /*mnkOrder=*/getGemmInnerDimsOrder());
    if (succeeded(packResult)) {
      results.push_back(packResult->packedLinalgOp);
      continue;
    }
    results.push_back(linalgOp);
  }
  transformResults.set(getPackedOp().cast<OpResult>(), results);
  return DiagnosedSilenceableFailure::success();
}

SmallVector<OpFoldResult> PackGreedilyOp::getMixedGemmPackedSizes() {
  Builder b(getContext());
  return getMixedValues(getStaticGemmPackedSizes(), getGemmPackedSizes(), b);
}

void transform::PackGreedilyOp::getEffects(
    SmallVectorImpl<MemoryEffects::EffectInstance> &effects) {
  transform::consumesHandle(getTarget(), effects);
  transform::onlyReadsHandle(getGemmPackedSizes(), effects);
  transform::producesHandle(getPackedOp(), effects);
  transform::modifiesPayload(effects);
}

//===---------------------------------------------------------------------===//
// PackTransposeOp
//===---------------------------------------------------------------------===//

LogicalResult transform::PackTransposeOp::verify() {
  if (!isPermutationVector(getInnerPerm())) {
    return emitOpError() << getInnerPermAttrName()
                         << " is not a valid permutation";
  }
  if (!isPermutationVector(getOuterPerm())) {
    return emitOpError() << getOuterPermAttrName()
                         << " is not a valid permutation";
  }
  if (getInnerPerm().empty() && getOuterPerm().empty()) {
    return emitOpError() << " at least one of " << getInnerPermAttrName()
                         << " or " << getOuterPermAttrName()
                         << " must be specified";
  }
  return success();
}

namespace {
enum class OuterOrInnerPerm { Outer = 0, Inner = 1 };
} // namespace

/// Return true if `permutation` is a valid permutation of the
/// `outer_dims_perm` (case OuterOrInnerPerm::Outer) or `inner_dims_pos`
/// (OuterOrInnerPerm::Inner) of the `tensor.pack` or `tensor.unpack` `op.
/// This is the case when the `permutation` rank matches the rank expected by
/// `op` and `permutation` is itself a permutation vector.
/// Return true if either `op` or `permutation` are empty to allow a simpler
/// polymorphic implementation.
template <typename RelayoutOpTy>
bool isValidPackingPermutation(
    RelayoutOpTy op, ArrayRef<int64_t> permutation,
    OuterOrInnerPerm outerOrInnerPerm = OuterOrInnerPerm::Outer) {
  static_assert(
      llvm::is_one_of<RelayoutOpTy, tensor::PackOp, tensor::UnPackOp>::value,
      "applies to only pack or unpack operations");
  if (!op || permutation.empty())
    return true;
  size_t innerRank = op.getInnerDimsPos().size();
  if (outerOrInnerPerm == OuterOrInnerPerm::Inner)
    return permutation.size() == innerRank && isPermutationVector(permutation);
  // op.getOuterDimsPerm() may be empty, in which case it is identity.
  // Don't rely on it.
  if (std::is_same<RelayoutOpTy, tensor::PackOp>::value) {
    return permutation.size() == op.getSourceRank() &&
           isPermutationVector(permutation);
  }
  return permutation.size() == op.getDestRank() &&
         isPermutationVector(permutation);
}

DiagnosedSilenceableFailure
transform::PackTransposeOp::apply(transform::TransformResults &transformResults,
                                  transform::TransformState &state) {
  ArrayRef<Operation *> packOrUnpackOps =
      state.getPayloadOps(getTargetPackOrUnPackOp());
  ArrayRef<Operation *> linalgOps = state.getPayloadOps(getTargetLinalgOp());
  // Step 1. If nothing to pack, propagate success.
  if (packOrUnpackOps.empty()) {
    transformResults.set(getPackedOp().cast<OpResult>(), {});
    transformResults.set(getPackOp().cast<OpResult>(), {});
    transformResults.set(getUnPackOp().cast<OpResult>(), {});
    return DiagnosedSilenceableFailure::success();
  }

  // Step 2. Bunch of runtime sanity check and error messages.
  // Step 2.1. Fail on multi-op handles.
  if (packOrUnpackOps.size() != 1 || linalgOps.size() != 1) {
    return emitSilenceableError() << "requires target to map to exactly 1 "
                                     "packing op and 1 packed op ("
                                  << "got " << packOrUnpackOps.size() << " and "
                                  << linalgOps.size() << ")";
  }

  // Step 2.2. Fail on wrong type.
  auto packOp = dyn_cast<tensor::PackOp>(packOrUnpackOps.front());
  auto unPackOp = dyn_cast<tensor::UnPackOp>(packOrUnpackOps.front());
  if ((!packOp && !unPackOp)) {
    return emitSilenceableError() << "requires target to map to a "
                                     "tensor.pack or tensor.unpack";
  }
  LinalgOp linalgOpTarget = dyn_cast<LinalgOp>(linalgOps.front());
  if (!linalgOpTarget)
    return emitSilenceableError() << "requires a LinalgOp target";

  // Step 2.3. Fail if we can't get the producer / consumer Linalg op.
  LinalgOp linalgOp;
  if (packOp && packOp.getResult().hasOneUse())
    linalgOp = dyn_cast<LinalgOp>(*(packOp.getResult().getUsers().begin()));
  else if (unPackOp)
    linalgOp = unPackOp.getSource().getDefiningOp<LinalgOp>();
  if (linalgOp != linalgOpTarget) {
    auto errorMsg =
        packOp ? StringLiteral{"not a single use by the LinalgOp target"}
               : StringLiteral{"not produced by the LinalgOp target"};
    return emitSilenceableError() << errorMsg;
  }

  // Step 2.4. If we have an UnPackOp, we need to fetch the symmetrical
  // PackOp.
  if (unPackOp) {
    assert(!packOp && "packOp must be null on entry when unPackOp is not null");
    OpOperand *packUse = linalgOp.getDpsInitOperand(
        unPackOp.getSource().cast<OpResult>().getResultNumber());
    packOp = dyn_cast_or_null<tensor::PackOp>(packUse->get().getDefiningOp());
    if (!packOp || !packOp.getResult().hasOneUse())
      return emitSilenceableError() << "could not find matching pack op";
  }

  // Step 2.5. Fail if any permutation does not validate.
  for (auto permType : {OuterOrInnerPerm::Outer, OuterOrInnerPerm::Inner}) {
    ArrayRef<int64_t> perm =
        (permType == OuterOrInnerPerm::Outer) ? getOuterPerm() : getInnerPerm();
    auto errorMsg = (permType == OuterOrInnerPerm::Outer)
                        ? StringLiteral{"invalid outer_perm"}
                        : StringLiteral{"invalid inner_perm"};
    if (!isValidPackingPermutation(packOp, perm, permType) ||
        !isValidPackingPermutation(unPackOp, perm, permType)) {
      Operation *packOrUnpackOp =
          unPackOp ? unPackOp.getOperation() : packOp.getOperation();
      return emitSilenceableError() << errorMsg << ": " << *packOrUnpackOp;
    }
  }

  // From here on, packOp and linalgOp are always present, unPackOp may or may
  // not be present.
  assert(packOp && linalgOp && "unexpected null op");

  // Step 3. Actually transpose the ops.
  IRRewriter rewriter(getContext());
  FailureOr<PackTransposeResult> res = packTranspose(
      rewriter, packOp, linalgOp, unPackOp, getOuterPerm(), getInnerPerm());
  // Preconditions have been checked, it is an error to fail here.
  assert(succeeded(res) && "unexpected packTranspose failure");

  // Step 4. Return results.
  transformResults.set(getPackOp().cast<OpResult>(), {res->transposedPackOp});
  transformResults.set(getPackedOp().cast<OpResult>(),
                       {res->transposedLinalgOp});
  if (unPackOp) {
    transformResults.set(getUnPackOp().cast<OpResult>(),
                         {res->transposedUnPackOp});
  } else {
    transformResults.set(getUnPackOp().cast<OpResult>(), {});
  }

  return DiagnosedSilenceableFailure::success();
}

//===---------------------------------------------------------------------===//
// PadOp
//===---------------------------------------------------------------------===//

DiagnosedSilenceableFailure
transform::PadOp::applyToOne(LinalgOp target,
                             transform::ApplyToEachResultList &results,
                             transform::TransformState &state) {
  // Convert the integer packing flags to booleans.
  SmallVector<bool> packPaddings;
  for (int64_t packPadding : extractFromI64ArrayAttr(getPackPaddings()))
    packPaddings.push_back(static_cast<bool>(packPadding));

  // Convert the padding values to attributes.
  SmallVector<Attribute> paddingValues;
  for (auto const &it :
       llvm::zip(getPaddingValues(), target->getOperandTypes())) {
    auto attr = std::get<0>(it).dyn_cast<TypedAttr>();
    if (!attr) {
      emitOpError("expects padding values to be typed attributes");
      return DiagnosedSilenceableFailure::definiteFailure();
    }
    Type elementType = getElementTypeOrSelf(std::get<1>(it));
    // Try to parse string attributes to obtain an attribute of element type.
    if (auto stringAttr = attr.dyn_cast<StringAttr>()) {
      paddingValues.push_back(
          parseAttribute(attr.cast<StringAttr>(), elementType));
      if (!paddingValues.back()) {
        auto diag = this->emitOpError("expects a padding that parses to ")
                    << elementType << ", got " << std::get<0>(it);
        diag.attachNote(target.getLoc()) << "when applied to this op";
        return DiagnosedSilenceableFailure::definiteFailure();
      }
      continue;
    }
    // Otherwise, add the attribute directly.
    if (attr.getType() != elementType) {
      auto diag = this->emitOpError("expects a padding value of type ")
                  << elementType << ", got " << attr;
      diag.attachNote(target.getLoc()) << "when applied to this op";
      return DiagnosedSilenceableFailure::definiteFailure();
    }
    paddingValues.push_back(attr);
  }

  // Extract the transpose vectors.
  SmallVector<SmallVector<int64_t>> transposePaddings;
  for (Attribute transposeVector : getTransposePaddings().cast<ArrayAttr>())
    transposePaddings.push_back(
        extractFromI64ArrayAttr(transposeVector.cast<ArrayAttr>()));

  LinalgPaddingOptions paddingOptions;
  paddingOptions.setPaddingValues(paddingValues);
  paddingOptions.setPaddingDimensions(
      extractFromI64ArrayAttr(getPaddingDimensions()));
  paddingOptions.setPackPaddings(packPaddings);
  paddingOptions.setHoistPaddings(extractFromI64ArrayAttr(getHoistPaddings()));
  paddingOptions.setTransposePaddings(transposePaddings);

  FailureOr<LinalgOp> result =
      tryApply<LinalgPaddingPattern>(target, paddingOptions);
  if (succeeded(result)) {
    results.push_back(result->getOperation());
    return DiagnosedSilenceableFailure::success();
  }

  return emitDefaultSilenceableFailure(target);
}

LogicalResult transform::PadOp::verify() {
  SmallVector<int64_t> packPaddings =
      extractFromI64ArrayAttr(getPackPaddings());
  if (any_of(packPaddings, [](int64_t packPadding) {
        return packPadding != 0 && packPadding != 1;
      })) {
    return emitOpError()
           << "expects pack_paddings to contain booleans (0/1), found "
           << getPackPaddings();
  }

  SmallVector<int64_t> paddingDimensions =
      extractFromI64ArrayAttr(getPaddingDimensions());
  if (any_of(paddingDimensions,
             [](int64_t paddingDimension) { return paddingDimension < 0; })) {
    return emitOpError() << "expects padding_dimensions to contain positive "
                            "integers, found "
                         << getPaddingDimensions();
  }

  SmallVector<int64_t> hoistPaddings =
      extractFromI64ArrayAttr(getHoistPaddings());
  if (any_of(hoistPaddings,
             [](int64_t hoistPadding) { return hoistPadding < 0; })) {
    return emitOpError()
           << "expects hoist_paddings to contain positive integers, found "
           << getHoistPaddings();
  }

  ArrayAttr transposes = getTransposePaddings();
  for (Attribute attr : transposes) {
    SmallVector<int64_t> transpose = extractFromI64ArrayAttr(attr);
    auto sequence = llvm::to_vector(llvm::seq<int64_t>(0, transpose.size()));
    if (!std::is_permutation(sequence.begin(), sequence.end(),
                             transpose.begin(), transpose.end())) {
      return emitOpError()
             << "expects transpose_paddings to be a permutation, found "
             << attr;
    }
  }
  return success();
}

//===----------------------------------------------------------------------===//
// PromoteOp
//===----------------------------------------------------------------------===//

DiagnosedSilenceableFailure
transform::PromoteOp::applyToOne(LinalgOp target,
                                 transform::ApplyToEachResultList &results,
                                 transform::TransformState &state) {
  LinalgPromotionOptions promotionOptions;
  if (!getOperandsToPromote().empty())
    promotionOptions = promotionOptions.setOperandsToPromote(
        extractFromI64ArrayAttr(getOperandsToPromote()));
  if (getUseFullTilesByDefault())
    promotionOptions = promotionOptions.setUseFullTileBuffersByDefault(
        getUseFullTilesByDefault());
  if (getUseAlloca())
    promotionOptions = promotionOptions.setUseAlloca(getUseAlloca());
  if (!getUseFullTileBuffers().empty())
    promotionOptions = promotionOptions.setUseFullTileBuffers(
        llvm::to_vector(getUseFullTileBuffers().getAsValueRange<BoolAttr>()));
  if (getAlignment().has_value())
    promotionOptions = promotionOptions.setAlignment(*getAlignment());

  if (failed(promoteSubviewsPrecondition(target, promotionOptions)))
    return emitDefaultDefiniteFailure(target);

  TrivialPatternRewriter rewriter(target->getContext());
  rewriter.setInsertionPoint(target);
  FailureOr<LinalgOp> res = promoteSubViews(rewriter, target, promotionOptions);
  if (failed(res))
    return emitDefaultDefiniteFailure(target);
  results.push_back(target);
  return DiagnosedSilenceableFailure::success();
}

//===----------------------------------------------------------------------===//
// ReplaceOp
//===----------------------------------------------------------------------===//

DiagnosedSilenceableFailure
transform::ReplaceOp::apply(TransformResults &transformResults,
                            TransformState &state) {
  ArrayRef<Operation *> payload = state.getPayloadOps(getTarget());

  // Check for invalid targets.
  for (Operation *target : payload) {
    if (target->getNumOperands() > 0)
      return emitDefiniteFailure() << "expected target without operands";
    if (!target->hasTrait<OpTrait::IsIsolatedFromAbove>() &&
        target->getNumRegions() > 0)
      return emitDefiniteFailure()
             << "expected target that is isolated from above";
  }

  // Clone and replace.
  IRRewriter rewriter(getContext());
  Operation *pattern = &getBodyRegion().front().front();
  SmallVector<Operation *> replacements;
  for (Operation *target : payload) {
    if (getOperation()->isAncestor(target))
      continue;
    rewriter.setInsertionPoint(target);
    Operation *replacement = rewriter.clone(*pattern);
    rewriter.replaceOp(target, replacement->getResults());
    replacements.push_back(replacement);
  }
  transformResults.set(getReplacement().cast<OpResult>(), replacements);
  return DiagnosedSilenceableFailure::success();
}

void transform::ReplaceOp::getEffects(
    SmallVectorImpl<MemoryEffects::EffectInstance> &effects) {
  consumesHandle(getTarget(), effects);
  producesHandle(getReplacement(), effects);
  modifiesPayload(effects);
}

LogicalResult transform::ReplaceOp::verify() {
  if (!getBodyRegion().hasOneBlock())
    return emitOpError() << "expected one block";
  if (std::distance(getBodyRegion().front().begin(),
                    getBodyRegion().front().end()) != 1)
    return emitOpError() << "expected one operation in block";
  Operation *replacement = &getBodyRegion().front().front();
  if (replacement->getNumOperands() > 0)
    return replacement->emitOpError()
           << "expected replacement without operands";
  if (!replacement->hasTrait<OpTrait::IsIsolatedFromAbove>() &&
      replacement->getNumRegions() > 0)
    return replacement->emitOpError()
           << "expect op that is isolated from above";
  return success();
}

//===----------------------------------------------------------------------===//
// ScalarizeOp
//===----------------------------------------------------------------------===//

DiagnosedSilenceableFailure
transform::ScalarizeOp::applyToOne(LinalgOp target,
                                   transform::ApplyToEachResultList &results,
                                   transform::TransformState &state) {
  scf::SCFTilingOptions tilingOptions;
  tilingOptions.setTileSizeComputationFunction([&](OpBuilder &b, Operation *) {
    SmallVector<Value, 4> tileSizes;
    Location loc = target.getLoc();
    SmallVector<OpFoldResult> allShapeSizes =
        target.createFlatListOfOperandDims(b, loc);
    AffineMap map = target.getShapesToLoopsMap();
    if (!map)
      return tileSizes;
    IRRewriter rewriter(b);
    SmallVector<OpFoldResult> shapeSizes =
        makeComposedFoldedMultiResultAffineApply(rewriter, loc, map,
                                                 allShapeSizes);
    // If the shape size is dynamic, tile by 1.
    // Otherwise, do not tile (i.e. tile size 0).
    for (OpFoldResult shapeSize : shapeSizes) {
      tileSizes.push_back(getConstantIntValue(shapeSize)
                              ? b.create<arith::ConstantIndexOp>(loc, 0)
                              : b.create<arith::ConstantIndexOp>(loc, 1));
    }
    return tileSizes;
  });
  SmallVector<int64_t> emptyTileSizes;
  TrivialPatternRewriter rewriter(getContext());
  rewriter.setInsertionPoint(target);
  FailureOr<scf::SCFTilingResult> maybeTilingResult = tileUsingSCFForOp(
      rewriter, cast<TilingInterface>(target.getOperation()), tilingOptions);
  if (failed(maybeTilingResult))
    return emitDefaultDefiniteFailure(target);

  if (target->getNumResults())
    rewriter.replaceOp(target, maybeTilingResult->replacements);
  else
    rewriter.eraseOp(target);

  results.reserve(maybeTilingResult->tiledOps.size());
  for (Operation *tiled : maybeTilingResult->tiledOps)
    results.push_back(tiled);
  return DiagnosedSilenceableFailure::success();
}

//===----------------------------------------------------------------------===//
// SplitOp
//===----------------------------------------------------------------------===//

DiagnosedSilenceableFailure SplitOp::apply(TransformResults &results,
                                           TransformState &state) {
  // Collect the dynamic split points if provided.
  ArrayRef<Operation *> payload = state.getPayloadOps(getTarget());
  TrivialPatternRewriter rewriter(getContext());
  SmallVector<OpFoldResult> splitPoints;
  splitPoints.reserve(payload.size());
  if (getDynamicSplitPoint()) {
    auto diag = DiagnosedSilenceableFailure::success();
    if (getDynamicSplitPoint().getType().isa<TransformHandleTypeInterface>()) {
      splitPoints = llvm::to_vector(llvm::map_range(
          state.getPayloadOps(getDynamicSplitPoint()), [&](Operation *op) {
            if (op->getNumResults() != 1 ||
                !op->getResult(0).getType().isIndex()) {
              diag = emitSilenceableError()
                     << "expected dynamic split point handle to point to a "
                        "single-result index-typed op";
              diag.attachNote(op->getLoc()) << "dynamic split point";
            }
            return OpFoldResult(op->getResult(0));
          }));
    } else {
      splitPoints = llvm::to_vector(
          llvm::map_range(state.getParams(getDynamicSplitPoint()),
                          [](Attribute attr) { return OpFoldResult(attr); }));
    }
    if (diag.isSilenceableFailure())
      return diag;

    if (splitPoints.size() != payload.size()) {
      return emitDefiniteFailure()
             << "expected the dynamic split point handle to point to as "
                "many operations ("
             << splitPoints.size() << ") as the target handle ("
             << payload.size() << ")";
    }
  } else {
    splitPoints.resize(payload.size(),
                       rewriter.getIndexAttr(getStaticSplitPoint()));
  }

  // Split each target operation.
  SmallVector<Operation *> first, second;
  Operation *noSecondPart = nullptr;
  for (const auto &pair : llvm::zip(payload, splitPoints)) {
    Operation *target = std::get<0>(pair);
    auto linalgOp = dyn_cast<LinalgOp>(target);
    if (!linalgOp) {
      auto diag = emitSilenceableError() << "only applies to structured ops";
      diag.attachNote(target->getLoc()) << "target op";
      return diag;
    }

    if (getDimension() >= linalgOp.getNumLoops()) {
      auto diag = emitSilenceableError() << "dimension " << getDimension()
                                         << " does not exist in target op";
      diag.attachNote(target->getLoc()) << "target op";
      return diag;
    }

    rewriter.setInsertionPoint(linalgOp);
    std::tie(first.emplace_back(), second.emplace_back()) = linalg::splitOp(
        rewriter, cast<TilingInterface>(linalgOp.getOperation()),
        getDimension(), std::get<1>(pair));

    // Propagate errors.
    if (!first.back() && !second.back()) {
      auto diag = emitDefiniteFailure() << "internal failure in splitting";
      diag.attachNote(target->getLoc()) << "target op";
      return diag;
    }

    // Do not add null second parts.
    if (!second.back()) {
      noSecondPart = target;
      second.pop_back();
    }
  }

  if (second.size() != first.size() && !second.empty()) {
    auto diag = emitSilenceableError()
                << "splitting does not produce the second part for a subset "
                   "of targets";
    diag.attachNote() << "expected splitting to produce the second part of all "
                         "or none of the targets";
    diag.attachNote(noSecondPart->getLoc())
        << "first target with no second part";
    return diag;
  }

  results.set(getFirst().cast<OpResult>(), first);
  results.set(getSecond().cast<OpResult>(), second);
  return DiagnosedSilenceableFailure::success();
}

void SplitOp::getEffects(
    SmallVectorImpl<MemoryEffects::EffectInstance> &effects) {
  consumesHandle(getTarget(), effects);
  if (getDynamicSplitPoint())
    onlyReadsHandle(getDynamicSplitPoint(), effects);
  producesHandle(getResults(), effects);
  modifiesPayload(effects);
}

ParseResult SplitOp::parse(OpAsmParser &parser, OperationState &result) {
  OpAsmParser::UnresolvedOperand target, dynamicSplitPoint;
  IntegerAttr staticSplitPoint;
  if (parser.parseOperand(target) || parser.parseKeyword("after"))
    return failure();

  OptionalParseResult dynamicPointParseResult =
      parser.parseOptionalOperand(dynamicSplitPoint);
  if (!dynamicPointParseResult.has_value()) {
    int64_t staticSplitPointValue;
    if (failed(parser.parseInteger(staticSplitPointValue)))
      return failure();

    staticSplitPoint =
        parser.getBuilder().getI64IntegerAttr(staticSplitPointValue);
  }

  Type targetType;
  if (parser.parseOptionalAttrDict(result.attributes) ||
      parser.parseColonType(targetType) ||
      parser.resolveOperand(target, targetType, result.operands)) {
    return failure();
  }
  if (dynamicPointParseResult.has_value()) {
    Type splitPointType;
    if (failed(*dynamicPointParseResult) || parser.parseComma() ||
        parser.parseType(splitPointType) ||
        parser.resolveOperand(dynamicSplitPoint, splitPointType,
                              result.operands)) {
      return failure();
    }

    staticSplitPoint =
        parser.getBuilder().getI64IntegerAttr(ShapedType::kDynamic);
  }

  result.addAttribute(
      SplitOp::getStaticSplitPointAttrName(result.name).getValue(),
      staticSplitPoint);
  result.addTypes({targetType, targetType});
  return success();
}

void SplitOp::print(OpAsmPrinter &printer) {
  printer << " " << getTarget() << " after ";
  int64_t staticSplitSize = static_cast<int64_t>(getStaticSplitPoint());
  if (staticSplitSize != ShapedType::kDynamic)
    printer << staticSplitSize;
  else
    printer << getDynamicSplitPoint();
  printer << " ";
  printer.printOptionalAttrDict(getOperation()->getAttrs(),
                                {getStaticSplitPointAttrName()});
  printer << " : " << getTarget().getType();
  if (staticSplitSize == ShapedType::kDynamic)
    printer << ", " << getDynamicSplitPoint().getType();
}

LogicalResult SplitOp::verify() {
  if ((static_cast<int64_t>(getStaticSplitPoint()) != ShapedType::kDynamic) ^
      (getDynamicSplitPoint() == nullptr)) {
    return emitOpError() << "expects either a dynamic or a static split "
                            "point to be provided";
  }
  return success();
}

//===----------------------------------------------------------------------===//
// SplitReductionOp
//===----------------------------------------------------------------------===//

void transform::SplitReductionOp::build(
    OpBuilder &builder, OperationState &result, Value target,
    int64_t splitFactor, int64_t insertSplitDimension, bool innerParallel,
    bool useScalingAlgorithm, bool useAlloc) {
  MLIRContext *ctx = builder.getContext();
  result.addOperands(target);
  result.addAttribute(SplitReductionOp::getSplitFactorAttrName(result.name),
                      builder.getI64IntegerAttr(splitFactor));
  result.addAttribute(
      SplitReductionOp::getInsertSplitDimensionAttrName(result.name),
      builder.getI64IntegerAttr(insertSplitDimension));
  if (innerParallel) {
    result.addAttribute(SplitReductionOp::getInnerParallelAttrName(result.name),
                        builder.getUnitAttr());
  }
  if (useScalingAlgorithm) {
    result.addAttribute(
        SplitReductionOp::getUseScalingAlgorithmAttrName(result.name),
        builder.getUnitAttr());
  }
  if (useAlloc) {
    result.addAttribute(SplitReductionOp::getUseAllocAttrName(result.name),
                        builder.getUnitAttr());
  }
  auto resultType = pdl::OperationType::get(ctx);
  result.addTypes({resultType, resultType, resultType, resultType});
}

DiagnosedSilenceableFailure transform::SplitReductionOp::applyToOne(
    LinalgOp target, transform::ApplyToEachResultList &results,
    transform::TransformState &state) {
  ControlSplitReductionFn splitFn = [&](LinalgOp) {
    return linalg::SplitReductionOptions{int64_t(getSplitFactor()),
                                         unsigned(getInsertSplitDimension()),
                                         bool(getInnerParallel())};
  };
  TrivialPatternRewriter rewriter(getContext());
  rewriter.setInsertionPoint(target);
  FailureOr<SplitReductionResult> splitResult =
      (getUseScalingAlgorithm())
          ? splitReductionByScaling(rewriter, target, splitFn, getUseAlloc())
          : splitReduction(rewriter, target, splitFn, getUseAlloc());
  if (failed(splitResult))
    return emitDefaultDefiniteFailure(target);

  results.push_back(splitResult->initOrAlloc);
  results.push_back(splitResult->fillOp);
  results.push_back(splitResult->splitLinalgOp);
  results.push_back(splitResult->resultCombiningLinalgOp);
  return DiagnosedSilenceableFailure::success();
}

//===----------------------------------------------------------------------===//
// TileReductionUsingScfOp
//===----------------------------------------------------------------------===//

void transform::TileReductionUsingScfOp::build(
    OpBuilder &builder, OperationState &result, Value target,
    ArrayRef<int64_t> staticTileSizes) {
  // Call the default builder.
  // This is future-proof re mixed static-dynamic and setting up the proper
  // operands segment sizes attributes for multiple variadic operands.
  // In the absence of this, horrible bugs ensue.
  // TODO: support mixed static-dynamic (see TileToForeachThreadOp).
  MLIRContext *ctx = builder.getContext();
  auto opTy = pdl::OperationType::get(ctx);
  auto staticTileSizesAttr = builder.getDenseI64ArrayAttr(staticTileSizes);
  build(builder, result,
        /*resultTypes=*/TypeRange{opTy, opTy, opTy, opTy},
        /*target=*/target,
        /*tile_sizes=*/staticTileSizesAttr);
}

DiagnosedSilenceableFailure transform::TileReductionUsingScfOp::applyToOne(
    LinalgOp target, transform::ApplyToEachResultList &results,
    transform::TransformState &state) {
  TrivialPatternRewriter rewriter(getContext());
  rewriter.setInsertionPoint(target);
  FailureOr<scf::SCFReductionTilingResult> result = scf::tileReductionUsingScf(
      rewriter, cast<PartialReductionOpInterface>(target.getOperation()),
      getAsOpFoldResult(rewriter.getI64ArrayAttr(getTileSizes())));

  if (failed(result))
    return emitDefaultSilenceableFailure(target);
  results.push_back(result->loops.front());
  results.push_back(result->initialOp);
  results.push_back(result->parallelTiledOp);
  results.push_back(result->mergeOp);
  return DiagnosedSilenceableFailure::success();
}

//===----------------------------------------------------------------------===//
// TileReductionUsingForeachThreadOp
//===----------------------------------------------------------------------===//

void transform::TileReductionUsingForeachThreadOp::build(
    OpBuilder &builder, OperationState &result, Value target,
    ArrayRef<int64_t> staticNumThreads, ArrayRef<int64_t> staticTileSizes,
    ArrayAttr mapping) {
  // Call the default builder.
  // This is future-proof re mixed static-dynamic and setting up the proper
  // operands segment sizes attributes for multiple variadic operands.
  // In the absence of this, horrible bugs ensue.
  // TODO: support mixed static-dynamic (see TileToForeachThreadOp).
  MLIRContext *ctx = builder.getContext();
  auto opTy = pdl::OperationType::get(ctx);
  auto staticNumThreadsAttr = builder.getDenseI64ArrayAttr(staticNumThreads);
  auto staticTileSizesAttr = builder.getDenseI64ArrayAttr(staticTileSizes);
  build(builder, result,
        /*resultTypes=*/TypeRange{opTy, opTy, opTy, opTy},
        /*target=*/target,
        /*num_threads=*/staticNumThreadsAttr,
        /*tile_sizes=*/staticTileSizesAttr,
        /*mapping=*/mapping);
}

DiagnosedSilenceableFailure
transform::TileReductionUsingForeachThreadOp::applyToOne(
    LinalgOp target, transform::ApplyToEachResultList &results,
    transform::TransformState &state) {
  TrivialPatternRewriter rewriter(getContext());
  rewriter.setInsertionPoint(target);
  SmallVector<OpFoldResult> numThreads =
      getAsOpFoldResult(rewriter.getI64ArrayAttr(getNumThreads()));
  SmallVector<OpFoldResult> tileSizes =
      getAsOpFoldResult(rewriter.getI64ArrayAttr(getTileSizes()));
  FailureOr<linalg::ForeachThreadReductionTilingResult> result =
      linalg::tileReductionUsingForeachThread(
          rewriter, cast<PartialReductionOpInterface>(target.getOperation()),
          numThreads, tileSizes, getMapping());

  if (failed(result)) {
    auto diag = emitSilenceableError() << "could not tile reduction";
    diag.attachNote(target.getLoc()) << "target operation";
    return diag;
  }
  results.push_back(result->loops);
  results.push_back(result->initialOp);
  results.push_back(result->parallelTiledOp);
  results.push_back(result->mergeOp);
  return DiagnosedSilenceableFailure::success();
}

//===----------------------------------------------------------------------===//
// TileOp
//===----------------------------------------------------------------------===//

void transform::TileOp::build(OpBuilder &builder, OperationState &result,
                              TypeRange loopTypes, Value target,
                              ArrayRef<int64_t> staticTileSizes,
                              ArrayRef<int64_t> interchange) {
  return build(builder, result, loopTypes,
               /*target=*/target,
               /*mixedTileSizes=*/
               getAsOpFoldResult(builder.getI64ArrayAttr(staticTileSizes)),
               interchange);
}

void transform::TileOp::build(OpBuilder &builder, OperationState &result,
                              Value target, ArrayRef<int64_t> staticTileSizes,
                              ArrayRef<int64_t> interchange) {
  build(builder, result, target,
        getAsOpFoldResult(builder.getI64ArrayAttr(staticTileSizes)),
        interchange);
}

void transform::TileOp::build(OpBuilder &builder, OperationState &result,
                              Value target,
                              ArrayRef<OpFoldResult> mixedTileSizes,
                              ArrayRef<int64_t> interchange) {
  // Loop types are automaticaly splat by the callee, setting up one is
  // enough.
  SmallVector<Type> loopTypes(1, builder.getType<transform::AnyOpType>());
  build(builder, result, loopTypes, target, mixedTileSizes, interchange);
}

void transform::TileOp::build(OpBuilder &builder, OperationState &result,
                              TypeRange loopTypes, Value target,
                              ArrayRef<OpFoldResult> mixedTileSizes,
                              ArrayRef<int64_t> interchange) {
  SmallVector<int64_t> staticTileSizes;
  SmallVector<Value> dynamicTileSizes;
  dispatchIndexOpFoldResults(mixedTileSizes, dynamicTileSizes, staticTileSizes);
  // Call the default builder which sets up the proper operands segment sizes
  // attributes for multiple variadic operands. In the absence of this,
  // horrible bugs ensue.
  auto staticTileSizesAttr = builder.getDenseI64ArrayAttr(staticTileSizes);
  unsigned numExpectedLoops =
      staticTileSizes.size() - llvm::count(staticTileSizes, 0);
  SmallVector<Type> resultTypes;
  resultTypes.reserve(numExpectedLoops);
  assert((loopTypes.size() == 1 || loopTypes.size() == numExpectedLoops) &&
         "expected one loop type or as many as loops");
  if (loopTypes.size() == 1)
    resultTypes.append(numExpectedLoops, loopTypes[0]);
  else
    llvm::append_range(resultTypes, loopTypes);
  build(builder, result, /*tiled_linalg_op=*/target.getType(),
        /*loops=*/resultTypes,
        /*target=*/target,
        /*dynamic_sizes=*/dynamicTileSizes,
        /*static_sizes=*/staticTileSizesAttr,
        /*interchange=*/builder.getDenseI64ArrayAttr(interchange));
}

DiagnosedSilenceableFailure
transform::TileOp::apply(TransformResults &transformResults,
                         TransformState &state) {
  ArrayRef<int64_t> tileSizes = getStaticSizes();

  ArrayRef<Operation *> targets = state.getPayloadOps(getTarget());
  SmallVector<ArrayRef<Operation *>> dynamicSizeProducers;
  SmallVector<SmallVector<int64_t>> paramSizes;
  dynamicSizeProducers.reserve(getDynamicSizes().size());
  paramSizes.reserve(getDynamicSizes().size());
  for (Value transformValue : getDynamicSizes()) {
    if (transformValue.getType().isa<ParamType>()) {
      dynamicSizeProducers.push_back({});
      ArrayRef<Attribute> params = state.getParams(transformValue);
      paramSizes.push_back(
          llvm::to_vector(llvm::map_range(params, [](Attribute attr) {
            return attr.cast<IntegerAttr>().getValue().getSExtValue();
          })));

      if (paramSizes.back().size() != targets.size()) {
        DiagnosedSilenceableFailure diag =
            emitSilenceableError()
            << "expected as many parameter values ("
            << dynamicSizeProducers.back().size() << ") as target ops ("
            << targets.size() << ")";
        diag.attachNote(transformValue.getLoc()) << "for this parameter";
        return diag;
      }

      continue;
    }
    paramSizes.push_back({});
    dynamicSizeProducers.push_back(state.getPayloadOps(transformValue));

    if (dynamicSizeProducers.back().size() != targets.size()) {
      DiagnosedSilenceableFailure diag =
          emitSilenceableError()
          << "expected as many dynamic size-producing operations ("
          << dynamicSizeProducers.back().size() << ") as target ops ("
          << targets.size() << ")";
      diag.attachNote(transformValue.getLoc()) << "for this handle";
      return diag;
    }

    for (Operation *op : dynamicSizeProducers.back()) {
      if (op->getNumResults() == 1 &&
          op->getResult(0).getType().isa<IndexType>())
        continue;

      DiagnosedSilenceableFailure diag =
          emitSilenceableError() << "expected sizes to be produced by ops "
                                    "with a single index-type result";
      diag.attachNote(op->getLoc()) << "size producer op";
      diag.attachNote(transformValue.getLoc()) << "for this handle";
      return diag;
    }
  }

  SmallVector<Operation *> tiled;
  SmallVector<SmallVector<Operation *, 4>, 4> loops;
  loops.resize(getLoops().size());
  for (auto &[i, op] : llvm::enumerate(targets)) {
    auto tilingInterface = dyn_cast<TilingInterface>(op);
    auto dpsInterface = dyn_cast<DestinationStyleOpInterface>(op);
    if (!tilingInterface || !dpsInterface) {
      DiagnosedSilenceableFailure diag =
          emitSilenceableError() << "only ops implementing TilingInterface and "
                                    "DestinationStyleOpInterface are supported";
      diag.attachNote(op->getLoc()) << "target op";
      return diag;
    }

    scf::SCFTilingOptions tilingOptions;
    if (!tileSizes.empty()) {
      tilingOptions.setTileSizeComputationFunction([&, index = i](OpBuilder &b,
                                                                  Operation *) {
        SmallVector<Value, 4> sizes;
        sizes.reserve(tileSizes.size());
        unsigned dynamicIdx = 0;
        for (OpFoldResult ofr : getMixedSizes()) {
          if (auto attr = ofr.dyn_cast<Attribute>()) {
            sizes.push_back(b.create<arith::ConstantIndexOp>(
                getLoc(), attr.cast<IntegerAttr>().getInt()));
            continue;
          }
          ArrayRef<Operation *> dynamicSizes = dynamicSizeProducers[dynamicIdx];
          ArrayRef<int64_t> params = paramSizes[dynamicIdx];
          ++dynamicIdx;
          assert((dynamicSizes.empty() ^ params.empty()) &&
                 "expected either dynamic sizes or parameters");
          if (!params.empty()) {
            sizes.push_back(
                b.create<arith::ConstantIndexOp>(getLoc(), params[index]));
          } else {
            sizes.push_back(dynamicSizes[index]->getResult(0));
          }
        }
        return sizes;
      });
    }

    tilingOptions.setInterchange(getInterchange());
    TrivialPatternRewriter rewriter(op->getContext());
    FailureOr<scf::SCFTilingResult> maybeTilingResult =
        tileUsingSCFForOp(rewriter, tilingInterface, tilingOptions);
    if (failed(maybeTilingResult))
      return DiagnosedSilenceableFailure::definiteFailure();

    if (dpsInterface.hasBufferSemantics())
      rewriter.eraseOp(op);
    else
      rewriter.replaceOp(op, maybeTilingResult->loops.front()->getResults());

    tiled.append(maybeTilingResult->tiledOps);
    for (const auto &en2 : llvm::enumerate(maybeTilingResult->loops))
      loops[en2.index()].push_back(en2.value());
  }

  transformResults.set(getTiledLinalgOp().cast<OpResult>(), tiled);
  for (const auto &en : llvm::enumerate(loops))
    transformResults.set(getLoops()[en.index()].cast<OpResult>(), en.value());

  return DiagnosedSilenceableFailure::success();
}

SmallVector<OpFoldResult> transform::TileOp::getMixedSizes() {
  ValueRange dynamic = getDynamicSizes();
  ArrayRef<int64_t> tileSizes = getStaticSizes();
  SmallVector<OpFoldResult> results;
  results.reserve(tileSizes.size());
  unsigned dynamicPos = 0;
  Builder builder(getContext());
  for (int64_t size : tileSizes) {
    if (size == ShapedType::kDynamic) {
      results.push_back(dynamic[dynamicPos++]);
    } else {
      results.push_back(builder.getIndexAttr(size));
    }
  }
  return results;
}

// We want to parse `DenseI64ArrayAttr` using the short form without the
// `array` prefix to be consistent in the IR with `parseDynamicIndexList`.
ParseResult parseOptionalInterchange(OpAsmParser &parser,
                                     OperationState &result) {
  if (succeeded(parser.parseOptionalLBrace())) {
    if (failed(parser.parseKeyword("interchange")))
      return parser.emitError(parser.getNameLoc()) << "expect `interchange`";
    if (failed(parser.parseEqual()))
      return parser.emitError(parser.getNameLoc()) << "expect `=`";
    result.addAttribute("interchange",
                        DenseI64ArrayAttr::parse(parser, Type{}));
    if (failed(parser.parseRBrace()))
      return parser.emitError(parser.getNameLoc()) << "expect `}`";
  }
  return success();
}

void printOptionalInterchange(OpAsmPrinter &p,
                              ArrayRef<int64_t> interchangeVals) {
  if (!interchangeVals.empty()) {
    p << " {interchange = [";
    llvm::interleaveComma(interchangeVals, p,
                          [&](int64_t integer) { p << integer; });
    p << "]}";
  }
}

ParseResult transform::TileOp::parse(OpAsmParser &parser,
                                     OperationState &result) {
  OpAsmParser::UnresolvedOperand target;
  SmallVector<OpAsmParser::UnresolvedOperand> dynamicSizes;
  DenseI64ArrayAttr staticSizes;
  FunctionType functionalType;
  llvm::SMLoc operandLoc;
  if (parser.parseOperand(target) || parser.getCurrentLocation(&operandLoc) ||
      parseDynamicIndexList(parser, dynamicSizes, staticSizes) ||
      parseOptionalInterchange(parser, result) ||
      parser.parseColonType(functionalType))
    return ParseResult::failure();

  size_t numExpectedLoops =
      staticSizes.size() - llvm::count(staticSizes.asArrayRef(), 0);
  if (functionalType.getNumResults() != numExpectedLoops + 1) {
    return parser.emitError(parser.getNameLoc())
           << "expected " << (numExpectedLoops + 1) << " result type(s)";
  }
  if (functionalType.getNumInputs() != dynamicSizes.size() + 1) {
    return parser.emitError(operandLoc)
           << "expected " << dynamicSizes.size() + 1 << " operand type(s)";
  }
  if (parser.resolveOperand(target, functionalType.getInputs().front(),
                            result.operands) ||
      parser.resolveOperands(dynamicSizes,
                             functionalType.getInputs().drop_front(),
                             operandLoc, result.operands)) {
    return failure();
  }

  result.addAttribute(getStaticSizesAttrName(result.name), staticSizes);
  result.addTypes(functionalType.getResults());
  return success();
}

void TileOp::print(OpAsmPrinter &p) {
  p << ' ' << getTarget();
  printDynamicIndexList(p, getOperation(), getDynamicSizes(), getStaticSizes());
  printOptionalInterchange(p, getInterchange());
  p << " : ";
  p.printFunctionalType(getOperands().getTypes(), getResults().getTypes());
}

void transform::TileOp::getEffects(
    SmallVectorImpl<MemoryEffects::EffectInstance> &effects) {
  consumesHandle(getTarget(), effects);
  onlyReadsHandle(getDynamicSizes(), effects);
  producesHandle(getTiledLinalgOp(), effects);
  producesHandle(getLoops(), effects);
  modifiesPayload(effects);
}

//===----------------------------------------------------------------------===//
// TileToForeachThreadOp
//===----------------------------------------------------------------------===//

void transform::TileToForeachThreadOp::build(OpBuilder &builder,
                                             OperationState &result,
                                             Value target,
                                             ArrayRef<int64_t> staticTileSizes,
                                             transform::TileSizesSpec,
                                             ArrayAttr mapping) {
  return build(builder, result,
               /*target=*/target,
               /*mixedTileSizes=*/
               getAsOpFoldResult(builder.getI64ArrayAttr(staticTileSizes)),
               /*_=*/TileSizesSpec(),
               /*mapping=*/mapping);
}

void transform::TileToForeachThreadOp::build(
    OpBuilder &builder, OperationState &result, Value target,
    ArrayRef<OpFoldResult> mixedTileSizes, transform::TileSizesSpec,
    ArrayAttr mapping) {
  SmallVector<int64_t> staticTileSizes;
  SmallVector<Value> dynamicTileSizes;
  dispatchIndexOpFoldResults(mixedTileSizes, dynamicTileSizes, staticTileSizes);
  // Call the default builder which sets up the proper operands segment sizes
  // attributes for multiple variadic operands. In the absence of this,
  // horrible bugs ensue.
  MLIRContext *ctx = builder.getContext();
  auto operationType = pdl::OperationType::get(ctx);
  auto staticTileSizesAttr = builder.getDenseI64ArrayAttr(staticTileSizes);
  build(builder, result,
        /*resultTypes=*/TypeRange{operationType, operationType},
        /*target=*/target,
        /*num_threads=*/ValueRange{},
        /*tile_sizes=*/dynamicTileSizes,
        /*packed_num_threads=*/Value(),
        /*packed_tile_sizes=*/Value(),
        /*static_num_threads=*/builder.getDenseI64ArrayAttr({}),
        /*static_tile_sizes=*/staticTileSizesAttr,
        /*mapping=*/mapping);
}

void transform::TileToForeachThreadOp::build(OpBuilder &builder,
                                             OperationState &result,
                                             Value target,
                                             ArrayRef<int64_t> staticNumThreads,
                                             transform::NumThreadsSpec,
                                             ArrayAttr mapping) {
  return build(builder, result, target,
               getAsOpFoldResult(builder.getI64ArrayAttr(staticNumThreads)),
               NumThreadsSpec(), mapping);
}

void transform::TileToForeachThreadOp::build(
    OpBuilder &builder, OperationState &result, Value target,
    ArrayRef<OpFoldResult> mixedNumThreads, transform::NumThreadsSpec,
    ArrayAttr mapping) {
  SmallVector<int64_t> staticNumThreads;
  SmallVector<Value> dynamicNumThreads;
  dispatchIndexOpFoldResults(mixedNumThreads, dynamicNumThreads,
                             staticNumThreads);
  // Call the default builder which sets up the proper operands segment sizes
  // attributes for multiple variadic operands. In the absence of this,
  // horrible bugs ensue.
  MLIRContext *ctx = builder.getContext();
  auto operationType = pdl::OperationType::get(ctx);
  auto staticNumThreadsAttr = builder.getDenseI64ArrayAttr(staticNumThreads);
  build(builder, result,
        /*resultTypes=*/TypeRange{operationType, operationType},
        /*target=*/target,
        /*num_threads=*/dynamicNumThreads,
        /*tile_sizes=*/ValueRange{},
        /*packed_num_threads=*/Value(),
        /*packed_tile_sizes=*/Value(),
        /*static_num_threads=*/staticNumThreadsAttr,
        /*static_tile_sizes=*/builder.getDenseI64ArrayAttr({}),
        /*mapping=*/mapping);
}

DiagnosedSilenceableFailure transform::tileToForeachThreadOpImpl(
    RewriterBase &rewriter, transform::TransformState &state,
    TransformOpInterface transformOp, ArrayRef<Operation *> targets,
    ArrayRef<OpFoldResult> mixedNumThreads,
    ArrayRef<OpFoldResult> mixedTileSizes, std::optional<ArrayAttr> mapping,
    SmallVector<Operation *> &tileOps, SmallVector<Operation *> &tiledOps) {
  if (targets.empty())
    return DiagnosedSilenceableFailure::success();

  // Transform all targets one by one.
  for (Operation *target : targets) {
    auto tileableOp = dyn_cast<TilingInterface>(target);
    if (!tileableOp) {
      DiagnosedSilenceableFailure diag =
          transformOp.emitSilenceableError()
          << "only TilingInterface ops are supported";
      diag.attachNote(target->getLoc()) << "target op";
      return diag;
    }
    rewriter.setInsertionPoint(tileableOp);
    FailureOr<linalg::ForeachThreadTilingResult> tilingResult = failure();
    if (!mixedNumThreads.empty()) {
      tilingResult = linalg::tileToForeachThreadOp(rewriter, tileableOp,
                                                   mixedNumThreads, mapping);
    } else {
      tilingResult = linalg::tileToForeachThreadOpUsingTileSizes(
          rewriter, tileableOp, mixedTileSizes, mapping);
    }

    if (failed(tilingResult))
      return transformOp.emitDefaultSilenceableFailure(tileableOp);
    rewriter.replaceOp(tileableOp, tilingResult->tileOp->getResults());

    tileOps.push_back(tilingResult->tileOp);
    tiledOps.push_back(tilingResult->tiledOp);
  }
  return DiagnosedSilenceableFailure::success();
}

DiagnosedSilenceableFailure transform::TileToForeachThreadOp::apply(
    transform::TransformResults &transformResults,
    transform::TransformState &state) {
  IRRewriter rewriter(getContext());
  auto transformOp = cast<TransformOpInterface>(getOperation());
  ArrayRef<Operation *> targets = state.getPayloadOps(getTarget());

  // Result payload ops.
  SmallVector<Operation *> tileOps;
  SmallVector<Operation *> tiledOps;

  // Unpack handles.
  SmallVector<OpFoldResult> mixedNumThreads;
  DiagnosedSilenceableFailure status =
      getPackedNumThreads()
          ? unpackSingleIndexResultPDLOperations(
                state, transformOp, mixedNumThreads, getPackedNumThreads())
          : unpackSingleIndexResultPDLOperations(
                state, transformOp, mixedNumThreads, getMixedNumThreads());
  if (!status.succeeded())
    return status;
  SmallVector<OpFoldResult> mixedTileSizes;
  status = getPackedTileSizes()
               ? unpackSingleIndexResultPDLOperations(
                     state, transformOp, mixedTileSizes, getPackedTileSizes())
               : unpackSingleIndexResultPDLOperations(
                     state, transformOp, mixedTileSizes, getMixedTileSizes());
  if (!status.succeeded())
    return status;

  DiagnosedSilenceableFailure diag = tileToForeachThreadOpImpl(
      rewriter, state, transformOp, targets, mixedNumThreads, mixedTileSizes,
      getMapping(), tileOps, tiledOps);

  if (!diag.succeeded())
    return diag;

  transformResults.set(getForeachThreadOp().cast<OpResult>(), tileOps);
  transformResults.set(getTiledOp().cast<OpResult>(), tiledOps);

  return DiagnosedSilenceableFailure::success();
}

void transform::TileToForeachThreadOp::getEffects(
    SmallVectorImpl<MemoryEffects::EffectInstance> &effects) {
  consumesHandle(getTarget(), effects);
  onlyReadsHandle(getTileSizes(), effects);
  onlyReadsHandle(getNumThreads(), effects);
  onlyReadsHandle(getPackedNumThreads(), effects);
  onlyReadsHandle(getPackedTileSizes(), effects);
  producesHandle(getResults(), effects);
  modifiesPayload(effects);
}

SmallVector<OpFoldResult> TileToForeachThreadOp::getMixedNumThreads() {
  Builder b(getContext());
  return getMixedValues(getStaticNumThreads(), getNumThreads(), b);
}

SmallVector<OpFoldResult> TileToForeachThreadOp::getMixedTileSizes() {
  Builder b(getContext());
  return getMixedValues(getStaticTileSizes(), getTileSizes(), b);
}

LogicalResult TileToForeachThreadOp::verify() {
  int numThreadsSpec = static_cast<int>(!getMixedNumThreads().empty()) +
                       static_cast<int>(getPackedNumThreads() != Value());
  if (numThreadsSpec > 1)
    return emitOpError(
        "num_threads and packed_num_threads are mutually exclusive");
  int tileSizesSpec = static_cast<int>(!getMixedTileSizes().empty()) +
                      static_cast<int>(getPackedTileSizes() != Value());
  if (tileSizesSpec > 1)
    return emitOpError(
        "tile_sizes and packed_tile_sizes are mutually exclusive");
  if (numThreadsSpec == 0 && tileSizesSpec == 0)
    return emitOpError("either (packed_)num_threads or (packed_)tile_sizes "
                       "must be specified");
  return success();
}

//===----------------------------------------------------------------------===//
// TileToScfForOp
//===----------------------------------------------------------------------===//

DiagnosedSilenceableFailure
transform::TileToScfForOp::apply(TransformResults &transformResults,
                                 TransformState &state) {
  ArrayRef<int64_t> tileSizes = getStaticSizes();

  ArrayRef<Operation *> targets = state.getPayloadOps(getTarget());
  SmallVector<ArrayRef<Operation *>> dynamicSizeProducers;
  dynamicSizeProducers.reserve(getDynamicSizes().size());
  for (Value dynamicSizeProducerHandle : getDynamicSizes()) {
    dynamicSizeProducers.push_back(
        state.getPayloadOps(dynamicSizeProducerHandle));

    if (dynamicSizeProducers.back().size() != targets.size()) {
      DiagnosedSilenceableFailure diag =
          emitSilenceableError()
          << "expected as many dynamic size-producing operations ("
          << dynamicSizeProducers.back().size() << ") as target ops ("
          << targets.size() << ")";
      diag.attachNote(dynamicSizeProducerHandle.getLoc()) << "for this handle";
      return diag;
    }

    for (Operation *op : dynamicSizeProducers.back()) {
      if (op->getNumResults() == 1 &&
          op->getResult(0).getType().isa<IndexType>())
        continue;
      DiagnosedSilenceableFailure diag =
          emitSilenceableError() << "expected sizes to be produced by ops "
                                    "with a single index-type result";
      diag.attachNote(op->getLoc()) << "size producer op";
      diag.attachNote(dynamicSizeProducerHandle.getLoc()) << "for this handle";
      return diag;
    }
  }

  SmallVector<Operation *> tiled;
  SmallVector<SmallVector<Operation *, 4>, 4> loops;
  loops.resize(getLoops().size());
  for (auto &en : llvm::enumerate(targets)) {
    auto tilingInterfaceOp = dyn_cast<TilingInterface>(en.value());
    if (!tilingInterfaceOp) {
      DiagnosedSilenceableFailure diag =
          emitSilenceableError() << "only TilingInterface ops are supported";
      diag.attachNote(en.value()->getLoc()) << "target op";
      return diag;
    }

    scf::SCFTilingOptions tilingOptions;
    unsigned index = en.index();
    if (!tileSizes.empty()) {
      tilingOptions.setTileSizeComputationFunction(
          [&, index](OpBuilder &b, Operation *) {
            SmallVector<Value, 4> sizes;
            sizes.reserve(tileSizes.size());
            unsigned dynamicIdx = 0;
            for (OpFoldResult ofr : getMixedSizes()) {
              if (auto attr = ofr.dyn_cast<Attribute>()) {
                sizes.push_back(b.create<arith::ConstantIndexOp>(
                    getLoc(), attr.cast<IntegerAttr>().getInt()));
              } else {
                sizes.push_back(
                    dynamicSizeProducers[dynamicIdx++][index]->getResult(0));
              }
            }
            return sizes;
          });
    }

    tilingOptions.setInterchange(getInterchange());
    TrivialPatternRewriter rewriter(tilingInterfaceOp.getContext());
    FailureOr<scf::SCFTilingResult> tilingResult =
        tileUsingSCFForOp(rewriter, tilingInterfaceOp, tilingOptions);
    if (failed(tilingResult))
      return DiagnosedSilenceableFailure::definiteFailure();

    rewriter.replaceOp(tilingInterfaceOp, tilingResult->replacements);

    tiled.append(tilingResult->tiledOps);
    for (const auto &en2 : llvm::enumerate(tilingResult->loops))
      loops[en2.index()].push_back(en2.value());
  }

  transformResults.set(getTiledLinalgOp().cast<OpResult>(), tiled);
  for (const auto &en : llvm::enumerate(loops))
    transformResults.set(getLoops()[en.index()].cast<OpResult>(), en.value());

  return DiagnosedSilenceableFailure::success();
}

SmallVector<OpFoldResult> transform::TileToScfForOp::getMixedSizes() {
  ValueRange dynamic = getDynamicSizes();
  ArrayRef<int64_t> tileSizes = getStaticSizes();
  SmallVector<OpFoldResult> results;
  results.reserve(tileSizes.size());
  unsigned dynamicPos = 0;
  Builder builder(getContext());
  for (int64_t size : tileSizes) {
    if (size == ShapedType::kDynamic) {
      results.push_back(dynamic[dynamicPos++]);
    } else {
      results.push_back(builder.getIndexAttr(size));
    }
  }
  return results;
}

ParseResult transform::TileToScfForOp::parse(OpAsmParser &parser,
                                             OperationState &result) {
  OpAsmParser::UnresolvedOperand target;
  SmallVector<OpAsmParser::UnresolvedOperand> dynamicSizes;
  DenseI64ArrayAttr staticSizes;
  auto pdlOperationType = pdl::OperationType::get(parser.getContext());
  if (parser.parseOperand(target) ||
      parser.resolveOperand(target, pdlOperationType, result.operands) ||
      parseDynamicIndexList(parser, dynamicSizes, staticSizes) ||
      parser.resolveOperands(dynamicSizes, pdlOperationType, result.operands))
    return ParseResult::failure();

  // Parse optional interchange.
  if (failed(parseOptionalInterchange(parser, result)))
    return ParseResult::failure();
  result.addAttribute(getStaticSizesAttrName(result.name), staticSizes);
  size_t numExpectedLoops =
      staticSizes.size() - llvm::count(staticSizes.asArrayRef(), 0);
  result.addTypes(SmallVector<Type>(numExpectedLoops + 1, pdlOperationType));
  return success();
}

void TileToScfForOp::print(OpAsmPrinter &p) {
  p << ' ' << getTarget();
  printDynamicIndexList(p, getOperation(), getDynamicSizes(), getStaticSizes());
  printOptionalInterchange(p, getInterchange());
}

void transform::TileToScfForOp::getEffects(
    SmallVectorImpl<MemoryEffects::EffectInstance> &effects) {
  consumesHandle(getTarget(), effects);
  onlyReadsHandle(getDynamicSizes(), effects);
  producesHandle(getTiledLinalgOp(), effects);
  producesHandle(getLoops(), effects);
  modifiesPayload(effects);
}

//===----------------------------------------------------------------------===//
// VectorizeOp
//===----------------------------------------------------------------------===//

void transform::VectorizeOp::build(OpBuilder &builder, OperationState &result,
                                   Value target, bool vectorizePadding,
                                   bool vectorizeExtract) {
  result.addOperands(target);
  if (vectorizePadding) {
    result.addAttribute(VectorizeOp::getVectorizePaddingAttrName(result.name),
                        builder.getUnitAttr());
  }
  if (vectorizeExtract) {
    result.addAttribute(VectorizeOp::getVectorizeNdExtractAttrName(result.name),
                        builder.getUnitAttr());
  }
  result.addTypes(pdl::OperationType::get(builder.getContext()));
}

namespace {
/// This is an helper only to call vectorize via a pattern inside of
/// VectorizeOp::applyToOne.
struct VectorizationPattern : public RewritePattern {
  explicit VectorizationPattern(MLIRContext *context,
                                bool vectorizeExtract = false)
      : RewritePattern(MatchAnyOpTypeTag(), /*benefit=*/1, context),
        vectorizeNDExtract(vectorizeExtract) {}
  LogicalResult matchAndRewrite(Operation *op,
                                PatternRewriter &rewriter) const override {
    LinalgOp linalgOp = dyn_cast<LinalgOp>(op);
    if (!linalgOp)
      return rewriter.notifyMatchFailure(op, "expected Linalg Op");
    return vectorize(rewriter, linalgOp, /*inputVectorSizes=*/{},
                     vectorizeNDExtract);
  }

private:
  /// Controls whether to vectorize `tensor.extract` when the input tensor is
  /// rank >= 2.
  bool vectorizeNDExtract = false;
};
} // namespace

DiagnosedSilenceableFailure
transform::VectorizeOp::applyToOne(Operation *target,
                                   transform::ApplyToEachResultList &results,
                                   transform::TransformState &state) {
  if (!target->hasTrait<OpTrait::IsIsolatedFromAbove>()) {
    auto diag = this->emitOpError("requires isolated-from-above targets");
    diag.attachNote(target->getLoc()) << "non-isolated target";
    return DiagnosedSilenceableFailure::definiteFailure();
  }

  MLIRContext *ctx = getContext();
  RewritePatternSet patterns(ctx);
  patterns.add<VectorizationPattern>(ctx, getVectorizeNdExtract());

  if (!getDisableTransferPermutationMapLoweringPatterns())
    vector::populateVectorTransferPermutationMapLoweringPatterns(patterns);

  if (!getDisableMultiReductionToContractPatterns())
    vector::populateVectorReductionToContractPatterns(patterns);

  patterns.add<linalg::LinalgCopyVTRForwardingPattern,
               linalg::LinalgCopyVTWForwardingPattern>(ctx,
                                                       /*benefit=*/2);
  vector::TransferReadOp::getCanonicalizationPatterns(patterns, ctx);
  vector::TransferWriteOp::getCanonicalizationPatterns(patterns, ctx);

  patterns.add<CopyVectorizationPattern>(ctx);

  if (getVectorizePadding())
    linalg::populatePadOpVectorizationPatterns(patterns);

  if (failed(applyPatternsAndFoldGreedily(target, std::move(patterns))))
    return emitDefaultDefiniteFailure(target);

  results.push_back(target);
  return DiagnosedSilenceableFailure::success();
}

//===----------------------------------------------------------------------===//
// MaskedVectorizeOp
//===----------------------------------------------------------------------===//

DiagnosedSilenceableFailure transform::MaskedVectorizeOp::apply(
    mlir::transform::TransformResults &transformResults,
    mlir::transform::TransformState &state) {
  IRRewriter rewriter(getContext());
  ArrayRef<Operation *> targets = state.getPayloadOps(getTarget());
  if (targets.empty())
    return DiagnosedSilenceableFailure::success();

  SmallVector<int64_t> vectorSizes;
  for (OpFoldResult sz : getMixedVectorSizes()) {
    if (sz.is<Attribute>()) {
      auto attr = sz.get<Attribute>();
      vectorSizes.push_back(attr.cast<IntegerAttr>().getInt());
      continue;
    }

    ArrayRef<Operation *> szPayloads = state.getPayloadOps(sz.get<Value>());
    if (szPayloads.size() != 1) {
      auto diag = this->emitOpError(
          "requires vector size handle that is mapped to 1 payload op");
      diag.attachNote(sz.get<Value>().getLoc())
          << "mapped to " << szPayloads.size() << " payload ops";
      return DiagnosedSilenceableFailure::definiteFailure();
    }

    Operation *szPayloadOp = szPayloads[0];
    if (szPayloadOp->getNumResults() != 1 ||
        !szPayloadOp->getResult(0).getType().isIndex()) {
      auto diag = this->emitOpError(
          "requires vector size payload op with 1 index result");
      diag.attachNote(szPayloadOp->getLoc()) << "vector size payload op";
      return DiagnosedSilenceableFailure::definiteFailure();
    }

    IntegerAttr attr;
    if (!matchPattern(szPayloadOp->getResult(0), m_Constant(&attr))) {
      auto diag = this->emitOpError("requires constant vector size");
      diag.attachNote(szPayloadOp->getLoc()) << "vector size payload op";
      return DiagnosedSilenceableFailure::definiteFailure();
    }

    vectorSizes.push_back(attr.getInt());
  }

  // TODO: Check that the correct number of vectorSizes was provided.

  for (Operation *target : targets) {
    auto linalgOp = dyn_cast<LinalgOp>(target);
    if (!linalgOp) {
      Diagnostic diag(target->getLoc(), DiagnosticSeverity::Error);
      diag << "cannot vectorize non-Linalg op";
      return DiagnosedSilenceableFailure::silenceableFailure(std::move(diag));
    }

    if (failed(linalg::vectorize(rewriter, linalgOp, vectorSizes))) {
      Diagnostic diag(target->getLoc(), DiagnosticSeverity::Error);
      diag << "failed to vectorize op";
      return DiagnosedSilenceableFailure::silenceableFailure(std::move(diag));
    }
  }

  return DiagnosedSilenceableFailure::success();
}

void transform::MaskedVectorizeOp::getEffects(
    SmallVectorImpl<MemoryEffects::EffectInstance> &effects) {
  consumesHandle(getTarget(), effects);
  onlyReadsHandle(getVectorSizes(), effects);
  modifiesPayload(effects);
}

SmallVector<OpFoldResult> MaskedVectorizeOp::getMixedVectorSizes() {
  OpBuilder b(getContext());
  return getMixedValues(getStaticVectorSizes(), getVectorSizes(), b);
}

//===----------------------------------------------------------------------===//
// Transform op registration
//===----------------------------------------------------------------------===//

namespace {
/// Registers new ops and declares PDL as dependent dialect since the
/// additional ops are using PDL types for operands and results.
class LinalgTransformDialectExtension
    : public transform::TransformDialectExtension<
          LinalgTransformDialectExtension> {
public:
  using Base::Base;

  void init() {
    declareDependentDialect<pdl::PDLDialect>();
    declareDependentDialect<LinalgDialect>();
    declareGeneratedDialect<AffineDialect>();
    declareGeneratedDialect<arith::ArithDialect>();
    declareGeneratedDialect<scf::SCFDialect>();
    declareGeneratedDialect<vector::VectorDialect>();
    declareGeneratedDialect<gpu::GPUDialect>();

    registerTransformOps<
#define GET_OP_LIST
#include "mlir/Dialect/Linalg/TransformOps/LinalgTransformOps.cpp.inc"
        >();
  }
};
} // namespace

#include "mlir/Dialect/Linalg/TransformOps/LinalgTransformOpsEnums.cpp.inc"

#define GET_OP_CLASSES
#include "mlir/Dialect/Linalg/TransformOps/LinalgTransformOps.cpp.inc"

void mlir::linalg::registerTransformDialectExtension(
    DialectRegistry &registry) {
  registry.addExtensions<LinalgTransformDialectExtension>();
}<|MERGE_RESOLUTION|>--- conflicted
+++ resolved
@@ -1336,17 +1336,6 @@
   return GemmDimsForPacking{ac, bc, ra};
 }
 
-<<<<<<< HEAD
-/// Pack a LinalgOp by greedily inferring gemm dimensions (m, n, k) where m and
-/// n are proper parallel dimensions and k is a proper reduction dimension.
-/// Packing occurs by rewriting the op as a linalg.generic and calling
-/// linalg::pack by `mnkPackedSizes`.
-/// The order of the packed dimensions is customizable: the `mnkOrder` is a
-/// permutation of {0, 1, 2} to reorder {m, n, k} into one of the 8 possible
-/// forms.
-/// The outer dimensions of the operands are not permuted at this time, this is
-/// left for future work.
-=======
 bool transform::containsMostMinorGemm(LinalgOp linalgOp) {
   FailureOr<GemmDimsForPacking> res = inferGemmDims(linalgOp);
   if (failed(res))
@@ -1369,7 +1358,6 @@
 /// to reorder {m, n, k} into one of the 8 possible forms. The outer
 /// dimensions of the operands are not permuted at this time, this is left for
 /// future work.
->>>>>>> 95263fc1
 static FailureOr<PackResult>
 packGemmGreedily(RewriterBase &rewriter, LinalgOp linalgOp,
                  ArrayRef<OpFoldResult> mnkPackedSizes,

--- conflicted
+++ resolved
@@ -96,177 +96,42 @@
 ! Define specifics with 1 or 2 INTEGER, LOGICAL, or REAL arguments for
 ! generic G.
 #define SPECIFICS_I(G) \
-  G(1) G(2) G(4) G(8) G(__FLANG_LDK)
+  G(1) G(2) G(4) G(8)
 #define SPECIFICS_L(G) \
   G(1) G(2) G(4) G(8)
-<<<<<<< HEAD
-!! #define SPECIFICS_R(G) \
-!!   G(2) G(3) G(4) G(8) G(10) G(16)
 #define SPECIFICS_R(G) \
- G(4) G(8) G(__FLANG_LDK)
+ G(4) G(8)
 #define SPECIFICS_II(G) \
-  G(1,1) G(1,2) G(1,4) G(1,8) G(1,__FLANG_LDK) \
-  G(2,1) G(2,2) G(2,4) G(2,8) G(2,__FLANG_LDK) \
-  G(4,1) G(4,2) G(4,4) G(4,8) G(4,__FLANG_LDK) \
-  G(8,1) G(8,2) G(8,4) G(8,8) G(8,__FLANG_LDK) \
-  G(__FLANG_LDK,1) G(__FLANG_LDK,2) G(__FLANG_LDK,4) G(__FLANG_LDK,8) G(__FLANG_LDK,__FLANG_LDK)
-!! #define SPECIFICS_RI(G) \
-!!   G(2,1) G(2,2) G(2,4) G(2,8) G(2,16) \
-!!   G(3,1) G(3,2) G(3,4) G(3,8) G(3,16) \
-!!   G(4,1) G(4,2) G(4,4) G(4,8) G(4,16) \
-!!   G(8,1) G(8,2) G(8,4) G(8,8) G(8,16) \
-!!   G(10,1) G(10,2) G(10,4) G(10,8) G(10,16) \
-!!   G(16,1) G(16,2) G(16,4) G(16,8) G(16,16)
+  G(1,1) G(1,2) G(1,4) G(1,8) \
+  G(2,1) G(2,2) G(2,4) G(2,8) \
+  G(4,1) G(4,2) G(4,4) G(4,8) \
+  G(8,1) G(8,2) G(8,4) G(8,8)
 #define SPECIFICS_RI(G) \
-  G(4,1) G(4,2) G(4,4) G(4,8) G(4,__FLANG_LDK) \
-  G(8,1) G(8,2) G(8,4) G(8,8) G(8,__FLANG_LDK) \
-  G(__FLANG_LDK,1) G(__FLANG_LDK,2) G(__FLANG_LDK,4) G(__FLANG_LDK,8) G(__FLANG_LDK,__FLANG_LDK)
-!! #define SPECIFICS_RR(G) \
-!!   G(2,2) G(2,3) G(2,4) G(2,8) G(2,10) G(2,16) \
-!!   G(3,2) G(3,3) G(3,4) G(3,8) G(3,10) G(3,16) \
-!!   G(4,2) G(4,3) G(4,4) G(4,8) G(4,10) G(4,16) \
-!!   G(8,2) G(8,3) G(8,4) G(8,8) G(8,10) G(8,16) \
-!!   G(10,2) G(10,3) G(10,4) G(10,8) G(10,10) G(10,16) \
-!!   G(16,2) G(16,3) G(16,4) G(16,8) G(16,10) G(16,16)
+  G(4,1) G(4,2) G(4,4) G(4,8) \
+  G(8,1) G(8,2) G(8,4) G(8,8)
 #define SPECIFICS_RR(G) \
-  G(4,4) G(4,8) G(4,__FLANG_LDK) \
-  G(8,4) G(8,8) G(8,__FLANG_LDK) \
-  G(__FLANG_LDK,4) G(__FLANG_LDK,8) G(__FLANG_LDK,__FLANG_LDK)
-=======
-#if __x86_64__
-#define SPECIFICS_R(G) \
-  G(2) G(3) G(4) G(8) G(10) G(16)
-#else
-#define SPECIFICS_R(G) \
-  G(2) G(3) G(4) G(8) G(16)
-#endif
-#define SPECIFICS_II(G) \
-  G(1,1) G(1,2) G(1,4) G(1,8) G(1,16) \
-  G(2,1) G(2,2) G(2,4) G(2,8) G(2,16) \
-  G(4,1) G(4,2) G(4,4) G(4,8) G(4,16) \
-  G(8,1) G(8,2) G(8,4) G(8,8) G(8,16) \
-  G(16,1) G(16,2) G(16,4) G(16,8) G(16,16)
-#if __x86_64__
-#define SPECIFICS_RI(G) \
-  G(2,1) G(2,2) G(2,4) G(2,8) G(2,16) \
-  G(3,1) G(3,2) G(3,4) G(3,8) G(3,16) \
-  G(4,1) G(4,2) G(4,4) G(4,8) G(4,16) \
-  G(8,1) G(8,2) G(8,4) G(8,8) G(8,16) \
-  G(10,1) G(10,2) G(10,4) G(10,8) G(10,16) \
-  G(16,1) G(16,2) G(16,4) G(16,8) G(16,16)
-#else
-#define SPECIFICS_RI(G) \
-  G(2,1) G(2,2) G(2,4) G(2,8) G(2,16) \
-  G(3,1) G(3,2) G(3,4) G(3,8) G(3,16) \
-  G(4,1) G(4,2) G(4,4) G(4,8) G(4,16) \
-  G(8,1) G(8,2) G(8,4) G(8,8) G(8,16) \
-  G(16,1) G(16,2) G(16,4) G(16,8) G(16,16)
-#endif
-
-#if __x86_64__
-#define SPECIFICS_RR(G) \
-  G(2,2) G(2,3) G(2,4) G(2,8) G(2,10) G(2,16) \
-  G(3,2) G(3,3) G(3,4) G(3,8) G(3,10) G(3,16) \
-  G(4,2) G(4,3) G(4,4) G(4,8) G(4,10) G(4,16) \
-  G(8,2) G(8,3) G(8,4) G(8,8) G(8,10) G(8,16) \
-  G(10,2) G(10,3) G(10,4) G(10,8) G(10,10) G(10,16) \
-  G(16,2) G(16,3) G(16,4) G(16,8) G(16,10) G(16,16)
-#else
-#define SPECIFICS_RR(G) \
-  G(2,2) G(2,3) G(2,4) G(2,8) G(2,16) \
-  G(3,2) G(3,3) G(3,4) G(3,8) G(3,16) \
-  G(4,2) G(4,3) G(4,4) G(4,8) G(4,16) \
-  G(8,2) G(8,3) G(8,4) G(8,8) G(8,16) \
-  G(16,2) G(16,3) G(16,4) G(16,8) G(16,16)
-#endif
->>>>>>> 03e039fb
+  G(4,4) G(4,8) \
+  G(8,4) G(8,8)
 
 ! Set PRIVATE accessibility for specifics with 1 or 2 INTEGER, LOGICAL, or REAL
 ! arguments for generic G.
 #define PRIVATE_I(G) private :: \
-  G##_i1, G##_i2, G##_i4, G##_i8, G##_i##__FLANG_LDK
+  G##_i1, G##_i2, G##_i4, G##_i8
 #define PRIVATE_L(G) private :: \
   G##_l1, G##_l2, G##_l4, G##_l8
-<<<<<<< HEAD
-!! #define PRIVATE_R(G) private :: \
-!!   G##_a2, G##_a3, G##_a4, G##_a8, G##_a10, G##_a16
 #define PRIVATE_R(G) private :: \
-  G##_a4, G##_a8, G##_a##__FLANG_LDK
+  G##_a4, G##_a8
 #define PRIVATE_II(G) private :: \
-  G##_i1_i1, G##_i1_i2, G##_i1_i4, G##_i1_i8, G##_i1_i##__FLANG_LDK, \
-  G##_i2_i1, G##_i2_i2, G##_i2_i4, G##_i2_i8, G##_i2_i##__FLANG_LDK, \
-  G##_i4_i1, G##_i4_i2, G##_i4_i4, G##_i4_i8, G##_i4_i##__FLANG_LDK, \
-  G##_i8_i1, G##_i8_i2, G##_i8_i4, G##_i8_i8, G##_i8_i##__FLANG_LDK, \
-  G##_i##__FLANG_LDK##_i1, G##_i##__FLANG_LDK##_i2, G##_i##__FLANG_LDK##_i4, G##_i##__FLANG_LDK##_i8, G##_i##__FLANG_LDK##_i##__FLANG_LDK
-!! #define PRIVATE_RI(G) private :: \
-!!   G##_a2_i1, G##_a2_i2, G##_a2_i4, G##_a2_i8, G##_a2_i16, \
-!!   G##_a3_i1, G##_a3_i2, G##_a3_i4, G##_a3_i8, G##_a3_i16, \
-!!   G##_a4_i1, G##_a4_i2, G##_a4_i4, G##_a4_i8, G##_a4_i16, \
-!!   G##_a8_i1, G##_a8_i2, G##_a8_i4, G##_a8_i8, G##_a8_i16, \
-!!   G##_a10_i1, G##_a10_i2, G##_a10_i4, G##_a10_i8, G##_a10_i16, \
-!!   G##_a16_i1, G##_a16_i2, G##_a16_i4, G##_a16_i8, G##_a16_i16
+  G##_i1_i1, G##_i1_i2, G##_i1_i4, G##_i1_i8, \
+  G##_i2_i1, G##_i2_i2, G##_i2_i4, G##_i2_i8, \
+  G##_i4_i1, G##_i4_i2, G##_i4_i4, G##_i4_i8, \
+  G##_i8_i1, G##_i8_i2, G##_i8_i4, G##_i8_i8
 #define PRIVATE_RI(G) private :: \
-  G##_a4_i1, G##_a4_i2, G##_a4_i4, G##_a4_i8, G##_a4_i##__FLANG_LDK, \
-  G##_a8_i1, G##_a8_i2, G##_a8_i4, G##_a8_i8, G##_a8_i##__FLANG_LDK, \
-  G##_a##__FLANG_LDK##_i1, G##_a##__FLANG_LDK##_i2, G##_a##__FLANG_LDK##_i4, G##_a##__FLANG_LDK##_i8, G##_a##__FLANG_LDK##_i##__FLANG_LDK
-!! #define PRIVATE_RR(G) private :: \
-!!   G##_a2_a2, G##_a2_a3, G##_a2_a4, G##_a2_a8, G##_a2_a10, G##_a2_a16, \
-!!   G##_a3_a2, G##_a3_a3, G##_a3_a4, G##_a3_a8, G##_a3_a10, G##_a3_a16, \
-!!   G##_a4_a2, G##_a4_a3, G##_a4_a4, G##_a4_a8, G##_a4_a10, G##_a4_a16, \
-!!   G##_a8_a2, G##_a8_a3, G##_a8_a4, G##_a8_a8, G##_a8_a10, G##_a8_a16, \
-!!   G##_a10_a2, G##_a10_a3, G##_a10_a4, G##_a10_a8, G##_a10_a10, G##_a10_a16, \
-!!   G##_a16_a2, G##_a16_a3, G##_a16_a4, G##_a16_a8, G##_a16_a10, G##_a16_a16
+  G##_a4_i1, G##_a4_i2, G##_a4_i4, G##_a4_i8, \
+  G##_a8_i1, G##_a8_i2, G##_a8_i4, G##_a8_i8
 #define PRIVATE_RR(G) private :: \
-  G##_a4_a4, G##_a4_a8, G##_a4_a##__FLANG_LDK, \
-  G##_a8_a4, G##_a8_a8, G##_a8_a##__FLANG_LDK, \
-  G##_a##__FLANG_LDK##_a4, G##_a##__FLANG_LDK##_a8, G##_a##__FLANG_LDK##_a##__FLANG_LDK
-=======
-#if __x86_64__
-#define PRIVATE_R(G) private :: \
-  G##_a2, G##_a3, G##_a4, G##_a8, G##_a10, G##_a16
-#else
-#define PRIVATE_R(G) private :: \
-  G##_a2, G##_a3, G##_a4, G##_a8, G##_a16
-#endif
-#define PRIVATE_II(G) private :: \
-  G##_i1_i1, G##_i1_i2, G##_i1_i4, G##_i1_i8, G##_i1_i16, \
-  G##_i2_i1, G##_i2_i2, G##_i2_i4, G##_i2_i8, G##_i2_i16, \
-  G##_i4_i1, G##_i4_i2, G##_i4_i4, G##_i4_i8, G##_i4_i16, \
-  G##_i8_i1, G##_i8_i2, G##_i8_i4, G##_i8_i8, G##_i8_i16, \
-  G##_i16_i1, G##_i16_i2, G##_i16_i4, G##_i16_i8, G##_i16_i16
-#if __x86_64__
-#define PRIVATE_RI(G) private :: \
-  G##_a2_i1, G##_a2_i2, G##_a2_i4, G##_a2_i8, G##_a2_i16, \
-  G##_a3_i1, G##_a3_i2, G##_a3_i4, G##_a3_i8, G##_a3_i16, \
-  G##_a4_i1, G##_a4_i2, G##_a4_i4, G##_a4_i8, G##_a4_i16, \
-  G##_a8_i1, G##_a8_i2, G##_a8_i4, G##_a8_i8, G##_a8_i16, \
-  G##_a10_i1, G##_a10_i2, G##_a10_i4, G##_a10_i8, G##_a10_i16, \
-  G##_a16_i1, G##_a16_i2, G##_a16_i4, G##_a16_i8, G##_a16_i16
-#else
-#define PRIVATE_RI(G) private :: \
-  G##_a2_i1, G##_a2_i2, G##_a2_i4, G##_a2_i8, G##_a2_i16, \
-  G##_a3_i1, G##_a3_i2, G##_a3_i4, G##_a3_i8, G##_a3_i16, \
-  G##_a4_i1, G##_a4_i2, G##_a4_i4, G##_a4_i8, G##_a4_i16, \
-  G##_a8_i1, G##_a8_i2, G##_a8_i4, G##_a8_i8, G##_a8_i16, \
-  G##_a16_i1, G##_a16_i2, G##_a16_i4, G##_a16_i8, G##_a16_i16
-#endif
-#if __x86_64__
-#define PRIVATE_RR(G) private :: \
-  G##_a2_a2, G##_a2_a3, G##_a2_a4, G##_a2_a8, G##_a2_a10, G##_a2_a16, \
-  G##_a3_a2, G##_a3_a3, G##_a3_a4, G##_a3_a8, G##_a3_a10, G##_a3_a16, \
-  G##_a4_a2, G##_a4_a3, G##_a4_a4, G##_a4_a8, G##_a4_a10, G##_a4_a16, \
-  G##_a8_a2, G##_a8_a3, G##_a8_a4, G##_a8_a8, G##_a8_a10, G##_a8_a16, \
-  G##_a10_a2, G##_a10_a3, G##_a10_a4, G##_a10_a8, G##_a10_a10, G##_a10_a16, \
-  G##_a16_a2, G##_a16_a3, G##_a16_a4, G##_a16_a8, G##_a16_a10, G##_a16_a16
-#else
-#define PRIVATE_RR(G) private :: \
-  G##_a2_a2, G##_a2_a3, G##_a2_a4, G##_a2_a8, G##_a2_a16, \
-  G##_a3_a2, G##_a3_a3, G##_a3_a4, G##_a3_a8, G##_a3_a16, \
-  G##_a4_a2, G##_a4_a3, G##_a4_a4, G##_a4_a8, G##_a4_a16, \
-  G##_a8_a2, G##_a8_a3, G##_a8_a4, G##_a8_a8, G##_a8_a16, \
-  G##_a16_a2, G##_a16_a3, G##_a16_a4, G##_a16_a8, G##_a16_a16
-#endif
->>>>>>> 03e039fb
+  G##_a4_a4, G##_a4_a8, \
+  G##_a8_a4, G##_a8_a8
 
 #define IEEE_CLASS_R(XKIND) \
   elemental type(ieee_class_type) function ieee_class_a##XKIND(x); \
@@ -327,7 +192,7 @@
 #undef IEEE_GET_UNDERFLOW_MODE_L
 
 ! When kind argument is present, kind(result) is value(kind), not kind(kind).
-! That is not known here, so return integer(__FLANG_LDK).
+! That is not known here, so return integer(8).
 #define IEEE_INT_R(AKIND) \
   elemental integer function ieee_int_a##AKIND(a, round); \
     import ieee_round_type; \
@@ -335,7 +200,7 @@
     type(ieee_round_type), intent(in) :: round; \
   end function ieee_int_a##AKIND;
 #define IEEE_INT_RI(AKIND, KKIND) \
-  elemental integer(__FLANG_LDK) function ieee_int_a##AKIND##_i##KKIND(a, round, kind); \
+  elemental integer(8) function ieee_int_a##AKIND##_i##KKIND(a, round, kind); \
     import ieee_round_type; \
     real(AKIND), intent(in) :: a; \
     type(ieee_round_type), intent(in) :: round; \
@@ -471,7 +336,7 @@
 #undef IEEE_QUIET_NE_R
 
 ! When kind argument is present, kind(result) is value(kind), not kind(kind).
-! That is not known here, so return real(__FLANG_LDK).
+! That is not known here, so return real(8).
 #define IEEE_REAL_I(AKIND) \
   elemental real function ieee_real_i##AKIND(a); \
     integer(AKIND), intent(in) :: a; \
@@ -481,12 +346,12 @@
     real(AKIND), intent(in) :: a; \
   end function ieee_real_a##AKIND;
 #define IEEE_REAL_II(AKIND, KKIND) \
-  elemental real(__FLANG_LDK) function ieee_real_i##AKIND##_i##KKIND(a, kind); \
+  elemental real(8) function ieee_real_i##AKIND##_i##KKIND(a, kind); \
     integer(AKIND), intent(in) :: a; \
     integer(KKIND), intent(in) :: kind; \
   end function ieee_real_i##AKIND##_i##KKIND;
 #define IEEE_REAL_RI(AKIND, KKIND) \
-  elemental real(__FLANG_LDK) function ieee_real_a##AKIND##_i##KKIND(a, kind); \
+  elemental real(8) function ieee_real_a##AKIND##_i##KKIND(a, kind); \
     real(AKIND), intent(in) :: a; \
     integer(KKIND), intent(in) :: kind; \
   end function ieee_real_a##AKIND##_i##KKIND;

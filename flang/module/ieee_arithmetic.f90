!===-- module/ieee_arithmetic.f90 ------------------------------------------===!
!
! Part of the LLVM Project, under the Apache License v2.0 with LLVM Exceptions.
! See https://llvm.org/LICENSE.txt for license information.
! SPDX-License-Identifier: Apache-2.0 WITH LLVM-exception
!
!===------------------------------------------------------------------------===!

! Fortran 2018 Clause 17

module ieee_arithmetic
  ! 17.1: "The module IEEE_ARITHMETIC behaves as if it contained a
  ! USE statement for IEEE_EXCEPTIONS; everything that is public in
  ! IEEE_EXCEPTIONS is public in IEEE_ARITHMETIC."
  use __Fortran_ieee_exceptions

  use __Fortran_builtins, only: &
    ieee_is_nan => __builtin_ieee_is_nan, &
    ieee_is_negative => __builtin_ieee_is_negative, &
    ieee_is_normal => __builtin_ieee_is_normal, &
    ieee_next_after => __builtin_ieee_next_after, &
    ieee_next_down => __builtin_ieee_next_down, &
    ieee_next_up => __builtin_ieee_next_up, &
    ieee_scalb => scale, &
    ieee_selected_real_kind => __builtin_ieee_selected_real_kind, &
    ieee_support_datatype => __builtin_ieee_support_datatype, &
    ieee_support_denormal => __builtin_ieee_support_denormal, &
    ieee_support_divide => __builtin_ieee_support_divide, &
    ieee_support_inf => __builtin_ieee_support_inf, &
    ieee_support_io => __builtin_ieee_support_io, &
    ieee_support_nan => __builtin_ieee_support_nan, &
    ieee_support_sqrt => __builtin_ieee_support_sqrt, &
    ieee_support_standard => __builtin_ieee_support_standard, &
    ieee_support_subnormal => __builtin_ieee_support_subnormal, &
    ieee_support_underflow_control => __builtin_ieee_support_underflow_control

  implicit none

  type :: ieee_class_type
    private
    integer(kind=1) :: which = 0
  end type ieee_class_type

  type(ieee_class_type), parameter :: &
    ieee_signaling_nan = ieee_class_type(1), &
    ieee_quiet_nan = ieee_class_type(2), &
    ieee_negative_inf = ieee_class_type(3), &
    ieee_negative_normal = ieee_class_type(4), &
    ieee_negative_denormal = ieee_class_type(5), &
    ieee_negative_zero = ieee_class_type(6), &
    ieee_positive_zero = ieee_class_type(7), &
    ieee_positive_subnormal = ieee_class_type(8), &
    ieee_positive_normal = ieee_class_type(9), &
    ieee_positive_inf = ieee_class_type(10), &
    ieee_other_value = ieee_class_type(11)

  type(ieee_class_type), parameter :: &
    ieee_negative_subnormal = ieee_negative_denormal, &
    ieee_positive_denormal = ieee_negative_subnormal

  type :: ieee_round_type
    private
    integer(kind=1) :: mode = 0
  end type ieee_round_type

  type(ieee_round_type), parameter :: &
    ieee_nearest = ieee_round_type(1), &
    ieee_to_zero = ieee_round_type(2), &
    ieee_up = ieee_round_type(3), &
    ieee_down = ieee_round_type(4), &
    ieee_away = ieee_round_type(5), &
    ieee_other = ieee_round_type(6)

  interface operator(==)
    elemental logical function ieee_class_eq(x, y)
      import ieee_class_type
      type(ieee_class_type), intent(in) :: x, y
    end function ieee_class_eq
    elemental logical function ieee_round_eq(x, y)
      import ieee_round_type
      type(ieee_round_type), intent(in) :: x, y
    end function ieee_round_eq
  end interface operator(==)
  interface operator(/=)
    elemental logical function ieee_class_ne(x, y)
      import ieee_class_type
      type(ieee_class_type), intent(in) :: x, y
    end function ieee_class_ne
    elemental logical function ieee_round_ne(x, y)
      import ieee_round_type
      type(ieee_round_type), intent(in) :: x, y
    end function ieee_round_ne
  end interface operator(/=)
<<<<<<< HEAD
  private :: class_eq, class_ne, round_eq, round_ne

  ! See Fortran 2018, 17.10 & 17.11
  ! generic :: ieee_class => ieee_class_a2, ieee_class_a3, ieee_class_a4, ieee_class_a8, ieee_class_a10, ieee_class_a16
  ! private :: ieee_class_a2, ieee_class_a3, ieee_class_a4, ieee_class_a8, ieee_class_a10, ieee_class_a16
  generic :: ieee_class => ieee_class_a4, ieee_class_a8, ieee_class_a16
  private :: ieee_class_a4, ieee_class_a8, ieee_class_a16

  ! generic :: ieee_copy_sign => ieee_copy_sign_a2, ieee_copy_sign_a3, ieee_copy_sign_a4, ieee_copy_sign_a8, ieee_copy_sign_a10, ieee_copy_sign_a16
  ! private :: ieee_copy_sign_a2, ieee_copy_sign_a3, ieee_copy_sign_a4, ieee_copy_sign_a8, ieee_copy_sign_a10, ieee_copy_sign_a16
  generic :: ieee_copy_sign => ieee_copy_sign_a4, ieee_copy_sign_a8, ieee_copy_sign_a16
  private :: ieee_copy_sign_a4, ieee_copy_sign_a8, ieee_copy_sign_a16

  ! generic :: ieee_is_finite => ieee_is_finite_a2, ieee_is_finite_a3, ieee_is_finite_a4, ieee_is_finite_a8, ieee_is_finite_a10, ieee_is_finite_a16
  ! private :: ieee_is_finite_a2, ieee_is_finite_a3, ieee_is_finite_a4, ieee_is_finite_a8, ieee_is_finite_a10, ieee_is_finite_a16
  generic :: ieee_is_finite => ieee_is_finite_a4, ieee_is_finite_a8, ieee_is_finite_a16
  private :: ieee_is_finite_a4, ieee_is_finite_a8, ieee_is_finite_a16

  ! generic :: ieee_rem => &
  !   ieee_rem_a2_a2, ieee_rem_a2_a3, ieee_rem_a2_a4, ieee_rem_a2_a8, ieee_rem_a2_a10, ieee_rem_a2_a16, &
  !   ieee_rem_a3_a2, ieee_rem_a3_a3, ieee_rem_a3_a4, ieee_rem_a3_a8, ieee_rem_a3_a10, ieee_rem_a3_a16, &
  !   ieee_rem_a4_a2, ieee_rem_a4_a3, ieee_rem_a4_a4, ieee_rem_a4_a8, ieee_rem_a4_a10, ieee_rem_a4_a16, &
  !   ieee_rem_a8_a2, ieee_rem_a8_a3, ieee_rem_a8_a4, ieee_rem_a8_a8, ieee_rem_a8_a10, ieee_rem_a8_a16, &
  !   ieee_rem_a10_a2, ieee_rem_a10_a3, ieee_rem_a10_a4, ieee_rem_a10_a8, ieee_rem_a10_a10, ieee_rem_a10_a16, &
  !   ieee_rem_a16_a2, ieee_rem_a16_a3, ieee_rem_a16_a4, ieee_rem_a16_a8, ieee_rem_a16_a10, ieee_rem_a16_a16
  ! private :: &
  !   ieee_rem_a2_a2, ieee_rem_a2_a3, ieee_rem_a2_a4, ieee_rem_a2_a8, ieee_rem_a2_a10, ieee_rem_a2_a16, &
  !   ieee_rem_a3_a2, ieee_rem_a3_a3, ieee_rem_a3_a4, ieee_rem_a3_a8, ieee_rem_a3_a10, ieee_rem_a3_a16, &
  !   ieee_rem_a4_a2, ieee_rem_a4_a3, ieee_rem_a4_a4, ieee_rem_a4_a8, ieee_rem_a4_a10, ieee_rem_a4_a16, &
  !   ieee_rem_a8_a2, ieee_rem_a8_a3, ieee_rem_a8_a4, ieee_rem_a8_a8, ieee_rem_a8_a10, ieee_rem_a8_a16, &
  !   ieee_rem_a10_a2, ieee_rem_a10_a3, ieee_rem_a10_a4, ieee_rem_a10_a8, ieee_rem_a10_a10, ieee_rem_a10_a16, &
  !   ieee_rem_a16_a2, ieee_rem_a16_a3, ieee_rem_a16_a4, ieee_rem_a16_a8, ieee_rem_a16_a10, ieee_rem_a16_a16
  generic :: ieee_rem => &
    ieee_rem_a4_a4, ieee_rem_a4_a8, ieee_rem_a4_a16, &
    ieee_rem_a8_a4, ieee_rem_a8_a8, ieee_rem_a8_a16, &
    ieee_rem_a16_a4, ieee_rem_a16_a8, ieee_rem_a16_a16
  private :: &
    ieee_rem_a4_a4, ieee_rem_a4_a8, ieee_rem_a4_a16, &
    ieee_rem_a8_a4, ieee_rem_a8_a8, ieee_rem_a8_a16, &
    ieee_rem_a16_a4, ieee_rem_a16_a8, ieee_rem_a16_a16

  ! generic :: ieee_support_rounding => ieee_support_rounding_, &
  !   ieee_support_rounding_2, ieee_support_rounding_3, &
  !   ieee_support_rounding_4, ieee_support_rounding_8, &
  !   ieee_support_rounding_10, ieee_support_rounding_16
  ! private :: ieee_support_rounding_, &
  !   ieee_support_rounding_2, ieee_support_rounding_3, &
  !   ieee_support_rounding_4, ieee_support_rounding_8, &
  !   ieee_support_rounding_10, ieee_support_rounding_16
  generic :: ieee_support_rounding => ieee_support_rounding_, &
    ieee_support_rounding_4, ieee_support_rounding_8, &
    ieee_support_rounding_16
  private :: ieee_support_rounding_, &
    ieee_support_rounding_4, ieee_support_rounding_8, &
    ieee_support_rounding_16

  ! TODO: more interfaces (_fma, &c.)

  private :: classify

 contains

  elemental logical function class_eq(x,y)
    type(ieee_class_type), intent(in) :: x, y
    class_eq = x%which == y%which
  end function class_eq

  elemental logical function class_ne(x,y)
    type(ieee_class_type), intent(in) :: x, y
    class_ne = x%which /= y%which
  end function class_ne

  elemental logical function round_eq(x,y)
    type(ieee_round_type), intent(in) :: x, y
    round_eq = x%mode == y%mode
  end function round_eq

  elemental logical function round_ne(x,y)
    type(ieee_round_type), intent(in) :: x, y
    round_ne = x%mode /= y%mode
  end function round_ne

  elemental type(ieee_class_type) function classify( &
      expo,maxExpo,negative,significandNZ,quietBit)
    integer, intent(in) :: expo, maxExpo
    logical, intent(in) :: negative, significandNZ, quietBit
    if (expo == 0) then
      if (significandNZ) then
        if (negative) then
          classify = ieee_negative_denormal
        else
          classify = ieee_positive_denormal
        end if
      else
        if (negative) then
          classify = ieee_negative_zero
        else
          classify = ieee_positive_zero
        end if
      end if
    else if (expo == maxExpo) then
      if (significandNZ) then
        if (quietBit) then
          classify = ieee_quiet_nan
        else
          classify = ieee_signaling_nan
        end if
      else
        if (negative) then
          classify = ieee_negative_inf
        else
          classify = ieee_positive_inf
        end if
      end if
    else
      if (negative) then
        classify = ieee_negative_normal
      else
        classify = ieee_positive_normal
      end if
    end if
  end function classify

#define _CLASSIFY(RKIND,IKIND,TOTALBITS,PREC,IMPLICIT) \
  type(ieee_class_type) elemental function ieee_class_a##RKIND(x); \
    real(kind=RKIND), intent(in) :: x; \
    integer(kind=IKIND) :: raw; \
    integer, parameter :: significand = PREC - IMPLICIT; \
    integer, parameter :: exponentBits = TOTALBITS - 1 - significand; \
    integer, parameter :: maxExpo = shiftl(1, exponentBits) - 1; \
    integer :: exponent, sign; \
    logical :: negative, nzSignificand, quiet; \
    raw = transfer(x, raw); \
    exponent = ibits(raw, significand, exponentBits); \
    negative = btest(raw, TOTALBITS - 1); \
    nzSignificand = ibits(raw, 0, significand) /= 0; \
    quiet = btest(raw, significand - 1); \
    ieee_class_a##RKIND = classify(exponent, maxExpo, negative, nzSignificand, quiet); \
  end function ieee_class_a##RKIND
  ! _CLASSIFY(2,2,16,11,1)
  ! _CLASSIFY(3,2,16,8,1)
  _CLASSIFY(4,4,32,24,1)
  _CLASSIFY(8,8,64,53,1)
  ! _CLASSIFY(10,16,80,64,0)
  _CLASSIFY(16,16,128,112,1)
#undef _CLASSIFY

  ! TODO: This might need to be an actual Operation instead
#define _COPYSIGN(RKIND,IKIND,BITS) \
  real(kind=RKIND) elemental function ieee_copy_sign_a##RKIND(x,y); \
    real(kind=RKIND), intent(in) :: x, y; \
    integer(kind=IKIND) :: xbits, ybits; \
    xbits = transfer(x, xbits); \
    ybits = transfer(y, ybits); \
    xbits = ior(ibclr(xbits, BITS-1), iand(ybits, shiftl(1_##IKIND, BITS-1))); \
    ieee_copy_sign_a##RKIND = transfer(xbits, x); \
  end function ieee_copy_sign_a##RKIND
  ! _COPYSIGN(2,2,16)
  ! _COPYSIGN(3,2,16)
  _COPYSIGN(4,4,32)
  _COPYSIGN(8,8,64)
  ! _COPYSIGN(10,16,80)
  _COPYSIGN(16,16,128)
#undef _COPYSIGN

#define _IS_FINITE(KIND) \
  elemental function ieee_is_finite_a##KIND(x) result(res); \
    real(kind=KIND), intent(in) :: x; \
    logical :: res; \
    type(ieee_class_type) :: classification; \
    classification = ieee_class(x); \
    res = classification == ieee_negative_zero .or. classification == ieee_positive_zero \
     .or. classification == ieee_negative_denormal .or. classification == ieee_positive_denormal \
     .or. classification == ieee_negative_normal .or. classification == ieee_positive_normal; \
  end function
  ! _IS_FINITE(2)
  ! _IS_FINITE(3)
  _IS_FINITE(4)
  _IS_FINITE(8)
  ! _IS_FINITE(10)
  _IS_FINITE(16)
#undef _IS_FINITE

#define _IS_NEGATIVE(KIND) \
  elemental function ieee_is_negative_a##KIND(x) result(res); \
    real(kind=KIND), intent(in) :: x; \
    logical :: res; \
    type(ieee_class_type) :: classification; \
    classification = ieee_class(x); \
    res = classification == ieee_negative_zero .or. classification == ieee_negative_denormal \
     .or. classification == ieee_negative_normal .or. classification == ieee_negative_inf; \
  end function
  ! _IS_NEGATIVE(2)
  ! _IS_NEGATIVE(3)
  _IS_NEGATIVE(4)
  _IS_NEGATIVE(8)
  ! _IS_NEGATIVE(10)
  _IS_NEGATIVE(16)
#undef _IS_NEGATIVE

#define _IS_NORMAL(KIND) \
  elemental function ieee_is_normal_a##KIND(x) result(res); \
    real(kind=KIND), intent(in) :: x; \
    logical :: res; \
    type(ieee_class_type) :: classification; \
    classification = ieee_class(x); \
    res = classification == ieee_negative_normal .or. classification == ieee_positive_normal \
      .or. classification == ieee_negative_zero .or. classification == ieee_positive_zero; \
  end function
  ! _IS_NORMAL(2)
  ! _IS_NORMAL(3)
  _IS_NORMAL(4)
  _IS_NORMAL(8)
  ! _IS_NORMAL(10)
  _IS_NORMAL(16)
#undef _IS_NORMAL

! TODO: handle edge cases from 17.11.31
#define _REM(XKIND,YKIND) \
  elemental function ieee_rem_a##XKIND##_a##YKIND(x, y) result(res); \
    real(kind=XKIND), intent(in) :: x; \
    real(kind=YKIND), intent(in) :: y; \
    integer, parameter :: rkind = max(XKIND, YKIND); \
    real(kind=rkind) :: res, tmp; \
    tmp = anint(real(x, kind=rkind) / y); \
    res = x - y * tmp; \
  end function
  ! _REM(2,2)
  ! _REM(2,3)
  ! _REM(2,4)
  ! _REM(2,8)
  ! _REM(2,10)
  ! _REM(2,16)
  ! _REM(3,2)
  ! _REM(3,3)
  ! _REM(3,4)
  ! _REM(3,8)
  ! _REM(3,10)
  ! _REM(3,16)
  ! _REM(4,2)
  ! _REM(4,3)
  _REM(4,4)
  _REM(4,8)
  ! _REM(4,10)
  _REM(4,16)
  ! _REM(8,2)
  ! _REM(8,3)
  _REM(8,4)
  _REM(8,8)
  ! _REM(8,10)
  _REM(8,16)
  ! _REM(10,2)
  ! _REM(10,3)
  ! _REM(10,4)
  ! _REM(10,8)
  ! _REM(10,10)
  ! _REM(10,16)
  ! _REM(16,2)
  ! _REM(16,3)
  _REM(16,4)
  _REM(16,8)
  ! _REM(16,10)
  _REM(16,16)
#undef _REM

  pure logical function ieee_support_rounding_(round_type)
    type(ieee_round_type), intent(in) :: round_type
    ieee_support_rounding_ = .true.
  end function
  ! pure logical function ieee_support_rounding_2(round_type,x)
  !   type(ieee_round_type), intent(in) :: round_type
  !   real(kind=2), intent(in) :: x
  !   ieee_support_rounding_2 = .true.
  ! end function
  ! pure logical function ieee_support_rounding_3(round_type,x)
  !   type(ieee_round_type), intent(in) :: round_type
  !   real(kind=3), intent(in) :: x
  !   ieee_support_rounding_3 = .true.
  ! end function
  pure logical function ieee_support_rounding_4(round_type,x)
    type(ieee_round_type), intent(in) :: round_type
    real(kind=4), intent(in) :: x
    ieee_support_rounding_4 = .true.
  end function
  pure logical function ieee_support_rounding_8(round_type,x)
    type(ieee_round_type), intent(in) :: round_type
    real(kind=8), intent(in) :: x
    ieee_support_rounding_8 = .true.
  end function
  ! pure logical function ieee_support_rounding_10(round_type,x)
  !   type(ieee_round_type), intent(in) :: round_type
  !   real(kind=10), intent(in) :: x
  !   ieee_support_rounding_10 = .true.
  ! end function
  pure logical function ieee_support_rounding_16(round_type,x)
    type(ieee_round_type), intent(in) :: round_type
    real(kind=16), intent(in) :: x
    ieee_support_rounding_16 = .true.
  end function
=======
  private :: ieee_class_eq, ieee_round_eq, ieee_class_ne, ieee_round_ne

! Define specifics with 1 or 2 INTEGER, LOGICAL, or REAL arguments for
! generic G.
#define SPECIFICS_I(G) \
  G(1) G(2) G(4) G(8) G(16)
#define SPECIFICS_L(G) \
  G(1) G(2) G(4) G(8)
#define SPECIFICS_R(G) \
  G(2) G(3) G(4) G(8) G(10) G(16)
#define SPECIFICS_II(G) \
  G(1,1) G(1,2) G(1,4) G(1,8) G(1,16) \
  G(2,1) G(2,2) G(2,4) G(2,8) G(2,16) \
  G(4,1) G(4,2) G(4,4) G(4,8) G(4,16) \
  G(8,1) G(8,2) G(8,4) G(8,8) G(8,16) \
  G(16,1) G(16,2) G(16,4) G(16,8) G(16,16)
#define SPECIFICS_RI(G) \
  G(2,1) G(2,2) G(2,4) G(2,8) G(2,16) \
  G(3,1) G(3,2) G(3,4) G(3,8) G(3,16) \
  G(4,1) G(4,2) G(4,4) G(4,8) G(4,16) \
  G(8,1) G(8,2) G(8,4) G(8,8) G(8,16) \
  G(10,1) G(10,2) G(10,4) G(10,8) G(10,16) \
  G(16,1) G(16,2) G(16,4) G(16,8) G(16,16)
#define SPECIFICS_RR(G) \
  G(2,2) G(2,3) G(2,4) G(2,8) G(2,10) G(2,16) \
  G(3,2) G(3,3) G(3,4) G(3,8) G(3,10) G(3,16) \
  G(4,2) G(4,3) G(4,4) G(4,8) G(4,10) G(4,16) \
  G(8,2) G(8,3) G(8,4) G(8,8) G(8,10) G(8,16) \
  G(10,2) G(10,3) G(10,4) G(10,8) G(10,10) G(10,16) \
  G(16,2) G(16,3) G(16,4) G(16,8) G(16,10) G(16,16)

! Set PRIVATE accessibility for specifics with 1 or 2 INTEGER, LOGICAL, or REAL
! arguments for generic G.
#define PRIVATE_I(G) private :: \
  G##_i1, G##_i2, G##_i4, G##_i8, G##_i16
#define PRIVATE_L(G) private :: \
  G##_l1, G##_l2, G##_l4, G##_l8
#define PRIVATE_R(G) private :: \
  G##_a2, G##_a3, G##_a4, G##_a8, G##_a10, G##_a16
#define PRIVATE_II(G) private :: \
  G##_i1_i1, G##_i1_i2, G##_i1_i4, G##_i1_i8, G##_i1_i16, \
  G##_i2_i1, G##_i2_i2, G##_i2_i4, G##_i2_i8, G##_i2_i16, \
  G##_i4_i1, G##_i4_i2, G##_i4_i4, G##_i4_i8, G##_i4_i16, \
  G##_i8_i1, G##_i8_i2, G##_i8_i4, G##_i8_i8, G##_i8_i16, \
  G##_i16_i1, G##_i16_i2, G##_i16_i4, G##_i16_i8, G##_i16_i16
#define PRIVATE_RI(G) private :: \
  G##_a2_i1, G##_a2_i2, G##_a2_i4, G##_a2_i8, G##_a2_i16, \
  G##_a3_i1, G##_a3_i2, G##_a3_i4, G##_a3_i8, G##_a3_i16, \
  G##_a4_i1, G##_a4_i2, G##_a4_i4, G##_a4_i8, G##_a4_i16, \
  G##_a8_i1, G##_a8_i2, G##_a8_i4, G##_a8_i8, G##_a8_i16, \
  G##_a10_i1, G##_a10_i2, G##_a10_i4, G##_a10_i8, G##_a10_i16, \
  G##_a16_i1, G##_a16_i2, G##_a16_i4, G##_a16_i8, G##_a16_i16
#define PRIVATE_RR(G) private :: \
  G##_a2_a2, G##_a2_a3, G##_a2_a4, G##_a2_a8, G##_a2_a10, G##_a2_a16, \
  G##_a3_a2, G##_a3_a3, G##_a3_a4, G##_a3_a8, G##_a3_a10, G##_a3_a16, \
  G##_a4_a2, G##_a4_a3, G##_a4_a4, G##_a4_a8, G##_a4_a10, G##_a4_a16, \
  G##_a8_a2, G##_a8_a3, G##_a8_a4, G##_a8_a8, G##_a8_a10, G##_a8_a16, \
  G##_a10_a2, G##_a10_a3, G##_a10_a4, G##_a10_a8, G##_a10_a10, G##_a10_a16, \
  G##_a16_a2, G##_a16_a3, G##_a16_a4, G##_a16_a8, G##_a16_a10, G##_a16_a16

#define IEEE_CLASS_R(XKIND) \
  elemental type(ieee_class_type) function ieee_class_a##XKIND(x); \
    import ieee_class_type; \
    real(XKIND), intent(in) :: x; \
  end function ieee_class_a##XKIND;
  interface ieee_class
    SPECIFICS_R(IEEE_CLASS_R)
  end interface ieee_class
  PRIVATE_R(IEEE_CLASS)
#undef IEEE_CLASS_R

#define IEEE_COPY_SIGN_RR(XKIND, YKIND) \
  elemental real(XKIND) function ieee_copy_sign_a##XKIND##_a##YKIND(x, y); \
    real(XKIND), intent(in) :: x; \
    real(YKIND), intent(in) :: y; \
  end function ieee_copy_sign_a##XKIND##_a##YKIND;
  interface ieee_copy_sign
    SPECIFICS_RR(IEEE_COPY_SIGN_RR)
  end interface ieee_copy_sign
  PRIVATE_RR(IEEE_COPY_SIGN)
#undef IEEE_COPY_SIGN_RR

#define IEEE_FMA_R(AKIND) \
  elemental real(AKIND) function ieee_fma_a##AKIND(a, b, c); \
    real(AKIND), intent(in) :: a, b, c; \
  end function ieee_fma_a##AKIND;
  interface ieee_fma
    SPECIFICS_R(IEEE_FMA_R)
  end interface ieee_fma
  PRIVATE_R(IEEE_FMA)
#undef IEEE_FMA_R

#define IEEE_GET_ROUNDING_MODE_I(RKIND) \
  subroutine ieee_get_rounding_mode_i##RKIND(round_value, radix); \
    import ieee_round_type; \
    type(ieee_round_type), intent(out) :: round_value; \
    integer(RKIND), intent(in) :: radix; \
  end subroutine ieee_get_rounding_mode_i##RKIND;
  interface ieee_get_rounding_mode
    subroutine ieee_get_rounding_mode(round_value)
      import ieee_round_type
      type(ieee_round_type), intent(out) :: round_value
    end subroutine ieee_get_rounding_mode
    SPECIFICS_I(IEEE_GET_ROUNDING_MODE_I)
  end interface ieee_get_rounding_mode
  PRIVATE_I(IEEE_GET_ROUNDING_MODE)
#undef IEEE_GET_ROUNDING_MODE_I

#define IEEE_GET_UNDERFLOW_MODE_L(GKIND) \
  subroutine ieee_get_underflow_mode_l##GKIND(gradual); \
    logical(GKIND), intent(out) :: gradual; \
  end subroutine ieee_get_underflow_mode_l##GKIND;
  interface ieee_get_underflow_mode
    SPECIFICS_L(IEEE_GET_UNDERFLOW_MODE_L)
  end interface ieee_get_underflow_mode
  PRIVATE_L(IEEE_GET_UNDERFLOW_MODE)
#undef IEEE_GET_UNDERFLOW_MODE_L

! When kind argument is present, kind(result) is value(kind), not kind(kind).
! That is not known here, so return integer(16).
#define IEEE_INT_R(AKIND) \
  elemental integer function ieee_int_a##AKIND(a, round); \
    import ieee_round_type; \
    real(AKIND), intent(in) :: a; \
    type(ieee_round_type), intent(in) :: round; \
  end function ieee_int_a##AKIND;
#define IEEE_INT_RI(AKIND, KKIND) \
  elemental integer(16) function ieee_int_a##AKIND##_i##KKIND(a, round, kind); \
    import ieee_round_type; \
    real(AKIND), intent(in) :: a; \
    type(ieee_round_type), intent(in) :: round; \
    integer(KKIND), intent(in) :: kind; \
  end function ieee_int_a##AKIND##_i##KKIND;
  interface ieee_int
    SPECIFICS_R(IEEE_INT_R)
    SPECIFICS_RI(IEEE_INT_RI)
  end interface ieee_int
  PRIVATE_R(IEEE_INT)
  PRIVATE_RI(IEEE_INT)
#undef IEEE_INT_R
#undef IEEE_INT_RI

#define IEEE_IS_FINITE_R(XKIND) \
  elemental logical function ieee_is_finite_a##XKIND(x); \
    real(XKIND), intent(in) :: x; \
  end function ieee_is_finite_a##XKIND;
  interface ieee_is_finite
    SPECIFICS_R(IEEE_IS_FINITE_R)
  end interface ieee_is_finite
  PRIVATE_R(IEEE_IS_FINITE)
#undef IEEE_IS_FINITE_R

#define IEEE_LOGB_R(XKIND) \
  elemental real(XKIND) function ieee_logb_a##XKIND(x); \
    real(XKIND), intent(in) :: x; \
  end function ieee_logb_a##XKIND;
  interface ieee_logb
    SPECIFICS_R(IEEE_LOGB_R)
  end interface ieee_logb
  PRIVATE_R(IEEE_LOGB)
#undef IEEE_LOGB_R

#define IEEE_MAX_NUM_R(XKIND) \
  elemental real(XKIND) function ieee_max_num_a##XKIND(x, y); \
    real(XKIND), intent(in) :: x, y; \
  end function ieee_max_num_a##XKIND;
  interface ieee_max_num
    SPECIFICS_R(IEEE_MAX_NUM_R)
  end interface ieee_max_num
  PRIVATE_R(IEEE_MAX_NUM)
#undef IEEE_MAX_NUM_R

#define IEEE_MAX_NUM_MAG_R(XKIND) \
  elemental real(XKIND) function ieee_max_num_mag_a##XKIND(x, y); \
    real(XKIND), intent(in) :: x, y; \
  end function ieee_max_num_mag_a##XKIND;
  interface ieee_max_num_mag
    SPECIFICS_R(IEEE_MAX_NUM_MAG_R)
  end interface ieee_max_num_mag
  PRIVATE_R(IEEE_MAX_NUM_MAG)
#undef IEEE_MAX_NUM_MAG_R

#define IEEE_MIN_NUM_R(XKIND) \
  elemental real(XKIND) function ieee_min_num_a##XKIND(x, y); \
    real(XKIND), intent(in) :: x, y; \
  end function ieee_min_num_a##XKIND;
  interface ieee_min_num
    SPECIFICS_R(IEEE_MIN_NUM_R)
  end interface ieee_min_num
  PRIVATE_R(IEEE_MIN_NUM)
#undef IEEE_MIN_NUM_R

#define IEEE_MIN_NUM_MAG_R(XKIND) \
  elemental real(XKIND) function ieee_min_num_mag_a##XKIND(x, y); \
    real(XKIND), intent(in) :: x, y; \
  end function ieee_min_num_mag_a##XKIND;
  interface ieee_min_num_mag
    SPECIFICS_R(IEEE_MIN_NUM_MAG_R)
  end interface ieee_min_num_mag
  PRIVATE_R(IEEE_MIN_NUM_MAG)
#undef IEEE_MIN_NUM_MAG_R

#define IEEE_QUIET_EQ_R(AKIND) \
  elemental logical function ieee_quiet_eq_a##AKIND(a, b); \
    real(AKIND), intent(in) :: a, b; \
  end function ieee_quiet_eq_a##AKIND;
  interface ieee_quiet_eq
    SPECIFICS_R(IEEE_QUIET_EQ_R)
  end interface ieee_quiet_eq
  PRIVATE_R(IEEE_QUIET_EQ)
#undef IEEE_QUIET_EQ_R

#define IEEE_QUIET_GE_R(AKIND) \
  elemental logical function ieee_quiet_ge_a##AKIND(a, b); \
    real(AKIND), intent(in) :: a, b; \
  end function ieee_quiet_ge_a##AKIND;
  interface ieee_quiet_ge
    SPECIFICS_R(IEEE_QUIET_GE_R)
  end interface ieee_quiet_ge
  PRIVATE_R(IEEE_QUIET_GE)
#undef IEEE_QUIET_GE_R

#define IEEE_QUIET_GT_R(AKIND) \
  elemental logical function ieee_quiet_gt_a##AKIND(a, b); \
    real(AKIND), intent(in) :: a, b; \
  end function ieee_quiet_gt_a##AKIND;
  interface ieee_quiet_gt
    SPECIFICS_R(IEEE_QUIET_GT_R)
  end interface ieee_quiet_gt
  PRIVATE_R(IEEE_QUIET_GT)
#undef IEEE_QUIET_GT_R

#define IEEE_QUIET_LE_R(AKIND) \
  elemental logical function ieee_quiet_le_a##AKIND(a, b); \
    real(AKIND), intent(in) :: a, b; \
  end function ieee_quiet_le_a##AKIND;
  interface ieee_quiet_le
    SPECIFICS_R(IEEE_QUIET_LE_R)
  end interface ieee_quiet_le
  PRIVATE_R(IEEE_QUIET_LE)
#undef IEEE_QUIET_LE_R

#define IEEE_QUIET_LT_R(AKIND) \
  elemental logical function ieee_quiet_lt_a##AKIND(a, b); \
    real(AKIND), intent(in) :: a, b; \
  end function ieee_quiet_lt_a##AKIND;
  interface ieee_quiet_lt
    SPECIFICS_R(IEEE_QUIET_LT_R)
  end interface ieee_quiet_lt
  PRIVATE_R(IEEE_QUIET_LT)
#undef IEEE_QUIET_LT_R

#define IEEE_QUIET_NE_R(AKIND) \
  elemental logical function ieee_quiet_ne_a##AKIND(a, b); \
    real(AKIND), intent(in) :: a, b; \
  end function ieee_quiet_ne_a##AKIND;
  interface ieee_quiet_ne
    SPECIFICS_R(IEEE_QUIET_NE_R)
  end interface ieee_quiet_ne
  PRIVATE_R(IEEE_QUIET_NE)
#undef IEEE_QUIET_NE_R

! When kind argument is present, kind(result) is value(kind), not kind(kind).
! That is not known here, so return real(16).
#define IEEE_REAL_I(AKIND) \
  elemental real function ieee_real_i##AKIND(a); \
    integer(AKIND), intent(in) :: a; \
  end function ieee_real_i##AKIND;
#define IEEE_REAL_R(AKIND) \
  elemental real function ieee_real_a##AKIND(a); \
    real(AKIND), intent(in) :: a; \
  end function ieee_real_a##AKIND;
#define IEEE_REAL_II(AKIND, KKIND) \
  elemental real(16) function ieee_real_i##AKIND##_i##KKIND(a, kind); \
    integer(AKIND), intent(in) :: a; \
    integer(KKIND), intent(in) :: kind; \
  end function ieee_real_i##AKIND##_i##KKIND;
#define IEEE_REAL_RI(AKIND, KKIND) \
  elemental real(16) function ieee_real_a##AKIND##_i##KKIND(a, kind); \
    real(AKIND), intent(in) :: a; \
    integer(KKIND), intent(in) :: kind; \
  end function ieee_real_a##AKIND##_i##KKIND;
  interface ieee_real
    SPECIFICS_I(IEEE_REAL_I)
    SPECIFICS_R(IEEE_REAL_R)
    SPECIFICS_II(IEEE_REAL_II)
    SPECIFICS_RI(IEEE_REAL_RI)
  end interface ieee_real
  PRIVATE_I(IEEE_REAL)
  PRIVATE_R(IEEE_REAL)
  PRIVATE_II(IEEE_REAL)
  PRIVATE_RI(IEEE_REAL)
#undef IEEE_REAL_I
#undef IEEE_REAL_R
#undef IEEE_REAL_II
#undef IEEE_REAL_RI

#define IEEE_REM_RR(XKIND, YKIND) \
  elemental real(XKIND) function ieee_rem_a##XKIND##_a##YKIND(x, y); \
    real(XKIND), intent(in) :: x; \
    real(YKIND), intent(in) :: y; \
  end function ieee_rem_a##XKIND##_a##YKIND;
  interface ieee_rem
    SPECIFICS_RR(IEEE_REM_RR)
  end interface ieee_rem
  PRIVATE_RR(IEEE_REM)
#undef IEEE_REM_RR

#define IEEE_RINT_R(XKIND) \
  elemental real(XKIND) function ieee_rint_a##XKIND(x, round); \
    import ieee_round_type; \
    real(XKIND), intent(in) :: x; \
    type(ieee_round_type), optional, intent(in) :: round; \
  end function ieee_rint_a##XKIND;
  interface ieee_rint
    SPECIFICS_R(IEEE_RINT_R)
  end interface ieee_rint
  PRIVATE_R(IEEE_RINT)
#undef IEEE_RINT_R

#define IEEE_SET_ROUNDING_MODE_I(RKIND) \
  subroutine ieee_set_rounding_mode_i##RKIND(round_value, radix); \
    import ieee_round_type; \
    type(ieee_round_type), intent(in) :: round_value; \
    integer(RKIND), intent(in) :: radix; \
  end subroutine ieee_set_rounding_mode_i##RKIND;
  interface ieee_set_rounding_mode
    subroutine ieee_set_rounding_mode(round_value)
      import ieee_round_type
      type(ieee_round_type), intent(in) :: round_value
    end subroutine ieee_set_rounding_mode
    SPECIFICS_I(IEEE_SET_ROUNDING_MODE_I)
  end interface ieee_set_rounding_mode
  PRIVATE_I(IEEE_SET_ROUNDING_MODE)
#undef IEEE_SET_ROUNDING_MODE_I

#define IEEE_SET_UNDERFLOW_MODE_L(GKIND) \
  subroutine ieee_set_underflow_mode_l##GKIND(gradual); \
    logical(GKIND), intent(in) :: gradual; \
  end subroutine ieee_set_underflow_mode_l##GKIND;
  interface ieee_set_underflow_mode
    SPECIFICS_L(IEEE_SET_UNDERFLOW_MODE_L)
  end interface ieee_set_underflow_mode
  PRIVATE_L(IEEE_SET_UNDERFLOW_MODE)
#undef IEEE_SET_UNDERFLOW_MODE_L

#define IEEE_SIGNALING_EQ_R(AKIND) \
  elemental logical function ieee_signaling_eq_a##AKIND(a, b); \
    real(AKIND), intent(in) :: a, b; \
  end function ieee_signaling_eq_a##AKIND;
  interface ieee_signaling_eq
    SPECIFICS_R(IEEE_SIGNALING_EQ_R)
  end interface ieee_signaling_eq
  PRIVATE_R(IEEE_SIGNALING_EQ)
#undef IEEE_SIGNALING_EQ_R

#define IEEE_SIGNALING_GE_R(AKIND) \
  elemental logical function ieee_signaling_ge_a##AKIND(a, b); \
    real(AKIND), intent(in) :: a, b; \
  end function ieee_signaling_ge_a##AKIND;
  interface ieee_signaling_ge
    SPECIFICS_R(IEEE_SIGNALING_GE_R)
  end interface ieee_signaling_ge
  PRIVATE_R(IEEE_SIGNALING_GE)
#undef IEEE_SIGNALING_GE_R

#define IEEE_SIGNALING_GT_R(AKIND) \
  elemental logical function ieee_signaling_gt_a##AKIND(a, b); \
    real(AKIND), intent(in) :: a, b; \
  end function ieee_signaling_gt_a##AKIND;
  interface ieee_signaling_gt
    SPECIFICS_R(IEEE_SIGNALING_GT_R)
  end interface ieee_signaling_gt
  PRIVATE_R(IEEE_SIGNALING_GT)
#undef IEEE_SIGNALING_GT_R

#define IEEE_SIGNALING_LE_R(AKIND) \
  elemental logical function ieee_signaling_le_a##AKIND(a, b); \
    real(AKIND), intent(in) :: a, b; \
  end function ieee_signaling_le_a##AKIND;
  interface ieee_signaling_le
    SPECIFICS_R(IEEE_SIGNALING_LE_R)
  end interface ieee_signaling_le
  PRIVATE_R(IEEE_SIGNALING_LE)
#undef IEEE_SIGNALING_LE_R

#define IEEE_SIGNALING_LT_R(AKIND) \
  elemental logical function ieee_signaling_lt_a##AKIND(a, b); \
    real(AKIND), intent(in) :: a, b; \
  end function ieee_signaling_lt_a##AKIND;
  interface ieee_signaling_lt
    SPECIFICS_R(IEEE_SIGNALING_LT_R)
  end interface ieee_signaling_lt
  PRIVATE_R(IEEE_SIGNALING_LT)
#undef IEEE_SIGNALING_LT_R

#define IEEE_SIGNALING_NE_R(AKIND) \
  elemental logical function ieee_signaling_ne_a##AKIND(a, b); \
    real(AKIND), intent(in) :: a, b; \
  end function ieee_signaling_ne_a##AKIND;
  interface ieee_signaling_ne
    SPECIFICS_R(IEEE_SIGNALING_NE_R)
  end interface ieee_signaling_ne
  PRIVATE_R(IEEE_SIGNALING_NE)
#undef IEEE_SIGNALING_NE_R

#define IEEE_SIGNBIT_R(XKIND) \
  elemental logical function ieee_signbit_a##XKIND(x); \
    real(XKIND), intent(in) :: x; \
  end function ieee_signbit_a##XKIND;
  interface ieee_signbit
    SPECIFICS_R(IEEE_SIGNBIT_R)
  end interface ieee_signbit
  PRIVATE_R(IEEE_SIGNBIT)
#undef IEEE_SIGNBIT_R

#define IEEE_SUPPORT_ROUNDING_R(XKIND) \
  pure logical function ieee_support_rounding_a##XKIND(round_value, x); \
    import ieee_round_type; \
    type(ieee_round_type), intent(in) :: round_value; \
    real(XKIND), intent(in) :: x(..); \
  end function ieee_support_rounding_a##XKIND;
  interface ieee_support_rounding
    logical function ieee_support_rounding(round_value)
      import ieee_round_type
      type(ieee_round_type), intent(in) :: round_value
    end function ieee_support_rounding
    SPECIFICS_R(IEEE_SUPPORT_ROUNDING_R)
  end interface ieee_support_rounding
  PRIVATE_R(IEEE_SUPPORT_ROUNDING)
#undef IEEE_SUPPORT_ROUNDING_R

#define IEEE_UNORDERED_RR(XKIND, YKIND) \
 elemental logical function ieee_unordered_a##XKIND##_a##YKIND(x, y); \
    real(XKIND), intent(in) :: x; \
    real(YKIND), intent(in) :: y; \
  end function ieee_unordered_a##XKIND##_a##YKIND;
  interface ieee_unordered
    SPECIFICS_RR(IEEE_UNORDERED_RR)
  end interface ieee_unordered
  PRIVATE_RR(IEEE_UNORDERED)
#undef IEEE_UNORDERED_RR

#define IEEE_VALUE_R(XKIND) \
  elemental real(XKIND) function ieee_value_a##XKIND(x, class); \
    import ieee_class_type; \
    real(XKIND), intent(in) :: x; \
    type(ieee_class_type), intent(in) :: class; \
  end function ieee_value_a##XKIND;
  interface ieee_value
    SPECIFICS_R(IEEE_VALUE_R)
  end interface ieee_value
  PRIVATE_R(IEEE_VALUE)
#undef IEEE_VALUE_R
>>>>>>> e4306482

end module ieee_arithmetic<|MERGE_RESOLUTION|>--- conflicted
+++ resolved
@@ -91,307 +91,6 @@
       type(ieee_round_type), intent(in) :: x, y
     end function ieee_round_ne
   end interface operator(/=)
-<<<<<<< HEAD
-  private :: class_eq, class_ne, round_eq, round_ne
-
-  ! See Fortran 2018, 17.10 & 17.11
-  ! generic :: ieee_class => ieee_class_a2, ieee_class_a3, ieee_class_a4, ieee_class_a8, ieee_class_a10, ieee_class_a16
-  ! private :: ieee_class_a2, ieee_class_a3, ieee_class_a4, ieee_class_a8, ieee_class_a10, ieee_class_a16
-  generic :: ieee_class => ieee_class_a4, ieee_class_a8, ieee_class_a16
-  private :: ieee_class_a4, ieee_class_a8, ieee_class_a16
-
-  ! generic :: ieee_copy_sign => ieee_copy_sign_a2, ieee_copy_sign_a3, ieee_copy_sign_a4, ieee_copy_sign_a8, ieee_copy_sign_a10, ieee_copy_sign_a16
-  ! private :: ieee_copy_sign_a2, ieee_copy_sign_a3, ieee_copy_sign_a4, ieee_copy_sign_a8, ieee_copy_sign_a10, ieee_copy_sign_a16
-  generic :: ieee_copy_sign => ieee_copy_sign_a4, ieee_copy_sign_a8, ieee_copy_sign_a16
-  private :: ieee_copy_sign_a4, ieee_copy_sign_a8, ieee_copy_sign_a16
-
-  ! generic :: ieee_is_finite => ieee_is_finite_a2, ieee_is_finite_a3, ieee_is_finite_a4, ieee_is_finite_a8, ieee_is_finite_a10, ieee_is_finite_a16
-  ! private :: ieee_is_finite_a2, ieee_is_finite_a3, ieee_is_finite_a4, ieee_is_finite_a8, ieee_is_finite_a10, ieee_is_finite_a16
-  generic :: ieee_is_finite => ieee_is_finite_a4, ieee_is_finite_a8, ieee_is_finite_a16
-  private :: ieee_is_finite_a4, ieee_is_finite_a8, ieee_is_finite_a16
-
-  ! generic :: ieee_rem => &
-  !   ieee_rem_a2_a2, ieee_rem_a2_a3, ieee_rem_a2_a4, ieee_rem_a2_a8, ieee_rem_a2_a10, ieee_rem_a2_a16, &
-  !   ieee_rem_a3_a2, ieee_rem_a3_a3, ieee_rem_a3_a4, ieee_rem_a3_a8, ieee_rem_a3_a10, ieee_rem_a3_a16, &
-  !   ieee_rem_a4_a2, ieee_rem_a4_a3, ieee_rem_a4_a4, ieee_rem_a4_a8, ieee_rem_a4_a10, ieee_rem_a4_a16, &
-  !   ieee_rem_a8_a2, ieee_rem_a8_a3, ieee_rem_a8_a4, ieee_rem_a8_a8, ieee_rem_a8_a10, ieee_rem_a8_a16, &
-  !   ieee_rem_a10_a2, ieee_rem_a10_a3, ieee_rem_a10_a4, ieee_rem_a10_a8, ieee_rem_a10_a10, ieee_rem_a10_a16, &
-  !   ieee_rem_a16_a2, ieee_rem_a16_a3, ieee_rem_a16_a4, ieee_rem_a16_a8, ieee_rem_a16_a10, ieee_rem_a16_a16
-  ! private :: &
-  !   ieee_rem_a2_a2, ieee_rem_a2_a3, ieee_rem_a2_a4, ieee_rem_a2_a8, ieee_rem_a2_a10, ieee_rem_a2_a16, &
-  !   ieee_rem_a3_a2, ieee_rem_a3_a3, ieee_rem_a3_a4, ieee_rem_a3_a8, ieee_rem_a3_a10, ieee_rem_a3_a16, &
-  !   ieee_rem_a4_a2, ieee_rem_a4_a3, ieee_rem_a4_a4, ieee_rem_a4_a8, ieee_rem_a4_a10, ieee_rem_a4_a16, &
-  !   ieee_rem_a8_a2, ieee_rem_a8_a3, ieee_rem_a8_a4, ieee_rem_a8_a8, ieee_rem_a8_a10, ieee_rem_a8_a16, &
-  !   ieee_rem_a10_a2, ieee_rem_a10_a3, ieee_rem_a10_a4, ieee_rem_a10_a8, ieee_rem_a10_a10, ieee_rem_a10_a16, &
-  !   ieee_rem_a16_a2, ieee_rem_a16_a3, ieee_rem_a16_a4, ieee_rem_a16_a8, ieee_rem_a16_a10, ieee_rem_a16_a16
-  generic :: ieee_rem => &
-    ieee_rem_a4_a4, ieee_rem_a4_a8, ieee_rem_a4_a16, &
-    ieee_rem_a8_a4, ieee_rem_a8_a8, ieee_rem_a8_a16, &
-    ieee_rem_a16_a4, ieee_rem_a16_a8, ieee_rem_a16_a16
-  private :: &
-    ieee_rem_a4_a4, ieee_rem_a4_a8, ieee_rem_a4_a16, &
-    ieee_rem_a8_a4, ieee_rem_a8_a8, ieee_rem_a8_a16, &
-    ieee_rem_a16_a4, ieee_rem_a16_a8, ieee_rem_a16_a16
-
-  ! generic :: ieee_support_rounding => ieee_support_rounding_, &
-  !   ieee_support_rounding_2, ieee_support_rounding_3, &
-  !   ieee_support_rounding_4, ieee_support_rounding_8, &
-  !   ieee_support_rounding_10, ieee_support_rounding_16
-  ! private :: ieee_support_rounding_, &
-  !   ieee_support_rounding_2, ieee_support_rounding_3, &
-  !   ieee_support_rounding_4, ieee_support_rounding_8, &
-  !   ieee_support_rounding_10, ieee_support_rounding_16
-  generic :: ieee_support_rounding => ieee_support_rounding_, &
-    ieee_support_rounding_4, ieee_support_rounding_8, &
-    ieee_support_rounding_16
-  private :: ieee_support_rounding_, &
-    ieee_support_rounding_4, ieee_support_rounding_8, &
-    ieee_support_rounding_16
-
-  ! TODO: more interfaces (_fma, &c.)
-
-  private :: classify
-
- contains
-
-  elemental logical function class_eq(x,y)
-    type(ieee_class_type), intent(in) :: x, y
-    class_eq = x%which == y%which
-  end function class_eq
-
-  elemental logical function class_ne(x,y)
-    type(ieee_class_type), intent(in) :: x, y
-    class_ne = x%which /= y%which
-  end function class_ne
-
-  elemental logical function round_eq(x,y)
-    type(ieee_round_type), intent(in) :: x, y
-    round_eq = x%mode == y%mode
-  end function round_eq
-
-  elemental logical function round_ne(x,y)
-    type(ieee_round_type), intent(in) :: x, y
-    round_ne = x%mode /= y%mode
-  end function round_ne
-
-  elemental type(ieee_class_type) function classify( &
-      expo,maxExpo,negative,significandNZ,quietBit)
-    integer, intent(in) :: expo, maxExpo
-    logical, intent(in) :: negative, significandNZ, quietBit
-    if (expo == 0) then
-      if (significandNZ) then
-        if (negative) then
-          classify = ieee_negative_denormal
-        else
-          classify = ieee_positive_denormal
-        end if
-      else
-        if (negative) then
-          classify = ieee_negative_zero
-        else
-          classify = ieee_positive_zero
-        end if
-      end if
-    else if (expo == maxExpo) then
-      if (significandNZ) then
-        if (quietBit) then
-          classify = ieee_quiet_nan
-        else
-          classify = ieee_signaling_nan
-        end if
-      else
-        if (negative) then
-          classify = ieee_negative_inf
-        else
-          classify = ieee_positive_inf
-        end if
-      end if
-    else
-      if (negative) then
-        classify = ieee_negative_normal
-      else
-        classify = ieee_positive_normal
-      end if
-    end if
-  end function classify
-
-#define _CLASSIFY(RKIND,IKIND,TOTALBITS,PREC,IMPLICIT) \
-  type(ieee_class_type) elemental function ieee_class_a##RKIND(x); \
-    real(kind=RKIND), intent(in) :: x; \
-    integer(kind=IKIND) :: raw; \
-    integer, parameter :: significand = PREC - IMPLICIT; \
-    integer, parameter :: exponentBits = TOTALBITS - 1 - significand; \
-    integer, parameter :: maxExpo = shiftl(1, exponentBits) - 1; \
-    integer :: exponent, sign; \
-    logical :: negative, nzSignificand, quiet; \
-    raw = transfer(x, raw); \
-    exponent = ibits(raw, significand, exponentBits); \
-    negative = btest(raw, TOTALBITS - 1); \
-    nzSignificand = ibits(raw, 0, significand) /= 0; \
-    quiet = btest(raw, significand - 1); \
-    ieee_class_a##RKIND = classify(exponent, maxExpo, negative, nzSignificand, quiet); \
-  end function ieee_class_a##RKIND
-  ! _CLASSIFY(2,2,16,11,1)
-  ! _CLASSIFY(3,2,16,8,1)
-  _CLASSIFY(4,4,32,24,1)
-  _CLASSIFY(8,8,64,53,1)
-  ! _CLASSIFY(10,16,80,64,0)
-  _CLASSIFY(16,16,128,112,1)
-#undef _CLASSIFY
-
-  ! TODO: This might need to be an actual Operation instead
-#define _COPYSIGN(RKIND,IKIND,BITS) \
-  real(kind=RKIND) elemental function ieee_copy_sign_a##RKIND(x,y); \
-    real(kind=RKIND), intent(in) :: x, y; \
-    integer(kind=IKIND) :: xbits, ybits; \
-    xbits = transfer(x, xbits); \
-    ybits = transfer(y, ybits); \
-    xbits = ior(ibclr(xbits, BITS-1), iand(ybits, shiftl(1_##IKIND, BITS-1))); \
-    ieee_copy_sign_a##RKIND = transfer(xbits, x); \
-  end function ieee_copy_sign_a##RKIND
-  ! _COPYSIGN(2,2,16)
-  ! _COPYSIGN(3,2,16)
-  _COPYSIGN(4,4,32)
-  _COPYSIGN(8,8,64)
-  ! _COPYSIGN(10,16,80)
-  _COPYSIGN(16,16,128)
-#undef _COPYSIGN
-
-#define _IS_FINITE(KIND) \
-  elemental function ieee_is_finite_a##KIND(x) result(res); \
-    real(kind=KIND), intent(in) :: x; \
-    logical :: res; \
-    type(ieee_class_type) :: classification; \
-    classification = ieee_class(x); \
-    res = classification == ieee_negative_zero .or. classification == ieee_positive_zero \
-     .or. classification == ieee_negative_denormal .or. classification == ieee_positive_denormal \
-     .or. classification == ieee_negative_normal .or. classification == ieee_positive_normal; \
-  end function
-  ! _IS_FINITE(2)
-  ! _IS_FINITE(3)
-  _IS_FINITE(4)
-  _IS_FINITE(8)
-  ! _IS_FINITE(10)
-  _IS_FINITE(16)
-#undef _IS_FINITE
-
-#define _IS_NEGATIVE(KIND) \
-  elemental function ieee_is_negative_a##KIND(x) result(res); \
-    real(kind=KIND), intent(in) :: x; \
-    logical :: res; \
-    type(ieee_class_type) :: classification; \
-    classification = ieee_class(x); \
-    res = classification == ieee_negative_zero .or. classification == ieee_negative_denormal \
-     .or. classification == ieee_negative_normal .or. classification == ieee_negative_inf; \
-  end function
-  ! _IS_NEGATIVE(2)
-  ! _IS_NEGATIVE(3)
-  _IS_NEGATIVE(4)
-  _IS_NEGATIVE(8)
-  ! _IS_NEGATIVE(10)
-  _IS_NEGATIVE(16)
-#undef _IS_NEGATIVE
-
-#define _IS_NORMAL(KIND) \
-  elemental function ieee_is_normal_a##KIND(x) result(res); \
-    real(kind=KIND), intent(in) :: x; \
-    logical :: res; \
-    type(ieee_class_type) :: classification; \
-    classification = ieee_class(x); \
-    res = classification == ieee_negative_normal .or. classification == ieee_positive_normal \
-      .or. classification == ieee_negative_zero .or. classification == ieee_positive_zero; \
-  end function
-  ! _IS_NORMAL(2)
-  ! _IS_NORMAL(3)
-  _IS_NORMAL(4)
-  _IS_NORMAL(8)
-  ! _IS_NORMAL(10)
-  _IS_NORMAL(16)
-#undef _IS_NORMAL
-
-! TODO: handle edge cases from 17.11.31
-#define _REM(XKIND,YKIND) \
-  elemental function ieee_rem_a##XKIND##_a##YKIND(x, y) result(res); \
-    real(kind=XKIND), intent(in) :: x; \
-    real(kind=YKIND), intent(in) :: y; \
-    integer, parameter :: rkind = max(XKIND, YKIND); \
-    real(kind=rkind) :: res, tmp; \
-    tmp = anint(real(x, kind=rkind) / y); \
-    res = x - y * tmp; \
-  end function
-  ! _REM(2,2)
-  ! _REM(2,3)
-  ! _REM(2,4)
-  ! _REM(2,8)
-  ! _REM(2,10)
-  ! _REM(2,16)
-  ! _REM(3,2)
-  ! _REM(3,3)
-  ! _REM(3,4)
-  ! _REM(3,8)
-  ! _REM(3,10)
-  ! _REM(3,16)
-  ! _REM(4,2)
-  ! _REM(4,3)
-  _REM(4,4)
-  _REM(4,8)
-  ! _REM(4,10)
-  _REM(4,16)
-  ! _REM(8,2)
-  ! _REM(8,3)
-  _REM(8,4)
-  _REM(8,8)
-  ! _REM(8,10)
-  _REM(8,16)
-  ! _REM(10,2)
-  ! _REM(10,3)
-  ! _REM(10,4)
-  ! _REM(10,8)
-  ! _REM(10,10)
-  ! _REM(10,16)
-  ! _REM(16,2)
-  ! _REM(16,3)
-  _REM(16,4)
-  _REM(16,8)
-  ! _REM(16,10)
-  _REM(16,16)
-#undef _REM
-
-  pure logical function ieee_support_rounding_(round_type)
-    type(ieee_round_type), intent(in) :: round_type
-    ieee_support_rounding_ = .true.
-  end function
-  ! pure logical function ieee_support_rounding_2(round_type,x)
-  !   type(ieee_round_type), intent(in) :: round_type
-  !   real(kind=2), intent(in) :: x
-  !   ieee_support_rounding_2 = .true.
-  ! end function
-  ! pure logical function ieee_support_rounding_3(round_type,x)
-  !   type(ieee_round_type), intent(in) :: round_type
-  !   real(kind=3), intent(in) :: x
-  !   ieee_support_rounding_3 = .true.
-  ! end function
-  pure logical function ieee_support_rounding_4(round_type,x)
-    type(ieee_round_type), intent(in) :: round_type
-    real(kind=4), intent(in) :: x
-    ieee_support_rounding_4 = .true.
-  end function
-  pure logical function ieee_support_rounding_8(round_type,x)
-    type(ieee_round_type), intent(in) :: round_type
-    real(kind=8), intent(in) :: x
-    ieee_support_rounding_8 = .true.
-  end function
-  ! pure logical function ieee_support_rounding_10(round_type,x)
-  !   type(ieee_round_type), intent(in) :: round_type
-  !   real(kind=10), intent(in) :: x
-  !   ieee_support_rounding_10 = .true.
-  ! end function
-  pure logical function ieee_support_rounding_16(round_type,x)
-    type(ieee_round_type), intent(in) :: round_type
-    real(kind=16), intent(in) :: x
-    ieee_support_rounding_16 = .true.
-  end function
-=======
   private :: ieee_class_eq, ieee_round_eq, ieee_class_ne, ieee_round_ne
 
 ! Define specifics with 1 or 2 INTEGER, LOGICAL, or REAL arguments for
@@ -400,28 +99,38 @@
   G(1) G(2) G(4) G(8) G(16)
 #define SPECIFICS_L(G) \
   G(1) G(2) G(4) G(8)
+!! #define SPECIFICS_R(G) \
+!!   G(2) G(3) G(4) G(8) G(10) G(16)
 #define SPECIFICS_R(G) \
-  G(2) G(3) G(4) G(8) G(10) G(16)
+ G(4) G(8) G(16)
 #define SPECIFICS_II(G) \
   G(1,1) G(1,2) G(1,4) G(1,8) G(1,16) \
   G(2,1) G(2,2) G(2,4) G(2,8) G(2,16) \
   G(4,1) G(4,2) G(4,4) G(4,8) G(4,16) \
   G(8,1) G(8,2) G(8,4) G(8,8) G(8,16) \
   G(16,1) G(16,2) G(16,4) G(16,8) G(16,16)
+!! #define SPECIFICS_RI(G) \
+!!   G(2,1) G(2,2) G(2,4) G(2,8) G(2,16) \
+!!   G(3,1) G(3,2) G(3,4) G(3,8) G(3,16) \
+!!   G(4,1) G(4,2) G(4,4) G(4,8) G(4,16) \
+!!   G(8,1) G(8,2) G(8,4) G(8,8) G(8,16) \
+!!   G(10,1) G(10,2) G(10,4) G(10,8) G(10,16) \
+!!   G(16,1) G(16,2) G(16,4) G(16,8) G(16,16)
 #define SPECIFICS_RI(G) \
-  G(2,1) G(2,2) G(2,4) G(2,8) G(2,16) \
-  G(3,1) G(3,2) G(3,4) G(3,8) G(3,16) \
   G(4,1) G(4,2) G(4,4) G(4,8) G(4,16) \
   G(8,1) G(8,2) G(8,4) G(8,8) G(8,16) \
-  G(10,1) G(10,2) G(10,4) G(10,8) G(10,16) \
   G(16,1) G(16,2) G(16,4) G(16,8) G(16,16)
+!! #define SPECIFICS_RR(G) \
+!!   G(2,2) G(2,3) G(2,4) G(2,8) G(2,10) G(2,16) \
+!!   G(3,2) G(3,3) G(3,4) G(3,8) G(3,10) G(3,16) \
+!!   G(4,2) G(4,3) G(4,4) G(4,8) G(4,10) G(4,16) \
+!!   G(8,2) G(8,3) G(8,4) G(8,8) G(8,10) G(8,16) \
+!!   G(10,2) G(10,3) G(10,4) G(10,8) G(10,10) G(10,16) \
+!!   G(16,2) G(16,3) G(16,4) G(16,8) G(16,10) G(16,16)
 #define SPECIFICS_RR(G) \
-  G(2,2) G(2,3) G(2,4) G(2,8) G(2,10) G(2,16) \
-  G(3,2) G(3,3) G(3,4) G(3,8) G(3,10) G(3,16) \
-  G(4,2) G(4,3) G(4,4) G(4,8) G(4,10) G(4,16) \
-  G(8,2) G(8,3) G(8,4) G(8,8) G(8,10) G(8,16) \
-  G(10,2) G(10,3) G(10,4) G(10,8) G(10,10) G(10,16) \
-  G(16,2) G(16,3) G(16,4) G(16,8) G(16,10) G(16,16)
+  G(4,4) G(4,8) G(4,16) \
+  G(8,4) G(8,8) G(8,16) \
+  G(16,4) G(16,8) G(16,16)
 
 ! Set PRIVATE accessibility for specifics with 1 or 2 INTEGER, LOGICAL, or REAL
 ! arguments for generic G.
@@ -429,28 +138,38 @@
   G##_i1, G##_i2, G##_i4, G##_i8, G##_i16
 #define PRIVATE_L(G) private :: \
   G##_l1, G##_l2, G##_l4, G##_l8
+!! #define PRIVATE_R(G) private :: \
+!!   G##_a2, G##_a3, G##_a4, G##_a8, G##_a10, G##_a16
 #define PRIVATE_R(G) private :: \
-  G##_a2, G##_a3, G##_a4, G##_a8, G##_a10, G##_a16
+  G##_a4, G##_a8, G##_a16
 #define PRIVATE_II(G) private :: \
   G##_i1_i1, G##_i1_i2, G##_i1_i4, G##_i1_i8, G##_i1_i16, \
   G##_i2_i1, G##_i2_i2, G##_i2_i4, G##_i2_i8, G##_i2_i16, \
   G##_i4_i1, G##_i4_i2, G##_i4_i4, G##_i4_i8, G##_i4_i16, \
   G##_i8_i1, G##_i8_i2, G##_i8_i4, G##_i8_i8, G##_i8_i16, \
   G##_i16_i1, G##_i16_i2, G##_i16_i4, G##_i16_i8, G##_i16_i16
+!! #define PRIVATE_RI(G) private :: \
+!!   G##_a2_i1, G##_a2_i2, G##_a2_i4, G##_a2_i8, G##_a2_i16, \
+!!   G##_a3_i1, G##_a3_i2, G##_a3_i4, G##_a3_i8, G##_a3_i16, \
+!!   G##_a4_i1, G##_a4_i2, G##_a4_i4, G##_a4_i8, G##_a4_i16, \
+!!   G##_a8_i1, G##_a8_i2, G##_a8_i4, G##_a8_i8, G##_a8_i16, \
+!!   G##_a10_i1, G##_a10_i2, G##_a10_i4, G##_a10_i8, G##_a10_i16, \
+!!   G##_a16_i1, G##_a16_i2, G##_a16_i4, G##_a16_i8, G##_a16_i16
 #define PRIVATE_RI(G) private :: \
-  G##_a2_i1, G##_a2_i2, G##_a2_i4, G##_a2_i8, G##_a2_i16, \
-  G##_a3_i1, G##_a3_i2, G##_a3_i4, G##_a3_i8, G##_a3_i16, \
   G##_a4_i1, G##_a4_i2, G##_a4_i4, G##_a4_i8, G##_a4_i16, \
   G##_a8_i1, G##_a8_i2, G##_a8_i4, G##_a8_i8, G##_a8_i16, \
-  G##_a10_i1, G##_a10_i2, G##_a10_i4, G##_a10_i8, G##_a10_i16, \
   G##_a16_i1, G##_a16_i2, G##_a16_i4, G##_a16_i8, G##_a16_i16
+!! #define PRIVATE_RR(G) private :: \
+!!   G##_a2_a2, G##_a2_a3, G##_a2_a4, G##_a2_a8, G##_a2_a10, G##_a2_a16, \
+!!   G##_a3_a2, G##_a3_a3, G##_a3_a4, G##_a3_a8, G##_a3_a10, G##_a3_a16, \
+!!   G##_a4_a2, G##_a4_a3, G##_a4_a4, G##_a4_a8, G##_a4_a10, G##_a4_a16, \
+!!   G##_a8_a2, G##_a8_a3, G##_a8_a4, G##_a8_a8, G##_a8_a10, G##_a8_a16, \
+!!   G##_a10_a2, G##_a10_a3, G##_a10_a4, G##_a10_a8, G##_a10_a10, G##_a10_a16, \
+!!   G##_a16_a2, G##_a16_a3, G##_a16_a4, G##_a16_a8, G##_a16_a10, G##_a16_a16
 #define PRIVATE_RR(G) private :: \
-  G##_a2_a2, G##_a2_a3, G##_a2_a4, G##_a2_a8, G##_a2_a10, G##_a2_a16, \
-  G##_a3_a2, G##_a3_a3, G##_a3_a4, G##_a3_a8, G##_a3_a10, G##_a3_a16, \
-  G##_a4_a2, G##_a4_a3, G##_a4_a4, G##_a4_a8, G##_a4_a10, G##_a4_a16, \
-  G##_a8_a2, G##_a8_a3, G##_a8_a4, G##_a8_a8, G##_a8_a10, G##_a8_a16, \
-  G##_a10_a2, G##_a10_a3, G##_a10_a4, G##_a10_a8, G##_a10_a10, G##_a10_a16, \
-  G##_a16_a2, G##_a16_a3, G##_a16_a4, G##_a16_a8, G##_a16_a10, G##_a16_a16
+  G##_a4_a4, G##_a4_a8, G##_a4_a16, \
+  G##_a8_a4, G##_a8_a8, G##_a8_a16, \
+  G##_a16_a4, G##_a16_a8, G##_a16_a16
 
 #define IEEE_CLASS_R(XKIND) \
   elemental type(ieee_class_type) function ieee_class_a##XKIND(x); \
@@ -846,6 +565,5 @@
   end interface ieee_value
   PRIVATE_R(IEEE_VALUE)
 #undef IEEE_VALUE_R
->>>>>>> e4306482
 
 end module ieee_arithmetic
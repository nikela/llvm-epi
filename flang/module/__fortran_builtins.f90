--- conflicted
+++ resolved
@@ -39,16 +39,12 @@
     integer(kind=int64) :: __id
   end type
 
-<<<<<<< HEAD
   intrinsic :: __builtin_c_loc
   intrinsic :: __builtin_c_funloc
   intrinsic :: __builtin_c_associated
-=======
+
   integer, parameter :: __builtin_atomic_int_kind = selected_int_kind(18)
   integer, parameter :: __builtin_atomic_logical_kind = __builtin_atomic_int_kind
-
-  procedure(type(__builtin_c_ptr)) :: __builtin_c_loc
->>>>>>> 03e039fb
 
   intrinsic :: __builtin_ieee_is_nan, __builtin_ieee_is_negative, &
     __builtin_ieee_is_normal

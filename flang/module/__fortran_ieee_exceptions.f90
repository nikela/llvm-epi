--- conflicted
+++ resolved
@@ -40,103 +40,13 @@
     private
   end type ieee_status_type
 
-<<<<<<< HEAD
-  ! private :: ieee_support_flag_2, ieee_support_flag_3, &
-  !     ieee_support_flag_4, ieee_support_flag_8, ieee_support_flag_10, &
-  !     ieee_support_flag_16
-  private :: ieee_support_flag_4, ieee_support_flag_8, &
-      ieee_support_flag_16
-  interface ieee_support_flag
-    ! module procedure :: ieee_support_flag, &
-    !   ieee_support_flag_2, ieee_support_flag_3, &
-    !   ieee_support_flag_4, ieee_support_flag_8, ieee_support_flag_10, &
-    !   ieee_support_flag_16
-    module procedure :: ieee_support_flag, &
-      ieee_support_flag_4, ieee_support_flag_8, &
-      ieee_support_flag_16
-  end interface
-
- contains
-  elemental subroutine ieee_get_flag(flag, flag_value)
-    type(ieee_flag_type), intent(in) :: flag
-    logical, intent(out) :: flag_value
-  end subroutine ieee_get_flag
-
-  elemental subroutine ieee_get_halting_mode(flag, halting)
-    type(ieee_flag_type), intent(in) :: flag
-    logical, intent(out) :: halting
-  end subroutine ieee_get_halting_mode
-
-  subroutine ieee_get_modes(modes)
-    type(ieee_modes_type), intent(out) :: modes
-  end subroutine ieee_get_modes
-
-  subroutine ieee_get_status(status)
-    type(ieee_status_type), intent(out) :: status
-  end subroutine ieee_get_status
-
-  pure subroutine ieee_set_flag(flag, flag_value)
-    type(ieee_flag_type), intent(in) :: flag
-    logical, intent(in) :: flag_value
-  end subroutine ieee_set_flag
-
-  pure subroutine ieee_set_halting_mode(flag, halting)
-    type(ieee_flag_type), intent(in) :: flag
-    logical, intent(in) :: halting
-  end subroutine ieee_set_halting_mode
-
-  subroutine ieee_set_modes(modes)
-    type(ieee_modes_type), intent(in) :: modes
-  end subroutine ieee_set_modes
-
-  subroutine ieee_set_status(status)
-    type(ieee_status_type), intent(in) :: status
-  end subroutine ieee_set_status
-
-  pure logical function ieee_support_flag(flag)
-    type(ieee_flag_type), intent(in) :: flag
-    ieee_support_flag = .true.
-  end function
-  ! pure logical function ieee_support_flag_2(flag, x)
-  !   type(ieee_flag_type), intent(in) :: flag
-  !   real(kind=2), intent(in) :: x(..)
-  !   ieee_support_flag_2 = .true.
-  ! end function
-  ! pure logical function ieee_support_flag_3(flag, x)
-  !   type(ieee_flag_type), intent(in) :: flag
-  !   real(kind=3), intent(in) :: x(..)
-  !   ieee_support_flag_3 = .true.
-  ! end function
-  pure logical function ieee_support_flag_4(flag, x)
-    type(ieee_flag_type), intent(in) :: flag
-    real(kind=4), intent(in) :: x(..)
-    ieee_support_flag_4 = .true.
-  end function
-  pure logical function ieee_support_flag_8(flag, x)
-    type(ieee_flag_type), intent(in) :: flag
-    real(kind=8), intent(in) :: x(..)
-    ieee_support_flag_8 = .true.
-  end function
-  ! pure logical function ieee_support_flag_10(flag, x)
-  !   type(ieee_flag_type), intent(in) :: flag
-  !   real(kind=10), intent(in) :: x(..)
-  !   ieee_support_flag_10 = .true.
-  ! end function
-  pure logical function ieee_support_flag_16(flag, x)
-    type(ieee_flag_type), intent(in) :: flag
-    real(kind=16), intent(in) :: x(..)
-    ieee_support_flag_16 = .true.
-  end function
-
-  pure logical function ieee_support_halting(flag)
-    type(ieee_flag_type), intent(in) :: flag
-  end function ieee_support_halting
-=======
 ! Define specifics with 1 LOGICAL or REAL argument for generic G.
 #define SPECIFICS_L(G) \
   G(1) G(2) G(4) G(8)
+!! #define SPECIFICS_R(G) \
+!!   G(2) G(3) G(4) G(8) G(10) G(16)
 #define SPECIFICS_R(G) \
-  G(2) G(3) G(4) G(8) G(10) G(16)
+  G(4) G(8) G(16)
 
 ! Set PRIVATE accessibility for specifics with 1 LOGICAL or REAL argument for
 ! generic G.
@@ -237,6 +147,5 @@
       type(ieee_flag_type), intent(in) :: flag
     end function ieee_support_halting
   end interface
->>>>>>> e4306482
 
 end module __Fortran_ieee_exceptions
--- conflicted
+++ resolved
@@ -235,11 +235,7 @@
   auto burnside = Fortran::lower::LoweringBridge::create(
       ctx, semanticsContext, defKinds, semanticsContext.intrinsics(),
       semanticsContext.targetCharacteristics(), parsing.allCooked(), "",
-<<<<<<< HEAD
-      kindMap, loweringOptions, {}, {}, inputFilename);
-=======
-      kindMap, loweringOptions, {});
->>>>>>> 9c27954b
+      kindMap, loweringOptions, {}, {});
   burnside.lower(parseTree, semanticsContext);
   mlir::ModuleOp mlirModule = burnside.getModule();
   std::error_code ec;

--- conflicted
+++ resolved
@@ -222,11 +222,7 @@
   auto burnside = Fortran::lower::LoweringBridge::create(
       ctx, semanticsContext, defKinds, semanticsContext.intrinsics(),
       semanticsContext.targetCharacteristics(), parsing.allCooked(), "",
-<<<<<<< HEAD
-      kindMap, {});
-=======
-      kindMap, loweringOptions);
->>>>>>> fa47ed02
+      kindMap, loweringOptions, {});
   burnside.lower(parseTree, semanticsContext);
   mlir::ModuleOp mlirModule = burnside.getModule();
   std::error_code ec;

//===- bbc.cpp - Burnside Bridge Compiler -----------------------*- C++ -*-===//
//
// Part of the LLVM Project, under the Apache License v2.0 with LLVM Exceptions.
// See https://llvm.org/LICENSE.txt for license information.
// SPDX-License-Identifier: Apache-2.0 WITH LLVM-exception
//
//===----------------------------------------------------------------------===//
//
// Coding style: https://mlir.llvm.org/getting_started/DeveloperGuide/
//
//===----------------------------------------------------------------------===//
///
/// This is a tool for translating Fortran sources to the FIR dialect of MLIR.
///
//===----------------------------------------------------------------------===//

#include "flang/Common/Fortran-features.h"
#include "flang/Common/default-kinds.h"
#include "flang/Lower/Bridge.h"
#include "flang/Lower/PFTBuilder.h"
#include "flang/Lower/Support/Verifier.h"
#include "flang/Optimizer/Support/FIRContext.h"
#include "flang/Optimizer/Support/InitFIR.h"
#include "flang/Optimizer/Support/InternalNames.h"
#include "flang/Optimizer/Support/KindMapping.h"
#include "flang/Optimizer/Support/Utils.h"
#include "flang/Optimizer/Transforms/Passes.h"
#include "flang/Parser/characters.h"
#include "flang/Parser/dump-parse-tree.h"
#include "flang/Parser/message.h"
#include "flang/Parser/parse-tree-visitor.h"
#include "flang/Parser/parse-tree.h"
#include "flang/Parser/parsing.h"
#include "flang/Parser/provenance.h"
#include "flang/Parser/unparse.h"
#include "flang/Semantics/expression.h"
#include "flang/Semantics/runtime-type-info.h"
#include "flang/Semantics/semantics.h"
#include "flang/Semantics/unparse-with-symbols.h"
#include "flang/Version.inc"
#include "mlir/IR/AsmState.h"
#include "mlir/IR/BuiltinOps.h"
#include "mlir/IR/MLIRContext.h"
#include "mlir/Parser/Parser.h"
#include "mlir/Pass/Pass.h"
#include "mlir/Pass/PassManager.h"
#include "mlir/Pass/PassRegistry.h"
#include "mlir/Transforms/GreedyPatternRewriteDriver.h"
#include "mlir/Transforms/Passes.h"
#include "llvm/Support/CommandLine.h"
#include "llvm/Support/ErrorOr.h"
#include "llvm/Support/FileSystem.h"
#include "llvm/Support/InitLLVM.h"
#include "llvm/Support/MemoryBuffer.h"
#include "llvm/Support/Path.h"
#include "llvm/Support/SourceMgr.h"
#include "llvm/Support/TargetSelect.h"
#include "llvm/Support/ToolOutputFile.h"
#include "llvm/Support/raw_ostream.h"

//===----------------------------------------------------------------------===//
// Some basic command-line options
//===----------------------------------------------------------------------===//

static llvm::cl::opt<std::string> inputFilename(llvm::cl::Positional,
                                                llvm::cl::Required,
                                                llvm::cl::desc("<input file>"));

static llvm::cl::opt<std::string>
    outputFilename("o", llvm::cl::desc("Specify the output filename"),
                   llvm::cl::value_desc("filename"));

static llvm::cl::list<std::string>
    includeDirs("I", llvm::cl::desc("include module search paths"));

static llvm::cl::alias includeAlias("module-directory",
                                    llvm::cl::desc("module search directory"),
                                    llvm::cl::aliasopt(includeDirs));

static llvm::cl::list<std::string>
    intrinsicIncludeDirs("J", llvm::cl::desc("intrinsic module search paths"));

static llvm::cl::alias
    intrinsicIncludeAlias("intrinsic-module-directory",
                          llvm::cl::desc("intrinsic module directory"),
                          llvm::cl::aliasopt(intrinsicIncludeDirs));

static llvm::cl::opt<std::string>
    moduleDir("module", llvm::cl::desc("module output directory (default .)"),
              llvm::cl::init("."));

static llvm::cl::opt<std::string>
    moduleSuffix("module-suffix", llvm::cl::desc("module file suffix override"),
                 llvm::cl::init(".mod"));

static llvm::cl::opt<bool>
    emitFIR("emit-fir",
            llvm::cl::desc("Dump the FIR created by lowering and exit"),
            llvm::cl::init(false));

static llvm::cl::opt<bool> warnStdViolation("Mstandard",
                                            llvm::cl::desc("emit warnings"),
                                            llvm::cl::init(false));

static llvm::cl::opt<bool> warnIsError("Werror",
                                       llvm::cl::desc("warnings are errors"),
                                       llvm::cl::init(false));

static llvm::cl::opt<bool> pftDumpTest(
    "pft-test",
    llvm::cl::desc("parse the input, create a PFT, dump it, and exit"),
    llvm::cl::init(false));

static llvm::cl::opt<bool> enableOpenMP("fopenmp",
                                        llvm::cl::desc("enable openmp"),
                                        llvm::cl::init(false));

static llvm::cl::opt<bool> enableOpenACC("fopenacc",
                                         llvm::cl::desc("enable openacc"),
                                         llvm::cl::init(false));

#define FLANG_EXCLUDE_CODEGEN
#include "flang/Tools/CLOptions.inc"

//===----------------------------------------------------------------------===//

using ProgramName = std::string;

// Print the module without the "module { ... }" wrapper.
static void printModule(mlir::ModuleOp mlirModule, llvm::raw_ostream &out) {
  for (auto &op : *mlirModule.getBody())
    out << op << '\n';
  out << '\n';
}

static void registerAllPasses() {
  fir::support::registerMLIRPassesForFortranTools();
  fir::registerOptTransformPasses();
}

//===----------------------------------------------------------------------===//
// Translate Fortran input to FIR, a dialect of MLIR.
//===----------------------------------------------------------------------===//

static mlir::LogicalResult convertFortranSourceToMLIR(
    std::string path, Fortran::parser::Options options,
    const ProgramName &programPrefix,
    Fortran::semantics::SemanticsContext &semanticsContext,
    const mlir::PassPipelineCLParser &passPipeline) {

  // prep for prescan and parse
  Fortran::parser::Parsing parsing{semanticsContext.allCookedSources()};
  parsing.Prescan(path, options);
  if (!parsing.messages().empty() && (parsing.messages().AnyFatalError())) {
    llvm::errs() << programPrefix << "could not scan " << path << '\n';
    parsing.messages().Emit(llvm::errs(), parsing.allCooked());
    return mlir::failure();
  }

  // parse the input Fortran
  parsing.Parse(llvm::outs());
  parsing.messages().Emit(llvm::errs(), parsing.allCooked());
  if (!parsing.consumedWholeFile()) {
    parsing.EmitMessage(llvm::errs(), parsing.finalRestingPlace(),
                        "parser FAIL (final position)");
    return mlir::failure();
  }
  if ((!parsing.messages().empty() && (parsing.messages().AnyFatalError())) ||
      !parsing.parseTree().has_value()) {
    llvm::errs() << programPrefix << "could not parse " << path << '\n';
    return mlir::failure();
  }

  // run semantics
  auto &parseTree = *parsing.parseTree();
  Fortran::semantics::Semantics semantics(semanticsContext, parseTree);
  semantics.Perform();
  semantics.EmitMessages(llvm::errs());
  if (semantics.AnyFatalError()) {
    llvm::errs() << programPrefix << "semantic errors in " << path << '\n';
    return mlir::failure();
  }
  Fortran::semantics::RuntimeDerivedTypeTables tables;
  if (!semantics.AnyFatalError()) {
    tables =
        Fortran::semantics::BuildRuntimeDerivedTypeTables(semanticsContext);
    if (!tables.schemata)
      llvm::errs() << programPrefix
                   << "could not find module file for __fortran_type_info\n";
  }

  if (pftDumpTest) {
    if (auto ast = Fortran::lower::createPFT(parseTree, semanticsContext)) {
      Fortran::lower::dumpPFT(llvm::outs(), *ast);
      return mlir::success();
    }
    llvm::errs() << "Pre FIR Tree is NULL.\n";
    return mlir::failure();
  }

  // translate to FIR dialect of MLIR
  mlir::DialectRegistry registry;
  fir::support::registerNonCodegenDialects(registry);
  mlir::MLIRContext ctx(registry);
  fir::support::loadNonCodegenDialects(ctx);
  auto &defKinds = semanticsContext.defaultKinds();
  fir::KindMapping kindMap(
      &ctx, llvm::ArrayRef<fir::KindTy>{fir::fromDefaultKinds(defKinds)});
  auto burnside = Fortran::lower::LoweringBridge::create(
<<<<<<< HEAD
      ctx, defKinds, semanticsContext.intrinsics(), parsing.allCooked(), "",
      kindMap, {});
=======
      ctx, defKinds, semanticsContext.intrinsics(),
      semanticsContext.targetCharacteristics(), parsing.allCooked(), "",
      kindMap);
>>>>>>> dc4e0028
  burnside.lower(parseTree, semanticsContext);
  mlir::ModuleOp mlirModule = burnside.getModule();
  std::error_code ec;
  std::string outputName = outputFilename;
  if (!outputName.size())
    outputName = llvm::sys::path::stem(inputFilename).str().append(".mlir");
  llvm::raw_fd_ostream out(outputName, ec);
  if (ec)
    return mlir::emitError(mlir::UnknownLoc::get(&ctx),
                           "could not open output file ")
           << outputName;

  // Otherwise run the default passes.
  mlir::PassManager pm(&ctx, mlir::OpPassManager::Nesting::Implicit);
  pm.enableVerifier(/*verifyPasses=*/true);
  mlir::applyPassManagerCLOptions(pm);
  if (passPipeline.hasAnyOccurrences()) {
    // run the command-line specified pipeline
    (void)passPipeline.addToPipeline(pm, [&](const llvm::Twine &msg) {
      mlir::emitError(mlir::UnknownLoc::get(&ctx)) << msg;
      return mlir::failure();
    });
  } else if (emitFIR) {
    // --emit-fir: Build the IR, verify it, and dump the IR if the IR passes
    // verification. Use --dump-module-on-failure to dump invalid IR.
    pm.addPass(std::make_unique<Fortran::lower::VerifierPass>());
    if (mlir::failed(pm.run(mlirModule))) {
      llvm::errs() << "FATAL: verification of lowering to FIR failed";
      return mlir::failure();
    }
    printModule(mlirModule, out);
    return mlir::success();
  } else {
    // run the default canned pipeline
    pm.addPass(std::make_unique<Fortran::lower::VerifierPass>());

    // Add default optimizer pass pipeline.
    fir::createDefaultFIROptimizerPassPipeline(pm);
  }

  if (mlir::succeeded(pm.run(mlirModule))) {
    // Emit MLIR and do not lower to LLVM IR.
    printModule(mlirModule, out);
    return mlir::success();
  }
  // Something went wrong. Try to dump the MLIR module.
  llvm::errs() << "oops, pass manager reported failure\n";
  return mlir::failure();
}

int main(int argc, char **argv) {
  [[maybe_unused]] llvm::InitLLVM y(argc, argv);
  registerAllPasses();

  mlir::registerMLIRContextCLOptions();
  mlir::registerPassManagerCLOptions();
  mlir::PassPipelineCLParser passPipe("", "Compiler passes to run");
  llvm::cl::ParseCommandLineOptions(argc, argv, "Burnside Bridge Compiler\n");

  ProgramName programPrefix;
  programPrefix = argv[0] + ": "s;

  if (includeDirs.size() == 0) {
    includeDirs.push_back(".");
    // Default Fortran modules should be installed in include/flang (a sibling
    // to the bin) directory.
    intrinsicIncludeDirs.push_back(
        llvm::sys::path::parent_path(
            llvm::sys::path::parent_path(
                llvm::sys::fs::getMainExecutable(argv[0], nullptr)))
            .str() +
        "/include/flang");
  }

  Fortran::parser::Options options;
  options.predefinitions.emplace_back("__flang__"s, "1"s);
  options.predefinitions.emplace_back("__flang_major__"s,
                                      std::string{FLANG_VERSION_MAJOR_STRING});
  options.predefinitions.emplace_back("__flang_minor__"s,
                                      std::string{FLANG_VERSION_MINOR_STRING});
  options.predefinitions.emplace_back(
      "__flang_patchlevel__"s, std::string{FLANG_VERSION_PATCHLEVEL_STRING});

  // enable parsing of OpenMP
  if (enableOpenMP) {
    options.features.Enable(Fortran::common::LanguageFeature::OpenMP);
    options.predefinitions.emplace_back("_OPENMP", "201511");
  }

  // enable parsing of OpenACC
  if (enableOpenACC) {
    options.features.Enable(Fortran::common::LanguageFeature::OpenACC);
    options.predefinitions.emplace_back("_OPENACC", "201911");
  }

  Fortran::common::IntrinsicTypeDefaultKinds defaultKinds;
  Fortran::parser::AllSources allSources;
  Fortran::parser::AllCookedSources allCookedSources(allSources);
  Fortran::semantics::SemanticsContext semanticsContext{
      defaultKinds, options.features, allCookedSources};
  semanticsContext.set_moduleDirectory(moduleDir)
      .set_moduleFileSuffix(moduleSuffix)
      .set_searchDirectories(includeDirs)
      .set_intrinsicModuleDirectories(intrinsicIncludeDirs)
      .set_warnOnNonstandardUsage(warnStdViolation)
      .set_warningsAreErrors(warnIsError);

  return mlir::failed(convertFortranSourceToMLIR(
      inputFilename, options, programPrefix, semanticsContext, passPipe));
}<|MERGE_RESOLUTION|>--- conflicted
+++ resolved
@@ -207,14 +207,9 @@
   fir::KindMapping kindMap(
       &ctx, llvm::ArrayRef<fir::KindTy>{fir::fromDefaultKinds(defKinds)});
   auto burnside = Fortran::lower::LoweringBridge::create(
-<<<<<<< HEAD
-      ctx, defKinds, semanticsContext.intrinsics(), parsing.allCooked(), "",
-      kindMap, {});
-=======
       ctx, defKinds, semanticsContext.intrinsics(),
       semanticsContext.targetCharacteristics(), parsing.allCooked(), "",
-      kindMap);
->>>>>>> dc4e0028
+      kindMap, {});
   burnside.lower(parseTree, semanticsContext);
   mlir::ModuleOp mlirModule = burnside.getModule();
   std::error_code ec;

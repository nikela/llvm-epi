--- conflicted
+++ resolved
@@ -861,27 +861,7 @@
      /*isElemental=*/true},
 };
 
-static bool isIntrinsicModuleProcedure(llvm::StringRef name) {
-  return name.startswith("c_") || name.startswith("compiler_") ||
-         name.startswith("ieee_");
-}
-
-/// Return the generic name of an intrinsic module procedure specific name.
-/// Remove any "__builtin_" prefix, and any specific suffix of the form
-/// {_[ail]?[0-9]+}*, such as _1 or _a4.
-static
-llvm::StringRef genericName(llvm::StringRef specificName) {
-  const std::string builtin = "__builtin_";
-  llvm::StringRef name = specificName.startswith(builtin)
-                             ? specificName.drop_front(builtin.size())
-                             : specificName;
-  size_t size = name.size();
-  if (isIntrinsicModuleProcedure(name))
-    while (isdigit(name[size - 1]))
-      while (name[--size] != '_')
-        ;
-  return name.drop_back(name.size() - size);
-}
+static llvm::StringRef genericName(llvm::StringRef specificName);
 
 static const IntrinsicHandler *findIntrinsicHandler(llvm::StringRef name) {
   name = genericName(name);
@@ -1678,8 +1658,6 @@
 // IntrinsicLibrary
 //===----------------------------------------------------------------------===//
 
-<<<<<<< HEAD
-=======
 static bool isIntrinsicModuleProcedure(llvm::StringRef name) {
   return name.startswith("c_") || name.startswith("compiler_") ||
          name.startswith("ieee_") || name.startswith("__ppc_");
@@ -1688,7 +1666,7 @@
 /// Return the generic name of an intrinsic module procedure specific name.
 /// Remove any "__builtin_" prefix, and any specific suffix of the form
 /// {_[ail]?[0-9]+}*, such as _1 or _a4.
-llvm::StringRef genericName(llvm::StringRef specificName) {
+static llvm::StringRef genericName(llvm::StringRef specificName) {
   const std::string builtin = "__builtin_";
   llvm::StringRef name = specificName.startswith(builtin)
                              ? specificName.drop_front(builtin.size())
@@ -1701,7 +1679,6 @@
   return name.drop_back(name.size() - size);
 }
 
->>>>>>> 4cfb56f2
 /// Generate a TODO error message for an as yet unimplemented intrinsic.
 void crashOnMissingIntrinsic(mlir::Location loc, llvm::StringRef name) {
   if (isIntrinsicModuleProcedure(name))

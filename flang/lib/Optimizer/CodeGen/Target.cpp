--- conflicted
+++ resolved
@@ -456,8 +456,6 @@
       // { t, t }   struct of 2 eleTy, byVal
       marshal.emplace_back(mlir::TupleType::get(eleTy.getContext(),
                                                 mlir::TypeRange{eleTy, eleTy}),
-<<<<<<< HEAD
-=======
                            AT{/*alignment=*/0, /*byval=*/true});
     } else {
       TODO(loc, "complex for this precision");
@@ -529,7 +527,6 @@
       // { t, t }   struct of 2 eleTy, byVal
       marshal.emplace_back(mlir::TupleType::get(eleTy.getContext(),
                                                 mlir::TypeRange{eleTy, eleTy}),
->>>>>>> 95263fc1
                            AT{/*alignment=*/0, /*byval=*/true});
     } else {
       TODO(loc, "complex for this precision");

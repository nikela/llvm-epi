--- conflicted
+++ resolved
@@ -759,7 +759,6 @@
   llvm::Optional<llvm::PGOOptions> pgoOpt;
   llvm::PassBuilder pb(tm.get(), pto, pgoOpt, &pic);
 
-<<<<<<< HEAD
   // Register the AA manager first so that our version is the one used.
   fam.registerPass([&] { return pb.buildDefaultAAPipeline(); });
 
@@ -770,19 +769,6 @@
       std::make_unique<llvm::TargetLibraryInfoImpl>(triple);
   fam.registerPass([&] { return llvm::TargetLibraryAnalysis(*tlii); });
 
-  // Attempt to load pass plugins and register their callbacks with PB.
-  for (auto &pluginFile : opts.LLVMPassPlugins) {
-    auto passPlugin = llvm::PassPlugin::Load(pluginFile);
-    if (passPlugin) {
-      passPlugin->registerPassBuilderCallbacks(pb);
-    } else {
-      diags.Report(clang::diag::err_fe_unable_to_load_plugin)
-          << pluginFile << passPlugin.takeError();
-    }
-  }
-
-=======
->>>>>>> 7609e26d
   // Register all the basic analyses with the managers.
   pb.registerModuleAnalyses(mam);
   pb.registerCGSCCAnalyses(cgam);

//===--- FrontendActions.cpp ----------------------------------------------===//
//
// Part of the LLVM Project, under the Apache License v2.0 with LLVM Exceptions.
// See https://llvm.org/LICENSE.txt for license information.
// SPDX-License-Identifier: Apache-2.0 WITH LLVM-exception
//
//===----------------------------------------------------------------------===//
//
// Coding style: https://mlir.llvm.org/getting_started/DeveloperGuide/
//
//===----------------------------------------------------------------------===//

#include "flang/Frontend/FrontendActions.h"
#include "flang/Common/default-kinds.h"
#include "flang/Frontend/CompilerInstance.h"
#include "flang/Frontend/FrontendOptions.h"
#include "flang/Frontend/PreprocessorOptions.h"
#include "flang/Lower/Bridge.h"
#include "flang/Lower/PFTBuilder.h"
#include "flang/Lower/Support/Verifier.h"
#include "flang/Optimizer/Support/FIRContext.h"
#include "flang/Optimizer/Support/InitFIR.h"
#include "flang/Optimizer/Support/KindMapping.h"
#include "flang/Optimizer/Support/Utils.h"
#include "flang/Parser/dump-parse-tree.h"
#include "flang/Parser/parsing.h"
#include "flang/Parser/provenance.h"
#include "flang/Parser/source.h"
#include "flang/Parser/unparse.h"
#include "flang/Semantics/runtime-type-info.h"
#include "flang/Semantics/semantics.h"
#include "flang/Semantics/unparse-with-symbols.h"

#include "mlir/IR/Dialect.h"
#include "mlir/Parser/Parser.h"
#include "mlir/Pass/PassManager.h"
#include "mlir/Target/LLVMIR/ModuleTranslation.h"
#include "clang/Basic/Diagnostic.h"
#include "clang/Basic/DiagnosticFrontend.h"
#include "llvm/ADT/StringRef.h"
#include "llvm/Analysis/AliasAnalysis.h"
#include "llvm/Analysis/TargetLibraryInfo.h"
#include "llvm/Analysis/TargetTransformInfo.h"
#include "llvm/Bitcode/BitcodeWriterPass.h"
#include "llvm/IR/LegacyPassManager.h"
#include "llvm/IR/Verifier.h"
#include "llvm/IRReader/IRReader.h"
#include "llvm/MC/TargetRegistry.h"
#include "llvm/Passes/PassBuilder.h"
#include "llvm/Passes/StandardInstrumentations.h"
#include "llvm/Support/ErrorHandling.h"
#include "llvm/Support/SourceMgr.h"
#include "llvm/Target/TargetMachine.h"
#include <memory>

using namespace Fortran::frontend;

//===----------------------------------------------------------------------===//
// Custom BeginSourceFileAction
//===----------------------------------------------------------------------===//

bool PrescanAction::beginSourceFileAction() { return runPrescan(); }

bool PrescanAndParseAction::beginSourceFileAction() {
  return runPrescan() && runParse();
}

bool PrescanAndSemaAction::beginSourceFileAction() {
  return runPrescan() && runParse() && runSemanticChecks() &&
         generateRtTypeTables();
}

bool PrescanAndSemaDebugAction::beginSourceFileAction() {
  // This is a "debug" action for development purposes. To facilitate this, the
  // semantic checks are made to succeed unconditionally to prevent this action
  // from exiting early (i.e. in the presence of semantic errors). We should
  // never do this in actions intended for end-users or otherwise regular
  // compiler workflows!
  return runPrescan() && runParse() && (runSemanticChecks() || true) &&
         (generateRtTypeTables() || true);
}

bool CodeGenAction::beginSourceFileAction() {
  llvmCtx = std::make_unique<llvm::LLVMContext>();
  CompilerInstance &ci = this->getInstance();

  // If the input is an LLVM file, just parse it and return.
  if (this->getCurrentInput().getKind().getLanguage() == Language::LLVM_IR) {
    llvm::SMDiagnostic err;
    llvmModule = llvm::parseIRFile(getCurrentInput().getFile(), err, *llvmCtx);
    if (!llvmModule || llvm::verifyModule(*llvmModule, &llvm::errs())) {
      err.print("flang-new", llvm::errs());
      unsigned diagID = ci.getDiagnostics().getCustomDiagID(
          clang::DiagnosticsEngine::Error, "Could not parse IR");
      ci.getDiagnostics().Report(diagID);
      return false;
    }

    return true;
  }

<<<<<<< HEAD
  // Otherwise, generate an MLIR module from the input Fortran source
  assert(getCurrentInput().getKind().getLanguage() == Language::Fortran &&
         "Invalid input type - expecting a Fortran file");
  bool res = runPrescan() && runParse() && runSemanticChecks() &&
             generateRtTypeTables();
  if (!res)
    return res;

  CompilerInstance &ci = this->getInstance();

=======
>>>>>>> 78d60727
  // Load the MLIR dialects required by Flang
  mlir::DialectRegistry registry;
  mlirCtx = std::make_unique<mlir::MLIRContext>(registry);
  fir::support::registerNonCodegenDialects(registry);
  fir::support::loadNonCodegenDialects(*mlirCtx);
  fir::support::loadDialects(*mlirCtx);
  fir::support::registerLLVMTranslation(*mlirCtx);

  // If the input is an MLIR file, just parse it and return.
  if (this->getCurrentInput().getKind().getLanguage() == Language::MLIR) {
    llvm::SourceMgr sourceMgr;
    llvm::ErrorOr<std::unique_ptr<llvm::MemoryBuffer>> fileOrErr =
        llvm::MemoryBuffer::getFileOrSTDIN(getCurrentInput().getFile());
    sourceMgr.AddNewSourceBuffer(std::move(*fileOrErr), llvm::SMLoc());
    mlir::OwningOpRef<mlir::ModuleOp> module =
        mlir::parseSourceFile<mlir::ModuleOp>(sourceMgr, mlirCtx.get());

    if (!module || mlir::failed(module->verifyInvariants())) {
      unsigned diagID = ci.getDiagnostics().getCustomDiagID(
          clang::DiagnosticsEngine::Error, "Could not parse FIR");
      ci.getDiagnostics().Report(diagID);
      return false;
    }

    mlirModule = std::make_unique<mlir::ModuleOp>(module.release());
    return true;
  }

  // Otherwise, generate an MLIR module from the input Fortran source
  if (getCurrentInput().getKind().getLanguage() != Language::Fortran) {
    unsigned diagID = ci.getDiagnostics().getCustomDiagID(
        clang::DiagnosticsEngine::Error,
        "Invalid input type - expecting a Fortran file");
    ci.getDiagnostics().Report(diagID);
    return false;
  }
  bool res = runPrescan() && runParse() && runSemanticChecks() &&
             generateRtTypeTables();
  if (!res)
    return res;

  // Create a LoweringBridge
  const common::IntrinsicTypeDefaultKinds &defKinds =
      ci.getInvocation().getSemanticsContext().defaultKinds();
  fir::KindMapping kindMap(mlirCtx.get(),
      llvm::ArrayRef<fir::KindTy>{fir::fromDefaultKinds(defKinds)});
  lower::LoweringBridge lb = Fortran::lower::LoweringBridge::create(
      *mlirCtx, defKinds, ci.getInvocation().getSemanticsContext().intrinsics(),
      ci.getParsing().allCooked(), ci.getInvocation().getTargetOpts().triple,
      kindMap);

  // Create a parse tree and lower it to FIR
  Fortran::parser::Program &parseTree{*ci.getParsing().parseTree()};
  lb.lower(parseTree, ci.getInvocation().getSemanticsContext());
  mlirModule = std::make_unique<mlir::ModuleOp>(lb.getModule());

  // run the default passes.
  mlir::PassManager pm(mlirCtx.get(), mlir::OpPassManager::Nesting::Implicit);
  pm.enableVerifier(/*verifyPasses=*/true);
  pm.addPass(std::make_unique<Fortran::lower::VerifierPass>());

  if (mlir::failed(pm.run(*mlirModule))) {
    unsigned diagID = ci.getDiagnostics().getCustomDiagID(
        clang::DiagnosticsEngine::Error,
        "verification of lowering to FIR failed");
    ci.getDiagnostics().Report(diagID);
    return false;
  }

  return true;
}

//===----------------------------------------------------------------------===//
// Custom ExecuteAction
//===----------------------------------------------------------------------===//
void InputOutputTestAction::executeAction() {
  CompilerInstance &ci = getInstance();

  // Create a stream for errors
  std::string buf;
  llvm::raw_string_ostream errorStream{buf};

  // Read the input file
  Fortran::parser::AllSources &allSources{ci.getAllSources()};
  std::string path{getCurrentFileOrBufferName()};
  const Fortran::parser::SourceFile *sf;
  if (path == "-")
    sf = allSources.ReadStandardInput(errorStream);
  else
    sf = allSources.Open(path, errorStream, std::optional<std::string>{"."s});
  llvm::ArrayRef<char> fileContent = sf->content();

  // Output file descriptor to receive the contents of the input file.
  std::unique_ptr<llvm::raw_ostream> os;

  // Copy the contents from the input file to the output file
  if (!ci.isOutputStreamNull()) {
    // An output stream (outputStream_) was set earlier
    ci.writeOutputStream(fileContent.data());
  } else {
    // No pre-set output stream - create an output file
    os = ci.createDefaultOutputFile(
        /*binary=*/true, getCurrentFileOrBufferName(), "txt");
    if (!os)
      return;
    (*os) << fileContent.data();
  }
}

void PrintPreprocessedAction::executeAction() {
  std::string buf;
  llvm::raw_string_ostream outForPP{buf};

  // Format or dump the prescanner's output
  CompilerInstance &ci = this->getInstance();
  if (ci.getInvocation().getPreprocessorOpts().noReformat) {
    ci.getParsing().DumpCookedChars(outForPP);
  } else {
    ci.getParsing().EmitPreprocessedSource(
        outForPP, !ci.getInvocation().getPreprocessorOpts().noLineDirectives);
  }

  // Print getDiagnostics from the prescanner
  ci.getParsing().messages().Emit(llvm::errs(), ci.getAllCookedSources());

  // If a pre-defined output stream exists, dump the preprocessed content there
  if (!ci.isOutputStreamNull()) {
    // Send the output to the pre-defined output buffer.
    ci.writeOutputStream(outForPP.str());
    return;
  }

  // Create a file and save the preprocessed output there
  std::unique_ptr<llvm::raw_pwrite_stream> os{ci.createDefaultOutputFile(
      /*Binary=*/true, /*InFile=*/getCurrentFileOrBufferName())};
  if (!os) {
    return;
  }

  (*os) << outForPP.str();
}

void DebugDumpProvenanceAction::executeAction() {
  this->getInstance().getParsing().DumpProvenance(llvm::outs());
}

void ParseSyntaxOnlyAction::executeAction() {}

void DebugUnparseNoSemaAction::executeAction() {
  auto &invoc = this->getInstance().getInvocation();
  auto &parseTree{getInstance().getParsing().parseTree()};

  // TODO: Options should come from CompilerInvocation
  Unparse(llvm::outs(), *parseTree,
          /*encoding=*/Fortran::parser::Encoding::UTF_8,
          /*capitalizeKeywords=*/true, /*backslashEscapes=*/false,
          /*preStatement=*/nullptr,
          invoc.getUseAnalyzedObjectsForUnparse() ? &invoc.getAsFortran()
                                                  : nullptr);
}

void DebugUnparseAction::executeAction() {
  auto &invoc = this->getInstance().getInvocation();
  auto &parseTree{getInstance().getParsing().parseTree()};

  CompilerInstance &ci = this->getInstance();
  auto os{ci.createDefaultOutputFile(
      /*Binary=*/false, /*InFile=*/getCurrentFileOrBufferName())};

  // TODO: Options should come from CompilerInvocation
  Unparse(*os, *parseTree,
          /*encoding=*/Fortran::parser::Encoding::UTF_8,
          /*capitalizeKeywords=*/true, /*backslashEscapes=*/false,
          /*preStatement=*/nullptr,
          invoc.getUseAnalyzedObjectsForUnparse() ? &invoc.getAsFortran()
                                                  : nullptr);

  // Report fatal semantic errors
  reportFatalSemanticErrors();
}

void DebugUnparseWithSymbolsAction::executeAction() {
  auto &parseTree{*getInstance().getParsing().parseTree()};

  Fortran::semantics::UnparseWithSymbols(
      llvm::outs(), parseTree, /*encoding=*/Fortran::parser::Encoding::UTF_8);

  // Report fatal semantic errors
  reportFatalSemanticErrors();
}

void DebugDumpSymbolsAction::executeAction() {
  CompilerInstance &ci = this->getInstance();

  if (!ci.getRtTyTables().schemata) {
    unsigned diagID = ci.getDiagnostics().getCustomDiagID(
        clang::DiagnosticsEngine::Error,
        "could not find module file for __fortran_type_info");
    ci.getDiagnostics().Report(diagID);
    llvm::errs() << "\n";
    return;
  }

  // Dump symbols
  ci.getSemantics().DumpSymbols(llvm::outs());
}

void DebugDumpAllAction::executeAction() {
  CompilerInstance &ci = this->getInstance();

  // Dump parse tree
  auto &parseTree{getInstance().getParsing().parseTree()};
  llvm::outs() << "========================";
  llvm::outs() << " Flang: parse tree dump ";
  llvm::outs() << "========================\n";
  Fortran::parser::DumpTree(llvm::outs(), parseTree,
                            &ci.getInvocation().getAsFortran());

  if (!ci.getRtTyTables().schemata) {
    unsigned diagID = ci.getDiagnostics().getCustomDiagID(
        clang::DiagnosticsEngine::Error,
        "could not find module file for __fortran_type_info");
    ci.getDiagnostics().Report(diagID);
    llvm::errs() << "\n";
    return;
  }

  // Dump symbols
  llvm::outs() << "=====================";
  llvm::outs() << " Flang: symbols dump ";
  llvm::outs() << "=====================\n";
  ci.getSemantics().DumpSymbols(llvm::outs());
}

void DebugDumpParseTreeNoSemaAction::executeAction() {
  auto &parseTree{getInstance().getParsing().parseTree()};

  // Dump parse tree
  Fortran::parser::DumpTree(
      llvm::outs(), parseTree,
      &this->getInstance().getInvocation().getAsFortran());
}

void DebugDumpParseTreeAction::executeAction() {
  auto &parseTree{getInstance().getParsing().parseTree()};

  // Dump parse tree
  Fortran::parser::DumpTree(
      llvm::outs(), parseTree,
      &this->getInstance().getInvocation().getAsFortran());

  // Report fatal semantic errors
  reportFatalSemanticErrors();
}

void DebugMeasureParseTreeAction::executeAction() {
  CompilerInstance &ci = this->getInstance();

  // Parse. In case of failure, report and return.
  ci.getParsing().Parse(llvm::outs());

  if (!ci.getParsing().messages().empty() &&
      (ci.getInvocation().getWarnAsErr() ||
       ci.getParsing().messages().AnyFatalError())) {
    unsigned diagID = ci.getDiagnostics().getCustomDiagID(
        clang::DiagnosticsEngine::Error, "Could not parse %0");
    ci.getDiagnostics().Report(diagID) << getCurrentFileOrBufferName();

    ci.getParsing().messages().Emit(llvm::errs(),
                                    this->getInstance().getAllCookedSources());
    return;
  }

  // Report the getDiagnostics from parsing
  ci.getParsing().messages().Emit(llvm::errs(), ci.getAllCookedSources());

  auto &parseTree{*ci.getParsing().parseTree()};

  // Measure the parse tree
  MeasurementVisitor visitor;
  Fortran::parser::Walk(parseTree, visitor);
  llvm::outs() << "Parse tree comprises " << visitor.objects
               << " objects and occupies " << visitor.bytes
               << " total bytes.\n";
}

void DebugPreFIRTreeAction::executeAction() {
  CompilerInstance &ci = this->getInstance();
  // Report and exit if fatal semantic errors are present
  if (reportFatalSemanticErrors()) {
    return;
  }

  auto &parseTree{*ci.getParsing().parseTree()};

  // Dump pre-FIR tree
  if (auto ast{Fortran::lower::createPFT(
          parseTree, ci.getInvocation().getSemanticsContext())}) {
    Fortran::lower::dumpPFT(llvm::outs(), *ast);
  } else {
    unsigned diagID = ci.getDiagnostics().getCustomDiagID(
        clang::DiagnosticsEngine::Error, "Pre FIR Tree is NULL.");
    ci.getDiagnostics().Report(diagID);
  }
}

void DebugDumpParsingLogAction::executeAction() {
  CompilerInstance &ci = this->getInstance();

  ci.getParsing().Parse(llvm::errs());
  ci.getParsing().DumpParsingLog(llvm::outs());
}

void GetDefinitionAction::executeAction() {
  CompilerInstance &ci = this->getInstance();

  // Report and exit if fatal semantic errors are present
  if (reportFatalSemanticErrors()) {
    return;
  }

  parser::AllCookedSources &cs = ci.getAllCookedSources();
  unsigned diagID = ci.getDiagnostics().getCustomDiagID(
      clang::DiagnosticsEngine::Error, "Symbol not found");

  auto gdv = ci.getInvocation().getFrontendOpts().getDefVals;
  auto charBlock{cs.GetCharBlockFromLineAndColumns(
      gdv.line, gdv.startColumn, gdv.endColumn)};
  if (!charBlock) {
    ci.getDiagnostics().Report(diagID);
    return;
  }

  llvm::outs() << "String range: >" << charBlock->ToString() << "<\n";

  auto *symbol{ci.getInvocation()
                   .getSemanticsContext()
                   .FindScope(*charBlock)
                   .FindSymbol(*charBlock)};
  if (!symbol) {
    ci.getDiagnostics().Report(diagID);
    return;
  }

  llvm::outs() << "Found symbol name: " << symbol->name().ToString() << "\n";

  auto sourceInfo{cs.GetSourcePositionRange(symbol->name())};
  if (!sourceInfo) {
    llvm_unreachable(
        "Failed to obtain SourcePosition."
        "TODO: Please, write a test and replace this with a diagnostic!");
    return;
  }

  llvm::outs() << "Found symbol name: " << symbol->name().ToString() << "\n";
  llvm::outs() << symbol->name().ToString() << ": "
               << sourceInfo->first.file.path() << ", "
               << sourceInfo->first.line << ", " << sourceInfo->first.column
               << "-" << sourceInfo->second.column << "\n";
}

void GetSymbolsSourcesAction::executeAction() {
  CompilerInstance &ci = this->getInstance();

  // Report and exit if fatal semantic errors are present
  if (reportFatalSemanticErrors()) {
    return;
  }

  ci.getSemantics().DumpSymbolsSources(llvm::outs());
}

//===----------------------------------------------------------------------===//
// CodeGenActions
//===----------------------------------------------------------------------===//

CodeGenAction::~CodeGenAction() = default;

#include "flang/Tools/CLOptions.inc"

// Lower the previously generated MLIR module into an LLVM IR module
void CodeGenAction::generateLLVMIR() {
  assert(mlirModule && "The MLIR module has not been generated yet.");

  CompilerInstance &ci = this->getInstance();
  CompilerInvocation &invoc = ci.getInvocation();

  fir::support::loadDialects(*mlirCtx);
  fir::support::registerLLVMTranslation(*mlirCtx);

  // Set-up the MLIR pass manager
  mlir::PassManager pm(mlirCtx.get(), mlir::OpPassManager::Nesting::Implicit);

  pm.addPass(std::make_unique<Fortran::lower::VerifierPass>());
  pm.enableVerifier(/*verifyPasses=*/true);

  // Create the pass pipeline
  fir::createMLIRToLLVMPassPipeline(pm);
  mlir::applyPassManagerCLOptions(pm);

  // run the pass manager
  if (!mlir::succeeded(pm.run(*mlirModule))) {
    unsigned diagID = ci.getDiagnostics().getCustomDiagID(
        clang::DiagnosticsEngine::Error, "Lowering to LLVM IR failed");
    ci.getDiagnostics().Report(diagID);
  }

  // Translate to LLVM IR
  llvm::Optional<llvm::StringRef> moduleName = mlirModule->getName();
  llvmModule = mlir::translateModuleToLLVMIR(
      *mlirModule, *llvmCtx, moduleName ? *moduleName : "FIRModule");

  if (!llvmModule) {
    unsigned diagID = ci.getDiagnostics().getCustomDiagID(
        clang::DiagnosticsEngine::Error, "failed to create the LLVM module");
    ci.getDiagnostics().Report(diagID);
    return;
  }

  if (uint32_t PLevel = invoc.PICLevel) {
    assert(PLevel < 3 && "Invalid PIC Level");
    llvmModule->setPICLevel(static_cast<llvm::PICLevel::Level>(PLevel));
    if (invoc.PIE)
      llvmModule->setPIELevel(static_cast<llvm::PIELevel::Level>(PLevel));
  }

  // -- Heinous code starts here.
  llvm::Triple currentTriple(llvmModule->getTargetTriple());
  bool IsRISCV64Linux =
      currentTriple.getArch() == llvm::Triple::ArchType::riscv64 &&
      currentTriple.getOS() == llvm::Triple::OSType::Linux;
  if (IsRISCV64Linux) {
    llvm::LLVMContext &Ctx = llvmModule->getContext();
    llvmModule->addModuleFlag(
        llvm::Module::Error, "target-abi", llvm::MDString::get(Ctx, "lp64d"));
  }
  // -- Heinous code ends here.
}

static void computeTargetOpts(
    llvm::Module &llvmModule, llvm::TargetOptions &TargetOpts) {
  // OK. This is terrible but I can't tell exactly what are the plans here.
  // So let's try to do something that is entirely to be thrown-away.
  // "This is not a place of honour" and all that.
  // -- Heinous code starts here.
  llvm::Triple currentTriple(llvmModule.getTargetTriple());
  bool IsRISCV64Linux =
      currentTriple.getArch() == llvm::Triple::ArchType::riscv64 &&
      currentTriple.getOS() == llvm::Triple::OSType::Linux;
  if (IsRISCV64Linux) {
    TargetOpts.MCOptions.ABIName = "lp64d";
  }
  // -- Heinous code ends here.
}

void CodeGenAction::setUpTargetMachine() {
  CompilerInstance &ci = this->getInstance();

  // Set the triple based on the CompilerInvocation set-up
  const std::string &theTriple = ci.getInvocation().getTargetOpts().triple;
  if (llvmModule->getTargetTriple() != theTriple) {
    ci.getDiagnostics().Report(clang::diag::warn_fe_override_module)
        << theTriple;
    llvmModule->setTargetTriple(theTriple);
  }

  llvm::TargetOptions TargetOpts;
  computeTargetOpts(*llvmModule, TargetOpts);

  // Create `Target`
  std::string error;
  const llvm::Target *theTarget =
      llvm::TargetRegistry::lookupTarget(theTriple, error);
  assert(theTarget && "Failed to create Target");

  // Create `TargetMachine`
  tm.reset(theTarget->createTargetMachine(theTriple, /*CPU=*/"",
                                          /*Features=*/"",
                                          llvm::TargetOptions(), llvm::None));
  assert(tm && "Failed to create TargetMachine");
  llvmModule->setDataLayout(tm->createDataLayout());
}

static llvm::OptimizationLevel mapToLevel(unsigned optLevel) {
  switch (optLevel) {
  default:
    llvm_unreachable("Invalid optimization level!");
  case 0:
    return llvm::OptimizationLevel::O0;
  case 1:
    return llvm::OptimizationLevel::O1;
  case 2:
    // FIXME - Add support for -Os / -Oz
    // switch (Opts.OptimizeSize) {
    // default:
    //   llvm_unreachable("Invalid optimization level for size!");
    // case 0:
    return llvm::OptimizationLevel::O2;
    // case 1:
    //   return llvm::OptimizationLevel::Os;
    // case 2:
    //   return llvm::OptimizationLevel::Oz;
    // }
  case 3:
    return llvm::OptimizationLevel::O3;
  }
}

static void runOptimizationPipeline(
    llvm::Module &llvmModule, CompilerInstance &ci,
    llvm::TargetMachine &TM,
    llvm::TargetLibraryInfoImpl& TLII) {
  // Create an LLVM opt pipeline. For now use a vanilla one.
  // Taken from clang's BackendUtil.cpp.
  // We use the new pass manager.
  auto &invoc = ci.getInvocation();
  llvm::PipelineTuningOptions PTO;
  PTO.SLPVectorization = invoc.vectorizeSLP;
  PTO.LoopVectorization = invoc.vectorizeLoop;
  PTO.LoopUnrolling = invoc.unrollLoops;
  // For historical reasons, loop interleaving is set to mirror setting for loop
  // unrolling.
  PTO.LoopInterleaving = invoc.unrollLoops;

  llvm::Optional<llvm::PGOOptions> PGOOpt;

  llvm::LoopAnalysisManager LAM;
  llvm::FunctionAnalysisManager FAM;
  llvm::CGSCCAnalysisManager CGAM;
  llvm::ModuleAnalysisManager MAM;

  constexpr bool DebugPassStructure = false;
  constexpr bool DebugPassManager = false;

  llvm::PassInstrumentationCallbacks PIC;
  llvm::PrintPassOptions PrintPassOpts;
  PrintPassOpts.Indent = DebugPassStructure;
  PrintPassOpts.SkipAnalyses = DebugPassStructure;
  llvm::StandardInstrumentations SI(DebugPassManager || DebugPassStructure,
      /*VerifyEach*/ false, PrintPassOpts);
  SI.registerCallbacks(PIC, &FAM);
  llvm::PassBuilder PB(&TM, PTO, PGOOpt, &PIC);

  llvm::OptimizationLevel optLevel = mapToLevel(invoc.getOptLevel());
  llvm::ModulePassManager MPM;

  // Register the AA manager first so that our version is the one used.
  FAM.registerPass([&] { return PB.buildDefaultAAPipeline(); });

  // Register the target library analysis directly and give it a customized
  // preset TLI.
  FAM.registerPass([&] { return llvm::TargetLibraryAnalysis(TLII); });

  PB.registerModuleAnalyses(MAM);
  PB.registerCGSCCAnalyses(CGAM);
  PB.registerFunctionAnalyses(FAM);
  PB.registerLoopAnalyses(LAM);
  PB.crossRegisterProxies(LAM, FAM, CGAM, MAM);

  if (optLevel != llvm::OptimizationLevel::O0) {
    MPM = PB.buildPerModuleDefaultPipeline(optLevel);
  } else {
    MPM = PB.buildO0DefaultPipeline(optLevel);
  }
  MPM.run(llvmModule, MAM);
}


void CodeGenAction::OptimizeLLVMIR() {
  CompilerInstance &ci = this->getInstance();

  // Run the optimization pipeline
  llvm::Triple triple(llvmModule->getTargetTriple());
  std::unique_ptr<llvm::TargetLibraryInfoImpl> tlii =
      std::make_unique<llvm::TargetLibraryInfoImpl>(triple);
  runOptimizationPipeline(*llvmModule, ci, *tm, *tlii);
}

static std::unique_ptr<llvm::raw_pwrite_stream>
getOutputStream(CompilerInstance &ci, llvm::StringRef inFile,
                BackendActionTy action) {
  switch (action) {
  case BackendActionTy::Backend_EmitAssembly:
    return ci.createDefaultOutputFile(
        /*Binary=*/false, inFile, /*extension=*/"s");
  case BackendActionTy::Backend_EmitLL:
    return ci.createDefaultOutputFile(
        /*Binary=*/false, inFile, /*extension=*/"ll");
  case BackendActionTy::Backend_EmitMLIR:
    return ci.createDefaultOutputFile(
        /*Binary=*/false, inFile, /*extension=*/"mlir");
  case BackendActionTy::Backend_EmitBC:
    return ci.createDefaultOutputFile(
        /*Binary=*/true, inFile, /*extension=*/"bc");
  case BackendActionTy::Backend_EmitObj:
    return ci.createDefaultOutputFile(
        /*Binary=*/true, inFile, /*extension=*/"o");
  }

  llvm_unreachable("Invalid action!");
}

/// Generate target-specific machine-code or assembly file from the input LLVM
/// module.
///
/// \param [in] diags Diagnostics engine for reporting errors
/// \param [in] tm Target machine to aid the code-gen pipeline set-up
/// \param [in] act Backend act to run (assembly vs machine-code generation)
/// \param [in] llvmModule LLVM module to lower to assembly/machine-code
/// \param [out] os Output stream to emit the generated code to
static void generateMachineCodeOrAssemblyImpl(clang::DiagnosticsEngine &diags,
                                              llvm::TargetMachine &tm,
                                              BackendActionTy act,
                                              llvm::Module &llvmModule,
                                              llvm::raw_pwrite_stream &os) {
  assert(((act == BackendActionTy::Backend_EmitObj) ||
          (act == BackendActionTy::Backend_EmitAssembly)) &&
         "Unsupported action");

  // Set-up the pass manager, i.e create an LLVM code-gen pass pipeline.
  // Currently only the legacy pass manager is supported.
  // TODO: Switch to the new PM once it's available in the backend.
  llvm::legacy::PassManager codeGenPasses;
  codeGenPasses.add(
      createTargetTransformInfoWrapperPass(tm.getTargetIRAnalysis()));

  llvm::Triple triple(llvmModule.getTargetTriple());
  std::unique_ptr<llvm::TargetLibraryInfoImpl> tlii =
      std::make_unique<llvm::TargetLibraryInfoImpl>(triple);
  assert(tlii && "Failed to create TargetLibraryInfo");
  codeGenPasses.add(new llvm::TargetLibraryInfoWrapperPass(*tlii));

  llvm::CodeGenFileType cgft = (act == BackendActionTy::Backend_EmitAssembly)
                                   ? llvm::CodeGenFileType::CGFT_AssemblyFile
                                   : llvm::CodeGenFileType::CGFT_ObjectFile;
  if (tm.addPassesToEmitFile(codeGenPasses, os, nullptr, cgft)) {
    unsigned diagID =
        diags.getCustomDiagID(clang::DiagnosticsEngine::Error,
                              "emission of this file type is not supported");
    diags.Report(diagID);
    return;
  }

  // Run the passes
  codeGenPasses.run(llvmModule);
}

/// Generate LLVM byte code file from the input LLVM module.
///
/// \param [in] tm Target machine to aid the code-gen pipeline set-up
/// \param [in] llvmModule LLVM module to lower to assembly/machine-code
/// \param [out] os Output stream to emit the generated code to
static void generateLLVMBCImpl(llvm::TargetMachine &tm,
                               llvm::Module &llvmModule,
                               llvm::raw_pwrite_stream &os) {
  // Set-up the pass manager
  llvm::ModulePassManager mpm;
  llvm::ModuleAnalysisManager mam;
  llvm::PassBuilder pb(&tm);
  pb.registerModuleAnalyses(mam);
  mpm.addPass(llvm::BitcodeWriterPass(os));

  // run the passes
  mpm.run(llvmModule, mam);
}

void CodeGenAction::executeAction() {
  CompilerInstance &ci = this->getInstance();

  // If the output stream is a file, generate it and define the corresponding
  // output stream. If a pre-defined output stream is available, we will use
  // that instead.
  //
  // NOTE: `os` is a smart pointer that will be destroyed at the end of this
  // method. However, it won't be written to until `codeGenPasses` is
  // destroyed. By defining `os` before `codeGenPasses`, we make sure that the
  // output stream won't be destroyed before it is written to. This only
  // applies when an output file is used (i.e. there is no pre-defined output
  // stream).
  // TODO: Revisit once the new PM is ready (i.e. when `codeGenPasses` is
  // updated to use it).
  std::unique_ptr<llvm::raw_pwrite_stream> os;
  if (ci.isOutputStreamNull()) {
    os = getOutputStream(ci, getCurrentFileOrBufferName(), action);

    if (!os) {
      unsigned diagID = ci.getDiagnostics().getCustomDiagID(
          clang::DiagnosticsEngine::Error, "failed to create the output file");
      ci.getDiagnostics().Report(diagID);
      return;
    }
  }

  if (action == BackendActionTy::Backend_EmitMLIR) {
    mlirModule->print(ci.isOutputStreamNull() ? *os : ci.getOutputStream());
    return;
  }

  // generate an LLVM module if it's not already present (it will already be
  // present if the input file is an LLVM IR/BC file).
  if (!llvmModule)
    generateLLVMIR();

  setUpTargetMachine();
  OptimizeLLVMIR();

  if (action == BackendActionTy::Backend_EmitLL) {
    llvmModule->print(ci.isOutputStreamNull() ? *os : ci.getOutputStream(),
                      /*AssemblyAnnotationWriter=*/nullptr);
    return;
  }

  if (action == BackendActionTy::Backend_EmitBC) {
    generateLLVMBCImpl(*tm, *llvmModule, *os);
    return;
  }

  if (action == BackendActionTy::Backend_EmitAssembly ||
      action == BackendActionTy::Backend_EmitObj) {
    generateMachineCodeOrAssemblyImpl(
        ci.getDiagnostics(), *tm, action, *llvmModule,
        ci.isOutputStreamNull() ? *os : ci.getOutputStream());
    return;
  }
}

void InitOnlyAction::executeAction() {
  CompilerInstance &ci = this->getInstance();
  unsigned diagID = ci.getDiagnostics().getCustomDiagID(
      clang::DiagnosticsEngine::Warning,
      "Use `-init-only` for testing purposes only");
  ci.getDiagnostics().Report(diagID);
}

void PluginParseTreeAction::executeAction() {}

void DebugDumpPFTAction::executeAction() {
  CompilerInstance &ci = this->getInstance();

  if (auto ast = Fortran::lower::createPFT(*ci.getParsing().parseTree(),
                                           ci.getSemantics().context())) {
    Fortran::lower::dumpPFT(llvm::outs(), *ast);
    return;
  }

  unsigned diagID = ci.getDiagnostics().getCustomDiagID(
      clang::DiagnosticsEngine::Error, "Pre FIR Tree is NULL.");
  ci.getDiagnostics().Report(diagID);
}

Fortran::parser::Parsing &PluginParseTreeAction::getParsing() {
  return getInstance().getParsing();
}

std::unique_ptr<llvm::raw_pwrite_stream>
PluginParseTreeAction::createOutputFile(llvm::StringRef extension = "") {

  std::unique_ptr<llvm::raw_pwrite_stream> os{
      getInstance().createDefaultOutputFile(
          /*Binary=*/false, /*InFile=*/getCurrentFileOrBufferName(),
          extension)};
  return os;
}<|MERGE_RESOLUTION|>--- conflicted
+++ resolved
@@ -99,19 +99,6 @@
     return true;
   }
 
-<<<<<<< HEAD
-  // Otherwise, generate an MLIR module from the input Fortran source
-  assert(getCurrentInput().getKind().getLanguage() == Language::Fortran &&
-         "Invalid input type - expecting a Fortran file");
-  bool res = runPrescan() && runParse() && runSemanticChecks() &&
-             generateRtTypeTables();
-  if (!res)
-    return res;
-
-  CompilerInstance &ci = this->getInstance();
-
-=======
->>>>>>> 78d60727
   // Load the MLIR dialects required by Flang
   mlir::DialectRegistry registry;
   mlirCtx = std::make_unique<mlir::MLIRContext>(registry);

--- conflicted
+++ resolved
@@ -622,113 +622,13 @@
   assert(theTarget && "Failed to create Target");
 
   // Create `TargetMachine`
-<<<<<<< HEAD
-  tm.reset(theTarget->createTargetMachine(theTriple, /*CPU=*/"", Features,
-                                          TargetOpts, invoc.RM));
-=======
   llvm::CodeGenOpt::Level OptLevel =
       getCGOptLevel(ci.getInvocation().getCodeGenOpts());
   tm.reset(theTarget->createTargetMachine(
       theTriple, /*CPU=*/"",
-      /*Features=*/"", llvm::TargetOptions(), /*Reloc::Model=*/llvm::None,
+      Features, TargetOpts, /*Reloc::Model=*/invoc.RM,
       /*CodeModel::Model=*/llvm::None, OptLevel));
->>>>>>> 340ec005
   assert(tm && "Failed to create TargetMachine");
-}
-
-static llvm::OptimizationLevel mapToLevel(unsigned optLevel) {
-  switch (optLevel) {
-  default:
-    llvm_unreachable("Invalid optimization level!");
-  case 0:
-    return llvm::OptimizationLevel::O0;
-  case 1:
-    return llvm::OptimizationLevel::O1;
-  case 2:
-    // FIXME - Add support for -Os / -Oz
-    // switch (Opts.OptimizeSize) {
-    // default:
-    //   llvm_unreachable("Invalid optimization level for size!");
-    // case 0:
-    return llvm::OptimizationLevel::O2;
-    // case 1:
-    //   return llvm::OptimizationLevel::Os;
-    // case 2:
-    //   return llvm::OptimizationLevel::Oz;
-    // }
-  case 3:
-    return llvm::OptimizationLevel::O3;
-  }
-}
-
-static void runOptimizationPipeline(
-    llvm::Module &llvmModule, CompilerInstance &ci,
-    llvm::TargetMachine &TM,
-    llvm::TargetLibraryInfoImpl& TLII) {
-  // Create an LLVM opt pipeline. For now use a vanilla one.
-  // Taken from clang's BackendUtil.cpp.
-  // We use the new pass manager.
-  auto &invoc = ci.getInvocation();
-  llvm::PipelineTuningOptions PTO;
-  PTO.SLPVectorization = invoc.vectorizeSLP;
-  PTO.LoopVectorization = invoc.vectorizeLoop;
-  PTO.LoopUnrolling = invoc.unrollLoops;
-  // For historical reasons, loop interleaving is set to mirror setting for loop
-  // unrolling.
-  PTO.LoopInterleaving = invoc.unrollLoops;
-
-  llvm::Optional<llvm::PGOOptions> PGOOpt;
-
-  llvm::LoopAnalysisManager LAM;
-  llvm::FunctionAnalysisManager FAM;
-  llvm::CGSCCAnalysisManager CGAM;
-  llvm::ModuleAnalysisManager MAM;
-
-  constexpr bool DebugPassStructure = false;
-  constexpr bool DebugPassManager = false;
-
-  llvm::PassInstrumentationCallbacks PIC;
-  llvm::PrintPassOptions PrintPassOpts;
-  PrintPassOpts.Indent = DebugPassStructure;
-  PrintPassOpts.SkipAnalyses = DebugPassStructure;
-  llvm::StandardInstrumentations SI(DebugPassManager || DebugPassStructure,
-      /*VerifyEach*/ false, PrintPassOpts);
-  SI.registerCallbacks(PIC, &FAM);
-  llvm::PassBuilder PB(&TM, PTO, PGOOpt, &PIC);
-
-  llvm::OptimizationLevel optLevel = mapToLevel(invoc.getOptLevel());
-  llvm::ModulePassManager MPM;
-
-  // Register the AA manager first so that our version is the one used.
-  FAM.registerPass([&] { return PB.buildDefaultAAPipeline(); });
-
-  // Register the target library analysis directly and give it a customized
-  // preset TLI.
-  FAM.registerPass([&] { return llvm::TargetLibraryAnalysis(TLII); });
-
-  PB.registerModuleAnalyses(MAM);
-  PB.registerCGSCCAnalyses(CGAM);
-  PB.registerFunctionAnalyses(FAM);
-  PB.registerLoopAnalyses(LAM);
-  PB.crossRegisterProxies(LAM, FAM, CGAM, MAM);
-
-  if (optLevel != llvm::OptimizationLevel::O0) {
-    MPM = PB.buildPerModuleDefaultPipeline(optLevel);
-  } else {
-    MPM = PB.buildO0DefaultPipeline(optLevel);
-  }
-  MPM.run(llvmModule, MAM);
-}
-
-
-void CodeGenAction::OptimizeLLVMIR() {
-  CompilerInstance &ci = this->getInstance();
-
-  // Run the optimization pipeline
-  llvm::Triple triple(llvmModule->getTargetTriple());
-  std::unique_ptr<llvm::TargetLibraryInfoImpl> tlii =
-      std::make_unique<llvm::TargetLibraryInfoImpl>(triple);
-  runOptimizationPipeline(*llvmModule, ci, *tm, *tlii);
 }
 
 static std::unique_ptr<llvm::raw_pwrite_stream>
@@ -828,11 +728,36 @@
 
   // Create the pass manager builder.
   llvm::PassInstrumentationCallbacks pic;
+
   llvm::PipelineTuningOptions pto;
+  CompilerInstance &ci = this->getInstance();
+  auto &invoc = ci.getInvocation();
+  pto.SLPVectorization = invoc.vectorizeSLP;
+  pto.LoopVectorization = invoc.vectorizeLoop;
+  pto.LoopUnrolling = invoc.unrollLoops;
+  // For historical reasons, loop interleaving is set to mirror setting for loop
+  // unrolling.
+  pto.LoopInterleaving = invoc.unrollLoops;
+
+  llvm::PrintPassOptions printPassOpts;
+  printPassOpts.Indent = /*opts.DebugPassStructure*/ false;
+  printPassOpts.SkipAnalyses = /*opts.DebugPassStructure*/ false;
+  llvm::StandardInstrumentations si(opts.DebugPassManager,
+      /*VerifyEach*/ false, printPassOpts);
+  si.registerCallbacks(pic, &fam);
+
   llvm::Optional<llvm::PGOOptions> pgoOpt;
-  llvm::StandardInstrumentations si(opts.DebugPassManager);
-  si.registerCallbacks(pic, &fam);
   llvm::PassBuilder pb(tm.get(), pto, pgoOpt, &pic);
+
+  // Register the AA manager first so that our version is the one used.
+  fam.registerPass([&] { return pb.buildDefaultAAPipeline(); });
+
+  // Register the target library analysis directly and give it a customized
+  // preset TLI.
+  llvm::Triple triple(llvmModule->getTargetTriple());
+  std::unique_ptr<llvm::TargetLibraryInfoImpl> tlii =
+      std::make_unique<llvm::TargetLibraryInfoImpl>(triple);
+  fam.registerPass([&] { return llvm::TargetLibraryAnalysis(*tlii); });
 
   // Register all the basic analyses with the managers.
   pb.registerModuleAnalyses(mam);
@@ -843,6 +768,7 @@
 
   // Create the pass manager.
   llvm::ModulePassManager mpm;
+
   if (opts.OptimizationLevel == 0)
     mpm = pb.buildO0DefaultPipeline(level, false);
   else
@@ -892,13 +818,11 @@
   if (!llvmModule)
     generateLLVMIR();
 
-<<<<<<< HEAD
-  setUpTargetMachine();
-  OptimizeLLVMIR();
-=======
+  if (!llvmModule)
+    return;
+
   // Run LLVM's middle-end (i.e. the optimizer).
   runOptimizationPipeline(*os);
->>>>>>> 340ec005
 
   if (action == BackendActionTy::Backend_EmitLL) {
     llvmModule->print(ci.isOutputStreamNull() ? *os : ci.getOutputStream(),
@@ -906,12 +830,9 @@
     return;
   }
 
-<<<<<<< HEAD
-=======
   setUpTargetMachine();
   llvmModule->setDataLayout(tm->createDataLayout());
 
->>>>>>> 340ec005
   if (action == BackendActionTy::Backend_EmitBC) {
     // This action has effectively been completed in runOptimizationPipeline.
     return;

--- conflicted
+++ resolved
@@ -447,12 +447,8 @@
 void CodeGenAction::generateLLVMIR() {
   assert(mlirModule && "The MLIR module has not been generated yet.");
 
-<<<<<<< HEAD
-  CompilerInstance &ci = this->instance();
-  CompilerInvocation &invoc = ci.invocation();
-=======
-  CompilerInstance &ci = this->getInstance();
->>>>>>> 742d245b
+  CompilerInstance &ci = this->getInstance();
+  CompilerInvocation &invoc = ci.getInvocation();
 
   fir::support::loadDialects(*mlirCtx);
   fir::support::registerLLVMTranslation(*mlirCtx);
@@ -582,7 +578,7 @@
   // Create an LLVM opt pipeline. For now use a vanilla one.
   // Taken from clang's BackendUtil.cpp.
   // We use the new pass manager.
-  auto &invoc = ci.invocation();
+  auto &invoc = ci.getInvocation();
   llvm::PipelineTuningOptions PTO;
   PTO.SLPVectorization = invoc.vectorizeSLP;
   PTO.LoopVectorization = invoc.vectorizeLoop;
@@ -610,7 +606,7 @@
   SI.registerCallbacks(PIC, &FAM);
   llvm::PassBuilder PB(&TM, PTO, PGOOpt, &PIC);
 
-  llvm::OptimizationLevel optLevel = mapToLevel(invoc.optLevel());
+  llvm::OptimizationLevel optLevel = mapToLevel(invoc.getOptLevel());
   llvm::ModulePassManager MPM;
 
   // Register the AA manager first so that our version is the one used.
@@ -636,13 +632,13 @@
 
 
 void CodeGenAction::OptimizeLLVMIR() {
-  CompilerInstance &ci = this->instance();
+  CompilerInstance &ci = this->getInstance();
 
   // Run the optimization pipeline
   llvm::Triple triple(llvmModule->getTargetTriple());
-  std::unique_ptr<llvm::TargetLibraryInfoImpl> TLII =
+  std::unique_ptr<llvm::TargetLibraryInfoImpl> tlii =
       std::make_unique<llvm::TargetLibraryInfoImpl>(triple);
-  runOptimizationPipeline(*llvmModule, ci, *TM, *TLII);
+  runOptimizationPipeline(*llvmModule, ci, *tm, *tlii);
 }
 
 static std::unique_ptr<llvm::raw_pwrite_stream>
@@ -770,7 +766,7 @@
   if (!llvmModule)
     generateLLVMIR();
 
-  SetUpTargetMachine();
+  setUpTargetMachine();
   OptimizeLLVMIR();
 
   if (action == BackendActionTy::Backend_EmitLL) {
@@ -779,10 +775,6 @@
     return;
   }
 
-<<<<<<< HEAD
-=======
-  setUpTargetMachine();
->>>>>>> 742d245b
   if (action == BackendActionTy::Backend_EmitBC) {
     generateLLVMBCImpl(*tm, *llvmModule, *os);
     return;

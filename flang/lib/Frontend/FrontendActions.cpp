--- conflicted
+++ resolved
@@ -187,12 +187,8 @@
       ci.getInvocation().getSemanticsContext().targetCharacteristics(),
       ci.getParsing().allCooked(), ci.getInvocation().getTargetOpts().triple,
       kindMap, ci.getInvocation().getLoweringOpts(),
-<<<<<<< HEAD
-      ci.getInvocation().getFrontendOpts().envDefaults, funcAttributes);
-=======
-      ci.getInvocation().getFrontendOpts().envDefaults,
+      ci.getInvocation().getFrontendOpts().envDefaults, funcAttributes,
       getCurrentFileOrBufferName());
->>>>>>> 1906a46e
 
   // Fetch module from lb, so we can set
   mlirModule = std::make_unique<mlir::ModuleOp>(lb.getModule());

--- conflicted
+++ resolved
@@ -751,7 +751,6 @@
   llvm::PassInstrumentationCallbacks pic;
 
   llvm::PipelineTuningOptions pto;
-<<<<<<< HEAD
   pto.SLPVectorization = opts.VectorizeSLP;
   pto.LoopVectorization = opts.VectorizeLoop;
   pto.LoopUnrolling = opts.UnrollLoops;
@@ -762,14 +761,11 @@
   llvm::PrintPassOptions printPassOpts;
   printPassOpts.Indent = /*opts.DebugPassStructure*/ false;
   printPassOpts.SkipAnalyses = /*opts.DebugPassStructure*/ false;
-=======
-  std::optional<llvm::PGOOptions> pgoOpt;
->>>>>>> ada17d09
   llvm::StandardInstrumentations si(
       llvmModule->getContext(), opts.DebugPassManager);
-  llvm::Optional<llvm::PGOOptions> pgoOpt;
   si.registerCallbacks(pic, &fam);
 
+  std::optional<llvm::PGOOptions> pgoOpt;
   llvm::PassBuilder pb(tm.get(), pto, pgoOpt, &pic);
 
   // Register the AA manager first so that our version is the one used.

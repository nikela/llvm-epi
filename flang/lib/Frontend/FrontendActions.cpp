//===--- FrontendActions.cpp ----------------------------------------------===//
//
// Part of the LLVM Project, under the Apache License v2.0 with LLVM Exceptions.
// See https://llvm.org/LICENSE.txt for license information.
// SPDX-License-Identifier: Apache-2.0 WITH LLVM-exception
//
//===----------------------------------------------------------------------===//
//
// Coding style: https://mlir.llvm.org/getting_started/DeveloperGuide/
//
//===----------------------------------------------------------------------===//

#include "flang/Frontend/FrontendActions.h"
#include "flang/Common/default-kinds.h"
#include "flang/Frontend/CompilerInstance.h"
#include "flang/Frontend/FrontendOptions.h"
#include "flang/Frontend/PreprocessorOptions.h"
#include "flang/Lower/Bridge.h"
#include "flang/Lower/PFTBuilder.h"
#include "flang/Lower/Support/Verifier.h"
#include "flang/Optimizer/Dialect/Support/FIRContext.h"
#include "flang/Optimizer/Dialect/Support/KindMapping.h"
#include "flang/Optimizer/Support/InitFIR.h"
#include "flang/Optimizer/Support/Utils.h"
#include "flang/Parser/dump-parse-tree.h"
#include "flang/Parser/parsing.h"
#include "flang/Parser/provenance.h"
#include "flang/Parser/source.h"
#include "flang/Parser/unparse.h"
#include "flang/Semantics/runtime-type-info.h"
#include "flang/Semantics/semantics.h"
#include "flang/Semantics/unparse-with-symbols.h"

#include "mlir/IR/Dialect.h"
#include "mlir/Parser/Parser.h"
#include "mlir/Pass/PassManager.h"
#include "mlir/Support/LLVM.h"
#include "mlir/Target/LLVMIR/Import.h"
#include "mlir/Target/LLVMIR/ModuleTranslation.h"
#include "clang/Basic/Diagnostic.h"
#include "clang/Basic/DiagnosticFrontend.h"
#include "llvm/ADT/StringRef.h"
#include "llvm/Analysis/AliasAnalysis.h"
#include "llvm/Analysis/TargetLibraryInfo.h"
#include "llvm/Analysis/TargetTransformInfo.h"
#include "llvm/Bitcode/BitcodeWriterPass.h"
#include "llvm/IR/LegacyPassManager.h"
#include "llvm/IR/Verifier.h"
#include "llvm/IRReader/IRReader.h"
#include "llvm/MC/TargetRegistry.h"
#include "llvm/Object/OffloadBinary.h"
#include "llvm/Passes/PassBuilder.h"
#include "llvm/Passes/PassPlugin.h"
#include "llvm/Passes/StandardInstrumentations.h"
#include "llvm/Support/ErrorHandling.h"
#include "llvm/Support/SourceMgr.h"
#include "llvm/Target/TargetMachine.h"
#include "llvm/Transforms/Utils/ModuleUtils.h"
#include <memory>

using namespace Fortran::frontend;

// Declare plugin extension function declarations.
#define HANDLE_EXTENSION(Ext)                                                  \
  llvm::PassPluginLibraryInfo get##Ext##PluginInfo();
#include "llvm/Support/Extension.def"

//===----------------------------------------------------------------------===//
// Custom BeginSourceFileAction
//===----------------------------------------------------------------------===//

bool PrescanAction::beginSourceFileAction() { return runPrescan(); }

bool PrescanAndParseAction::beginSourceFileAction() {
  return runPrescan() && runParse();
}

bool PrescanAndSemaAction::beginSourceFileAction() {
  return runPrescan() && runParse() && runSemanticChecks() &&
         generateRtTypeTables();
}

bool PrescanAndSemaDebugAction::beginSourceFileAction() {
  // This is a "debug" action for development purposes. To facilitate this, the
  // semantic checks are made to succeed unconditionally to prevent this action
  // from exiting early (i.e. in the presence of semantic errors). We should
  // never do this in actions intended for end-users or otherwise regular
  // compiler workflows!
  return runPrescan() && runParse() && (runSemanticChecks() || true) &&
         (generateRtTypeTables() || true);
}

static void setMLIRDataLayout(mlir::ModuleOp &mlirModule,
                              const llvm::DataLayout &dl) {
  mlir::MLIRContext *context = mlirModule.getContext();
  mlirModule->setAttr(
      mlir::LLVM::LLVMDialect::getDataLayoutAttrName(),
      mlir::StringAttr::get(context, dl.getStringRepresentation()));
  mlir::DataLayoutSpecInterface dlSpec = mlir::translateDataLayout(dl, context);
  mlirModule->setAttr(mlir::DLTIDialect::kDataLayoutAttrName, dlSpec);
}

bool CodeGenAction::beginSourceFileAction() {
  llvmCtx = std::make_unique<llvm::LLVMContext>();
  CompilerInstance &ci = this->getInstance();
  CompilerInvocation &invoc = ci.getInvocation();

  // If the input is an LLVM file, just parse it and return.
  if (this->getCurrentInput().getKind().getLanguage() == Language::LLVM_IR) {
    llvm::SMDiagnostic err;
    llvmModule = llvm::parseIRFile(getCurrentInput().getFile(), err, *llvmCtx);
    if (!llvmModule || llvm::verifyModule(*llvmModule, &llvm::errs())) {
      err.print("flang-new", llvm::errs());
      unsigned diagID = ci.getDiagnostics().getCustomDiagID(
          clang::DiagnosticsEngine::Error, "Could not parse IR");
      ci.getDiagnostics().Report(diagID);
      return false;
    }

    return true;
  }

  // Load the MLIR dialects required by Flang
  mlir::DialectRegistry registry;
  mlirCtx = std::make_unique<mlir::MLIRContext>(registry);
  fir::support::registerNonCodegenDialects(registry);
  fir::support::loadNonCodegenDialects(*mlirCtx);
  fir::support::loadDialects(*mlirCtx);
  fir::support::registerLLVMTranslation(*mlirCtx);

  // If the input is an MLIR file, just parse it and return.
  if (this->getCurrentInput().getKind().getLanguage() == Language::MLIR) {
    llvm::SourceMgr sourceMgr;
    llvm::ErrorOr<std::unique_ptr<llvm::MemoryBuffer>> fileOrErr =
        llvm::MemoryBuffer::getFileOrSTDIN(getCurrentInput().getFile());
    sourceMgr.AddNewSourceBuffer(std::move(*fileOrErr), llvm::SMLoc());
    mlir::OwningOpRef<mlir::ModuleOp> module =
        mlir::parseSourceFile<mlir::ModuleOp>(sourceMgr, mlirCtx.get());

    if (!module || mlir::failed(module->verifyInvariants())) {
      unsigned diagID = ci.getDiagnostics().getCustomDiagID(
          clang::DiagnosticsEngine::Error, "Could not parse FIR");
      ci.getDiagnostics().Report(diagID);
      return false;
    }

    mlirModule = std::make_unique<mlir::ModuleOp>(module.release());
    setUpTargetMachine();
    const llvm::DataLayout &dl = tm->createDataLayout();
    setMLIRDataLayout(*mlirModule, dl);
    return true;
  }

  // Otherwise, generate an MLIR module from the input Fortran source
  if (getCurrentInput().getKind().getLanguage() != Language::Fortran) {
    unsigned diagID = ci.getDiagnostics().getCustomDiagID(
        clang::DiagnosticsEngine::Error,
        "Invalid input type - expecting a Fortran file");
    ci.getDiagnostics().Report(diagID);
    return false;
  }
  bool res = runPrescan() && runParse() && runSemanticChecks() &&
             generateRtTypeTables();
  if (!res)
    return res;


  // Create a LoweringBridge
  llvm::SmallVector<std::pair<std::string, llvm::Optional<std::string>>, 4>
      funcAttributes;
  const TargetOptions &targetOpts = ci.getInvocation().getTargetOpts();
  std::string featuresStr = llvm::join(targetOpts.featuresAsWritten.begin(),
                                       targetOpts.featuresAsWritten.end(), ",");
  if (!featuresStr.empty())
    funcAttributes.push_back(std::make_pair("target-features", featuresStr));

  if (!invoc.getFrontendOpts().FramePointer.empty()) {
    funcAttributes.push_back(
        std::make_pair("frame-pointer", invoc.getFrontendOpts().FramePointer));
  }

  const common::IntrinsicTypeDefaultKinds &defKinds =
      ci.getInvocation().getSemanticsContext().defaultKinds();
  fir::KindMapping kindMap(mlirCtx.get(), llvm::ArrayRef<fir::KindTy>{
                                              fir::fromDefaultKinds(defKinds)});
  lower::LoweringBridge lb = Fortran::lower::LoweringBridge::create(
      *mlirCtx, ci.getInvocation().getSemanticsContext(), defKinds,
      ci.getInvocation().getSemanticsContext().intrinsics(),
      ci.getInvocation().getSemanticsContext().targetCharacteristics(),
      ci.getParsing().allCooked(), ci.getInvocation().getTargetOpts().triple,
      kindMap, ci.getInvocation().getLoweringOpts(),
      ci.getInvocation().getFrontendOpts().envDefaults, funcAttributes);

  // Fetch module from lb, so we can set
  mlirModule = std::make_unique<mlir::ModuleOp>(lb.getModule());

  if (ci.getInvocation().getFrontendOpts().features.IsEnabled(
          Fortran::common::LanguageFeature::OpenMP)) {
    mlir::omp::OpenMPDialect::setIsDevice(
        *mlirModule, ci.getInvocation().getLangOpts().OpenMPIsDevice);
  }

  setUpTargetMachine();
  const llvm::DataLayout &dl = tm->createDataLayout();
  setMLIRDataLayout(*mlirModule, dl);

  // Create a parse tree and lower it to FIR
  Fortran::parser::Program &parseTree{*ci.getParsing().parseTree()};
  lb.lower(parseTree, ci.getInvocation().getSemanticsContext());

  // run the default passes.
  mlir::PassManager pm((*mlirModule)->getName(),
                       mlir::OpPassManager::Nesting::Implicit);
  pm.enableVerifier(/*verifyPasses=*/true);
  pm.addPass(std::make_unique<Fortran::lower::VerifierPass>());

  if (mlir::failed(pm.run(*mlirModule))) {
    unsigned diagID = ci.getDiagnostics().getCustomDiagID(
        clang::DiagnosticsEngine::Error,
        "verification of lowering to FIR failed");
    ci.getDiagnostics().Report(diagID);
    return false;
  }

  return true;
}

//===----------------------------------------------------------------------===//
// Custom ExecuteAction
//===----------------------------------------------------------------------===//
void InputOutputTestAction::executeAction() {
  CompilerInstance &ci = getInstance();

  // Create a stream for errors
  std::string buf;
  llvm::raw_string_ostream errorStream{buf};

  // Read the input file
  Fortran::parser::AllSources &allSources{ci.getAllSources()};
  std::string path{getCurrentFileOrBufferName()};
  const Fortran::parser::SourceFile *sf;
  if (path == "-")
    sf = allSources.ReadStandardInput(errorStream);
  else
    sf = allSources.Open(path, errorStream, std::optional<std::string>{"."s});
  llvm::ArrayRef<char> fileContent = sf->content();

  // Output file descriptor to receive the contents of the input file.
  std::unique_ptr<llvm::raw_ostream> os;

  // Copy the contents from the input file to the output file
  if (!ci.isOutputStreamNull()) {
    // An output stream (outputStream_) was set earlier
    ci.writeOutputStream(fileContent.data());
  } else {
    // No pre-set output stream - create an output file
    os = ci.createDefaultOutputFile(
        /*binary=*/true, getCurrentFileOrBufferName(), "txt");
    if (!os)
      return;
    (*os) << fileContent.data();
  }
}

void PrintPreprocessedAction::executeAction() {
  std::string buf;
  llvm::raw_string_ostream outForPP{buf};

  // Format or dump the prescanner's output
  CompilerInstance &ci = this->getInstance();
  if (ci.getInvocation().getPreprocessorOpts().noReformat) {
    ci.getParsing().DumpCookedChars(outForPP);
  } else {
    ci.getParsing().EmitPreprocessedSource(
        outForPP, !ci.getInvocation().getPreprocessorOpts().noLineDirectives);
  }

  // Print getDiagnostics from the prescanner
  ci.getParsing().messages().Emit(llvm::errs(), ci.getAllCookedSources());

  // If a pre-defined output stream exists, dump the preprocessed content there
  if (!ci.isOutputStreamNull()) {
    // Send the output to the pre-defined output buffer.
    ci.writeOutputStream(outForPP.str());
    return;
  }

  // Create a file and save the preprocessed output there
  std::unique_ptr<llvm::raw_pwrite_stream> os{ci.createDefaultOutputFile(
      /*Binary=*/true, /*InFile=*/getCurrentFileOrBufferName())};
  if (!os) {
    return;
  }

  (*os) << outForPP.str();
}

void DebugDumpProvenanceAction::executeAction() {
  this->getInstance().getParsing().DumpProvenance(llvm::outs());
}

void ParseSyntaxOnlyAction::executeAction() {}

void DebugUnparseNoSemaAction::executeAction() {
  auto &invoc = this->getInstance().getInvocation();
  auto &parseTree{getInstance().getParsing().parseTree()};

  // TODO: Options should come from CompilerInvocation
  Unparse(llvm::outs(), *parseTree,
          /*encoding=*/Fortran::parser::Encoding::UTF_8,
          /*capitalizeKeywords=*/true, /*backslashEscapes=*/false,
          /*preStatement=*/nullptr,
          invoc.getUseAnalyzedObjectsForUnparse() ? &invoc.getAsFortran()
                                                  : nullptr);
}

void DebugUnparseAction::executeAction() {
  auto &invoc = this->getInstance().getInvocation();
  auto &parseTree{getInstance().getParsing().parseTree()};

  CompilerInstance &ci = this->getInstance();
  auto os{ci.createDefaultOutputFile(
      /*Binary=*/false, /*InFile=*/getCurrentFileOrBufferName())};

  // TODO: Options should come from CompilerInvocation
  Unparse(*os, *parseTree,
          /*encoding=*/Fortran::parser::Encoding::UTF_8,
          /*capitalizeKeywords=*/true, /*backslashEscapes=*/false,
          /*preStatement=*/nullptr,
          invoc.getUseAnalyzedObjectsForUnparse() ? &invoc.getAsFortran()
                                                  : nullptr);

  // Report fatal semantic errors
  reportFatalSemanticErrors();
}

void DebugUnparseWithSymbolsAction::executeAction() {
  auto &parseTree{*getInstance().getParsing().parseTree()};

  Fortran::semantics::UnparseWithSymbols(
      llvm::outs(), parseTree, /*encoding=*/Fortran::parser::Encoding::UTF_8);

  // Report fatal semantic errors
  reportFatalSemanticErrors();
}

void DebugDumpSymbolsAction::executeAction() {
  CompilerInstance &ci = this->getInstance();

  if (!ci.getRtTyTables().schemata) {
    unsigned diagID = ci.getDiagnostics().getCustomDiagID(
        clang::DiagnosticsEngine::Error,
        "could not find module file for __fortran_type_info");
    ci.getDiagnostics().Report(diagID);
    llvm::errs() << "\n";
    return;
  }

  // Dump symbols
  ci.getSemantics().DumpSymbols(llvm::outs());
}

void DebugDumpAllAction::executeAction() {
  CompilerInstance &ci = this->getInstance();

  // Dump parse tree
  auto &parseTree{getInstance().getParsing().parseTree()};
  llvm::outs() << "========================";
  llvm::outs() << " Flang: parse tree dump ";
  llvm::outs() << "========================\n";
  Fortran::parser::DumpTree(llvm::outs(), parseTree,
                            &ci.getInvocation().getAsFortran());

  if (!ci.getRtTyTables().schemata) {
    unsigned diagID = ci.getDiagnostics().getCustomDiagID(
        clang::DiagnosticsEngine::Error,
        "could not find module file for __fortran_type_info");
    ci.getDiagnostics().Report(diagID);
    llvm::errs() << "\n";
    return;
  }

  // Dump symbols
  llvm::outs() << "=====================";
  llvm::outs() << " Flang: symbols dump ";
  llvm::outs() << "=====================\n";
  ci.getSemantics().DumpSymbols(llvm::outs());
}

void DebugDumpParseTreeNoSemaAction::executeAction() {
  auto &parseTree{getInstance().getParsing().parseTree()};

  // Dump parse tree
  Fortran::parser::DumpTree(
      llvm::outs(), parseTree,
      &this->getInstance().getInvocation().getAsFortran());
}

void DebugDumpParseTreeAction::executeAction() {
  auto &parseTree{getInstance().getParsing().parseTree()};

  // Dump parse tree
  Fortran::parser::DumpTree(
      llvm::outs(), parseTree,
      &this->getInstance().getInvocation().getAsFortran());

  // Report fatal semantic errors
  reportFatalSemanticErrors();
}

void DebugMeasureParseTreeAction::executeAction() {
  CompilerInstance &ci = this->getInstance();

  // Parse. In case of failure, report and return.
  ci.getParsing().Parse(llvm::outs());

  if (!ci.getParsing().messages().empty() &&
      (ci.getInvocation().getWarnAsErr() ||
       ci.getParsing().messages().AnyFatalError())) {
    unsigned diagID = ci.getDiagnostics().getCustomDiagID(
        clang::DiagnosticsEngine::Error, "Could not parse %0");
    ci.getDiagnostics().Report(diagID) << getCurrentFileOrBufferName();

    ci.getParsing().messages().Emit(llvm::errs(),
                                    this->getInstance().getAllCookedSources());
    return;
  }

  // Report the getDiagnostics from parsing
  ci.getParsing().messages().Emit(llvm::errs(), ci.getAllCookedSources());

  auto &parseTree{*ci.getParsing().parseTree()};

  // Measure the parse tree
  MeasurementVisitor visitor;
  Fortran::parser::Walk(parseTree, visitor);
  llvm::outs() << "Parse tree comprises " << visitor.objects
               << " objects and occupies " << visitor.bytes
               << " total bytes.\n";
}

void DebugPreFIRTreeAction::executeAction() {
  CompilerInstance &ci = this->getInstance();
  // Report and exit if fatal semantic errors are present
  if (reportFatalSemanticErrors()) {
    return;
  }

  auto &parseTree{*ci.getParsing().parseTree()};

  // Dump pre-FIR tree
  if (auto ast{Fortran::lower::createPFT(
          parseTree, ci.getInvocation().getSemanticsContext())}) {
    Fortran::lower::dumpPFT(llvm::outs(), *ast);
  } else {
    unsigned diagID = ci.getDiagnostics().getCustomDiagID(
        clang::DiagnosticsEngine::Error, "Pre FIR Tree is NULL.");
    ci.getDiagnostics().Report(diagID);
  }
}

void DebugDumpParsingLogAction::executeAction() {
  CompilerInstance &ci = this->getInstance();

  ci.getParsing().Parse(llvm::errs());
  ci.getParsing().DumpParsingLog(llvm::outs());
}

void GetDefinitionAction::executeAction() {
  CompilerInstance &ci = this->getInstance();

  // Report and exit if fatal semantic errors are present
  if (reportFatalSemanticErrors()) {
    return;
  }

  parser::AllCookedSources &cs = ci.getAllCookedSources();
  unsigned diagID = ci.getDiagnostics().getCustomDiagID(
      clang::DiagnosticsEngine::Error, "Symbol not found");

  auto gdv = ci.getInvocation().getFrontendOpts().getDefVals;
  auto charBlock{cs.GetCharBlockFromLineAndColumns(gdv.line, gdv.startColumn,
                                                   gdv.endColumn)};
  if (!charBlock) {
    ci.getDiagnostics().Report(diagID);
    return;
  }

  llvm::outs() << "String range: >" << charBlock->ToString() << "<\n";

  auto *symbol{ci.getInvocation()
                   .getSemanticsContext()
                   .FindScope(*charBlock)
                   .FindSymbol(*charBlock)};
  if (!symbol) {
    ci.getDiagnostics().Report(diagID);
    return;
  }

  llvm::outs() << "Found symbol name: " << symbol->name().ToString() << "\n";

  auto sourceInfo{cs.GetSourcePositionRange(symbol->name())};
  if (!sourceInfo) {
    llvm_unreachable(
        "Failed to obtain SourcePosition."
        "TODO: Please, write a test and replace this with a diagnostic!");
    return;
  }

  llvm::outs() << "Found symbol name: " << symbol->name().ToString() << "\n";
  llvm::outs() << symbol->name().ToString() << ": "
               << sourceInfo->first.file.path() << ", "
               << sourceInfo->first.line << ", " << sourceInfo->first.column
               << "-" << sourceInfo->second.column << "\n";
}

void GetSymbolsSourcesAction::executeAction() {
  CompilerInstance &ci = this->getInstance();

  // Report and exit if fatal semantic errors are present
  if (reportFatalSemanticErrors()) {
    return;
  }

  ci.getSemantics().DumpSymbolsSources(llvm::outs());
}

//===----------------------------------------------------------------------===//
// CodeGenActions
//===----------------------------------------------------------------------===//

CodeGenAction::~CodeGenAction() = default;

#include "flang/Tools/CLOptions.inc"

static llvm::OptimizationLevel
mapToLevel(const Fortran::frontend::CodeGenOptions &opts) {
  switch (opts.OptimizationLevel) {
  default:
    llvm_unreachable("Invalid optimization level!");
  case 0:
    return llvm::OptimizationLevel::O0;
  case 1:
    return llvm::OptimizationLevel::O1;
  case 2:
    return llvm::OptimizationLevel::O2;
  case 3:
    return llvm::OptimizationLevel::O3;
  }
}

// Lower the previously generated MLIR module into an LLVM IR module
void CodeGenAction::generateLLVMIR() {
  assert(mlirModule && "The MLIR module has not been generated yet.");

  CompilerInstance &ci = this->getInstance();
  CompilerInvocation &invoc = ci.getInvocation();
  auto opts = invoc.getCodeGenOpts();
  llvm::OptimizationLevel level = mapToLevel(opts);

  fir::support::loadDialects(*mlirCtx);
  fir::support::registerLLVMTranslation(*mlirCtx);

  // Set-up the MLIR pass manager
  mlir::PassManager pm((*mlirModule)->getName(),
                       mlir::OpPassManager::Nesting::Implicit);

  pm.addPass(std::make_unique<Fortran::lower::VerifierPass>());
  pm.enableVerifier(/*verifyPasses=*/true);

  // Create the pass pipeline
  fir::createMLIRToLLVMPassPipeline(pm, level, opts.StackArrays,
                                    opts.Underscoring);
  mlir::applyPassManagerCLOptions(pm);

  // run the pass manager
  if (!mlir::succeeded(pm.run(*mlirModule))) {
    unsigned diagID = ci.getDiagnostics().getCustomDiagID(
        clang::DiagnosticsEngine::Error, "Lowering to LLVM IR failed");
    ci.getDiagnostics().Report(diagID);
  }

  // Translate to LLVM IR
  std::optional<llvm::StringRef> moduleName = mlirModule->getName();
  llvmModule = mlir::translateModuleToLLVMIR(
      *mlirModule, *llvmCtx, moduleName ? *moduleName : "FIRModule");

  if (!llvmModule) {
    unsigned diagID = ci.getDiagnostics().getCustomDiagID(
        clang::DiagnosticsEngine::Error, "failed to create the LLVM module");
    ci.getDiagnostics().Report(diagID);
    return;
  }

  // Set PIC/PIE level LLVM module flags.
  if (opts.PICLevel > 0) {
    llvmModule->setPICLevel(static_cast<llvm::PICLevel::Level>(opts.PICLevel));
    if (opts.IsPIE)
      llvmModule->setPIELevel(
          static_cast<llvm::PIELevel::Level>(opts.PICLevel));
  }

  // -- Heinous code starts here.
  llvm::Triple currentTriple(llvmModule->getTargetTriple());
  bool IsRISCV64Linux =
      currentTriple.getArch() == llvm::Triple::ArchType::riscv64 &&
      currentTriple.getOS() == llvm::Triple::OSType::Linux;
  if (IsRISCV64Linux) {
    llvm::LLVMContext &Ctx = llvmModule->getContext();
    llvmModule->addModuleFlag(
        llvm::Module::Error, "target-abi", llvm::MDString::get(Ctx, "lp64d"));
  }
  // -- Heinous code ends here.
}

static void computeTargetOpts(
    const std::string& theTriple, llvm::TargetOptions &TargetOpts) {
  // OK. This is terrible but I can't tell exactly what are the plans here.
  // So let's try to do something that is entirely to be thrown-away.
  // "This is not a place of honour" and all that.
  // -- Heinous code starts here.
  llvm::Triple currentTriple(theTriple);
  bool IsRISCV64Linux =
      currentTriple.getArch() == llvm::Triple::ArchType::riscv64 &&
      currentTriple.getOS() == llvm::Triple::OSType::Linux;
  if (IsRISCV64Linux) {
    TargetOpts.MCOptions.ABIName = "lp64d";
  }
  // -- Heinous code ends here.
}

void CodeGenAction::setUpTargetMachine() {
  CompilerInstance &ci = this->getInstance();

  const TargetOptions &targetOpts = ci.getInvocation().getTargetOpts();
  const std::string &theTriple = targetOpts.triple;

  llvm::TargetOptions TargetOpts;
  computeTargetOpts(theTriple, TargetOpts);

  // Create `Target`
  std::string error;
  const llvm::Target *theTarget =
      llvm::TargetRegistry::lookupTarget(theTriple, error);

  // Create `TargetMachine`
  const auto &CGOpts = ci.getInvocation().getCodeGenOpts();
  std::optional<llvm::CodeGenOpt::Level> OptLevelOrNone =
      llvm::CodeGenOpt::getLevel(CGOpts.OptimizationLevel);
  assert(OptLevelOrNone && "Invalid optimization level!");
  llvm::CodeGenOpt::Level OptLevel = *OptLevelOrNone;
  std::string featuresStr = llvm::join(targetOpts.featuresAsWritten.begin(),
                                       targetOpts.featuresAsWritten.end(), ",");
  tm.reset(theTarget->createTargetMachine(
      theTriple, /*CPU=*/targetOpts.cpu,
      /*Features=*/featuresStr, TargetOpts,
      /*Reloc::Model=*/CGOpts.getRelocationModel(),
      /*CodeModel::Model=*/std::nullopt, OptLevel));
  assert(tm && "Failed to create TargetMachine");
}

static std::unique_ptr<llvm::raw_pwrite_stream>
getOutputStream(CompilerInstance &ci, llvm::StringRef inFile,
                BackendActionTy action) {
  switch (action) {
  case BackendActionTy::Backend_EmitAssembly:
    return ci.createDefaultOutputFile(
        /*Binary=*/false, inFile, /*extension=*/"s");
  case BackendActionTy::Backend_EmitLL:
    return ci.createDefaultOutputFile(
        /*Binary=*/false, inFile, /*extension=*/"ll");
  case BackendActionTy::Backend_EmitMLIR:
    return ci.createDefaultOutputFile(
        /*Binary=*/false, inFile, /*extension=*/"mlir");
  case BackendActionTy::Backend_EmitBC:
    return ci.createDefaultOutputFile(
        /*Binary=*/true, inFile, /*extension=*/"bc");
  case BackendActionTy::Backend_EmitObj:
    return ci.createDefaultOutputFile(
        /*Binary=*/true, inFile, /*extension=*/"o");
  }

  llvm_unreachable("Invalid action!");
}

/// Generate target-specific machine-code or assembly file from the input LLVM
/// module.
///
/// \param [in] diags Diagnostics engine for reporting errors
/// \param [in] tm Target machine to aid the code-gen pipeline set-up
/// \param [in] act Backend act to run (assembly vs machine-code generation)
/// \param [in] llvmModule LLVM module to lower to assembly/machine-code
/// \param [out] os Output stream to emit the generated code to
static void generateMachineCodeOrAssemblyImpl(clang::DiagnosticsEngine &diags,
                                              llvm::TargetMachine &tm,
                                              BackendActionTy act,
                                              llvm::Module &llvmModule,
                                              llvm::raw_pwrite_stream &os) {
  assert(((act == BackendActionTy::Backend_EmitObj) ||
          (act == BackendActionTy::Backend_EmitAssembly)) &&
         "Unsupported action");

  // Set-up the pass manager, i.e create an LLVM code-gen pass pipeline.
  // Currently only the legacy pass manager is supported.
  // TODO: Switch to the new PM once it's available in the backend.
  llvm::legacy::PassManager codeGenPasses;
  codeGenPasses.add(
      createTargetTransformInfoWrapperPass(tm.getTargetIRAnalysis()));

  llvm::Triple triple(llvmModule.getTargetTriple());
  std::unique_ptr<llvm::TargetLibraryInfoImpl> tlii =
      std::make_unique<llvm::TargetLibraryInfoImpl>(triple);
  assert(tlii && "Failed to create TargetLibraryInfo");
  codeGenPasses.add(new llvm::TargetLibraryInfoWrapperPass(*tlii));

  llvm::CodeGenFileType cgft = (act == BackendActionTy::Backend_EmitAssembly)
                                   ? llvm::CodeGenFileType::CGFT_AssemblyFile
                                   : llvm::CodeGenFileType::CGFT_ObjectFile;
  if (tm.addPassesToEmitFile(codeGenPasses, os, nullptr, cgft)) {
    unsigned diagID =
        diags.getCustomDiagID(clang::DiagnosticsEngine::Error,
                              "emission of this file type is not supported");
    diags.Report(diagID);
    return;
  }

  // Run the passes
  codeGenPasses.run(llvmModule);
}

void CodeGenAction::runOptimizationPipeline(llvm::raw_pwrite_stream &os) {
  auto opts = getInstance().getInvocation().getCodeGenOpts();
  auto &diags = getInstance().getDiagnostics();
  llvm::OptimizationLevel level = mapToLevel(opts);

  // Create the analysis managers.
  llvm::LoopAnalysisManager lam;
  llvm::FunctionAnalysisManager fam;
  llvm::CGSCCAnalysisManager cgam;
  llvm::ModuleAnalysisManager mam;

  // Create the pass manager builder.
  llvm::PassInstrumentationCallbacks pic;

  llvm::PipelineTuningOptions pto;
  pto.SLPVectorization = opts.VectorizeSLP;
  pto.LoopVectorization = opts.VectorizeLoop;
  pto.LoopUnrolling = opts.UnrollLoops;
  // For historical reasons, loop interleaving is set to mirror setting for loop
  // unrolling.
  pto.LoopInterleaving = opts.UnrollLoops;

  llvm::PrintPassOptions printPassOpts;
  printPassOpts.Indent = /*opts.DebugPassStructure*/ false;
  printPassOpts.SkipAnalyses = /*opts.DebugPassStructure*/ false;
  std::optional<llvm::PGOOptions> pgoOpt;
  llvm::StandardInstrumentations si(llvmModule->getContext(),
                                    opts.DebugPassManager);
  si.registerCallbacks(pic, &mam);
  llvm::PassBuilder pb(tm.get(), pto, pgoOpt, &pic);

  // Register the AA manager first so that our version is the one used.
  fam.registerPass([&] { return pb.buildDefaultAAPipeline(); });

  // Register the target library analysis directly and give it a customized
  // preset TLI.
  llvm::Triple triple(llvmModule->getTargetTriple());
  std::unique_ptr<llvm::TargetLibraryInfoImpl> tlii =
      std::make_unique<llvm::TargetLibraryInfoImpl>(triple);
  fam.registerPass([&] { return llvm::TargetLibraryAnalysis(*tlii); });

  // Attempt to load pass plugins and register their callbacks with PB.
  for (auto &pluginFile : opts.LLVMPassPlugins) {
    auto passPlugin = llvm::PassPlugin::Load(pluginFile);
    if (passPlugin) {
      passPlugin->registerPassBuilderCallbacks(pb);
    } else {
      diags.Report(clang::diag::err_fe_unable_to_load_plugin)
          << pluginFile << passPlugin.takeError();
    }
  }
  // Register static plugin extensions.
#define HANDLE_EXTENSION(Ext)                                                  \
  get##Ext##PluginInfo().RegisterPassBuilderCallbacks(pb);
#include "llvm/Support/Extension.def"

  // Register all the basic analyses with the managers.
  pb.registerModuleAnalyses(mam);
  pb.registerCGSCCAnalyses(cgam);
  pb.registerFunctionAnalyses(fam);
  pb.registerLoopAnalyses(lam);
  pb.crossRegisterProxies(lam, fam, cgam, mam);

  // Create the pass manager.
  llvm::ModulePassManager mpm;
<<<<<<< HEAD

  if (opts.OptimizationLevel == 0)
    mpm = pb.buildO0DefaultPipeline(level, opts.PrepareForFullLTO ||
                                               opts.PrepareForThinLTO);
  else if (opts.PrepareForFullLTO)
=======
  if (opts.PrepareForFullLTO)
>>>>>>> 998c4c9d
    mpm = pb.buildLTOPreLinkDefaultPipeline(level);
  else if (opts.PrepareForThinLTO)
    mpm = pb.buildThinLTOPreLinkDefaultPipeline(level);
  else
    mpm = pb.buildPerModuleDefaultPipeline(level);

  if (action == BackendActionTy::Backend_EmitBC)
    mpm.addPass(llvm::BitcodeWriterPass(os));

  // Run the passes.
  mpm.run(*llvmModule, mam);
}

void CodeGenAction::embedOffloadObjects() {
  CompilerInstance &ci = this->getInstance();
  const auto &cgOpts = ci.getInvocation().getCodeGenOpts();

  for (llvm::StringRef offloadObject : cgOpts.OffloadObjects) {
    llvm::ErrorOr<std::unique_ptr<llvm::MemoryBuffer>> objectOrErr =
        llvm::MemoryBuffer::getFileOrSTDIN(offloadObject);
    if (std::error_code ec = objectOrErr.getError()) {
      auto diagID = ci.getDiagnostics().getCustomDiagID(
          clang::DiagnosticsEngine::Error, "could not open '%0' for embedding");
      ci.getDiagnostics().Report(diagID) << offloadObject;
      return;
    }
    llvm::embedBufferInModule(
        *llvmModule, **objectOrErr, ".llvm.offloading",
        llvm::Align(llvm::object::OffloadBinary::getAlignment()));
  }
}

void CodeGenAction::executeAction() {
  CompilerInstance &ci = this->getInstance();

  // If the output stream is a file, generate it and define the corresponding
  // output stream. If a pre-defined output stream is available, we will use
  // that instead.
  //
  // NOTE: `os` is a smart pointer that will be destroyed at the end of this
  // method. However, it won't be written to until `codeGenPasses` is
  // destroyed. By defining `os` before `codeGenPasses`, we make sure that the
  // output stream won't be destroyed before it is written to. This only
  // applies when an output file is used (i.e. there is no pre-defined output
  // stream).
  // TODO: Revisit once the new PM is ready (i.e. when `codeGenPasses` is
  // updated to use it).
  std::unique_ptr<llvm::raw_pwrite_stream> os;
  if (ci.isOutputStreamNull()) {
    os = getOutputStream(ci, getCurrentFileOrBufferName(), action);

    if (!os) {
      unsigned diagID = ci.getDiagnostics().getCustomDiagID(
          clang::DiagnosticsEngine::Error, "failed to create the output file");
      ci.getDiagnostics().Report(diagID);
      return;
    }
  }

  if (action == BackendActionTy::Backend_EmitMLIR) {
    mlirModule->print(ci.isOutputStreamNull() ? *os : ci.getOutputStream());
    return;
  }

  // Generate an LLVM module if it's not already present (it will already be
  // present if the input file is an LLVM IR/BC file).
  if (!llvmModule)
    generateLLVMIR();

  if (!llvmModule)
    return;

  // Set the triple based on the targetmachine (this comes compiler invocation
  // and the command-line target option if specified, or the default if not
  // given on the command-line).
  setUpTargetMachine();
  const std::string &theTriple = tm->getTargetTriple().str();

  if (llvmModule->getTargetTriple() != theTriple) {
    ci.getDiagnostics().Report(clang::diag::warn_fe_override_module)
        << theTriple;
  }

  // Always set the triple and data layout, to make sure they match and are set.
  // Note that this overwrites any datalayout stored in the LLVM-IR. This avoids
  // an assert for incompatible data layout when the code-generation happens.
  llvmModule->setTargetTriple(theTriple);
  llvmModule->setDataLayout(tm->createDataLayout());

  // Embed offload objects specified with -fembed-offload-object
  if (!ci.getInvocation().getCodeGenOpts().OffloadObjects.empty())
    embedOffloadObjects();

  // Run LLVM's middle-end (i.e. the optimizer).
  runOptimizationPipeline(ci.isOutputStreamNull() ? *os : ci.getOutputStream());

  if (action == BackendActionTy::Backend_EmitLL) {
    llvmModule->print(ci.isOutputStreamNull() ? *os : ci.getOutputStream(),
                      /*AssemblyAnnotationWriter=*/nullptr);
    return;
  }

  if (action == BackendActionTy::Backend_EmitBC) {
    // This action has effectively been completed in runOptimizationPipeline.
    return;
  }

  // Run LLVM's backend and generate either assembly or machine code
  if (action == BackendActionTy::Backend_EmitAssembly ||
      action == BackendActionTy::Backend_EmitObj) {
    generateMachineCodeOrAssemblyImpl(
        ci.getDiagnostics(), *tm, action, *llvmModule,
        ci.isOutputStreamNull() ? *os : ci.getOutputStream());
    return;
  }
}

void InitOnlyAction::executeAction() {
  CompilerInstance &ci = this->getInstance();
  unsigned diagID = ci.getDiagnostics().getCustomDiagID(
      clang::DiagnosticsEngine::Warning,
      "Use `-init-only` for testing purposes only");
  ci.getDiagnostics().Report(diagID);
}

void PluginParseTreeAction::executeAction() {}

void DebugDumpPFTAction::executeAction() {
  CompilerInstance &ci = this->getInstance();

  if (auto ast = Fortran::lower::createPFT(*ci.getParsing().parseTree(),
                                           ci.getSemantics().context())) {
    Fortran::lower::dumpPFT(llvm::outs(), *ast);
    return;
  }

  unsigned diagID = ci.getDiagnostics().getCustomDiagID(
      clang::DiagnosticsEngine::Error, "Pre FIR Tree is NULL.");
  ci.getDiagnostics().Report(diagID);
}

Fortran::parser::Parsing &PluginParseTreeAction::getParsing() {
  return getInstance().getParsing();
}

std::unique_ptr<llvm::raw_pwrite_stream>
PluginParseTreeAction::createOutputFile(llvm::StringRef extension = "") {

  std::unique_ptr<llvm::raw_pwrite_stream> os{
      getInstance().createDefaultOutputFile(
          /*Binary=*/false, /*InFile=*/getCurrentFileOrBufferName(),
          extension)};
  return os;
}<|MERGE_RESOLUTION|>--- conflicted
+++ resolved
@@ -793,15 +793,7 @@
 
   // Create the pass manager.
   llvm::ModulePassManager mpm;
-<<<<<<< HEAD
-
-  if (opts.OptimizationLevel == 0)
-    mpm = pb.buildO0DefaultPipeline(level, opts.PrepareForFullLTO ||
-                                               opts.PrepareForThinLTO);
-  else if (opts.PrepareForFullLTO)
-=======
   if (opts.PrepareForFullLTO)
->>>>>>> 998c4c9d
     mpm = pb.buildLTOPreLinkDefaultPipeline(level);
   else if (opts.PrepareForThinLTO)
     mpm = pb.buildThinLTOPreLinkDefaultPipeline(level);

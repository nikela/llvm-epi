//===--- FrontendActions.cpp ----------------------------------------------===//
//
// Part of the LLVM Project, under the Apache License v2.0 with LLVM Exceptions.
// See https://llvm.org/LICENSE.txt for license information.
// SPDX-License-Identifier: Apache-2.0 WITH LLVM-exception
//
//===----------------------------------------------------------------------===//
//
// Coding style: https://mlir.llvm.org/getting_started/DeveloperGuide/
//
//===----------------------------------------------------------------------===//

#include "flang/Frontend/FrontendActions.h"
#include "flang/Common/default-kinds.h"
#include "flang/Frontend/CompilerInstance.h"
#include "flang/Frontend/FrontendOptions.h"
#include "flang/Frontend/PreprocessorOptions.h"
#include "flang/Lower/Bridge.h"
#include "flang/Lower/PFTBuilder.h"
#include "flang/Lower/Support/Verifier.h"
#include "flang/Optimizer/Support/FIRContext.h"
#include "flang/Optimizer/Support/InitFIR.h"
#include "flang/Optimizer/Support/KindMapping.h"
#include "flang/Optimizer/Support/Utils.h"
#include "flang/Parser/dump-parse-tree.h"
#include "flang/Parser/parsing.h"
#include "flang/Parser/provenance.h"
#include "flang/Parser/source.h"
#include "flang/Parser/unparse.h"
#include "flang/Semantics/runtime-type-info.h"
#include "flang/Semantics/semantics.h"
#include "flang/Semantics/unparse-with-symbols.h"

#include "mlir/IR/Dialect.h"
#include "mlir/Parser/Parser.h"
#include "mlir/Pass/PassManager.h"
#include "mlir/Support/LLVM.h"
#include "mlir/Target/LLVMIR/Import.h"
#include "mlir/Target/LLVMIR/ModuleTranslation.h"
#include "clang/Basic/Diagnostic.h"
#include "clang/Basic/DiagnosticFrontend.h"
#include "llvm/ADT/StringRef.h"
#include "llvm/Analysis/AliasAnalysis.h"
#include "llvm/Analysis/TargetLibraryInfo.h"
#include "llvm/Analysis/TargetTransformInfo.h"
#include "llvm/Bitcode/BitcodeWriterPass.h"
#include "llvm/IR/LegacyPassManager.h"
#include "llvm/IR/Verifier.h"
#include "llvm/IRReader/IRReader.h"
#include "llvm/MC/TargetRegistry.h"
#include "llvm/Passes/PassBuilder.h"
#include "llvm/Passes/PassPlugin.h"
#include "llvm/Passes/StandardInstrumentations.h"
#include "llvm/Support/ErrorHandling.h"
#include "llvm/Support/SourceMgr.h"
#include "llvm/Target/TargetMachine.h"
#include <memory>

using namespace Fortran::frontend;

// Declare plugin extension function declarations.
#define HANDLE_EXTENSION(Ext)                                                  \
  llvm::PassPluginLibraryInfo get##Ext##PluginInfo();
#include "llvm/Support/Extension.def"

//===----------------------------------------------------------------------===//
// Custom BeginSourceFileAction
//===----------------------------------------------------------------------===//

bool PrescanAction::beginSourceFileAction() { return runPrescan(); }

bool PrescanAndParseAction::beginSourceFileAction() {
  return runPrescan() && runParse();
}

bool PrescanAndSemaAction::beginSourceFileAction() {
  return runPrescan() && runParse() && runSemanticChecks() &&
         generateRtTypeTables();
}

bool PrescanAndSemaDebugAction::beginSourceFileAction() {
  // This is a "debug" action for development purposes. To facilitate this, the
  // semantic checks are made to succeed unconditionally to prevent this action
  // from exiting early (i.e. in the presence of semantic errors). We should
  // never do this in actions intended for end-users or otherwise regular
  // compiler workflows!
  return runPrescan() && runParse() && (runSemanticChecks() || true) &&
         (generateRtTypeTables() || true);
}

static void renderFeatures(CompilerInvocation &invoc, std::string &Features) {
  auto &FeaturesAsWritten = invoc.getFrontendOpts().FeaturesAsWritten;
  Features.reserve(FeaturesAsWritten.size() +
      std::accumulate(FeaturesAsWritten.begin(), FeaturesAsWritten.end(),
          std::size_t(0), [](size_t Res, const std::string &Curr) {
            return Res + Curr.size();
          }));
  for (auto &Feature : FeaturesAsWritten) {
    if (!Features.empty())
      Features += ",";
    Features += Feature;
  }
}

static void setMLIRDataLayout(mlir::ModuleOp &mlirModule,
                              const llvm::DataLayout &dl) {
  mlir::MLIRContext *context = mlirModule.getContext();
  mlirModule->setAttr(
      mlir::LLVM::LLVMDialect::getDataLayoutAttrName(),
      mlir::StringAttr::get(context, dl.getStringRepresentation()));
  mlir::DataLayoutSpecInterface dlSpec = mlir::translateDataLayout(dl, context);
  mlirModule->setAttr(mlir::DLTIDialect::kDataLayoutAttrName, dlSpec);
}

bool CodeGenAction::beginSourceFileAction() {
  llvmCtx = std::make_unique<llvm::LLVMContext>();
  CompilerInstance &ci = this->getInstance();
  CompilerInvocation &invoc = ci.getInvocation();

  // If the input is an LLVM file, just parse it and return.
  if (this->getCurrentInput().getKind().getLanguage() == Language::LLVM_IR) {
    llvm::SMDiagnostic err;
    llvmModule = llvm::parseIRFile(getCurrentInput().getFile(), err, *llvmCtx);
    if (!llvmModule || llvm::verifyModule(*llvmModule, &llvm::errs())) {
      err.print("flang-new", llvm::errs());
      unsigned diagID = ci.getDiagnostics().getCustomDiagID(
          clang::DiagnosticsEngine::Error, "Could not parse IR");
      ci.getDiagnostics().Report(diagID);
      return false;
    }

    return true;
  }

  // Load the MLIR dialects required by Flang
  mlir::DialectRegistry registry;
  mlirCtx = std::make_unique<mlir::MLIRContext>(registry);
  fir::support::registerNonCodegenDialects(registry);
  fir::support::loadNonCodegenDialects(*mlirCtx);
  fir::support::loadDialects(*mlirCtx);
  fir::support::registerLLVMTranslation(*mlirCtx);

  // If the input is an MLIR file, just parse it and return.
  if (this->getCurrentInput().getKind().getLanguage() == Language::MLIR) {
    llvm::SourceMgr sourceMgr;
    llvm::ErrorOr<std::unique_ptr<llvm::MemoryBuffer>> fileOrErr =
        llvm::MemoryBuffer::getFileOrSTDIN(getCurrentInput().getFile());
    sourceMgr.AddNewSourceBuffer(std::move(*fileOrErr), llvm::SMLoc());
    mlir::OwningOpRef<mlir::ModuleOp> module =
        mlir::parseSourceFile<mlir::ModuleOp>(sourceMgr, mlirCtx.get());

    if (!module || mlir::failed(module->verifyInvariants())) {
      unsigned diagID = ci.getDiagnostics().getCustomDiagID(
          clang::DiagnosticsEngine::Error, "Could not parse FIR");
      ci.getDiagnostics().Report(diagID);
      return false;
    }

    mlirModule = std::make_unique<mlir::ModuleOp>(module.release());
    setUpTargetMachine();
    const llvm::DataLayout &dl = tm->createDataLayout();
    setMLIRDataLayout(*mlirModule, dl);
    return true;
  }

  // Otherwise, generate an MLIR module from the input Fortran source
  if (getCurrentInput().getKind().getLanguage() != Language::Fortran) {
    unsigned diagID = ci.getDiagnostics().getCustomDiagID(
        clang::DiagnosticsEngine::Error,
        "Invalid input type - expecting a Fortran file");
    ci.getDiagnostics().Report(diagID);
    return false;
  }
  bool res = runPrescan() && runParse() && runSemanticChecks() &&
             generateRtTypeTables();
  if (!res)
    return res;


  // Create a LoweringBridge
  llvm::SmallVector<std::pair<std::string, llvm::Optional<std::string>>, 4>
      funcAttributes;
  std::string targetFeatures;
  renderFeatures(invoc, targetFeatures);
  if (!targetFeatures.empty())
    funcAttributes.push_back(std::make_pair("target-features", targetFeatures));

  if (!invoc.getFrontendOpts().FramePointer.empty()) {
    funcAttributes.push_back(
        std::make_pair("frame-pointer", invoc.getFrontendOpts().FramePointer));
  }

  const common::IntrinsicTypeDefaultKinds &defKinds =
      ci.getInvocation().getSemanticsContext().defaultKinds();
  fir::KindMapping kindMap(mlirCtx.get(), llvm::ArrayRef<fir::KindTy>{
                                              fir::fromDefaultKinds(defKinds)});
  lower::LoweringBridge lb = Fortran::lower::LoweringBridge::create(
      *mlirCtx, ci.getInvocation().getSemanticsContext(), defKinds,
      ci.getInvocation().getSemanticsContext().intrinsics(),
      ci.getInvocation().getSemanticsContext().targetCharacteristics(),
      ci.getParsing().allCooked(), ci.getInvocation().getTargetOpts().triple,
      kindMap, ci.getInvocation().getLoweringOpts(),
      ci.getInvocation().getFrontendOpts().envDefaults, funcAttributes);

  // Fetch module from lb, so we can set
  mlirModule = std::make_unique<mlir::ModuleOp>(lb.getModule());
  setUpTargetMachine();
  const llvm::DataLayout &dl = tm->createDataLayout();
  setMLIRDataLayout(*mlirModule, dl);

  // Create a parse tree and lower it to FIR
  Fortran::parser::Program &parseTree{*ci.getParsing().parseTree()};
  lb.lower(parseTree, ci.getInvocation().getSemanticsContext());

  // run the default passes.
  mlir::PassManager pm(mlirCtx.get(), mlir::OpPassManager::Nesting::Implicit);
  pm.enableVerifier(/*verifyPasses=*/true);
  pm.addPass(std::make_unique<Fortran::lower::VerifierPass>());

  if (mlir::failed(pm.run(*mlirModule))) {
    unsigned diagID = ci.getDiagnostics().getCustomDiagID(
        clang::DiagnosticsEngine::Error,
        "verification of lowering to FIR failed");
    ci.getDiagnostics().Report(diagID);
    return false;
  }

  return true;
}

//===----------------------------------------------------------------------===//
// Custom ExecuteAction
//===----------------------------------------------------------------------===//
void InputOutputTestAction::executeAction() {
  CompilerInstance &ci = getInstance();

  // Create a stream for errors
  std::string buf;
  llvm::raw_string_ostream errorStream{buf};

  // Read the input file
  Fortran::parser::AllSources &allSources{ci.getAllSources()};
  std::string path{getCurrentFileOrBufferName()};
  const Fortran::parser::SourceFile *sf;
  if (path == "-")
    sf = allSources.ReadStandardInput(errorStream);
  else
    sf = allSources.Open(path, errorStream, std::optional<std::string>{"."s});
  llvm::ArrayRef<char> fileContent = sf->content();

  // Output file descriptor to receive the contents of the input file.
  std::unique_ptr<llvm::raw_ostream> os;

  // Copy the contents from the input file to the output file
  if (!ci.isOutputStreamNull()) {
    // An output stream (outputStream_) was set earlier
    ci.writeOutputStream(fileContent.data());
  } else {
    // No pre-set output stream - create an output file
    os = ci.createDefaultOutputFile(
        /*binary=*/true, getCurrentFileOrBufferName(), "txt");
    if (!os)
      return;
    (*os) << fileContent.data();
  }
}

void PrintPreprocessedAction::executeAction() {
  std::string buf;
  llvm::raw_string_ostream outForPP{buf};

  // Format or dump the prescanner's output
  CompilerInstance &ci = this->getInstance();
  if (ci.getInvocation().getPreprocessorOpts().noReformat) {
    ci.getParsing().DumpCookedChars(outForPP);
  } else {
    ci.getParsing().EmitPreprocessedSource(
        outForPP, !ci.getInvocation().getPreprocessorOpts().noLineDirectives);
  }

  // Print getDiagnostics from the prescanner
  ci.getParsing().messages().Emit(llvm::errs(), ci.getAllCookedSources());

  // If a pre-defined output stream exists, dump the preprocessed content there
  if (!ci.isOutputStreamNull()) {
    // Send the output to the pre-defined output buffer.
    ci.writeOutputStream(outForPP.str());
    return;
  }

  // Create a file and save the preprocessed output there
  std::unique_ptr<llvm::raw_pwrite_stream> os{ci.createDefaultOutputFile(
      /*Binary=*/true, /*InFile=*/getCurrentFileOrBufferName())};
  if (!os) {
    return;
  }

  (*os) << outForPP.str();
}

void DebugDumpProvenanceAction::executeAction() {
  this->getInstance().getParsing().DumpProvenance(llvm::outs());
}

void ParseSyntaxOnlyAction::executeAction() {}

void DebugUnparseNoSemaAction::executeAction() {
  auto &invoc = this->getInstance().getInvocation();
  auto &parseTree{getInstance().getParsing().parseTree()};

  // TODO: Options should come from CompilerInvocation
  Unparse(llvm::outs(), *parseTree,
          /*encoding=*/Fortran::parser::Encoding::UTF_8,
          /*capitalizeKeywords=*/true, /*backslashEscapes=*/false,
          /*preStatement=*/nullptr,
          invoc.getUseAnalyzedObjectsForUnparse() ? &invoc.getAsFortran()
                                                  : nullptr);
}

void DebugUnparseAction::executeAction() {
  auto &invoc = this->getInstance().getInvocation();
  auto &parseTree{getInstance().getParsing().parseTree()};

  CompilerInstance &ci = this->getInstance();
  auto os{ci.createDefaultOutputFile(
      /*Binary=*/false, /*InFile=*/getCurrentFileOrBufferName())};

  // TODO: Options should come from CompilerInvocation
  Unparse(*os, *parseTree,
          /*encoding=*/Fortran::parser::Encoding::UTF_8,
          /*capitalizeKeywords=*/true, /*backslashEscapes=*/false,
          /*preStatement=*/nullptr,
          invoc.getUseAnalyzedObjectsForUnparse() ? &invoc.getAsFortran()
                                                  : nullptr);

  // Report fatal semantic errors
  reportFatalSemanticErrors();
}

void DebugUnparseWithSymbolsAction::executeAction() {
  auto &parseTree{*getInstance().getParsing().parseTree()};

  Fortran::semantics::UnparseWithSymbols(
      llvm::outs(), parseTree, /*encoding=*/Fortran::parser::Encoding::UTF_8);

  // Report fatal semantic errors
  reportFatalSemanticErrors();
}

void DebugDumpSymbolsAction::executeAction() {
  CompilerInstance &ci = this->getInstance();

  if (!ci.getRtTyTables().schemata) {
    unsigned diagID = ci.getDiagnostics().getCustomDiagID(
        clang::DiagnosticsEngine::Error,
        "could not find module file for __fortran_type_info");
    ci.getDiagnostics().Report(diagID);
    llvm::errs() << "\n";
    return;
  }

  // Dump symbols
  ci.getSemantics().DumpSymbols(llvm::outs());
}

void DebugDumpAllAction::executeAction() {
  CompilerInstance &ci = this->getInstance();

  // Dump parse tree
  auto &parseTree{getInstance().getParsing().parseTree()};
  llvm::outs() << "========================";
  llvm::outs() << " Flang: parse tree dump ";
  llvm::outs() << "========================\n";
  Fortran::parser::DumpTree(llvm::outs(), parseTree,
                            &ci.getInvocation().getAsFortran());

  if (!ci.getRtTyTables().schemata) {
    unsigned diagID = ci.getDiagnostics().getCustomDiagID(
        clang::DiagnosticsEngine::Error,
        "could not find module file for __fortran_type_info");
    ci.getDiagnostics().Report(diagID);
    llvm::errs() << "\n";
    return;
  }

  // Dump symbols
  llvm::outs() << "=====================";
  llvm::outs() << " Flang: symbols dump ";
  llvm::outs() << "=====================\n";
  ci.getSemantics().DumpSymbols(llvm::outs());
}

void DebugDumpParseTreeNoSemaAction::executeAction() {
  auto &parseTree{getInstance().getParsing().parseTree()};

  // Dump parse tree
  Fortran::parser::DumpTree(
      llvm::outs(), parseTree,
      &this->getInstance().getInvocation().getAsFortran());
}

void DebugDumpParseTreeAction::executeAction() {
  auto &parseTree{getInstance().getParsing().parseTree()};

  // Dump parse tree
  Fortran::parser::DumpTree(
      llvm::outs(), parseTree,
      &this->getInstance().getInvocation().getAsFortran());

  // Report fatal semantic errors
  reportFatalSemanticErrors();
}

void DebugMeasureParseTreeAction::executeAction() {
  CompilerInstance &ci = this->getInstance();

  // Parse. In case of failure, report and return.
  ci.getParsing().Parse(llvm::outs());

  if (!ci.getParsing().messages().empty() &&
      (ci.getInvocation().getWarnAsErr() ||
       ci.getParsing().messages().AnyFatalError())) {
    unsigned diagID = ci.getDiagnostics().getCustomDiagID(
        clang::DiagnosticsEngine::Error, "Could not parse %0");
    ci.getDiagnostics().Report(diagID) << getCurrentFileOrBufferName();

    ci.getParsing().messages().Emit(llvm::errs(),
                                    this->getInstance().getAllCookedSources());
    return;
  }

  // Report the getDiagnostics from parsing
  ci.getParsing().messages().Emit(llvm::errs(), ci.getAllCookedSources());

  auto &parseTree{*ci.getParsing().parseTree()};

  // Measure the parse tree
  MeasurementVisitor visitor;
  Fortran::parser::Walk(parseTree, visitor);
  llvm::outs() << "Parse tree comprises " << visitor.objects
               << " objects and occupies " << visitor.bytes
               << " total bytes.\n";
}

void DebugPreFIRTreeAction::executeAction() {
  CompilerInstance &ci = this->getInstance();
  // Report and exit if fatal semantic errors are present
  if (reportFatalSemanticErrors()) {
    return;
  }

  auto &parseTree{*ci.getParsing().parseTree()};

  // Dump pre-FIR tree
  if (auto ast{Fortran::lower::createPFT(
          parseTree, ci.getInvocation().getSemanticsContext())}) {
    Fortran::lower::dumpPFT(llvm::outs(), *ast);
  } else {
    unsigned diagID = ci.getDiagnostics().getCustomDiagID(
        clang::DiagnosticsEngine::Error, "Pre FIR Tree is NULL.");
    ci.getDiagnostics().Report(diagID);
  }
}

void DebugDumpParsingLogAction::executeAction() {
  CompilerInstance &ci = this->getInstance();

  ci.getParsing().Parse(llvm::errs());
  ci.getParsing().DumpParsingLog(llvm::outs());
}

void GetDefinitionAction::executeAction() {
  CompilerInstance &ci = this->getInstance();

  // Report and exit if fatal semantic errors are present
  if (reportFatalSemanticErrors()) {
    return;
  }

  parser::AllCookedSources &cs = ci.getAllCookedSources();
  unsigned diagID = ci.getDiagnostics().getCustomDiagID(
      clang::DiagnosticsEngine::Error, "Symbol not found");

  auto gdv = ci.getInvocation().getFrontendOpts().getDefVals;
  auto charBlock{cs.GetCharBlockFromLineAndColumns(gdv.line, gdv.startColumn,
                                                   gdv.endColumn)};
  if (!charBlock) {
    ci.getDiagnostics().Report(diagID);
    return;
  }

  llvm::outs() << "String range: >" << charBlock->ToString() << "<\n";

  auto *symbol{ci.getInvocation()
                   .getSemanticsContext()
                   .FindScope(*charBlock)
                   .FindSymbol(*charBlock)};
  if (!symbol) {
    ci.getDiagnostics().Report(diagID);
    return;
  }

  llvm::outs() << "Found symbol name: " << symbol->name().ToString() << "\n";

  auto sourceInfo{cs.GetSourcePositionRange(symbol->name())};
  if (!sourceInfo) {
    llvm_unreachable(
        "Failed to obtain SourcePosition."
        "TODO: Please, write a test and replace this with a diagnostic!");
    return;
  }

  llvm::outs() << "Found symbol name: " << symbol->name().ToString() << "\n";
  llvm::outs() << symbol->name().ToString() << ": "
               << sourceInfo->first.file.path() << ", "
               << sourceInfo->first.line << ", " << sourceInfo->first.column
               << "-" << sourceInfo->second.column << "\n";
}

void GetSymbolsSourcesAction::executeAction() {
  CompilerInstance &ci = this->getInstance();

  // Report and exit if fatal semantic errors are present
  if (reportFatalSemanticErrors()) {
    return;
  }

  ci.getSemantics().DumpSymbolsSources(llvm::outs());
}

//===----------------------------------------------------------------------===//
// CodeGenActions
//===----------------------------------------------------------------------===//

CodeGenAction::~CodeGenAction() = default;

#include "flang/Tools/CLOptions.inc"

static llvm::OptimizationLevel
mapToLevel(const Fortran::frontend::CodeGenOptions &opts) {
  switch (opts.OptimizationLevel) {
  default:
    llvm_unreachable("Invalid optimization level!");
  case 0:
    return llvm::OptimizationLevel::O0;
  case 1:
    return llvm::OptimizationLevel::O1;
  case 2:
    return llvm::OptimizationLevel::O2;
  case 3:
    return llvm::OptimizationLevel::O3;
  }
}

// Lower the previously generated MLIR module into an LLVM IR module
void CodeGenAction::generateLLVMIR() {
  assert(mlirModule && "The MLIR module has not been generated yet.");

  CompilerInstance &ci = this->getInstance();
  CompilerInvocation &invoc = ci.getInvocation();
  auto opts = invoc.getCodeGenOpts();
  llvm::OptimizationLevel level = mapToLevel(opts);

  fir::support::loadDialects(*mlirCtx);
  fir::support::registerLLVMTranslation(*mlirCtx);

  // Set-up the MLIR pass manager
  mlir::PassManager pm(mlirCtx.get(), mlir::OpPassManager::Nesting::Implicit);

  pm.addPass(std::make_unique<Fortran::lower::VerifierPass>());
  pm.enableVerifier(/*verifyPasses=*/true);

  // Create the pass pipeline
  fir::createMLIRToLLVMPassPipeline(pm, level);
  mlir::applyPassManagerCLOptions(pm);

  // run the pass manager
  if (!mlir::succeeded(pm.run(*mlirModule))) {
    unsigned diagID = ci.getDiagnostics().getCustomDiagID(
        clang::DiagnosticsEngine::Error, "Lowering to LLVM IR failed");
    ci.getDiagnostics().Report(diagID);
  }

  // Translate to LLVM IR
  llvm::Optional<llvm::StringRef> moduleName = mlirModule->getName();
  llvmModule = mlir::translateModuleToLLVMIR(
      *mlirModule, *llvmCtx, moduleName ? *moduleName : "FIRModule");

  if (!llvmModule) {
    unsigned diagID = ci.getDiagnostics().getCustomDiagID(
        clang::DiagnosticsEngine::Error, "failed to create the LLVM module");
    ci.getDiagnostics().Report(diagID);
    return;
  }

  // Set PIC/PIE level LLVM module flags.
  if (opts.PICLevel > 0) {
    llvmModule->setPICLevel(static_cast<llvm::PICLevel::Level>(opts.PICLevel));
    if (opts.IsPIE)
      llvmModule->setPIELevel(
          static_cast<llvm::PIELevel::Level>(opts.PICLevel));
  }

  if (uint32_t PLevel = invoc.PICLevel) {
    assert(PLevel < 3 && "Invalid PIC Level");
    llvmModule->setPICLevel(static_cast<llvm::PICLevel::Level>(PLevel));
    if (invoc.PIE)
      llvmModule->setPIELevel(static_cast<llvm::PIELevel::Level>(PLevel));
  }

  // -- Heinous code starts here.
  llvm::Triple currentTriple(llvmModule->getTargetTriple());
  bool IsRISCV64Linux =
      currentTriple.getArch() == llvm::Triple::ArchType::riscv64 &&
      currentTriple.getOS() == llvm::Triple::OSType::Linux;
  if (IsRISCV64Linux) {
    llvm::LLVMContext &Ctx = llvmModule->getContext();
    llvmModule->addModuleFlag(
        llvm::Module::Error, "target-abi", llvm::MDString::get(Ctx, "lp64d"));
  }
  // -- Heinous code ends here.
}

static void computeTargetOpts(
    const std::string& theTriple, llvm::TargetOptions &TargetOpts) {
  // OK. This is terrible but I can't tell exactly what are the plans here.
  // So let's try to do something that is entirely to be thrown-away.
  // "This is not a place of honour" and all that.
  // -- Heinous code starts here.
  llvm::Triple currentTriple(theTriple);
  bool IsRISCV64Linux =
      currentTriple.getArch() == llvm::Triple::ArchType::riscv64 &&
      currentTriple.getOS() == llvm::Triple::OSType::Linux;
  if (IsRISCV64Linux) {
    TargetOpts.MCOptions.ABIName = "lp64d";
  }
  // -- Heinous code ends here.
}

static llvm::CodeGenOpt::Level
getCGOptLevel(const Fortran::frontend::CodeGenOptions &opts) {
  switch (opts.OptimizationLevel) {
  default:
    llvm_unreachable("Invalid optimization level!");
  case 0:
    return llvm::CodeGenOpt::None;
  case 1:
    return llvm::CodeGenOpt::Less;
  case 2:
    return llvm::CodeGenOpt::Default;
  case 3:
    return llvm::CodeGenOpt::Aggressive;
  }
}

void CodeGenAction::setUpTargetMachine() {
  CompilerInstance &ci = this->getInstance();
  auto &invoc = ci.getInvocation();

  const TargetOptions &targetOpts = ci.getInvocation().getTargetOpts();
  const std::string &theTriple = targetOpts.triple;

  llvm::TargetOptions TargetOpts;
  computeTargetOpts(theTriple, TargetOpts);
  std::string Features;
  renderFeatures(invoc, Features);

  // Create `Target`
  std::string error;
  const llvm::Target *theTarget =
      llvm::TargetRegistry::lookupTarget(theTriple, error);

<<<<<<< HEAD
  if (theTarget) {
    // Create `TargetMachine`
    const auto &CGOpts = ci.getInvocation().getCodeGenOpts();
    llvm::CodeGenOpt::Level OptLevel = getCGOptLevel(CGOpts);
    tm.reset(theTarget->createTargetMachine(
        theTriple, /*CPU=*/"", Features, TargetOpts,
        /*Reloc::Model=*/CGOpts.getRelocationModel(),
        /*CodeModel::Model=*/llvm::None, OptLevel));
    assert(tm && "Failed to create TargetMachine");
  }
=======
  // Create `TargetMachine`
  const auto &CGOpts = ci.getInvocation().getCodeGenOpts();
  llvm::CodeGenOpt::Level OptLevel = getCGOptLevel(CGOpts);
  std::string featuresStr = llvm::join(targetOpts.featuresAsWritten.begin(),
                                       targetOpts.featuresAsWritten.end(), ",");
  tm.reset(theTarget->createTargetMachine(
      theTriple, /*CPU=*/targetOpts.cpu,
      /*Features=*/featuresStr, llvm::TargetOptions(),
      /*Reloc::Model=*/CGOpts.getRelocationModel(),
      /*CodeModel::Model=*/llvm::None, OptLevel));
  assert(tm && "Failed to create TargetMachine");
>>>>>>> 888a526d
}

static std::unique_ptr<llvm::raw_pwrite_stream>
getOutputStream(CompilerInstance &ci, llvm::StringRef inFile,
                BackendActionTy action) {
  switch (action) {
  case BackendActionTy::Backend_EmitAssembly:
    return ci.createDefaultOutputFile(
        /*Binary=*/false, inFile, /*extension=*/"s");
  case BackendActionTy::Backend_EmitLL:
    return ci.createDefaultOutputFile(
        /*Binary=*/false, inFile, /*extension=*/"ll");
  case BackendActionTy::Backend_EmitMLIR:
    return ci.createDefaultOutputFile(
        /*Binary=*/false, inFile, /*extension=*/"mlir");
  case BackendActionTy::Backend_EmitBC:
    return ci.createDefaultOutputFile(
        /*Binary=*/true, inFile, /*extension=*/"bc");
  case BackendActionTy::Backend_EmitObj:
    return ci.createDefaultOutputFile(
        /*Binary=*/true, inFile, /*extension=*/"o");
  }

  llvm_unreachable("Invalid action!");
}

/// Generate target-specific machine-code or assembly file from the input LLVM
/// module.
///
/// \param [in] diags Diagnostics engine for reporting errors
/// \param [in] tm Target machine to aid the code-gen pipeline set-up
/// \param [in] act Backend act to run (assembly vs machine-code generation)
/// \param [in] llvmModule LLVM module to lower to assembly/machine-code
/// \param [out] os Output stream to emit the generated code to
static void generateMachineCodeOrAssemblyImpl(clang::DiagnosticsEngine &diags,
                                              llvm::TargetMachine &tm,
                                              BackendActionTy act,
                                              llvm::Module &llvmModule,
                                              llvm::raw_pwrite_stream &os) {
  assert(((act == BackendActionTy::Backend_EmitObj) ||
          (act == BackendActionTy::Backend_EmitAssembly)) &&
         "Unsupported action");

  // Set-up the pass manager, i.e create an LLVM code-gen pass pipeline.
  // Currently only the legacy pass manager is supported.
  // TODO: Switch to the new PM once it's available in the backend.
  llvm::legacy::PassManager codeGenPasses;
  codeGenPasses.add(
      createTargetTransformInfoWrapperPass(tm.getTargetIRAnalysis()));

  llvm::Triple triple(llvmModule.getTargetTriple());
  std::unique_ptr<llvm::TargetLibraryInfoImpl> tlii =
      std::make_unique<llvm::TargetLibraryInfoImpl>(triple);
  assert(tlii && "Failed to create TargetLibraryInfo");
  codeGenPasses.add(new llvm::TargetLibraryInfoWrapperPass(*tlii));

  llvm::CodeGenFileType cgft = (act == BackendActionTy::Backend_EmitAssembly)
                                   ? llvm::CodeGenFileType::CGFT_AssemblyFile
                                   : llvm::CodeGenFileType::CGFT_ObjectFile;
  if (tm.addPassesToEmitFile(codeGenPasses, os, nullptr, cgft)) {
    unsigned diagID =
        diags.getCustomDiagID(clang::DiagnosticsEngine::Error,
                              "emission of this file type is not supported");
    diags.Report(diagID);
    return;
  }

  // Run the passes
  codeGenPasses.run(llvmModule);
}

void CodeGenAction::runOptimizationPipeline(llvm::raw_pwrite_stream &os) {
  auto opts = getInstance().getInvocation().getCodeGenOpts();
  auto &diags = getInstance().getDiagnostics();
  llvm::OptimizationLevel level = mapToLevel(opts);

  // Create the analysis managers.
  llvm::LoopAnalysisManager lam;
  llvm::FunctionAnalysisManager fam;
  llvm::CGSCCAnalysisManager cgam;
  llvm::ModuleAnalysisManager mam;

  // Create the pass manager builder.
  llvm::PassInstrumentationCallbacks pic;

  llvm::PipelineTuningOptions pto;
  pto.SLPVectorization = opts.VectorizeSLP;
  pto.LoopVectorization = opts.VectorizeLoop;
  pto.LoopUnrolling = opts.UnrollLoops;
  // For historical reasons, loop interleaving is set to mirror setting for loop
  // unrolling.
  pto.LoopInterleaving = opts.UnrollLoops;

  llvm::PrintPassOptions printPassOpts;
  printPassOpts.Indent = /*opts.DebugPassStructure*/ false;
  printPassOpts.SkipAnalyses = /*opts.DebugPassStructure*/ false;
  llvm::StandardInstrumentations si(
      llvmModule->getContext(), opts.DebugPassManager);
  llvm::Optional<llvm::PGOOptions> pgoOpt;
  si.registerCallbacks(pic, &fam);

  llvm::PassBuilder pb(tm.get(), pto, pgoOpt, &pic);

  // Register the AA manager first so that our version is the one used.
  fam.registerPass([&] { return pb.buildDefaultAAPipeline(); });

  // Register the target library analysis directly and give it a customized
  // preset TLI.
  llvm::Triple triple(llvmModule->getTargetTriple());
  std::unique_ptr<llvm::TargetLibraryInfoImpl> tlii =
      std::make_unique<llvm::TargetLibraryInfoImpl>(triple);
  fam.registerPass([&] { return llvm::TargetLibraryAnalysis(*tlii); });

  // Attempt to load pass plugins and register their callbacks with PB.
  for (auto &pluginFile : opts.LLVMPassPlugins) {
    auto passPlugin = llvm::PassPlugin::Load(pluginFile);
    if (passPlugin) {
      passPlugin->registerPassBuilderCallbacks(pb);
    } else {
      diags.Report(clang::diag::err_fe_unable_to_load_plugin)
          << pluginFile << passPlugin.takeError();
    }
  }
  // Register static plugin extensions.
#define HANDLE_EXTENSION(Ext)                                                  \
  get##Ext##PluginInfo().RegisterPassBuilderCallbacks(pb);
#include "llvm/Support/Extension.def"

  // Register all the basic analyses with the managers.
  pb.registerModuleAnalyses(mam);
  pb.registerCGSCCAnalyses(cgam);
  pb.registerFunctionAnalyses(fam);
  pb.registerLoopAnalyses(lam);
  pb.crossRegisterProxies(lam, fam, cgam, mam);

  // Create the pass manager.
  llvm::ModulePassManager mpm;

  if (opts.OptimizationLevel == 0)
    mpm = pb.buildO0DefaultPipeline(level, false);
  else
    mpm = pb.buildPerModuleDefaultPipeline(level);

  if (action == BackendActionTy::Backend_EmitBC)
    mpm.addPass(llvm::BitcodeWriterPass(os));

  // Run the passes.
  mpm.run(*llvmModule, mam);
}

void CodeGenAction::executeAction() {
  CompilerInstance &ci = this->getInstance();

  // If the output stream is a file, generate it and define the corresponding
  // output stream. If a pre-defined output stream is available, we will use
  // that instead.
  //
  // NOTE: `os` is a smart pointer that will be destroyed at the end of this
  // method. However, it won't be written to until `codeGenPasses` is
  // destroyed. By defining `os` before `codeGenPasses`, we make sure that the
  // output stream won't be destroyed before it is written to. This only
  // applies when an output file is used (i.e. there is no pre-defined output
  // stream).
  // TODO: Revisit once the new PM is ready (i.e. when `codeGenPasses` is
  // updated to use it).
  std::unique_ptr<llvm::raw_pwrite_stream> os;
  if (ci.isOutputStreamNull()) {
    os = getOutputStream(ci, getCurrentFileOrBufferName(), action);

    if (!os) {
      unsigned diagID = ci.getDiagnostics().getCustomDiagID(
          clang::DiagnosticsEngine::Error, "failed to create the output file");
      ci.getDiagnostics().Report(diagID);
      return;
    }
  }

  if (action == BackendActionTy::Backend_EmitMLIR) {
    mlirModule->print(ci.isOutputStreamNull() ? *os : ci.getOutputStream());
    return;
  }

  // Generate an LLVM module if it's not already present (it will already be
  // present if the input file is an LLVM IR/BC file).
  if (!llvmModule)
    generateLLVMIR();

  if (!llvmModule)
    return;

  // Set the triple based on the targetmachine (this comes compiler invocation
  // and the command-line target option if specified, or the default if not
  // given on the command-line).
  setUpTargetMachine();
  const std::string &theTriple = tm->getTargetTriple().str();

  if (llvmModule->getTargetTriple() != theTriple) {
    ci.getDiagnostics().Report(clang::diag::warn_fe_override_module)
        << theTriple;
  }
  // Always set the triple and data layout, to make sure they match and are set.
  // Note that this overwrites any datalayout stored in the LLVM-IR. This avoids
  // an assert for incompatible data layout when the code-generation happens.
  llvmModule->setTargetTriple(theTriple);
  llvmModule->setDataLayout(tm->createDataLayout());

  runOptimizationPipeline(*os);

  if (action == BackendActionTy::Backend_EmitLL) {
    llvmModule->print(ci.isOutputStreamNull() ? *os : ci.getOutputStream(),
                      /*AssemblyAnnotationWriter=*/nullptr);
    return;
  }

  if (action == BackendActionTy::Backend_EmitBC) {
    // This action has effectively been completed in runOptimizationPipeline.
    return;
  }

  // Run LLVM's backend and generate either assembly or machine code
  if (action == BackendActionTy::Backend_EmitAssembly ||
      action == BackendActionTy::Backend_EmitObj) {
    generateMachineCodeOrAssemblyImpl(
        ci.getDiagnostics(), *tm, action, *llvmModule,
        ci.isOutputStreamNull() ? *os : ci.getOutputStream());
    return;
  }
}

void InitOnlyAction::executeAction() {
  CompilerInstance &ci = this->getInstance();
  unsigned diagID = ci.getDiagnostics().getCustomDiagID(
      clang::DiagnosticsEngine::Warning,
      "Use `-init-only` for testing purposes only");
  ci.getDiagnostics().Report(diagID);
}

void PluginParseTreeAction::executeAction() {}

void DebugDumpPFTAction::executeAction() {
  CompilerInstance &ci = this->getInstance();

  if (auto ast = Fortran::lower::createPFT(*ci.getParsing().parseTree(),
                                           ci.getSemantics().context())) {
    Fortran::lower::dumpPFT(llvm::outs(), *ast);
    return;
  }

  unsigned diagID = ci.getDiagnostics().getCustomDiagID(
      clang::DiagnosticsEngine::Error, "Pre FIR Tree is NULL.");
  ci.getDiagnostics().Report(diagID);
}

Fortran::parser::Parsing &PluginParseTreeAction::getParsing() {
  return getInstance().getParsing();
}

std::unique_ptr<llvm::raw_pwrite_stream>
PluginParseTreeAction::createOutputFile(llvm::StringRef extension = "") {

  std::unique_ptr<llvm::raw_pwrite_stream> os{
      getInstance().createDefaultOutputFile(
          /*Binary=*/false, /*InFile=*/getCurrentFileOrBufferName(),
          extension)};
  return os;
}<|MERGE_RESOLUTION|>--- conflicted
+++ resolved
@@ -88,20 +88,6 @@
          (generateRtTypeTables() || true);
 }
 
-static void renderFeatures(CompilerInvocation &invoc, std::string &Features) {
-  auto &FeaturesAsWritten = invoc.getFrontendOpts().FeaturesAsWritten;
-  Features.reserve(FeaturesAsWritten.size() +
-      std::accumulate(FeaturesAsWritten.begin(), FeaturesAsWritten.end(),
-          std::size_t(0), [](size_t Res, const std::string &Curr) {
-            return Res + Curr.size();
-          }));
-  for (auto &Feature : FeaturesAsWritten) {
-    if (!Features.empty())
-      Features += ",";
-    Features += Feature;
-  }
-}
-
 static void setMLIRDataLayout(mlir::ModuleOp &mlirModule,
                               const llvm::DataLayout &dl) {
   mlir::MLIRContext *context = mlirModule.getContext();
@@ -180,10 +166,11 @@
   // Create a LoweringBridge
   llvm::SmallVector<std::pair<std::string, llvm::Optional<std::string>>, 4>
       funcAttributes;
-  std::string targetFeatures;
-  renderFeatures(invoc, targetFeatures);
-  if (!targetFeatures.empty())
-    funcAttributes.push_back(std::make_pair("target-features", targetFeatures));
+  const TargetOptions &targetOpts = ci.getInvocation().getTargetOpts();
+  std::string featuresStr = llvm::join(targetOpts.featuresAsWritten.begin(),
+                                       targetOpts.featuresAsWritten.end(), ",");
+  if (!featuresStr.empty())
+    funcAttributes.push_back(std::make_pair("target-features", featuresStr));
 
   if (!invoc.getFrontendOpts().FramePointer.empty()) {
     funcAttributes.push_back(
@@ -655,33 +642,18 @@
 
 void CodeGenAction::setUpTargetMachine() {
   CompilerInstance &ci = this->getInstance();
-  auto &invoc = ci.getInvocation();
 
   const TargetOptions &targetOpts = ci.getInvocation().getTargetOpts();
   const std::string &theTriple = targetOpts.triple;
 
   llvm::TargetOptions TargetOpts;
   computeTargetOpts(theTriple, TargetOpts);
-  std::string Features;
-  renderFeatures(invoc, Features);
 
   // Create `Target`
   std::string error;
   const llvm::Target *theTarget =
       llvm::TargetRegistry::lookupTarget(theTriple, error);
 
-<<<<<<< HEAD
-  if (theTarget) {
-    // Create `TargetMachine`
-    const auto &CGOpts = ci.getInvocation().getCodeGenOpts();
-    llvm::CodeGenOpt::Level OptLevel = getCGOptLevel(CGOpts);
-    tm.reset(theTarget->createTargetMachine(
-        theTriple, /*CPU=*/"", Features, TargetOpts,
-        /*Reloc::Model=*/CGOpts.getRelocationModel(),
-        /*CodeModel::Model=*/llvm::None, OptLevel));
-    assert(tm && "Failed to create TargetMachine");
-  }
-=======
   // Create `TargetMachine`
   const auto &CGOpts = ci.getInvocation().getCodeGenOpts();
   llvm::CodeGenOpt::Level OptLevel = getCGOptLevel(CGOpts);
@@ -689,11 +661,10 @@
                                        targetOpts.featuresAsWritten.end(), ",");
   tm.reset(theTarget->createTargetMachine(
       theTriple, /*CPU=*/targetOpts.cpu,
-      /*Features=*/featuresStr, llvm::TargetOptions(),
+      /*Features=*/featuresStr, TargetOpts,
       /*Reloc::Model=*/CGOpts.getRelocationModel(),
       /*CodeModel::Model=*/llvm::None, OptLevel));
   assert(tm && "Failed to create TargetMachine");
->>>>>>> 888a526d
 }
 
 static std::unique_ptr<llvm::raw_pwrite_stream>

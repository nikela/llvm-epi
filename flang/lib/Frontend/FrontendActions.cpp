//===--- FrontendActions.cpp ----------------------------------------------===//
//
// Part of the LLVM Project, under the Apache License v2.0 with LLVM Exceptions.
// See https://llvm.org/LICENSE.txt for license information.
// SPDX-License-Identifier: Apache-2.0 WITH LLVM-exception
//
//===----------------------------------------------------------------------===//
//
// Coding style: https://mlir.llvm.org/getting_started/DeveloperGuide/
//
//===----------------------------------------------------------------------===//

#include "flang/Frontend/FrontendActions.h"
#include "flang/Common/default-kinds.h"
#include "flang/Frontend/CompilerInstance.h"
#include "flang/Frontend/FrontendOptions.h"
#include "flang/Frontend/PreprocessorOptions.h"
#include "flang/Lower/Bridge.h"
#include "flang/Lower/PFTBuilder.h"
#include "flang/Lower/Support/Verifier.h"
#include "flang/Optimizer/Dialect/Support/FIRContext.h"
#include "flang/Optimizer/Dialect/Support/KindMapping.h"
#include "flang/Optimizer/Support/InitFIR.h"
#include "flang/Optimizer/Support/Utils.h"
#include "flang/Parser/dump-parse-tree.h"
#include "flang/Parser/parsing.h"
#include "flang/Parser/provenance.h"
#include "flang/Parser/source.h"
#include "flang/Parser/unparse.h"
#include "flang/Semantics/runtime-type-info.h"
#include "flang/Semantics/semantics.h"
#include "flang/Semantics/unparse-with-symbols.h"

#include "mlir/IR/Dialect.h"
#include "mlir/Parser/Parser.h"
#include "mlir/Pass/PassManager.h"
#include "mlir/Support/LLVM.h"
#include "mlir/Target/LLVMIR/Import.h"
#include "mlir/Target/LLVMIR/ModuleTranslation.h"
#include "clang/Basic/Diagnostic.h"
#include "clang/Basic/DiagnosticFrontend.h"
#include "llvm/ADT/StringRef.h"
#include "llvm/Analysis/AliasAnalysis.h"
#include "llvm/Analysis/TargetLibraryInfo.h"
#include "llvm/Analysis/TargetTransformInfo.h"
#include "llvm/Bitcode/BitcodeWriterPass.h"
#include "llvm/IR/LegacyPassManager.h"
#include "llvm/IR/Verifier.h"
#include "llvm/IRReader/IRReader.h"
#include "llvm/MC/TargetRegistry.h"
#include "llvm/Object/OffloadBinary.h"
#include "llvm/Passes/PassBuilder.h"
#include "llvm/Passes/PassPlugin.h"
#include "llvm/Passes/StandardInstrumentations.h"
#include "llvm/Support/ErrorHandling.h"
#include "llvm/Support/SourceMgr.h"
#include "llvm/Target/TargetMachine.h"
#include "llvm/Transforms/Utils/ModuleUtils.h"
#include <memory>

using namespace Fortran::frontend;

// Declare plugin extension function declarations.
#define HANDLE_EXTENSION(Ext)                                                  \
  llvm::PassPluginLibraryInfo get##Ext##PluginInfo();
#include "llvm/Support/Extension.def"

//===----------------------------------------------------------------------===//
// Custom BeginSourceFileAction
//===----------------------------------------------------------------------===//

bool PrescanAction::beginSourceFileAction() { return runPrescan(); }

bool PrescanAndParseAction::beginSourceFileAction() {
  return runPrescan() && runParse();
}

bool PrescanAndSemaAction::beginSourceFileAction() {
  return runPrescan() && runParse() && runSemanticChecks() &&
         generateRtTypeTables();
}

bool PrescanAndSemaDebugAction::beginSourceFileAction() {
  // This is a "debug" action for development purposes. To facilitate this, the
  // semantic checks are made to succeed unconditionally to prevent this action
  // from exiting early (i.e. in the presence of semantic errors). We should
  // never do this in actions intended for end-users or otherwise regular
  // compiler workflows!
  return runPrescan() && runParse() && (runSemanticChecks() || true) &&
         (generateRtTypeTables() || true);
}

static void setMLIRDataLayout(mlir::ModuleOp &mlirModule,
                              const llvm::DataLayout &dl) {
  mlir::MLIRContext *context = mlirModule.getContext();
  mlirModule->setAttr(
      mlir::LLVM::LLVMDialect::getDataLayoutAttrName(),
      mlir::StringAttr::get(context, dl.getStringRepresentation()));
  mlir::DataLayoutSpecInterface dlSpec = mlir::translateDataLayout(dl, context);
  mlirModule->setAttr(mlir::DLTIDialect::kDataLayoutAttrName, dlSpec);
}

bool CodeGenAction::beginSourceFileAction() {
  llvmCtx = std::make_unique<llvm::LLVMContext>();
  CompilerInstance &ci = this->getInstance();
  CompilerInvocation &invoc = ci.getInvocation();

  // If the input is an LLVM file, just parse it and return.
  if (this->getCurrentInput().getKind().getLanguage() == Language::LLVM_IR) {
    llvm::SMDiagnostic err;
    llvmModule = llvm::parseIRFile(getCurrentInput().getFile(), err, *llvmCtx);
    if (!llvmModule || llvm::verifyModule(*llvmModule, &llvm::errs())) {
      err.print("flang-new", llvm::errs());
      unsigned diagID = ci.getDiagnostics().getCustomDiagID(
          clang::DiagnosticsEngine::Error, "Could not parse IR");
      ci.getDiagnostics().Report(diagID);
      return false;
    }

    return true;
  }

  // Load the MLIR dialects required by Flang
  mlir::DialectRegistry registry;
  mlirCtx = std::make_unique<mlir::MLIRContext>(registry);
  fir::support::registerNonCodegenDialects(registry);
  fir::support::loadNonCodegenDialects(*mlirCtx);
  fir::support::loadDialects(*mlirCtx);
  fir::support::registerLLVMTranslation(*mlirCtx);

  // If the input is an MLIR file, just parse it and return.
  if (this->getCurrentInput().getKind().getLanguage() == Language::MLIR) {
    llvm::SourceMgr sourceMgr;
    llvm::ErrorOr<std::unique_ptr<llvm::MemoryBuffer>> fileOrErr =
        llvm::MemoryBuffer::getFileOrSTDIN(getCurrentInput().getFile());
    sourceMgr.AddNewSourceBuffer(std::move(*fileOrErr), llvm::SMLoc());
    mlir::OwningOpRef<mlir::ModuleOp> module =
        mlir::parseSourceFile<mlir::ModuleOp>(sourceMgr, mlirCtx.get());

    if (!module || mlir::failed(module->verifyInvariants())) {
      unsigned diagID = ci.getDiagnostics().getCustomDiagID(
          clang::DiagnosticsEngine::Error, "Could not parse FIR");
      ci.getDiagnostics().Report(diagID);
      return false;
    }

    mlirModule = std::make_unique<mlir::ModuleOp>(module.release());
    setUpTargetMachine();
    const llvm::DataLayout &dl = tm->createDataLayout();
    setMLIRDataLayout(*mlirModule, dl);
    return true;
  }

  // Otherwise, generate an MLIR module from the input Fortran source
  if (getCurrentInput().getKind().getLanguage() != Language::Fortran) {
    unsigned diagID = ci.getDiagnostics().getCustomDiagID(
        clang::DiagnosticsEngine::Error,
        "Invalid input type - expecting a Fortran file");
    ci.getDiagnostics().Report(diagID);
    return false;
  }
  bool res = runPrescan() && runParse() && runSemanticChecks() &&
             generateRtTypeTables();
  if (!res)
    return res;


  // Create a LoweringBridge
  llvm::SmallVector<std::pair<std::string, llvm::Optional<std::string>>, 4>
      funcAttributes;
  const TargetOptions &targetOpts = ci.getInvocation().getTargetOpts();
  std::string featuresStr = llvm::join(targetOpts.featuresAsWritten.begin(),
                                       targetOpts.featuresAsWritten.end(), ",");
  if (!featuresStr.empty())
    funcAttributes.push_back(std::make_pair("target-features", featuresStr));

  if (!invoc.getFrontendOpts().FramePointer.empty()) {
    funcAttributes.push_back(
        std::make_pair("frame-pointer", invoc.getFrontendOpts().FramePointer));
  }

  const common::IntrinsicTypeDefaultKinds &defKinds =
      ci.getInvocation().getSemanticsContext().defaultKinds();
  fir::KindMapping kindMap(mlirCtx.get(), llvm::ArrayRef<fir::KindTy>{
                                              fir::fromDefaultKinds(defKinds)});
  lower::LoweringBridge lb = Fortran::lower::LoweringBridge::create(
      *mlirCtx, ci.getInvocation().getSemanticsContext(), defKinds,
      ci.getInvocation().getSemanticsContext().intrinsics(),
      ci.getInvocation().getSemanticsContext().targetCharacteristics(),
      ci.getParsing().allCooked(), ci.getInvocation().getTargetOpts().triple,
      kindMap, ci.getInvocation().getLoweringOpts(),
      ci.getInvocation().getFrontendOpts().envDefaults, funcAttributes);

  // Fetch module from lb, so we can set
  mlirModule = std::make_unique<mlir::ModuleOp>(lb.getModule());

  if (ci.getInvocation().getFrontendOpts().features.IsEnabled(
          Fortran::common::LanguageFeature::OpenMP)) {
    mlir::omp::OpenMPDialect::setIsDevice(
        *mlirModule, ci.getInvocation().getLangOpts().OpenMPIsDevice);
  }

  setUpTargetMachine();
  const llvm::DataLayout &dl = tm->createDataLayout();
  setMLIRDataLayout(*mlirModule, dl);

  // Create a parse tree and lower it to FIR
  Fortran::parser::Program &parseTree{*ci.getParsing().parseTree()};
  lb.lower(parseTree, ci.getInvocation().getSemanticsContext());

  // run the default passes.
  mlir::PassManager pm((*mlirModule)->getName(),
                       mlir::OpPassManager::Nesting::Implicit);
  pm.enableVerifier(/*verifyPasses=*/true);
  pm.addPass(std::make_unique<Fortran::lower::VerifierPass>());

  if (mlir::failed(pm.run(*mlirModule))) {
    unsigned diagID = ci.getDiagnostics().getCustomDiagID(
        clang::DiagnosticsEngine::Error,
        "verification of lowering to FIR failed");
    ci.getDiagnostics().Report(diagID);
    return false;
  }

  return true;
}

//===----------------------------------------------------------------------===//
// Custom ExecuteAction
//===----------------------------------------------------------------------===//
void InputOutputTestAction::executeAction() {
  CompilerInstance &ci = getInstance();

  // Create a stream for errors
  std::string buf;
  llvm::raw_string_ostream errorStream{buf};

  // Read the input file
  Fortran::parser::AllSources &allSources{ci.getAllSources()};
  std::string path{getCurrentFileOrBufferName()};
  const Fortran::parser::SourceFile *sf;
  if (path == "-")
    sf = allSources.ReadStandardInput(errorStream);
  else
    sf = allSources.Open(path, errorStream, std::optional<std::string>{"."s});
  llvm::ArrayRef<char> fileContent = sf->content();

  // Output file descriptor to receive the contents of the input file.
  std::unique_ptr<llvm::raw_ostream> os;

  // Copy the contents from the input file to the output file
  if (!ci.isOutputStreamNull()) {
    // An output stream (outputStream_) was set earlier
    ci.writeOutputStream(fileContent.data());
  } else {
    // No pre-set output stream - create an output file
    os = ci.createDefaultOutputFile(
        /*binary=*/true, getCurrentFileOrBufferName(), "txt");
    if (!os)
      return;
    (*os) << fileContent.data();
  }
}

void PrintPreprocessedAction::executeAction() {
  std::string buf;
  llvm::raw_string_ostream outForPP{buf};

  // Format or dump the prescanner's output
  CompilerInstance &ci = this->getInstance();
  if (ci.getInvocation().getPreprocessorOpts().noReformat) {
    ci.getParsing().DumpCookedChars(outForPP);
  } else {
    ci.getParsing().EmitPreprocessedSource(
        outForPP, !ci.getInvocation().getPreprocessorOpts().noLineDirectives);
  }

  // Print getDiagnostics from the prescanner
  ci.getParsing().messages().Emit(llvm::errs(), ci.getAllCookedSources());

  // If a pre-defined output stream exists, dump the preprocessed content there
  if (!ci.isOutputStreamNull()) {
    // Send the output to the pre-defined output buffer.
    ci.writeOutputStream(outForPP.str());
    return;
  }

  // Create a file and save the preprocessed output there
  std::unique_ptr<llvm::raw_pwrite_stream> os{ci.createDefaultOutputFile(
      /*Binary=*/true, /*InFile=*/getCurrentFileOrBufferName())};
  if (!os) {
    return;
  }

  (*os) << outForPP.str();
}

void DebugDumpProvenanceAction::executeAction() {
  this->getInstance().getParsing().DumpProvenance(llvm::outs());
}

void ParseSyntaxOnlyAction::executeAction() {}

void DebugUnparseNoSemaAction::executeAction() {
  auto &invoc = this->getInstance().getInvocation();
  auto &parseTree{getInstance().getParsing().parseTree()};

  // TODO: Options should come from CompilerInvocation
  Unparse(llvm::outs(), *parseTree,
          /*encoding=*/Fortran::parser::Encoding::UTF_8,
          /*capitalizeKeywords=*/true, /*backslashEscapes=*/false,
          /*preStatement=*/nullptr,
          invoc.getUseAnalyzedObjectsForUnparse() ? &invoc.getAsFortran()
                                                  : nullptr);
}

void DebugUnparseAction::executeAction() {
  auto &invoc = this->getInstance().getInvocation();
  auto &parseTree{getInstance().getParsing().parseTree()};

  CompilerInstance &ci = this->getInstance();
  auto os{ci.createDefaultOutputFile(
      /*Binary=*/false, /*InFile=*/getCurrentFileOrBufferName())};

  // TODO: Options should come from CompilerInvocation
  Unparse(*os, *parseTree,
          /*encoding=*/Fortran::parser::Encoding::UTF_8,
          /*capitalizeKeywords=*/true, /*backslashEscapes=*/false,
          /*preStatement=*/nullptr,
          invoc.getUseAnalyzedObjectsForUnparse() ? &invoc.getAsFortran()
                                                  : nullptr);

  // Report fatal semantic errors
  reportFatalSemanticErrors();
}

void DebugUnparseWithSymbolsAction::executeAction() {
  auto &parseTree{*getInstance().getParsing().parseTree()};

  Fortran::semantics::UnparseWithSymbols(
      llvm::outs(), parseTree, /*encoding=*/Fortran::parser::Encoding::UTF_8);

  // Report fatal semantic errors
  reportFatalSemanticErrors();
}

void DebugDumpSymbolsAction::executeAction() {
  CompilerInstance &ci = this->getInstance();

  if (!ci.getRtTyTables().schemata) {
    unsigned diagID = ci.getDiagnostics().getCustomDiagID(
        clang::DiagnosticsEngine::Error,
        "could not find module file for __fortran_type_info");
    ci.getDiagnostics().Report(diagID);
    llvm::errs() << "\n";
    return;
  }

  // Dump symbols
  ci.getSemantics().DumpSymbols(llvm::outs());
}

void DebugDumpAllAction::executeAction() {
  CompilerInstance &ci = this->getInstance();

  // Dump parse tree
  auto &parseTree{getInstance().getParsing().parseTree()};
  llvm::outs() << "========================";
  llvm::outs() << " Flang: parse tree dump ";
  llvm::outs() << "========================\n";
  Fortran::parser::DumpTree(llvm::outs(), parseTree,
                            &ci.getInvocation().getAsFortran());

  if (!ci.getRtTyTables().schemata) {
    unsigned diagID = ci.getDiagnostics().getCustomDiagID(
        clang::DiagnosticsEngine::Error,
        "could not find module file for __fortran_type_info");
    ci.getDiagnostics().Report(diagID);
    llvm::errs() << "\n";
    return;
  }

  // Dump symbols
  llvm::outs() << "=====================";
  llvm::outs() << " Flang: symbols dump ";
  llvm::outs() << "=====================\n";
  ci.getSemantics().DumpSymbols(llvm::outs());
}

void DebugDumpParseTreeNoSemaAction::executeAction() {
  auto &parseTree{getInstance().getParsing().parseTree()};

  // Dump parse tree
  Fortran::parser::DumpTree(
      llvm::outs(), parseTree,
      &this->getInstance().getInvocation().getAsFortran());
}

void DebugDumpParseTreeAction::executeAction() {
  auto &parseTree{getInstance().getParsing().parseTree()};

  // Dump parse tree
  Fortran::parser::DumpTree(
      llvm::outs(), parseTree,
      &this->getInstance().getInvocation().getAsFortran());

  // Report fatal semantic errors
  reportFatalSemanticErrors();
}

void DebugMeasureParseTreeAction::executeAction() {
  CompilerInstance &ci = this->getInstance();

  // Parse. In case of failure, report and return.
  ci.getParsing().Parse(llvm::outs());

  if (!ci.getParsing().messages().empty() &&
      (ci.getInvocation().getWarnAsErr() ||
       ci.getParsing().messages().AnyFatalError())) {
    unsigned diagID = ci.getDiagnostics().getCustomDiagID(
        clang::DiagnosticsEngine::Error, "Could not parse %0");
    ci.getDiagnostics().Report(diagID) << getCurrentFileOrBufferName();

    ci.getParsing().messages().Emit(llvm::errs(),
                                    this->getInstance().getAllCookedSources());
    return;
  }

  // Report the getDiagnostics from parsing
  ci.getParsing().messages().Emit(llvm::errs(), ci.getAllCookedSources());

  auto &parseTree{*ci.getParsing().parseTree()};

  // Measure the parse tree
  MeasurementVisitor visitor;
  Fortran::parser::Walk(parseTree, visitor);
  llvm::outs() << "Parse tree comprises " << visitor.objects
               << " objects and occupies " << visitor.bytes
               << " total bytes.\n";
}

void DebugPreFIRTreeAction::executeAction() {
  CompilerInstance &ci = this->getInstance();
  // Report and exit if fatal semantic errors are present
  if (reportFatalSemanticErrors()) {
    return;
  }

  auto &parseTree{*ci.getParsing().parseTree()};

  // Dump pre-FIR tree
  if (auto ast{Fortran::lower::createPFT(
          parseTree, ci.getInvocation().getSemanticsContext())}) {
    Fortran::lower::dumpPFT(llvm::outs(), *ast);
  } else {
    unsigned diagID = ci.getDiagnostics().getCustomDiagID(
        clang::DiagnosticsEngine::Error, "Pre FIR Tree is NULL.");
    ci.getDiagnostics().Report(diagID);
  }
}

void DebugDumpParsingLogAction::executeAction() {
  CompilerInstance &ci = this->getInstance();

  ci.getParsing().Parse(llvm::errs());
  ci.getParsing().DumpParsingLog(llvm::outs());
}

void GetDefinitionAction::executeAction() {
  CompilerInstance &ci = this->getInstance();

  // Report and exit if fatal semantic errors are present
  if (reportFatalSemanticErrors()) {
    return;
  }

  parser::AllCookedSources &cs = ci.getAllCookedSources();
  unsigned diagID = ci.getDiagnostics().getCustomDiagID(
      clang::DiagnosticsEngine::Error, "Symbol not found");

  auto gdv = ci.getInvocation().getFrontendOpts().getDefVals;
  auto charBlock{cs.GetCharBlockFromLineAndColumns(gdv.line, gdv.startColumn,
                                                   gdv.endColumn)};
  if (!charBlock) {
    ci.getDiagnostics().Report(diagID);
    return;
  }

  llvm::outs() << "String range: >" << charBlock->ToString() << "<\n";

  auto *symbol{ci.getInvocation()
                   .getSemanticsContext()
                   .FindScope(*charBlock)
                   .FindSymbol(*charBlock)};
  if (!symbol) {
    ci.getDiagnostics().Report(diagID);
    return;
  }

  llvm::outs() << "Found symbol name: " << symbol->name().ToString() << "\n";

  auto sourceInfo{cs.GetSourcePositionRange(symbol->name())};
  if (!sourceInfo) {
    llvm_unreachable(
        "Failed to obtain SourcePosition."
        "TODO: Please, write a test and replace this with a diagnostic!");
    return;
  }

  llvm::outs() << "Found symbol name: " << symbol->name().ToString() << "\n";
  llvm::outs() << symbol->name().ToString() << ": "
               << sourceInfo->first.file.path() << ", "
               << sourceInfo->first.line << ", " << sourceInfo->first.column
               << "-" << sourceInfo->second.column << "\n";
}

void GetSymbolsSourcesAction::executeAction() {
  CompilerInstance &ci = this->getInstance();

  // Report and exit if fatal semantic errors are present
  if (reportFatalSemanticErrors()) {
    return;
  }

  ci.getSemantics().DumpSymbolsSources(llvm::outs());
}

//===----------------------------------------------------------------------===//
// CodeGenActions
//===----------------------------------------------------------------------===//

CodeGenAction::~CodeGenAction() = default;

#include "flang/Tools/CLOptions.inc"

static llvm::OptimizationLevel
mapToLevel(const Fortran::frontend::CodeGenOptions &opts) {
  switch (opts.OptimizationLevel) {
  default:
    llvm_unreachable("Invalid optimization level!");
  case 0:
    return llvm::OptimizationLevel::O0;
  case 1:
    return llvm::OptimizationLevel::O1;
  case 2:
    return llvm::OptimizationLevel::O2;
  case 3:
    return llvm::OptimizationLevel::O3;
  }
}

// Lower the previously generated MLIR module into an LLVM IR module
void CodeGenAction::generateLLVMIR() {
  assert(mlirModule && "The MLIR module has not been generated yet.");

  CompilerInstance &ci = this->getInstance();
  CompilerInvocation &invoc = ci.getInvocation();
  auto opts = invoc.getCodeGenOpts();
  llvm::OptimizationLevel level = mapToLevel(opts);

  fir::support::loadDialects(*mlirCtx);
  fir::support::registerLLVMTranslation(*mlirCtx);

  // Set-up the MLIR pass manager
  mlir::PassManager pm((*mlirModule)->getName(),
                       mlir::OpPassManager::Nesting::Implicit);

  pm.addPass(std::make_unique<Fortran::lower::VerifierPass>());
  pm.enableVerifier(/*verifyPasses=*/true);

  // Create the pass pipeline
  fir::createMLIRToLLVMPassPipeline(pm, level, opts.StackArrays,
                                    opts.Underscoring);
  mlir::applyPassManagerCLOptions(pm);

  // run the pass manager
  if (!mlir::succeeded(pm.run(*mlirModule))) {
    unsigned diagID = ci.getDiagnostics().getCustomDiagID(
        clang::DiagnosticsEngine::Error, "Lowering to LLVM IR failed");
    ci.getDiagnostics().Report(diagID);
  }

  // Translate to LLVM IR
  std::optional<llvm::StringRef> moduleName = mlirModule->getName();
  llvmModule = mlir::translateModuleToLLVMIR(
      *mlirModule, *llvmCtx, moduleName ? *moduleName : "FIRModule");

  if (!llvmModule) {
    unsigned diagID = ci.getDiagnostics().getCustomDiagID(
        clang::DiagnosticsEngine::Error, "failed to create the LLVM module");
    ci.getDiagnostics().Report(diagID);
    return;
  }

  // Set PIC/PIE level LLVM module flags.
  if (opts.PICLevel > 0) {
    llvmModule->setPICLevel(static_cast<llvm::PICLevel::Level>(opts.PICLevel));
    if (opts.IsPIE)
      llvmModule->setPIELevel(
          static_cast<llvm::PIELevel::Level>(opts.PICLevel));
  }

  // -- Heinous code starts here.
  llvm::Triple currentTriple(llvmModule->getTargetTriple());
  bool IsRISCV64Linux =
      currentTriple.getArch() == llvm::Triple::ArchType::riscv64 &&
      currentTriple.getOS() == llvm::Triple::OSType::Linux;
  if (IsRISCV64Linux) {
    llvm::LLVMContext &Ctx = llvmModule->getContext();
    llvmModule->addModuleFlag(
        llvm::Module::Error, "target-abi", llvm::MDString::get(Ctx, "lp64d"));
  }
  // -- Heinous code ends here.
}

static void computeTargetOpts(
    const std::string& theTriple, llvm::TargetOptions &TargetOpts) {
  // OK. This is terrible but I can't tell exactly what are the plans here.
  // So let's try to do something that is entirely to be thrown-away.
  // "This is not a place of honour" and all that.
  // -- Heinous code starts here.
  llvm::Triple currentTriple(theTriple);
  bool IsRISCV64Linux =
      currentTriple.getArch() == llvm::Triple::ArchType::riscv64 &&
      currentTriple.getOS() == llvm::Triple::OSType::Linux;
  if (IsRISCV64Linux) {
    TargetOpts.MCOptions.ABIName = "lp64d";
  }
  // -- Heinous code ends here.
}

void CodeGenAction::setUpTargetMachine() {
  CompilerInstance &ci = this->getInstance();

  const TargetOptions &targetOpts = ci.getInvocation().getTargetOpts();
  const std::string &theTriple = targetOpts.triple;

  llvm::TargetOptions TargetOpts;
  computeTargetOpts(theTriple, TargetOpts);

  // Create `Target`
  std::string error;
  const llvm::Target *theTarget =
      llvm::TargetRegistry::lookupTarget(theTriple, error);

  // Create `TargetMachine`
  const auto &CGOpts = ci.getInvocation().getCodeGenOpts();
  std::optional<llvm::CodeGenOpt::Level> OptLevelOrNone =
      llvm::CodeGenOpt::getLevel(CGOpts.OptimizationLevel);
  assert(OptLevelOrNone && "Invalid optimization level!");
  llvm::CodeGenOpt::Level OptLevel = *OptLevelOrNone;
  std::string featuresStr = llvm::join(targetOpts.featuresAsWritten.begin(),
                                       targetOpts.featuresAsWritten.end(), ",");
  tm.reset(theTarget->createTargetMachine(
      theTriple, /*CPU=*/targetOpts.cpu,
      /*Features=*/featuresStr, TargetOpts,
      /*Reloc::Model=*/CGOpts.getRelocationModel(),
      /*CodeModel::Model=*/std::nullopt, OptLevel));
  assert(tm && "Failed to create TargetMachine");
}

static std::unique_ptr<llvm::raw_pwrite_stream>
getOutputStream(CompilerInstance &ci, llvm::StringRef inFile,
                BackendActionTy action) {
  switch (action) {
  case BackendActionTy::Backend_EmitAssembly:
    return ci.createDefaultOutputFile(
        /*Binary=*/false, inFile, /*extension=*/"s");
  case BackendActionTy::Backend_EmitLL:
    return ci.createDefaultOutputFile(
        /*Binary=*/false, inFile, /*extension=*/"ll");
  case BackendActionTy::Backend_EmitMLIR:
    return ci.createDefaultOutputFile(
        /*Binary=*/false, inFile, /*extension=*/"mlir");
  case BackendActionTy::Backend_EmitBC:
    return ci.createDefaultOutputFile(
        /*Binary=*/true, inFile, /*extension=*/"bc");
  case BackendActionTy::Backend_EmitObj:
    return ci.createDefaultOutputFile(
        /*Binary=*/true, inFile, /*extension=*/"o");
  }

  llvm_unreachable("Invalid action!");
}

/// Generate target-specific machine-code or assembly file from the input LLVM
/// module.
///
/// \param [in] diags Diagnostics engine for reporting errors
/// \param [in] tm Target machine to aid the code-gen pipeline set-up
/// \param [in] act Backend act to run (assembly vs machine-code generation)
/// \param [in] llvmModule LLVM module to lower to assembly/machine-code
/// \param [out] os Output stream to emit the generated code to
static void generateMachineCodeOrAssemblyImpl(clang::DiagnosticsEngine &diags,
                                              llvm::TargetMachine &tm,
                                              BackendActionTy act,
                                              llvm::Module &llvmModule,
                                              llvm::raw_pwrite_stream &os) {
  assert(((act == BackendActionTy::Backend_EmitObj) ||
          (act == BackendActionTy::Backend_EmitAssembly)) &&
         "Unsupported action");

  // Set-up the pass manager, i.e create an LLVM code-gen pass pipeline.
  // Currently only the legacy pass manager is supported.
  // TODO: Switch to the new PM once it's available in the backend.
  llvm::legacy::PassManager codeGenPasses;
  codeGenPasses.add(
      createTargetTransformInfoWrapperPass(tm.getTargetIRAnalysis()));

  llvm::Triple triple(llvmModule.getTargetTriple());
  std::unique_ptr<llvm::TargetLibraryInfoImpl> tlii =
      std::make_unique<llvm::TargetLibraryInfoImpl>(triple);
  assert(tlii && "Failed to create TargetLibraryInfo");
  codeGenPasses.add(new llvm::TargetLibraryInfoWrapperPass(*tlii));

  llvm::CodeGenFileType cgft = (act == BackendActionTy::Backend_EmitAssembly)
                                   ? llvm::CodeGenFileType::CGFT_AssemblyFile
                                   : llvm::CodeGenFileType::CGFT_ObjectFile;
  if (tm.addPassesToEmitFile(codeGenPasses, os, nullptr, cgft)) {
    unsigned diagID =
        diags.getCustomDiagID(clang::DiagnosticsEngine::Error,
                              "emission of this file type is not supported");
    diags.Report(diagID);
    return;
  }

  // Run the passes
  codeGenPasses.run(llvmModule);
}

void CodeGenAction::runOptimizationPipeline(llvm::raw_pwrite_stream &os) {
  auto opts = getInstance().getInvocation().getCodeGenOpts();
  auto &diags = getInstance().getDiagnostics();
  llvm::OptimizationLevel level = mapToLevel(opts);

  // Create the analysis managers.
  llvm::LoopAnalysisManager lam;
  llvm::FunctionAnalysisManager fam;
  llvm::CGSCCAnalysisManager cgam;
  llvm::ModuleAnalysisManager mam;

  // Create the pass manager builder.
  llvm::PassInstrumentationCallbacks pic;

  llvm::PipelineTuningOptions pto;
  pto.SLPVectorization = opts.VectorizeSLP;
  pto.LoopVectorization = opts.VectorizeLoop;
  pto.LoopUnrolling = opts.UnrollLoops;
  // For historical reasons, loop interleaving is set to mirror setting for loop
  // unrolling.
  pto.LoopInterleaving = opts.UnrollLoops;

  llvm::PrintPassOptions printPassOpts;
  printPassOpts.Indent = /*opts.DebugPassStructure*/ false;
  printPassOpts.SkipAnalyses = /*opts.DebugPassStructure*/ false;
  std::optional<llvm::PGOOptions> pgoOpt;
  llvm::StandardInstrumentations si(llvmModule->getContext(),
                                    opts.DebugPassManager);
<<<<<<< HEAD
  si.registerCallbacks(pic, &fam);

=======
  si.registerCallbacks(pic, &mam);
>>>>>>> 4dfacfda
  llvm::PassBuilder pb(tm.get(), pto, pgoOpt, &pic);

  // Register the AA manager first so that our version is the one used.
  fam.registerPass([&] { return pb.buildDefaultAAPipeline(); });

  // Register the target library analysis directly and give it a customized
  // preset TLI.
  llvm::Triple triple(llvmModule->getTargetTriple());
  std::unique_ptr<llvm::TargetLibraryInfoImpl> tlii =
      std::make_unique<llvm::TargetLibraryInfoImpl>(triple);
  fam.registerPass([&] { return llvm::TargetLibraryAnalysis(*tlii); });

  // Attempt to load pass plugins and register their callbacks with PB.
  for (auto &pluginFile : opts.LLVMPassPlugins) {
    auto passPlugin = llvm::PassPlugin::Load(pluginFile);
    if (passPlugin) {
      passPlugin->registerPassBuilderCallbacks(pb);
    } else {
      diags.Report(clang::diag::err_fe_unable_to_load_plugin)
          << pluginFile << passPlugin.takeError();
    }
  }
  // Register static plugin extensions.
#define HANDLE_EXTENSION(Ext)                                                  \
  get##Ext##PluginInfo().RegisterPassBuilderCallbacks(pb);
#include "llvm/Support/Extension.def"

  // Register all the basic analyses with the managers.
  pb.registerModuleAnalyses(mam);
  pb.registerCGSCCAnalyses(cgam);
  pb.registerFunctionAnalyses(fam);
  pb.registerLoopAnalyses(lam);
  pb.crossRegisterProxies(lam, fam, cgam, mam);

  // Create the pass manager.
  llvm::ModulePassManager mpm;

  if (opts.OptimizationLevel == 0)
    mpm = pb.buildO0DefaultPipeline(level, opts.PrepareForFullLTO ||
                                               opts.PrepareForThinLTO);
  else if (opts.PrepareForFullLTO)
    mpm = pb.buildLTOPreLinkDefaultPipeline(level);
  else if (opts.PrepareForThinLTO)
    mpm = pb.buildThinLTOPreLinkDefaultPipeline(level);
  else
    mpm = pb.buildPerModuleDefaultPipeline(level);

  if (action == BackendActionTy::Backend_EmitBC)
    mpm.addPass(llvm::BitcodeWriterPass(os));

  // Run the passes.
  mpm.run(*llvmModule, mam);
}

void CodeGenAction::embedOffloadObjects() {
  CompilerInstance &ci = this->getInstance();
  const auto &cgOpts = ci.getInvocation().getCodeGenOpts();

  for (llvm::StringRef offloadObject : cgOpts.OffloadObjects) {
    llvm::ErrorOr<std::unique_ptr<llvm::MemoryBuffer>> objectOrErr =
        llvm::MemoryBuffer::getFileOrSTDIN(offloadObject);
    if (std::error_code ec = objectOrErr.getError()) {
      auto diagID = ci.getDiagnostics().getCustomDiagID(
          clang::DiagnosticsEngine::Error, "could not open '%0' for embedding");
      ci.getDiagnostics().Report(diagID) << offloadObject;
      return;
    }
    llvm::embedBufferInModule(
        *llvmModule, **objectOrErr, ".llvm.offloading",
        llvm::Align(llvm::object::OffloadBinary::getAlignment()));
  }
}

void CodeGenAction::executeAction() {
  CompilerInstance &ci = this->getInstance();

  // If the output stream is a file, generate it and define the corresponding
  // output stream. If a pre-defined output stream is available, we will use
  // that instead.
  //
  // NOTE: `os` is a smart pointer that will be destroyed at the end of this
  // method. However, it won't be written to until `codeGenPasses` is
  // destroyed. By defining `os` before `codeGenPasses`, we make sure that the
  // output stream won't be destroyed before it is written to. This only
  // applies when an output file is used (i.e. there is no pre-defined output
  // stream).
  // TODO: Revisit once the new PM is ready (i.e. when `codeGenPasses` is
  // updated to use it).
  std::unique_ptr<llvm::raw_pwrite_stream> os;
  if (ci.isOutputStreamNull()) {
    os = getOutputStream(ci, getCurrentFileOrBufferName(), action);

    if (!os) {
      unsigned diagID = ci.getDiagnostics().getCustomDiagID(
          clang::DiagnosticsEngine::Error, "failed to create the output file");
      ci.getDiagnostics().Report(diagID);
      return;
    }
  }

  if (action == BackendActionTy::Backend_EmitMLIR) {
    mlirModule->print(ci.isOutputStreamNull() ? *os : ci.getOutputStream());
    return;
  }

  // Generate an LLVM module if it's not already present (it will already be
  // present if the input file is an LLVM IR/BC file).
  if (!llvmModule)
    generateLLVMIR();

  if (!llvmModule)
    return;

  // Set the triple based on the targetmachine (this comes compiler invocation
  // and the command-line target option if specified, or the default if not
  // given on the command-line).
  setUpTargetMachine();
  const std::string &theTriple = tm->getTargetTriple().str();

  if (llvmModule->getTargetTriple() != theTriple) {
    ci.getDiagnostics().Report(clang::diag::warn_fe_override_module)
        << theTriple;
  }

  // Always set the triple and data layout, to make sure they match and are set.
  // Note that this overwrites any datalayout stored in the LLVM-IR. This avoids
  // an assert for incompatible data layout when the code-generation happens.
  llvmModule->setTargetTriple(theTriple);
  llvmModule->setDataLayout(tm->createDataLayout());

  // Embed offload objects specified with -fembed-offload-object
  if (!ci.getInvocation().getCodeGenOpts().OffloadObjects.empty())
    embedOffloadObjects();

  // Run LLVM's middle-end (i.e. the optimizer).
  runOptimizationPipeline(ci.isOutputStreamNull() ? *os : ci.getOutputStream());

  if (action == BackendActionTy::Backend_EmitLL) {
    llvmModule->print(ci.isOutputStreamNull() ? *os : ci.getOutputStream(),
                      /*AssemblyAnnotationWriter=*/nullptr);
    return;
  }

  if (action == BackendActionTy::Backend_EmitBC) {
    // This action has effectively been completed in runOptimizationPipeline.
    return;
  }

  // Run LLVM's backend and generate either assembly or machine code
  if (action == BackendActionTy::Backend_EmitAssembly ||
      action == BackendActionTy::Backend_EmitObj) {
    generateMachineCodeOrAssemblyImpl(
        ci.getDiagnostics(), *tm, action, *llvmModule,
        ci.isOutputStreamNull() ? *os : ci.getOutputStream());
    return;
  }
}

void InitOnlyAction::executeAction() {
  CompilerInstance &ci = this->getInstance();
  unsigned diagID = ci.getDiagnostics().getCustomDiagID(
      clang::DiagnosticsEngine::Warning,
      "Use `-init-only` for testing purposes only");
  ci.getDiagnostics().Report(diagID);
}

void PluginParseTreeAction::executeAction() {}

void DebugDumpPFTAction::executeAction() {
  CompilerInstance &ci = this->getInstance();

  if (auto ast = Fortran::lower::createPFT(*ci.getParsing().parseTree(),
                                           ci.getSemantics().context())) {
    Fortran::lower::dumpPFT(llvm::outs(), *ast);
    return;
  }

  unsigned diagID = ci.getDiagnostics().getCustomDiagID(
      clang::DiagnosticsEngine::Error, "Pre FIR Tree is NULL.");
  ci.getDiagnostics().Report(diagID);
}

Fortran::parser::Parsing &PluginParseTreeAction::getParsing() {
  return getInstance().getParsing();
}

std::unique_ptr<llvm::raw_pwrite_stream>
PluginParseTreeAction::createOutputFile(llvm::StringRef extension = "") {

  std::unique_ptr<llvm::raw_pwrite_stream> os{
      getInstance().createDefaultOutputFile(
          /*Binary=*/false, /*InFile=*/getCurrentFileOrBufferName(),
          extension)};
  return os;
}<|MERGE_RESOLUTION|>--- conflicted
+++ resolved
@@ -756,12 +756,7 @@
   std::optional<llvm::PGOOptions> pgoOpt;
   llvm::StandardInstrumentations si(llvmModule->getContext(),
                                     opts.DebugPassManager);
-<<<<<<< HEAD
-  si.registerCallbacks(pic, &fam);
-
-=======
   si.registerCallbacks(pic, &mam);
->>>>>>> 4dfacfda
   llvm::PassBuilder pb(tm.get(), pto, pgoOpt, &pic);
 
   // Register the AA manager first so that our version is the one used.

//===--- FrontendActions.cpp ----------------------------------------------===//
//
// Part of the LLVM Project, under the Apache License v2.0 with LLVM Exceptions.
// See https://llvm.org/LICENSE.txt for license information.
// SPDX-License-Identifier: Apache-2.0 WITH LLVM-exception
//
//===----------------------------------------------------------------------===//
//
// Coding style: https://mlir.llvm.org/getting_started/DeveloperGuide/
//
//===----------------------------------------------------------------------===//

#include "flang/Frontend/FrontendActions.h"
#include "flang/Common/default-kinds.h"
#include "flang/Frontend/CompilerInstance.h"
#include "flang/Frontend/FrontendOptions.h"
#include "flang/Frontend/PreprocessorOptions.h"
#include "flang/Lower/Bridge.h"
#include "flang/Lower/PFTBuilder.h"
#include "flang/Lower/Support/Verifier.h"
#include "flang/Optimizer/Support/FIRContext.h"
#include "flang/Optimizer/Support/InitFIR.h"
#include "flang/Optimizer/Support/KindMapping.h"
#include "flang/Optimizer/Support/Utils.h"
#include "flang/Parser/dump-parse-tree.h"
#include "flang/Parser/parsing.h"
#include "flang/Parser/provenance.h"
#include "flang/Parser/source.h"
#include "flang/Parser/unparse.h"
#include "flang/Semantics/runtime-type-info.h"
#include "flang/Semantics/semantics.h"
#include "flang/Semantics/unparse-with-symbols.h"

#include "mlir/IR/Dialect.h"
#include "mlir/Parser/Parser.h"
#include "mlir/Pass/PassManager.h"
#include "mlir/Target/LLVMIR/ModuleTranslation.h"
#include "clang/Basic/Diagnostic.h"
#include "clang/Basic/DiagnosticFrontend.h"
#include "llvm/ADT/StringRef.h"
#include "llvm/Analysis/AliasAnalysis.h"
#include "llvm/Analysis/TargetLibraryInfo.h"
#include "llvm/Analysis/TargetTransformInfo.h"
#include "llvm/Bitcode/BitcodeWriterPass.h"
#include "llvm/IR/LegacyPassManager.h"
#include "llvm/IR/Verifier.h"
#include "llvm/IRReader/IRReader.h"
#include "llvm/MC/TargetRegistry.h"
#include "llvm/Passes/PassBuilder.h"
#include "llvm/Passes/StandardInstrumentations.h"
#include "llvm/Support/ErrorHandling.h"
#include "llvm/Support/SourceMgr.h"
#include "llvm/Target/TargetMachine.h"
#include <memory>

using namespace Fortran::frontend;

//===----------------------------------------------------------------------===//
// Custom BeginSourceFileAction
//===----------------------------------------------------------------------===//

bool PrescanAction::beginSourceFileAction() { return runPrescan(); }

bool PrescanAndParseAction::beginSourceFileAction() {
  return runPrescan() && runParse();
}

bool PrescanAndSemaAction::beginSourceFileAction() {
  return runPrescan() && runParse() && runSemanticChecks() &&
         generateRtTypeTables();
}

bool PrescanAndSemaDebugAction::beginSourceFileAction() {
  // This is a "debug" action for development purposes. To facilitate this, the
  // semantic checks are made to succeed unconditionally to prevent this action
  // from exiting early (i.e. in the presence of semantic errors). We should
  // never do this in actions intended for end-users or otherwise regular
  // compiler workflows!
  return runPrescan() && runParse() && (runSemanticChecks() || true) &&
         (generateRtTypeTables() || true);
}

static void renderFeatures(CompilerInvocation &invoc, std::string &Features) {
  auto &FeaturesAsWritten = invoc.getFrontendOpts().FeaturesAsWritten;
  Features.reserve(FeaturesAsWritten.size() +
      std::accumulate(FeaturesAsWritten.begin(), FeaturesAsWritten.end(),
          std::size_t(0), [](size_t Res, const std::string &Curr) {
            return Res + Curr.size();
          }));
  for (auto &Feature : FeaturesAsWritten) {
    if (!Features.empty())
      Features += ",";
    Features += Feature;
  }
}

bool CodeGenAction::beginSourceFileAction() {
  llvmCtx = std::make_unique<llvm::LLVMContext>();
  CompilerInstance &ci = this->getInstance();
  CompilerInvocation &invoc = ci.getInvocation();

  // If the input is an LLVM file, just parse it and return.
  if (this->getCurrentInput().getKind().getLanguage() == Language::LLVM_IR) {
    llvm::SMDiagnostic err;
    llvmModule = llvm::parseIRFile(getCurrentInput().getFile(), err, *llvmCtx);
    if (!llvmModule || llvm::verifyModule(*llvmModule, &llvm::errs())) {
      err.print("flang-new", llvm::errs());
      unsigned diagID = ci.getDiagnostics().getCustomDiagID(
          clang::DiagnosticsEngine::Error, "Could not parse IR");
      ci.getDiagnostics().Report(diagID);
      return false;
    }

    return true;
  }

  // Load the MLIR dialects required by Flang
  mlir::DialectRegistry registry;
  mlirCtx = std::make_unique<mlir::MLIRContext>(registry);
  fir::support::registerNonCodegenDialects(registry);
  fir::support::loadNonCodegenDialects(*mlirCtx);
  fir::support::loadDialects(*mlirCtx);
  fir::support::registerLLVMTranslation(*mlirCtx);

  // If the input is an MLIR file, just parse it and return.
  if (this->getCurrentInput().getKind().getLanguage() == Language::MLIR) {
    llvm::SourceMgr sourceMgr;
    llvm::ErrorOr<std::unique_ptr<llvm::MemoryBuffer>> fileOrErr =
        llvm::MemoryBuffer::getFileOrSTDIN(getCurrentInput().getFile());
    sourceMgr.AddNewSourceBuffer(std::move(*fileOrErr), llvm::SMLoc());
    mlir::OwningOpRef<mlir::ModuleOp> module =
        mlir::parseSourceFile<mlir::ModuleOp>(sourceMgr, mlirCtx.get());

    if (!module || mlir::failed(module->verifyInvariants())) {
      unsigned diagID = ci.getDiagnostics().getCustomDiagID(
          clang::DiagnosticsEngine::Error, "Could not parse FIR");
      ci.getDiagnostics().Report(diagID);
      return false;
    }

    mlirModule = std::make_unique<mlir::ModuleOp>(module.release());
    return true;
  }

  // Otherwise, generate an MLIR module from the input Fortran source
  if (getCurrentInput().getKind().getLanguage() != Language::Fortran) {
    unsigned diagID = ci.getDiagnostics().getCustomDiagID(
        clang::DiagnosticsEngine::Error,
        "Invalid input type - expecting a Fortran file");
    ci.getDiagnostics().Report(diagID);
    return false;
  }
  bool res = runPrescan() && runParse() && runSemanticChecks() &&
             generateRtTypeTables();
  if (!res)
    return res;


  // Create a LoweringBridge
  llvm::SmallVector<std::pair<std::string, llvm::Optional<std::string>>, 4>
      funcAttributes;
  std::string targetFeatures;
  renderFeatures(invoc, targetFeatures);
  if (!targetFeatures.empty())
    funcAttributes.push_back(std::make_pair("target-features", targetFeatures));

  if (!invoc.getFrontendOpts().FramePointer.empty()) {
    funcAttributes.push_back(
        std::make_pair("frame-pointer", invoc.getFrontendOpts().FramePointer));
  }

  const common::IntrinsicTypeDefaultKinds &defKinds =
      ci.getInvocation().getSemanticsContext().defaultKinds();
  fir::KindMapping kindMap(mlirCtx.get(),
      llvm::ArrayRef<fir::KindTy>{fir::fromDefaultKinds(defKinds)});
  lower::LoweringBridge lb = Fortran::lower::LoweringBridge::create(
      *mlirCtx, defKinds, ci.getInvocation().getSemanticsContext().intrinsics(),
      ci.getInvocation().getSemanticsContext().targetCharacteristics(),
      ci.getParsing().allCooked(), ci.getInvocation().getTargetOpts().triple,
      kindMap, funcAttributes);

  // Create a parse tree and lower it to FIR
  Fortran::parser::Program &parseTree{*ci.getParsing().parseTree()};
  lb.lower(parseTree, ci.getInvocation().getSemanticsContext());
  mlirModule = std::make_unique<mlir::ModuleOp>(lb.getModule());

  // run the default passes.
  mlir::PassManager pm(mlirCtx.get(), mlir::OpPassManager::Nesting::Implicit);
  pm.enableVerifier(/*verifyPasses=*/true);
  pm.addPass(std::make_unique<Fortran::lower::VerifierPass>());

  if (mlir::failed(pm.run(*mlirModule))) {
    unsigned diagID = ci.getDiagnostics().getCustomDiagID(
        clang::DiagnosticsEngine::Error,
        "verification of lowering to FIR failed");
    ci.getDiagnostics().Report(diagID);
    return false;
  }

  return true;
}

//===----------------------------------------------------------------------===//
// Custom ExecuteAction
//===----------------------------------------------------------------------===//
void InputOutputTestAction::executeAction() {
  CompilerInstance &ci = getInstance();

  // Create a stream for errors
  std::string buf;
  llvm::raw_string_ostream errorStream{buf};

  // Read the input file
  Fortran::parser::AllSources &allSources{ci.getAllSources()};
  std::string path{getCurrentFileOrBufferName()};
  const Fortran::parser::SourceFile *sf;
  if (path == "-")
    sf = allSources.ReadStandardInput(errorStream);
  else
    sf = allSources.Open(path, errorStream, std::optional<std::string>{"."s});
  llvm::ArrayRef<char> fileContent = sf->content();

  // Output file descriptor to receive the contents of the input file.
  std::unique_ptr<llvm::raw_ostream> os;

  // Copy the contents from the input file to the output file
  if (!ci.isOutputStreamNull()) {
    // An output stream (outputStream_) was set earlier
    ci.writeOutputStream(fileContent.data());
  } else {
    // No pre-set output stream - create an output file
    os = ci.createDefaultOutputFile(
        /*binary=*/true, getCurrentFileOrBufferName(), "txt");
    if (!os)
      return;
    (*os) << fileContent.data();
  }
}

void PrintPreprocessedAction::executeAction() {
  std::string buf;
  llvm::raw_string_ostream outForPP{buf};

  // Format or dump the prescanner's output
  CompilerInstance &ci = this->getInstance();
  if (ci.getInvocation().getPreprocessorOpts().noReformat) {
    ci.getParsing().DumpCookedChars(outForPP);
  } else {
    ci.getParsing().EmitPreprocessedSource(
        outForPP, !ci.getInvocation().getPreprocessorOpts().noLineDirectives);
  }

  // Print getDiagnostics from the prescanner
  ci.getParsing().messages().Emit(llvm::errs(), ci.getAllCookedSources());

  // If a pre-defined output stream exists, dump the preprocessed content there
  if (!ci.isOutputStreamNull()) {
    // Send the output to the pre-defined output buffer.
    ci.writeOutputStream(outForPP.str());
    return;
  }

  // Create a file and save the preprocessed output there
  std::unique_ptr<llvm::raw_pwrite_stream> os{ci.createDefaultOutputFile(
      /*Binary=*/true, /*InFile=*/getCurrentFileOrBufferName())};
  if (!os) {
    return;
  }

  (*os) << outForPP.str();
}

void DebugDumpProvenanceAction::executeAction() {
  this->getInstance().getParsing().DumpProvenance(llvm::outs());
}

void ParseSyntaxOnlyAction::executeAction() {}

void DebugUnparseNoSemaAction::executeAction() {
  auto &invoc = this->getInstance().getInvocation();
  auto &parseTree{getInstance().getParsing().parseTree()};

  // TODO: Options should come from CompilerInvocation
  Unparse(llvm::outs(), *parseTree,
          /*encoding=*/Fortran::parser::Encoding::UTF_8,
          /*capitalizeKeywords=*/true, /*backslashEscapes=*/false,
          /*preStatement=*/nullptr,
          invoc.getUseAnalyzedObjectsForUnparse() ? &invoc.getAsFortran()
                                                  : nullptr);
}

void DebugUnparseAction::executeAction() {
  auto &invoc = this->getInstance().getInvocation();
  auto &parseTree{getInstance().getParsing().parseTree()};

  CompilerInstance &ci = this->getInstance();
  auto os{ci.createDefaultOutputFile(
      /*Binary=*/false, /*InFile=*/getCurrentFileOrBufferName())};

  // TODO: Options should come from CompilerInvocation
  Unparse(*os, *parseTree,
          /*encoding=*/Fortran::parser::Encoding::UTF_8,
          /*capitalizeKeywords=*/true, /*backslashEscapes=*/false,
          /*preStatement=*/nullptr,
          invoc.getUseAnalyzedObjectsForUnparse() ? &invoc.getAsFortran()
                                                  : nullptr);

  // Report fatal semantic errors
  reportFatalSemanticErrors();
}

void DebugUnparseWithSymbolsAction::executeAction() {
  auto &parseTree{*getInstance().getParsing().parseTree()};

  Fortran::semantics::UnparseWithSymbols(
      llvm::outs(), parseTree, /*encoding=*/Fortran::parser::Encoding::UTF_8);

  // Report fatal semantic errors
  reportFatalSemanticErrors();
}

void DebugDumpSymbolsAction::executeAction() {
  CompilerInstance &ci = this->getInstance();

  if (!ci.getRtTyTables().schemata) {
    unsigned diagID = ci.getDiagnostics().getCustomDiagID(
        clang::DiagnosticsEngine::Error,
        "could not find module file for __fortran_type_info");
    ci.getDiagnostics().Report(diagID);
    llvm::errs() << "\n";
    return;
  }

  // Dump symbols
  ci.getSemantics().DumpSymbols(llvm::outs());
}

void DebugDumpAllAction::executeAction() {
  CompilerInstance &ci = this->getInstance();

  // Dump parse tree
  auto &parseTree{getInstance().getParsing().parseTree()};
  llvm::outs() << "========================";
  llvm::outs() << " Flang: parse tree dump ";
  llvm::outs() << "========================\n";
  Fortran::parser::DumpTree(llvm::outs(), parseTree,
                            &ci.getInvocation().getAsFortran());

  if (!ci.getRtTyTables().schemata) {
    unsigned diagID = ci.getDiagnostics().getCustomDiagID(
        clang::DiagnosticsEngine::Error,
        "could not find module file for __fortran_type_info");
    ci.getDiagnostics().Report(diagID);
    llvm::errs() << "\n";
    return;
  }

  // Dump symbols
  llvm::outs() << "=====================";
  llvm::outs() << " Flang: symbols dump ";
  llvm::outs() << "=====================\n";
  ci.getSemantics().DumpSymbols(llvm::outs());
}

void DebugDumpParseTreeNoSemaAction::executeAction() {
  auto &parseTree{getInstance().getParsing().parseTree()};

  // Dump parse tree
  Fortran::parser::DumpTree(
      llvm::outs(), parseTree,
      &this->getInstance().getInvocation().getAsFortran());
}

void DebugDumpParseTreeAction::executeAction() {
  auto &parseTree{getInstance().getParsing().parseTree()};

  // Dump parse tree
  Fortran::parser::DumpTree(
      llvm::outs(), parseTree,
      &this->getInstance().getInvocation().getAsFortran());

  // Report fatal semantic errors
  reportFatalSemanticErrors();
}

void DebugMeasureParseTreeAction::executeAction() {
  CompilerInstance &ci = this->getInstance();

  // Parse. In case of failure, report and return.
  ci.getParsing().Parse(llvm::outs());

  if (!ci.getParsing().messages().empty() &&
      (ci.getInvocation().getWarnAsErr() ||
       ci.getParsing().messages().AnyFatalError())) {
    unsigned diagID = ci.getDiagnostics().getCustomDiagID(
        clang::DiagnosticsEngine::Error, "Could not parse %0");
    ci.getDiagnostics().Report(diagID) << getCurrentFileOrBufferName();

    ci.getParsing().messages().Emit(llvm::errs(),
                                    this->getInstance().getAllCookedSources());
    return;
  }

  // Report the getDiagnostics from parsing
  ci.getParsing().messages().Emit(llvm::errs(), ci.getAllCookedSources());

  auto &parseTree{*ci.getParsing().parseTree()};

  // Measure the parse tree
  MeasurementVisitor visitor;
  Fortran::parser::Walk(parseTree, visitor);
  llvm::outs() << "Parse tree comprises " << visitor.objects
               << " objects and occupies " << visitor.bytes
               << " total bytes.\n";
}

void DebugPreFIRTreeAction::executeAction() {
  CompilerInstance &ci = this->getInstance();
  // Report and exit if fatal semantic errors are present
  if (reportFatalSemanticErrors()) {
    return;
  }

  auto &parseTree{*ci.getParsing().parseTree()};

  // Dump pre-FIR tree
  if (auto ast{Fortran::lower::createPFT(
          parseTree, ci.getInvocation().getSemanticsContext())}) {
    Fortran::lower::dumpPFT(llvm::outs(), *ast);
  } else {
    unsigned diagID = ci.getDiagnostics().getCustomDiagID(
        clang::DiagnosticsEngine::Error, "Pre FIR Tree is NULL.");
    ci.getDiagnostics().Report(diagID);
  }
}

void DebugDumpParsingLogAction::executeAction() {
  CompilerInstance &ci = this->getInstance();

  ci.getParsing().Parse(llvm::errs());
  ci.getParsing().DumpParsingLog(llvm::outs());
}

void GetDefinitionAction::executeAction() {
  CompilerInstance &ci = this->getInstance();

  // Report and exit if fatal semantic errors are present
  if (reportFatalSemanticErrors()) {
    return;
  }

  parser::AllCookedSources &cs = ci.getAllCookedSources();
  unsigned diagID = ci.getDiagnostics().getCustomDiagID(
      clang::DiagnosticsEngine::Error, "Symbol not found");

  auto gdv = ci.getInvocation().getFrontendOpts().getDefVals;
  auto charBlock{cs.GetCharBlockFromLineAndColumns(
      gdv.line, gdv.startColumn, gdv.endColumn)};
  if (!charBlock) {
    ci.getDiagnostics().Report(diagID);
    return;
  }

  llvm::outs() << "String range: >" << charBlock->ToString() << "<\n";

  auto *symbol{ci.getInvocation()
                   .getSemanticsContext()
                   .FindScope(*charBlock)
                   .FindSymbol(*charBlock)};
  if (!symbol) {
    ci.getDiagnostics().Report(diagID);
    return;
  }

  llvm::outs() << "Found symbol name: " << symbol->name().ToString() << "\n";

  auto sourceInfo{cs.GetSourcePositionRange(symbol->name())};
  if (!sourceInfo) {
    llvm_unreachable(
        "Failed to obtain SourcePosition."
        "TODO: Please, write a test and replace this with a diagnostic!");
    return;
  }

  llvm::outs() << "Found symbol name: " << symbol->name().ToString() << "\n";
  llvm::outs() << symbol->name().ToString() << ": "
               << sourceInfo->first.file.path() << ", "
               << sourceInfo->first.line << ", " << sourceInfo->first.column
               << "-" << sourceInfo->second.column << "\n";
}

void GetSymbolsSourcesAction::executeAction() {
  CompilerInstance &ci = this->getInstance();

  // Report and exit if fatal semantic errors are present
  if (reportFatalSemanticErrors()) {
    return;
  }

  ci.getSemantics().DumpSymbolsSources(llvm::outs());
}

//===----------------------------------------------------------------------===//
// CodeGenActions
//===----------------------------------------------------------------------===//

CodeGenAction::~CodeGenAction() = default;

#include "flang/Tools/CLOptions.inc"

static llvm::OptimizationLevel
mapToLevel(const Fortran::frontend::CodeGenOptions &opts) {
  switch (opts.OptimizationLevel) {
  default:
    llvm_unreachable("Invalid optimization level!");
  case 0:
    return llvm::OptimizationLevel::O0;
  case 1:
    return llvm::OptimizationLevel::O1;
  case 2:
    return llvm::OptimizationLevel::O2;
  case 3:
    return llvm::OptimizationLevel::O3;
  }
}

// Lower the previously generated MLIR module into an LLVM IR module
void CodeGenAction::generateLLVMIR() {
  assert(mlirModule && "The MLIR module has not been generated yet.");

  CompilerInstance &ci = this->getInstance();
<<<<<<< HEAD
  CompilerInvocation &invoc = ci.getInvocation();
=======
  auto opts = ci.getInvocation().getCodeGenOpts();
  llvm::OptimizationLevel level = mapToLevel(opts);
>>>>>>> 0be9b39d

  fir::support::loadDialects(*mlirCtx);
  fir::support::registerLLVMTranslation(*mlirCtx);

  // Set-up the MLIR pass manager
  mlir::PassManager pm(mlirCtx.get(), mlir::OpPassManager::Nesting::Implicit);

  pm.addPass(std::make_unique<Fortran::lower::VerifierPass>());
  pm.enableVerifier(/*verifyPasses=*/true);

  // Create the pass pipeline
  fir::createMLIRToLLVMPassPipeline(pm, level);
  mlir::applyPassManagerCLOptions(pm);

  // run the pass manager
  if (!mlir::succeeded(pm.run(*mlirModule))) {
    unsigned diagID = ci.getDiagnostics().getCustomDiagID(
        clang::DiagnosticsEngine::Error, "Lowering to LLVM IR failed");
    ci.getDiagnostics().Report(diagID);
  }

  // Translate to LLVM IR
  llvm::Optional<llvm::StringRef> moduleName = mlirModule->getName();
  llvmModule = mlir::translateModuleToLLVMIR(
      *mlirModule, *llvmCtx, moduleName ? *moduleName : "FIRModule");

  if (!llvmModule) {
    unsigned diagID = ci.getDiagnostics().getCustomDiagID(
        clang::DiagnosticsEngine::Error, "failed to create the LLVM module");
    ci.getDiagnostics().Report(diagID);
    return;
  }

  if (uint32_t PLevel = invoc.PICLevel) {
    assert(PLevel < 3 && "Invalid PIC Level");
    llvmModule->setPICLevel(static_cast<llvm::PICLevel::Level>(PLevel));
    if (invoc.PIE)
      llvmModule->setPIELevel(static_cast<llvm::PIELevel::Level>(PLevel));
  }

  // -- Heinous code starts here.
  llvm::Triple currentTriple(llvmModule->getTargetTriple());
  bool IsRISCV64Linux =
      currentTriple.getArch() == llvm::Triple::ArchType::riscv64 &&
      currentTriple.getOS() == llvm::Triple::OSType::Linux;
  if (IsRISCV64Linux) {
    llvm::LLVMContext &Ctx = llvmModule->getContext();
    llvmModule->addModuleFlag(
        llvm::Module::Error, "target-abi", llvm::MDString::get(Ctx, "lp64d"));
  }
  // -- Heinous code ends here.
}

static void computeTargetOpts(
    llvm::Module &llvmModule, llvm::TargetOptions &TargetOpts) {
  // OK. This is terrible but I can't tell exactly what are the plans here.
  // So let's try to do something that is entirely to be thrown-away.
  // "This is not a place of honour" and all that.
  // -- Heinous code starts here.
  llvm::Triple currentTriple(llvmModule.getTargetTriple());
  bool IsRISCV64Linux =
      currentTriple.getArch() == llvm::Triple::ArchType::riscv64 &&
      currentTriple.getOS() == llvm::Triple::OSType::Linux;
  if (IsRISCV64Linux) {
    TargetOpts.MCOptions.ABIName = "lp64d";
  }
  // -- Heinous code ends here.
}

static llvm::CodeGenOpt::Level
getCGOptLevel(const Fortran::frontend::CodeGenOptions &opts) {
  switch (opts.OptimizationLevel) {
  default:
    llvm_unreachable("Invalid optimization level!");
  case 0:
    return llvm::CodeGenOpt::None;
  case 1:
    return llvm::CodeGenOpt::Less;
  case 2:
    return llvm::CodeGenOpt::Default;
  case 3:
    return llvm::CodeGenOpt::Aggressive;
  }
}

void CodeGenAction::setUpTargetMachine() {
  CompilerInstance &ci = this->getInstance();
  auto &invoc = ci.getInvocation();

  // Set the triple based on the CompilerInvocation set-up
  const std::string &theTriple = ci.getInvocation().getTargetOpts().triple;
  if (llvmModule->getTargetTriple() != theTriple) {
    ci.getDiagnostics().Report(clang::diag::warn_fe_override_module)
        << theTriple;
    llvmModule->setTargetTriple(theTriple);
  }

  llvm::TargetOptions TargetOpts;
  computeTargetOpts(*llvmModule, TargetOpts);
  std::string Features;
  renderFeatures(invoc, Features);

  // Create `Target`
  std::string error;
  const llvm::Target *theTarget =
      llvm::TargetRegistry::lookupTarget(theTriple, error);
  assert(theTarget && "Failed to create Target");

  // Create `TargetMachine`
  llvm::CodeGenOpt::Level OptLevel =
      getCGOptLevel(ci.getInvocation().getCodeGenOpts());
  tm.reset(theTarget->createTargetMachine(
      theTriple, /*CPU=*/"",
      Features, TargetOpts, /*Reloc::Model=*/invoc.RM,
      /*CodeModel::Model=*/llvm::None, OptLevel));
  assert(tm && "Failed to create TargetMachine");
}

static std::unique_ptr<llvm::raw_pwrite_stream>
getOutputStream(CompilerInstance &ci, llvm::StringRef inFile,
                BackendActionTy action) {
  switch (action) {
  case BackendActionTy::Backend_EmitAssembly:
    return ci.createDefaultOutputFile(
        /*Binary=*/false, inFile, /*extension=*/"s");
  case BackendActionTy::Backend_EmitLL:
    return ci.createDefaultOutputFile(
        /*Binary=*/false, inFile, /*extension=*/"ll");
  case BackendActionTy::Backend_EmitMLIR:
    return ci.createDefaultOutputFile(
        /*Binary=*/false, inFile, /*extension=*/"mlir");
  case BackendActionTy::Backend_EmitBC:
    return ci.createDefaultOutputFile(
        /*Binary=*/true, inFile, /*extension=*/"bc");
  case BackendActionTy::Backend_EmitObj:
    return ci.createDefaultOutputFile(
        /*Binary=*/true, inFile, /*extension=*/"o");
  }

  llvm_unreachable("Invalid action!");
}

/// Generate target-specific machine-code or assembly file from the input LLVM
/// module.
///
/// \param [in] diags Diagnostics engine for reporting errors
/// \param [in] tm Target machine to aid the code-gen pipeline set-up
/// \param [in] act Backend act to run (assembly vs machine-code generation)
/// \param [in] llvmModule LLVM module to lower to assembly/machine-code
/// \param [out] os Output stream to emit the generated code to
static void generateMachineCodeOrAssemblyImpl(clang::DiagnosticsEngine &diags,
                                              llvm::TargetMachine &tm,
                                              BackendActionTy act,
                                              llvm::Module &llvmModule,
                                              llvm::raw_pwrite_stream &os) {
  assert(((act == BackendActionTy::Backend_EmitObj) ||
          (act == BackendActionTy::Backend_EmitAssembly)) &&
         "Unsupported action");

  // Set-up the pass manager, i.e create an LLVM code-gen pass pipeline.
  // Currently only the legacy pass manager is supported.
  // TODO: Switch to the new PM once it's available in the backend.
  llvm::legacy::PassManager codeGenPasses;
  codeGenPasses.add(
      createTargetTransformInfoWrapperPass(tm.getTargetIRAnalysis()));

  llvm::Triple triple(llvmModule.getTargetTriple());
  std::unique_ptr<llvm::TargetLibraryInfoImpl> tlii =
      std::make_unique<llvm::TargetLibraryInfoImpl>(triple);
  assert(tlii && "Failed to create TargetLibraryInfo");
  codeGenPasses.add(new llvm::TargetLibraryInfoWrapperPass(*tlii));

  llvm::CodeGenFileType cgft = (act == BackendActionTy::Backend_EmitAssembly)
                                   ? llvm::CodeGenFileType::CGFT_AssemblyFile
                                   : llvm::CodeGenFileType::CGFT_ObjectFile;
  if (tm.addPassesToEmitFile(codeGenPasses, os, nullptr, cgft)) {
    unsigned diagID =
        diags.getCustomDiagID(clang::DiagnosticsEngine::Error,
                              "emission of this file type is not supported");
    diags.Report(diagID);
    return;
  }

  // Run the passes
  codeGenPasses.run(llvmModule);
}

void CodeGenAction::runOptimizationPipeline(llvm::raw_pwrite_stream &os) {
  auto opts = getInstance().getInvocation().getCodeGenOpts();
  llvm::OptimizationLevel level = mapToLevel(opts);

  // Create the analysis managers.
  llvm::LoopAnalysisManager lam;
  llvm::FunctionAnalysisManager fam;
  llvm::CGSCCAnalysisManager cgam;
  llvm::ModuleAnalysisManager mam;

  // Create the pass manager builder.
  llvm::PassInstrumentationCallbacks pic;

  llvm::PipelineTuningOptions pto;
  pto.SLPVectorization = opts.VectorizeSLP;
  pto.LoopVectorization = opts.VectorizeLoop;
  pto.LoopUnrolling = opts.UnrollLoops;
  // For historical reasons, loop interleaving is set to mirror setting for loop
  // unrolling.
  pto.LoopInterleaving = opts.UnrollLoops;

  llvm::PrintPassOptions printPassOpts;
  printPassOpts.Indent = /*opts.DebugPassStructure*/ false;
  printPassOpts.SkipAnalyses = /*opts.DebugPassStructure*/ false;
  llvm::StandardInstrumentations si(opts.DebugPassManager,
      /*VerifyEach*/ false, printPassOpts);
  si.registerCallbacks(pic, &fam);

  llvm::Optional<llvm::PGOOptions> pgoOpt;
  llvm::PassBuilder pb(tm.get(), pto, pgoOpt, &pic);

  // Register the AA manager first so that our version is the one used.
  fam.registerPass([&] { return pb.buildDefaultAAPipeline(); });

  // Register the target library analysis directly and give it a customized
  // preset TLI.
  llvm::Triple triple(llvmModule->getTargetTriple());
  std::unique_ptr<llvm::TargetLibraryInfoImpl> tlii =
      std::make_unique<llvm::TargetLibraryInfoImpl>(triple);
  fam.registerPass([&] { return llvm::TargetLibraryAnalysis(*tlii); });

  // Register all the basic analyses with the managers.
  pb.registerModuleAnalyses(mam);
  pb.registerCGSCCAnalyses(cgam);
  pb.registerFunctionAnalyses(fam);
  pb.registerLoopAnalyses(lam);
  pb.crossRegisterProxies(lam, fam, cgam, mam);

  // Create the pass manager.
  llvm::ModulePassManager mpm;

  if (opts.OptimizationLevel == 0)
    mpm = pb.buildO0DefaultPipeline(level, false);
  else
    mpm = pb.buildPerModuleDefaultPipeline(level);

  if (action == BackendActionTy::Backend_EmitBC)
    mpm.addPass(llvm::BitcodeWriterPass(os));

  // Run the passes.
  mpm.run(*llvmModule, mam);
}

void CodeGenAction::executeAction() {
  CompilerInstance &ci = this->getInstance();

  // If the output stream is a file, generate it and define the corresponding
  // output stream. If a pre-defined output stream is available, we will use
  // that instead.
  //
  // NOTE: `os` is a smart pointer that will be destroyed at the end of this
  // method. However, it won't be written to until `codeGenPasses` is
  // destroyed. By defining `os` before `codeGenPasses`, we make sure that the
  // output stream won't be destroyed before it is written to. This only
  // applies when an output file is used (i.e. there is no pre-defined output
  // stream).
  // TODO: Revisit once the new PM is ready (i.e. when `codeGenPasses` is
  // updated to use it).
  std::unique_ptr<llvm::raw_pwrite_stream> os;
  if (ci.isOutputStreamNull()) {
    os = getOutputStream(ci, getCurrentFileOrBufferName(), action);

    if (!os) {
      unsigned diagID = ci.getDiagnostics().getCustomDiagID(
          clang::DiagnosticsEngine::Error, "failed to create the output file");
      ci.getDiagnostics().Report(diagID);
      return;
    }
  }

  if (action == BackendActionTy::Backend_EmitMLIR) {
    mlirModule->print(ci.isOutputStreamNull() ? *os : ci.getOutputStream());
    return;
  }

  // Generate an LLVM module if it's not already present (it will already be
  // present if the input file is an LLVM IR/BC file).
  if (!llvmModule)
    generateLLVMIR();

  if (!llvmModule)
    return;

  // Run LLVM's middle-end (i.e. the optimizer).
  setUpTargetMachine();
  runOptimizationPipeline(*os);

  if (action == BackendActionTy::Backend_EmitLL) {
    llvmModule->print(ci.isOutputStreamNull() ? *os : ci.getOutputStream(),
                      /*AssemblyAnnotationWriter=*/nullptr);
    return;
  }

  llvmModule->setDataLayout(tm->createDataLayout());

  if (action == BackendActionTy::Backend_EmitBC) {
    // This action has effectively been completed in runOptimizationPipeline.
    return;
  }

  // Run LLVM's backend and generate either assembly or machine code
  if (action == BackendActionTy::Backend_EmitAssembly ||
      action == BackendActionTy::Backend_EmitObj) {
    generateMachineCodeOrAssemblyImpl(
        ci.getDiagnostics(), *tm, action, *llvmModule,
        ci.isOutputStreamNull() ? *os : ci.getOutputStream());
    return;
  }
}

void InitOnlyAction::executeAction() {
  CompilerInstance &ci = this->getInstance();
  unsigned diagID = ci.getDiagnostics().getCustomDiagID(
      clang::DiagnosticsEngine::Warning,
      "Use `-init-only` for testing purposes only");
  ci.getDiagnostics().Report(diagID);
}

void PluginParseTreeAction::executeAction() {}

void DebugDumpPFTAction::executeAction() {
  CompilerInstance &ci = this->getInstance();

  if (auto ast = Fortran::lower::createPFT(*ci.getParsing().parseTree(),
                                           ci.getSemantics().context())) {
    Fortran::lower::dumpPFT(llvm::outs(), *ast);
    return;
  }

  unsigned diagID = ci.getDiagnostics().getCustomDiagID(
      clang::DiagnosticsEngine::Error, "Pre FIR Tree is NULL.");
  ci.getDiagnostics().Report(diagID);
}

Fortran::parser::Parsing &PluginParseTreeAction::getParsing() {
  return getInstance().getParsing();
}

std::unique_ptr<llvm::raw_pwrite_stream>
PluginParseTreeAction::createOutputFile(llvm::StringRef extension = "") {

  std::unique_ptr<llvm::raw_pwrite_stream> os{
      getInstance().createDefaultOutputFile(
          /*Binary=*/false, /*InFile=*/getCurrentFileOrBufferName(),
          extension)};
  return os;
}<|MERGE_RESOLUTION|>--- conflicted
+++ resolved
@@ -529,12 +529,9 @@
   assert(mlirModule && "The MLIR module has not been generated yet.");
 
   CompilerInstance &ci = this->getInstance();
-<<<<<<< HEAD
   CompilerInvocation &invoc = ci.getInvocation();
-=======
-  auto opts = ci.getInvocation().getCodeGenOpts();
+  auto opts = invoc.getCodeGenOpts();
   llvm::OptimizationLevel level = mapToLevel(opts);
->>>>>>> 0be9b39d
 
   fir::support::loadDialects(*mlirCtx);
   fir::support::registerLLVMTranslation(*mlirCtx);

//===--- FrontendActions.cpp ----------------------------------------------===//
//
// Part of the LLVM Project, under the Apache License v2.0 with LLVM Exceptions.
// See https://llvm.org/LICENSE.txt for license information.
// SPDX-License-Identifier: Apache-2.0 WITH LLVM-exception
//
//===----------------------------------------------------------------------===//
//
// Coding style: https://mlir.llvm.org/getting_started/DeveloperGuide/
//
//===----------------------------------------------------------------------===//

#include "flang/Frontend/FrontendActions.h"
#include "flang/Common/default-kinds.h"
#include "flang/Frontend/CompilerInstance.h"
#include "flang/Frontend/FrontendOptions.h"
#include "flang/Frontend/PreprocessorOptions.h"
#include "flang/Lower/Bridge.h"
#include "flang/Lower/PFTBuilder.h"
#include "flang/Lower/Support/Verifier.h"
#include "flang/Optimizer/Support/FIRContext.h"
#include "flang/Optimizer/Support/InitFIR.h"
#include "flang/Optimizer/Support/KindMapping.h"
#include "flang/Optimizer/Support/Utils.h"
#include "flang/Parser/dump-parse-tree.h"
#include "flang/Parser/parsing.h"
#include "flang/Parser/provenance.h"
#include "flang/Parser/source.h"
#include "flang/Parser/unparse.h"
#include "flang/Semantics/runtime-type-info.h"
#include "flang/Semantics/semantics.h"
#include "flang/Semantics/unparse-with-symbols.h"

#include "mlir/IR/Dialect.h"
#include "mlir/Parser/Parser.h"
#include "mlir/Pass/PassManager.h"
#include "mlir/Support/LLVM.h"
#include "mlir/Target/LLVMIR/Import.h"
#include "mlir/Target/LLVMIR/ModuleTranslation.h"
#include "clang/Basic/Diagnostic.h"
#include "clang/Basic/DiagnosticFrontend.h"
#include "llvm/ADT/StringRef.h"
#include "llvm/Analysis/AliasAnalysis.h"
#include "llvm/Analysis/TargetLibraryInfo.h"
#include "llvm/Analysis/TargetTransformInfo.h"
#include "llvm/Bitcode/BitcodeWriterPass.h"
#include "llvm/IR/LegacyPassManager.h"
#include "llvm/IR/Verifier.h"
#include "llvm/IRReader/IRReader.h"
#include "llvm/MC/TargetRegistry.h"
#include "llvm/Object/OffloadBinary.h"
#include "llvm/Passes/PassBuilder.h"
#include "llvm/Passes/PassPlugin.h"
#include "llvm/Passes/StandardInstrumentations.h"
#include "llvm/Support/ErrorHandling.h"
#include "llvm/Support/SourceMgr.h"
#include "llvm/Target/TargetMachine.h"
#include "llvm/Transforms/Utils/ModuleUtils.h"
#include <memory>

using namespace Fortran::frontend;

// Declare plugin extension function declarations.
#define HANDLE_EXTENSION(Ext)                                                  \
  llvm::PassPluginLibraryInfo get##Ext##PluginInfo();
#include "llvm/Support/Extension.def"

//===----------------------------------------------------------------------===//
// Custom BeginSourceFileAction
//===----------------------------------------------------------------------===//

bool PrescanAction::beginSourceFileAction() { return runPrescan(); }

bool PrescanAndParseAction::beginSourceFileAction() {
  return runPrescan() && runParse();
}

bool PrescanAndSemaAction::beginSourceFileAction() {
  return runPrescan() && runParse() && runSemanticChecks() &&
         generateRtTypeTables();
}

bool PrescanAndSemaDebugAction::beginSourceFileAction() {
  // This is a "debug" action for development purposes. To facilitate this, the
  // semantic checks are made to succeed unconditionally to prevent this action
  // from exiting early (i.e. in the presence of semantic errors). We should
  // never do this in actions intended for end-users or otherwise regular
  // compiler workflows!
  return runPrescan() && runParse() && (runSemanticChecks() || true) &&
         (generateRtTypeTables() || true);
}

static void setMLIRDataLayout(mlir::ModuleOp &mlirModule,
                              const llvm::DataLayout &dl) {
  mlir::MLIRContext *context = mlirModule.getContext();
  mlirModule->setAttr(
      mlir::LLVM::LLVMDialect::getDataLayoutAttrName(),
      mlir::StringAttr::get(context, dl.getStringRepresentation()));
  mlir::DataLayoutSpecInterface dlSpec = mlir::translateDataLayout(dl, context);
  mlirModule->setAttr(mlir::DLTIDialect::kDataLayoutAttrName, dlSpec);
}

bool CodeGenAction::beginSourceFileAction() {
  llvmCtx = std::make_unique<llvm::LLVMContext>();
  CompilerInstance &ci = this->getInstance();
  CompilerInvocation &invoc = ci.getInvocation();

  // If the input is an LLVM file, just parse it and return.
  if (this->getCurrentInput().getKind().getLanguage() == Language::LLVM_IR) {
    llvm::SMDiagnostic err;
    llvmModule = llvm::parseIRFile(getCurrentInput().getFile(), err, *llvmCtx);
    if (!llvmModule || llvm::verifyModule(*llvmModule, &llvm::errs())) {
      err.print("flang-new", llvm::errs());
      unsigned diagID = ci.getDiagnostics().getCustomDiagID(
          clang::DiagnosticsEngine::Error, "Could not parse IR");
      ci.getDiagnostics().Report(diagID);
      return false;
    }

    return true;
  }

  // Load the MLIR dialects required by Flang
  mlir::DialectRegistry registry;
  mlirCtx = std::make_unique<mlir::MLIRContext>(registry);
  fir::support::registerNonCodegenDialects(registry);
  fir::support::loadNonCodegenDialects(*mlirCtx);
  fir::support::loadDialects(*mlirCtx);
  fir::support::registerLLVMTranslation(*mlirCtx);

  // If the input is an MLIR file, just parse it and return.
  if (this->getCurrentInput().getKind().getLanguage() == Language::MLIR) {
    llvm::SourceMgr sourceMgr;
    llvm::ErrorOr<std::unique_ptr<llvm::MemoryBuffer>> fileOrErr =
        llvm::MemoryBuffer::getFileOrSTDIN(getCurrentInput().getFile());
    sourceMgr.AddNewSourceBuffer(std::move(*fileOrErr), llvm::SMLoc());
    mlir::OwningOpRef<mlir::ModuleOp> module =
        mlir::parseSourceFile<mlir::ModuleOp>(sourceMgr, mlirCtx.get());

    if (!module || mlir::failed(module->verifyInvariants())) {
      unsigned diagID = ci.getDiagnostics().getCustomDiagID(
          clang::DiagnosticsEngine::Error, "Could not parse FIR");
      ci.getDiagnostics().Report(diagID);
      return false;
    }

    mlirModule = std::make_unique<mlir::ModuleOp>(module.release());
    setUpTargetMachine();
    const llvm::DataLayout &dl = tm->createDataLayout();
    setMLIRDataLayout(*mlirModule, dl);
    return true;
  }

  // Otherwise, generate an MLIR module from the input Fortran source
  if (getCurrentInput().getKind().getLanguage() != Language::Fortran) {
    unsigned diagID = ci.getDiagnostics().getCustomDiagID(
        clang::DiagnosticsEngine::Error,
        "Invalid input type - expecting a Fortran file");
    ci.getDiagnostics().Report(diagID);
    return false;
  }
  bool res = runPrescan() && runParse() && runSemanticChecks() &&
             generateRtTypeTables();
  if (!res)
    return res;


  // Create a LoweringBridge
  llvm::SmallVector<std::pair<std::string, llvm::Optional<std::string>>, 4>
      funcAttributes;
  const TargetOptions &targetOpts = ci.getInvocation().getTargetOpts();
  std::string featuresStr = llvm::join(targetOpts.featuresAsWritten.begin(),
                                       targetOpts.featuresAsWritten.end(), ",");
  if (!featuresStr.empty())
    funcAttributes.push_back(std::make_pair("target-features", featuresStr));

  if (!invoc.getFrontendOpts().FramePointer.empty()) {
    funcAttributes.push_back(
        std::make_pair("frame-pointer", invoc.getFrontendOpts().FramePointer));
  }

  const common::IntrinsicTypeDefaultKinds &defKinds =
      ci.getInvocation().getSemanticsContext().defaultKinds();
  fir::KindMapping kindMap(mlirCtx.get(), llvm::ArrayRef<fir::KindTy>{
                                              fir::fromDefaultKinds(defKinds)});
  lower::LoweringBridge lb = Fortran::lower::LoweringBridge::create(
      *mlirCtx, ci.getInvocation().getSemanticsContext(), defKinds,
      ci.getInvocation().getSemanticsContext().intrinsics(),
      ci.getInvocation().getSemanticsContext().targetCharacteristics(),
      ci.getParsing().allCooked(), ci.getInvocation().getTargetOpts().triple,
      kindMap, ci.getInvocation().getLoweringOpts(),
      ci.getInvocation().getFrontendOpts().envDefaults, funcAttributes);

  // Fetch module from lb, so we can set
  mlirModule = std::make_unique<mlir::ModuleOp>(lb.getModule());
  setUpTargetMachine();
  const llvm::DataLayout &dl = tm->createDataLayout();
  setMLIRDataLayout(*mlirModule, dl);

  // Create a parse tree and lower it to FIR
  Fortran::parser::Program &parseTree{*ci.getParsing().parseTree()};
  lb.lower(parseTree, ci.getInvocation().getSemanticsContext());

  // run the default passes.
  mlir::PassManager pm((*mlirModule)->getName(),
                       mlir::OpPassManager::Nesting::Implicit);
  pm.enableVerifier(/*verifyPasses=*/true);
  pm.addPass(std::make_unique<Fortran::lower::VerifierPass>());

  if (mlir::failed(pm.run(*mlirModule))) {
    unsigned diagID = ci.getDiagnostics().getCustomDiagID(
        clang::DiagnosticsEngine::Error,
        "verification of lowering to FIR failed");
    ci.getDiagnostics().Report(diagID);
    return false;
  }

  return true;
}

//===----------------------------------------------------------------------===//
// Custom ExecuteAction
//===----------------------------------------------------------------------===//
void InputOutputTestAction::executeAction() {
  CompilerInstance &ci = getInstance();

  // Create a stream for errors
  std::string buf;
  llvm::raw_string_ostream errorStream{buf};

  // Read the input file
  Fortran::parser::AllSources &allSources{ci.getAllSources()};
  std::string path{getCurrentFileOrBufferName()};
  const Fortran::parser::SourceFile *sf;
  if (path == "-")
    sf = allSources.ReadStandardInput(errorStream);
  else
    sf = allSources.Open(path, errorStream, std::optional<std::string>{"."s});
  llvm::ArrayRef<char> fileContent = sf->content();

  // Output file descriptor to receive the contents of the input file.
  std::unique_ptr<llvm::raw_ostream> os;

  // Copy the contents from the input file to the output file
  if (!ci.isOutputStreamNull()) {
    // An output stream (outputStream_) was set earlier
    ci.writeOutputStream(fileContent.data());
  } else {
    // No pre-set output stream - create an output file
    os = ci.createDefaultOutputFile(
        /*binary=*/true, getCurrentFileOrBufferName(), "txt");
    if (!os)
      return;
    (*os) << fileContent.data();
  }
}

void PrintPreprocessedAction::executeAction() {
  std::string buf;
  llvm::raw_string_ostream outForPP{buf};

  // Format or dump the prescanner's output
  CompilerInstance &ci = this->getInstance();
  if (ci.getInvocation().getPreprocessorOpts().noReformat) {
    ci.getParsing().DumpCookedChars(outForPP);
  } else {
    ci.getParsing().EmitPreprocessedSource(
        outForPP, !ci.getInvocation().getPreprocessorOpts().noLineDirectives);
  }

  // Print getDiagnostics from the prescanner
  ci.getParsing().messages().Emit(llvm::errs(), ci.getAllCookedSources());

  // If a pre-defined output stream exists, dump the preprocessed content there
  if (!ci.isOutputStreamNull()) {
    // Send the output to the pre-defined output buffer.
    ci.writeOutputStream(outForPP.str());
    return;
  }

  // Create a file and save the preprocessed output there
  std::unique_ptr<llvm::raw_pwrite_stream> os{ci.createDefaultOutputFile(
      /*Binary=*/true, /*InFile=*/getCurrentFileOrBufferName())};
  if (!os) {
    return;
  }

  (*os) << outForPP.str();
}

void DebugDumpProvenanceAction::executeAction() {
  this->getInstance().getParsing().DumpProvenance(llvm::outs());
}

void ParseSyntaxOnlyAction::executeAction() {}

void DebugUnparseNoSemaAction::executeAction() {
  auto &invoc = this->getInstance().getInvocation();
  auto &parseTree{getInstance().getParsing().parseTree()};

  // TODO: Options should come from CompilerInvocation
  Unparse(llvm::outs(), *parseTree,
          /*encoding=*/Fortran::parser::Encoding::UTF_8,
          /*capitalizeKeywords=*/true, /*backslashEscapes=*/false,
          /*preStatement=*/nullptr,
          invoc.getUseAnalyzedObjectsForUnparse() ? &invoc.getAsFortran()
                                                  : nullptr);
}

void DebugUnparseAction::executeAction() {
  auto &invoc = this->getInstance().getInvocation();
  auto &parseTree{getInstance().getParsing().parseTree()};

  CompilerInstance &ci = this->getInstance();
  auto os{ci.createDefaultOutputFile(
      /*Binary=*/false, /*InFile=*/getCurrentFileOrBufferName())};

  // TODO: Options should come from CompilerInvocation
  Unparse(*os, *parseTree,
          /*encoding=*/Fortran::parser::Encoding::UTF_8,
          /*capitalizeKeywords=*/true, /*backslashEscapes=*/false,
          /*preStatement=*/nullptr,
          invoc.getUseAnalyzedObjectsForUnparse() ? &invoc.getAsFortran()
                                                  : nullptr);

  // Report fatal semantic errors
  reportFatalSemanticErrors();
}

void DebugUnparseWithSymbolsAction::executeAction() {
  auto &parseTree{*getInstance().getParsing().parseTree()};

  Fortran::semantics::UnparseWithSymbols(
      llvm::outs(), parseTree, /*encoding=*/Fortran::parser::Encoding::UTF_8);

  // Report fatal semantic errors
  reportFatalSemanticErrors();
}

void DebugDumpSymbolsAction::executeAction() {
  CompilerInstance &ci = this->getInstance();

  if (!ci.getRtTyTables().schemata) {
    unsigned diagID = ci.getDiagnostics().getCustomDiagID(
        clang::DiagnosticsEngine::Error,
        "could not find module file for __fortran_type_info");
    ci.getDiagnostics().Report(diagID);
    llvm::errs() << "\n";
    return;
  }

  // Dump symbols
  ci.getSemantics().DumpSymbols(llvm::outs());
}

void DebugDumpAllAction::executeAction() {
  CompilerInstance &ci = this->getInstance();

  // Dump parse tree
  auto &parseTree{getInstance().getParsing().parseTree()};
  llvm::outs() << "========================";
  llvm::outs() << " Flang: parse tree dump ";
  llvm::outs() << "========================\n";
  Fortran::parser::DumpTree(llvm::outs(), parseTree,
                            &ci.getInvocation().getAsFortran());

  if (!ci.getRtTyTables().schemata) {
    unsigned diagID = ci.getDiagnostics().getCustomDiagID(
        clang::DiagnosticsEngine::Error,
        "could not find module file for __fortran_type_info");
    ci.getDiagnostics().Report(diagID);
    llvm::errs() << "\n";
    return;
  }

  // Dump symbols
  llvm::outs() << "=====================";
  llvm::outs() << " Flang: symbols dump ";
  llvm::outs() << "=====================\n";
  ci.getSemantics().DumpSymbols(llvm::outs());
}

void DebugDumpParseTreeNoSemaAction::executeAction() {
  auto &parseTree{getInstance().getParsing().parseTree()};

  // Dump parse tree
  Fortran::parser::DumpTree(
      llvm::outs(), parseTree,
      &this->getInstance().getInvocation().getAsFortran());
}

void DebugDumpParseTreeAction::executeAction() {
  auto &parseTree{getInstance().getParsing().parseTree()};

  // Dump parse tree
  Fortran::parser::DumpTree(
      llvm::outs(), parseTree,
      &this->getInstance().getInvocation().getAsFortran());

  // Report fatal semantic errors
  reportFatalSemanticErrors();
}

void DebugMeasureParseTreeAction::executeAction() {
  CompilerInstance &ci = this->getInstance();

  // Parse. In case of failure, report and return.
  ci.getParsing().Parse(llvm::outs());

  if (!ci.getParsing().messages().empty() &&
      (ci.getInvocation().getWarnAsErr() ||
       ci.getParsing().messages().AnyFatalError())) {
    unsigned diagID = ci.getDiagnostics().getCustomDiagID(
        clang::DiagnosticsEngine::Error, "Could not parse %0");
    ci.getDiagnostics().Report(diagID) << getCurrentFileOrBufferName();

    ci.getParsing().messages().Emit(llvm::errs(),
                                    this->getInstance().getAllCookedSources());
    return;
  }

  // Report the getDiagnostics from parsing
  ci.getParsing().messages().Emit(llvm::errs(), ci.getAllCookedSources());

  auto &parseTree{*ci.getParsing().parseTree()};

  // Measure the parse tree
  MeasurementVisitor visitor;
  Fortran::parser::Walk(parseTree, visitor);
  llvm::outs() << "Parse tree comprises " << visitor.objects
               << " objects and occupies " << visitor.bytes
               << " total bytes.\n";
}

void DebugPreFIRTreeAction::executeAction() {
  CompilerInstance &ci = this->getInstance();
  // Report and exit if fatal semantic errors are present
  if (reportFatalSemanticErrors()) {
    return;
  }

  auto &parseTree{*ci.getParsing().parseTree()};

  // Dump pre-FIR tree
  if (auto ast{Fortran::lower::createPFT(
          parseTree, ci.getInvocation().getSemanticsContext())}) {
    Fortran::lower::dumpPFT(llvm::outs(), *ast);
  } else {
    unsigned diagID = ci.getDiagnostics().getCustomDiagID(
        clang::DiagnosticsEngine::Error, "Pre FIR Tree is NULL.");
    ci.getDiagnostics().Report(diagID);
  }
}

void DebugDumpParsingLogAction::executeAction() {
  CompilerInstance &ci = this->getInstance();

  ci.getParsing().Parse(llvm::errs());
  ci.getParsing().DumpParsingLog(llvm::outs());
}

void GetDefinitionAction::executeAction() {
  CompilerInstance &ci = this->getInstance();

  // Report and exit if fatal semantic errors are present
  if (reportFatalSemanticErrors()) {
    return;
  }

  parser::AllCookedSources &cs = ci.getAllCookedSources();
  unsigned diagID = ci.getDiagnostics().getCustomDiagID(
      clang::DiagnosticsEngine::Error, "Symbol not found");

  auto gdv = ci.getInvocation().getFrontendOpts().getDefVals;
  auto charBlock{cs.GetCharBlockFromLineAndColumns(gdv.line, gdv.startColumn,
                                                   gdv.endColumn)};
  if (!charBlock) {
    ci.getDiagnostics().Report(diagID);
    return;
  }

  llvm::outs() << "String range: >" << charBlock->ToString() << "<\n";

  auto *symbol{ci.getInvocation()
                   .getSemanticsContext()
                   .FindScope(*charBlock)
                   .FindSymbol(*charBlock)};
  if (!symbol) {
    ci.getDiagnostics().Report(diagID);
    return;
  }

  llvm::outs() << "Found symbol name: " << symbol->name().ToString() << "\n";

  auto sourceInfo{cs.GetSourcePositionRange(symbol->name())};
  if (!sourceInfo) {
    llvm_unreachable(
        "Failed to obtain SourcePosition."
        "TODO: Please, write a test and replace this with a diagnostic!");
    return;
  }

  llvm::outs() << "Found symbol name: " << symbol->name().ToString() << "\n";
  llvm::outs() << symbol->name().ToString() << ": "
               << sourceInfo->first.file.path() << ", "
               << sourceInfo->first.line << ", " << sourceInfo->first.column
               << "-" << sourceInfo->second.column << "\n";
}

void GetSymbolsSourcesAction::executeAction() {
  CompilerInstance &ci = this->getInstance();

  // Report and exit if fatal semantic errors are present
  if (reportFatalSemanticErrors()) {
    return;
  }

  ci.getSemantics().DumpSymbolsSources(llvm::outs());
}

//===----------------------------------------------------------------------===//
// CodeGenActions
//===----------------------------------------------------------------------===//

CodeGenAction::~CodeGenAction() = default;

#include "flang/Tools/CLOptions.inc"

static llvm::OptimizationLevel
mapToLevel(const Fortran::frontend::CodeGenOptions &opts) {
  switch (opts.OptimizationLevel) {
  default:
    llvm_unreachable("Invalid optimization level!");
  case 0:
    return llvm::OptimizationLevel::O0;
  case 1:
    return llvm::OptimizationLevel::O1;
  case 2:
    return llvm::OptimizationLevel::O2;
  case 3:
    return llvm::OptimizationLevel::O3;
  }
}

// Lower the previously generated MLIR module into an LLVM IR module
void CodeGenAction::generateLLVMIR() {
  assert(mlirModule && "The MLIR module has not been generated yet.");

  CompilerInstance &ci = this->getInstance();
  CompilerInvocation &invoc = ci.getInvocation();
  auto opts = invoc.getCodeGenOpts();
  llvm::OptimizationLevel level = mapToLevel(opts);

  fir::support::loadDialects(*mlirCtx);
  fir::support::registerLLVMTranslation(*mlirCtx);

  // Set-up the MLIR pass manager
  mlir::PassManager pm((*mlirModule)->getName(),
                       mlir::OpPassManager::Nesting::Implicit);

  pm.addPass(std::make_unique<Fortran::lower::VerifierPass>());
  pm.enableVerifier(/*verifyPasses=*/true);

  // Create the pass pipeline
  fir::createMLIRToLLVMPassPipeline(pm, level, opts.StackArrays,
                                    opts.Underscoring);
  mlir::applyPassManagerCLOptions(pm);

  // run the pass manager
  if (!mlir::succeeded(pm.run(*mlirModule))) {
    unsigned diagID = ci.getDiagnostics().getCustomDiagID(
        clang::DiagnosticsEngine::Error, "Lowering to LLVM IR failed");
    ci.getDiagnostics().Report(diagID);
  }

  // Translate to LLVM IR
  std::optional<llvm::StringRef> moduleName = mlirModule->getName();
  llvmModule = mlir::translateModuleToLLVMIR(
      *mlirModule, *llvmCtx, moduleName ? *moduleName : "FIRModule");

  if (!llvmModule) {
    unsigned diagID = ci.getDiagnostics().getCustomDiagID(
        clang::DiagnosticsEngine::Error, "failed to create the LLVM module");
    ci.getDiagnostics().Report(diagID);
    return;
  }

  // Set PIC/PIE level LLVM module flags.
  if (opts.PICLevel > 0) {
    llvmModule->setPICLevel(static_cast<llvm::PICLevel::Level>(opts.PICLevel));
    if (opts.IsPIE)
      llvmModule->setPIELevel(
          static_cast<llvm::PIELevel::Level>(opts.PICLevel));
  }

<<<<<<< HEAD
  if (uint32_t PLevel = invoc.PICLevel) {
    assert(PLevel < 3 && "Invalid PIC Level");
    llvmModule->setPICLevel(static_cast<llvm::PICLevel::Level>(PLevel));
    if (invoc.PIE)
      llvmModule->setPIELevel(static_cast<llvm::PIELevel::Level>(PLevel));
  }

  // -- Heinous code starts here.
  llvm::Triple currentTriple(llvmModule->getTargetTriple());
  bool IsRISCV64Linux =
      currentTriple.getArch() == llvm::Triple::ArchType::riscv64 &&
      currentTriple.getOS() == llvm::Triple::OSType::Linux;
  if (IsRISCV64Linux) {
    llvm::LLVMContext &Ctx = llvmModule->getContext();
    llvmModule->addModuleFlag(
        llvm::Module::Error, "target-abi", llvm::MDString::get(Ctx, "lp64d"));
  }
  // -- Heinous code ends here.
}

static void computeTargetOpts(
    const std::string& theTriple, llvm::TargetOptions &TargetOpts) {
  // OK. This is terrible but I can't tell exactly what are the plans here.
  // So let's try to do something that is entirely to be thrown-away.
  // "This is not a place of honour" and all that.
  // -- Heinous code starts here.
  llvm::Triple currentTriple(theTriple);
  bool IsRISCV64Linux =
      currentTriple.getArch() == llvm::Triple::ArchType::riscv64 &&
      currentTriple.getOS() == llvm::Triple::OSType::Linux;
  if (IsRISCV64Linux) {
    TargetOpts.MCOptions.ABIName = "lp64d";
  }
  // -- Heinous code ends here.
=======
>>>>>>> 4cfb56f2
}

void CodeGenAction::setUpTargetMachine() {
  CompilerInstance &ci = this->getInstance();

  const TargetOptions &targetOpts = ci.getInvocation().getTargetOpts();
  const std::string &theTriple = targetOpts.triple;

  llvm::TargetOptions TargetOpts;
  computeTargetOpts(theTriple, TargetOpts);

  // Create `Target`
  std::string error;
  const llvm::Target *theTarget =
      llvm::TargetRegistry::lookupTarget(theTriple, error);

  // Create `TargetMachine`
  const auto &CGOpts = ci.getInvocation().getCodeGenOpts();
  std::optional<llvm::CodeGenOpt::Level> OptLevelOrNone =
      llvm::CodeGenOpt::getLevel(CGOpts.OptimizationLevel);
  assert(OptLevelOrNone && "Invalid optimization level!");
  llvm::CodeGenOpt::Level OptLevel = *OptLevelOrNone;
  std::string featuresStr = llvm::join(targetOpts.featuresAsWritten.begin(),
                                       targetOpts.featuresAsWritten.end(), ",");
  tm.reset(theTarget->createTargetMachine(
      theTriple, /*CPU=*/targetOpts.cpu,
      /*Features=*/featuresStr, TargetOpts,
      /*Reloc::Model=*/CGOpts.getRelocationModel(),
      /*CodeModel::Model=*/std::nullopt, OptLevel));
  assert(tm && "Failed to create TargetMachine");
}

static std::unique_ptr<llvm::raw_pwrite_stream>
getOutputStream(CompilerInstance &ci, llvm::StringRef inFile,
                BackendActionTy action) {
  switch (action) {
  case BackendActionTy::Backend_EmitAssembly:
    return ci.createDefaultOutputFile(
        /*Binary=*/false, inFile, /*extension=*/"s");
  case BackendActionTy::Backend_EmitLL:
    return ci.createDefaultOutputFile(
        /*Binary=*/false, inFile, /*extension=*/"ll");
  case BackendActionTy::Backend_EmitMLIR:
    return ci.createDefaultOutputFile(
        /*Binary=*/false, inFile, /*extension=*/"mlir");
  case BackendActionTy::Backend_EmitBC:
    return ci.createDefaultOutputFile(
        /*Binary=*/true, inFile, /*extension=*/"bc");
  case BackendActionTy::Backend_EmitObj:
    return ci.createDefaultOutputFile(
        /*Binary=*/true, inFile, /*extension=*/"o");
  }

  llvm_unreachable("Invalid action!");
}

/// Generate target-specific machine-code or assembly file from the input LLVM
/// module.
///
/// \param [in] diags Diagnostics engine for reporting errors
/// \param [in] tm Target machine to aid the code-gen pipeline set-up
/// \param [in] act Backend act to run (assembly vs machine-code generation)
/// \param [in] llvmModule LLVM module to lower to assembly/machine-code
/// \param [out] os Output stream to emit the generated code to
static void generateMachineCodeOrAssemblyImpl(clang::DiagnosticsEngine &diags,
                                              llvm::TargetMachine &tm,
                                              BackendActionTy act,
                                              llvm::Module &llvmModule,
                                              llvm::raw_pwrite_stream &os) {
  assert(((act == BackendActionTy::Backend_EmitObj) ||
          (act == BackendActionTy::Backend_EmitAssembly)) &&
         "Unsupported action");

  // Set-up the pass manager, i.e create an LLVM code-gen pass pipeline.
  // Currently only the legacy pass manager is supported.
  // TODO: Switch to the new PM once it's available in the backend.
  llvm::legacy::PassManager codeGenPasses;
  codeGenPasses.add(
      createTargetTransformInfoWrapperPass(tm.getTargetIRAnalysis()));

  llvm::Triple triple(llvmModule.getTargetTriple());
  std::unique_ptr<llvm::TargetLibraryInfoImpl> tlii =
      std::make_unique<llvm::TargetLibraryInfoImpl>(triple);
  assert(tlii && "Failed to create TargetLibraryInfo");
  codeGenPasses.add(new llvm::TargetLibraryInfoWrapperPass(*tlii));

  llvm::CodeGenFileType cgft = (act == BackendActionTy::Backend_EmitAssembly)
                                   ? llvm::CodeGenFileType::CGFT_AssemblyFile
                                   : llvm::CodeGenFileType::CGFT_ObjectFile;
  if (tm.addPassesToEmitFile(codeGenPasses, os, nullptr, cgft)) {
    unsigned diagID =
        diags.getCustomDiagID(clang::DiagnosticsEngine::Error,
                              "emission of this file type is not supported");
    diags.Report(diagID);
    return;
  }

  // Run the passes
  codeGenPasses.run(llvmModule);
}

void CodeGenAction::runOptimizationPipeline(llvm::raw_pwrite_stream &os) {
  auto opts = getInstance().getInvocation().getCodeGenOpts();
  auto &diags = getInstance().getDiagnostics();
  llvm::OptimizationLevel level = mapToLevel(opts);

  // Create the analysis managers.
  llvm::LoopAnalysisManager lam;
  llvm::FunctionAnalysisManager fam;
  llvm::CGSCCAnalysisManager cgam;
  llvm::ModuleAnalysisManager mam;

  // Create the pass manager builder.
  llvm::PassInstrumentationCallbacks pic;

  llvm::PipelineTuningOptions pto;
  pto.SLPVectorization = opts.VectorizeSLP;
  pto.LoopVectorization = opts.VectorizeLoop;
  pto.LoopUnrolling = opts.UnrollLoops;
  // For historical reasons, loop interleaving is set to mirror setting for loop
  // unrolling.
  pto.LoopInterleaving = opts.UnrollLoops;

  llvm::PrintPassOptions printPassOpts;
  printPassOpts.Indent = /*opts.DebugPassStructure*/ false;
  printPassOpts.SkipAnalyses = /*opts.DebugPassStructure*/ false;
  std::optional<llvm::PGOOptions> pgoOpt;
  llvm::StandardInstrumentations si(llvmModule->getContext(),
                                    opts.DebugPassManager);
  si.registerCallbacks(pic, &fam);

  llvm::PassBuilder pb(tm.get(), pto, pgoOpt, &pic);

  // Register the AA manager first so that our version is the one used.
  fam.registerPass([&] { return pb.buildDefaultAAPipeline(); });

  // Register the target library analysis directly and give it a customized
  // preset TLI.
  llvm::Triple triple(llvmModule->getTargetTriple());
  std::unique_ptr<llvm::TargetLibraryInfoImpl> tlii =
      std::make_unique<llvm::TargetLibraryInfoImpl>(triple);
  fam.registerPass([&] { return llvm::TargetLibraryAnalysis(*tlii); });

  // Attempt to load pass plugins and register their callbacks with PB.
  for (auto &pluginFile : opts.LLVMPassPlugins) {
    auto passPlugin = llvm::PassPlugin::Load(pluginFile);
    if (passPlugin) {
      passPlugin->registerPassBuilderCallbacks(pb);
    } else {
      diags.Report(clang::diag::err_fe_unable_to_load_plugin)
          << pluginFile << passPlugin.takeError();
    }
  }
  // Register static plugin extensions.
#define HANDLE_EXTENSION(Ext)                                                  \
  get##Ext##PluginInfo().RegisterPassBuilderCallbacks(pb);
#include "llvm/Support/Extension.def"

  // Register all the basic analyses with the managers.
  pb.registerModuleAnalyses(mam);
  pb.registerCGSCCAnalyses(cgam);
  pb.registerFunctionAnalyses(fam);
  pb.registerLoopAnalyses(lam);
  pb.crossRegisterProxies(lam, fam, cgam, mam);

  // Create the pass manager.
  llvm::ModulePassManager mpm;

  if (opts.OptimizationLevel == 0)
    mpm = pb.buildO0DefaultPipeline(level, false);
  else
    mpm = pb.buildPerModuleDefaultPipeline(level);

  if (action == BackendActionTy::Backend_EmitBC)
    mpm.addPass(llvm::BitcodeWriterPass(os));

  // Run the passes.
  mpm.run(*llvmModule, mam);
}

void CodeGenAction::embedOffloadObjects() {
  CompilerInstance &ci = this->getInstance();
  const auto &cgOpts = ci.getInvocation().getCodeGenOpts();

  for (llvm::StringRef offloadObject : cgOpts.OffloadObjects) {
    llvm::ErrorOr<std::unique_ptr<llvm::MemoryBuffer>> objectOrErr =
        llvm::MemoryBuffer::getFileOrSTDIN(offloadObject);
    if (std::error_code ec = objectOrErr.getError()) {
      auto diagID = ci.getDiagnostics().getCustomDiagID(
          clang::DiagnosticsEngine::Error, "could not open '%0' for embedding");
      ci.getDiagnostics().Report(diagID) << offloadObject;
      return;
    }
    llvm::embedBufferInModule(
        *llvmModule, **objectOrErr, ".llvm.offloading",
        llvm::Align(llvm::object::OffloadBinary::getAlignment()));
  }
}

void CodeGenAction::executeAction() {
  CompilerInstance &ci = this->getInstance();

  // If the output stream is a file, generate it and define the corresponding
  // output stream. If a pre-defined output stream is available, we will use
  // that instead.
  //
  // NOTE: `os` is a smart pointer that will be destroyed at the end of this
  // method. However, it won't be written to until `codeGenPasses` is
  // destroyed. By defining `os` before `codeGenPasses`, we make sure that the
  // output stream won't be destroyed before it is written to. This only
  // applies when an output file is used (i.e. there is no pre-defined output
  // stream).
  // TODO: Revisit once the new PM is ready (i.e. when `codeGenPasses` is
  // updated to use it).
  std::unique_ptr<llvm::raw_pwrite_stream> os;
  if (ci.isOutputStreamNull()) {
    os = getOutputStream(ci, getCurrentFileOrBufferName(), action);

    if (!os) {
      unsigned diagID = ci.getDiagnostics().getCustomDiagID(
          clang::DiagnosticsEngine::Error, "failed to create the output file");
      ci.getDiagnostics().Report(diagID);
      return;
    }
  }

  if (action == BackendActionTy::Backend_EmitMLIR) {
    mlirModule->print(ci.isOutputStreamNull() ? *os : ci.getOutputStream());
    return;
  }

  // Generate an LLVM module if it's not already present (it will already be
  // present if the input file is an LLVM IR/BC file).
  if (!llvmModule)
    generateLLVMIR();

  if (!llvmModule)
    return;

  // Set the triple based on the targetmachine (this comes compiler invocation
  // and the command-line target option if specified, or the default if not
  // given on the command-line).
  setUpTargetMachine();
  const std::string &theTriple = tm->getTargetTriple().str();

  if (llvmModule->getTargetTriple() != theTriple) {
    ci.getDiagnostics().Report(clang::diag::warn_fe_override_module)
        << theTriple;
  }

  // Always set the triple and data layout, to make sure they match and are set.
  // Note that this overwrites any datalayout stored in the LLVM-IR. This avoids
  // an assert for incompatible data layout when the code-generation happens.
  llvmModule->setTargetTriple(theTriple);
  llvmModule->setDataLayout(tm->createDataLayout());

  // Embed offload objects specified with -fembed-offload-object
  if (!ci.getInvocation().getCodeGenOpts().OffloadObjects.empty())
    embedOffloadObjects();

  // Run LLVM's middle-end (i.e. the optimizer).
  runOptimizationPipeline(ci.isOutputStreamNull() ? *os : ci.getOutputStream());

  if (action == BackendActionTy::Backend_EmitLL) {
    llvmModule->print(ci.isOutputStreamNull() ? *os : ci.getOutputStream(),
                      /*AssemblyAnnotationWriter=*/nullptr);
    return;
  }

  if (action == BackendActionTy::Backend_EmitBC) {
    // This action has effectively been completed in runOptimizationPipeline.
    return;
  }

  // Run LLVM's backend and generate either assembly or machine code
  if (action == BackendActionTy::Backend_EmitAssembly ||
      action == BackendActionTy::Backend_EmitObj) {
    generateMachineCodeOrAssemblyImpl(
        ci.getDiagnostics(), *tm, action, *llvmModule,
        ci.isOutputStreamNull() ? *os : ci.getOutputStream());
    return;
  }
}

void InitOnlyAction::executeAction() {
  CompilerInstance &ci = this->getInstance();
  unsigned diagID = ci.getDiagnostics().getCustomDiagID(
      clang::DiagnosticsEngine::Warning,
      "Use `-init-only` for testing purposes only");
  ci.getDiagnostics().Report(diagID);
}

void PluginParseTreeAction::executeAction() {}

void DebugDumpPFTAction::executeAction() {
  CompilerInstance &ci = this->getInstance();

  if (auto ast = Fortran::lower::createPFT(*ci.getParsing().parseTree(),
                                           ci.getSemantics().context())) {
    Fortran::lower::dumpPFT(llvm::outs(), *ast);
    return;
  }

  unsigned diagID = ci.getDiagnostics().getCustomDiagID(
      clang::DiagnosticsEngine::Error, "Pre FIR Tree is NULL.");
  ci.getDiagnostics().Report(diagID);
}

Fortran::parser::Parsing &PluginParseTreeAction::getParsing() {
  return getInstance().getParsing();
}

std::unique_ptr<llvm::raw_pwrite_stream>
PluginParseTreeAction::createOutputFile(llvm::StringRef extension = "") {

  std::unique_ptr<llvm::raw_pwrite_stream> os{
      getInstance().createDefaultOutputFile(
          /*Binary=*/false, /*InFile=*/getCurrentFileOrBufferName(),
          extension)};
  return os;
}<|MERGE_RESOLUTION|>--- conflicted
+++ resolved
@@ -593,14 +593,6 @@
           static_cast<llvm::PIELevel::Level>(opts.PICLevel));
   }
 
-<<<<<<< HEAD
-  if (uint32_t PLevel = invoc.PICLevel) {
-    assert(PLevel < 3 && "Invalid PIC Level");
-    llvmModule->setPICLevel(static_cast<llvm::PICLevel::Level>(PLevel));
-    if (invoc.PIE)
-      llvmModule->setPIELevel(static_cast<llvm::PIELevel::Level>(PLevel));
-  }
-
   // -- Heinous code starts here.
   llvm::Triple currentTriple(llvmModule->getTargetTriple());
   bool IsRISCV64Linux =
@@ -628,8 +620,6 @@
     TargetOpts.MCOptions.ABIName = "lp64d";
   }
   // -- Heinous code ends here.
-=======
->>>>>>> 4cfb56f2
 }
 
 void CodeGenAction::setUpTargetMachine() {

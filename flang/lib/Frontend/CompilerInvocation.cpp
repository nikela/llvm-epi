--- conflicted
+++ resolved
@@ -418,9 +418,38 @@
     }
 
     opts.inputs.emplace_back(std::move(inputs[i]), ik);
-    }
-<<<<<<< HEAD
-=======
+  }
+
+  // Set fortranForm based on options -ffree-form and -ffixed-form.
+  if (const auto *arg = args.getLastArg(clang::driver::options::OPT_ffixed_form,
+          clang::driver::options::OPT_ffree_form)) {
+    opts.fortranForm =
+        arg->getOption().matches(clang::driver::options::OPT_ffixed_form)
+        ? FortranForm::FixedForm
+        : FortranForm::FreeForm;
+  }
+
+  // Set fixedFormColumns based on -ffixed-line-length=<value>
+  if (const auto *arg =
+          args.getLastArg(clang::driver::options::OPT_ffixed_line_length_EQ)) {
+    llvm::StringRef argValue = llvm::StringRef(arg->getValue());
+    std::int64_t columns = -1;
+    if (argValue == "none") {
+      columns = 0;
+    } else if (argValue.getAsInteger(/*Radix=*/10, columns)) {
+      columns = -1;
+    }
+    if (columns < 0) {
+      diags.Report(clang::diag::err_drv_negative_columns)
+          << arg->getOption().getName() << arg->getValue();
+    } else if (columns == 0) {
+      opts.fixedFormColumns = 1000000;
+    } else if (columns < 7) {
+      diags.Report(clang::diag::err_drv_small_columns)
+          << arg->getOption().getName() << arg->getValue() << "7";
+    } else {
+      opts.fixedFormColumns = columns;
+    }
   }
 
   // Set conversion based on -fconvert=<value>
@@ -444,93 +473,44 @@
   opts.features.Enable(Fortran::common::LanguageFeature::BackslashEscapes,
       args.hasFlag(clang::driver::options::OPT_fbackslash,
           clang::driver::options::OPT_fno_backslash, false));
->>>>>>> 770e98c9
-
-    // Set fortranForm based on options -ffree-form and -ffixed-form.
-    if (const auto *arg =
-            args.getLastArg(clang::driver::options::OPT_ffixed_form,
-                            clang::driver::options::OPT_ffree_form)) {
-      opts.fortranForm =
-          arg->getOption().matches(clang::driver::options::OPT_ffixed_form)
-              ? FortranForm::FixedForm
-              : FortranForm::FreeForm;
-    }
-
-    // Set fixedFormColumns based on -ffixed-line-length=<value>
-    if (const auto *arg = args.getLastArg(
-            clang::driver::options::OPT_ffixed_line_length_EQ)) {
-      llvm::StringRef argValue = llvm::StringRef(arg->getValue());
-      std::int64_t columns = -1;
-      if (argValue == "none") {
-        columns = 0;
-      } else if (argValue.getAsInteger(/*Radix=*/10, columns)) {
-        columns = -1;
-      }
-      if (columns < 0) {
-        diags.Report(clang::diag::err_drv_negative_columns)
-            << arg->getOption().getName() << arg->getValue();
-      } else if (columns == 0) {
-        opts.fixedFormColumns = 1000000;
-      } else if (columns < 7) {
-        diags.Report(clang::diag::err_drv_small_columns)
-            << arg->getOption().getName() << arg->getValue() << "7";
-      } else {
-        opts.fixedFormColumns = columns;
-      }
-    }
-
-    // -f{no-}implicit-none
-    opts.features.Enable(
-        Fortran::common::LanguageFeature::ImplicitNoneTypeAlways,
-        args.hasFlag(clang::driver::options::OPT_fimplicit_none,
-                     clang::driver::options::OPT_fno_implicit_none, false));
-
-    // -f{no-}backslash
-    opts.features.Enable(Fortran::common::LanguageFeature::BackslashEscapes,
-                         args.hasFlag(clang::driver::options::OPT_fbackslash,
-                                      clang::driver::options::OPT_fno_backslash,
-                                      false));
-
-    // -f{no-}logical-abbreviations
-    opts.features.Enable(
-        Fortran::common::LanguageFeature::LogicalAbbreviations,
-        args.hasFlag(clang::driver::options::OPT_flogical_abbreviations,
-                     clang::driver::options::OPT_fno_logical_abbreviations,
-                     false));
-
-    // -f{no-}xor-operator
-    opts.features.Enable(
-        Fortran::common::LanguageFeature::XOROperator,
-        args.hasFlag(clang::driver::options::OPT_fxor_operator,
-                     clang::driver::options::OPT_fno_xor_operator, false));
-
-    // -fno-automatic
-    if (args.hasArg(clang::driver::options::OPT_fno_automatic)) {
-      opts.features.Enable(Fortran::common::LanguageFeature::DefaultSave);
-    }
-
-    if (args.hasArg(
-            clang::driver::options::OPT_falternative_parameter_statement)) {
-      opts.features.Enable(Fortran::common::LanguageFeature::OldStyleParameter);
-    }
-    if (const llvm::opt::Arg *arg =
-            args.getLastArg(clang::driver::options::OPT_finput_charset_EQ)) {
-      llvm::StringRef argValue = arg->getValue();
-      if (argValue == "utf-8") {
-        opts.encoding = Fortran::parser::Encoding::UTF_8;
-      } else if (argValue == "latin-1") {
-        opts.encoding = Fortran::parser::Encoding::LATIN_1;
-      } else {
-        diags.Report(clang::diag::err_drv_invalid_value)
-            << arg->getAsString(args) << argValue;
-      }
-    }
-
-    setUpFrontendBasedOnAction(opts);
-    opts.dashX = dashX;
-
-    return diags.getNumErrors() == numErrorsBefore;
-  }
+
+  // -f{no-}logical-abbreviations
+  opts.features.Enable(Fortran::common::LanguageFeature::LogicalAbbreviations,
+      args.hasFlag(clang::driver::options::OPT_flogical_abbreviations,
+          clang::driver::options::OPT_fno_logical_abbreviations, false));
+
+  // -f{no-}xor-operator
+  opts.features.Enable(Fortran::common::LanguageFeature::XOROperator,
+      args.hasFlag(clang::driver::options::OPT_fxor_operator,
+          clang::driver::options::OPT_fno_xor_operator, false));
+
+  // -fno-automatic
+  if (args.hasArg(clang::driver::options::OPT_fno_automatic)) {
+    opts.features.Enable(Fortran::common::LanguageFeature::DefaultSave);
+  }
+
+  if (args.hasArg(
+          clang::driver::options::OPT_falternative_parameter_statement)) {
+    opts.features.Enable(Fortran::common::LanguageFeature::OldStyleParameter);
+  }
+  if (const llvm::opt::Arg *arg =
+          args.getLastArg(clang::driver::options::OPT_finput_charset_EQ)) {
+    llvm::StringRef argValue = arg->getValue();
+    if (argValue == "utf-8") {
+      opts.encoding = Fortran::parser::Encoding::UTF_8;
+    } else if (argValue == "latin-1") {
+      opts.encoding = Fortran::parser::Encoding::LATIN_1;
+    } else {
+      diags.Report(clang::diag::err_drv_invalid_value)
+          << arg->getAsString(args) << argValue;
+    }
+  }
+
+  setUpFrontendBasedOnAction(opts);
+  opts.dashX = dashX;
+
+  return diags.getNumErrors() == numErrorsBefore;
+}
 
 // Generate the path to look for intrinsic modules
 static std::string getIntrinsicDir() {

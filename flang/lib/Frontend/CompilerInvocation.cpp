--- conflicted
+++ resolved
@@ -139,15 +139,12 @@
                    clang::driver::options::OPT_fno_debug_pass_manager, false))
     opts.DebugPassManager = 1;
 
-<<<<<<< HEAD
   opts.VectorizeLoop = args.hasArg(clang::driver::options::OPT_vectorize_loops);
   opts.VectorizeSLP = args.hasArg(clang::driver::options::OPT_vectorize_slp);
   opts.UnrollLoops = args.hasFlag(clang::driver::options::OPT_funroll_loops,
                                   clang::driver::options::OPT_fno_unroll_loops,
                                   (opts.OptimizationLevel > 1));
 
-  return diags.getNumErrors() == numErrorsBefore;
-=======
   // -mrelocation-model option.
   if (const llvm::opt::Arg *A =
           args.getLastArg(clang::driver::options::OPT_mrelocation_model)) {
@@ -180,7 +177,8 @@
     if (args.hasArg(clang::driver::options::OPT_pic_is_pie))
       opts.IsPIE = 1;
   }
->>>>>>> fa47ed02
+
+  return diags.getNumErrors() == numErrorsBefore;
 }
 
 /// Parses all target input arguments and populates the target
@@ -594,28 +592,6 @@
   return diags.getNumErrors() == numErrorsBefore;
 }
 
-static bool parseCodeShapeArgs(CompilerInvocation &res, llvm::opt::ArgList &args,
-    clang::DiagnosticsEngine &diags) {
-  unsigned numErrorsBefore = diags.getNumErrors();
-
-  res.PICLevel =
-      getLastArgIntValue(args, clang::driver::options::OPT_pic_level, 0, diags);
-  res.PIE = args.hasArg(clang::driver::options::OPT_pic_is_pie);
-  llvm::StringRef RM =
-      args.getLastArgValue(clang::driver::options::OPT_mrelocation_model, "");
-  res.RM = llvm::StringSwitch<llvm::Reloc::Model>(RM)
-               .Case("static", llvm::Reloc::Static)
-               .Case("pic", llvm::Reloc::PIC_)
-               .Case("ropi", llvm::Reloc::ROPI)
-               .Case("rwpi", llvm::Reloc::RWPI)
-               .Case("ropi-rwpi", llvm::Reloc::ROPI_RWPI)
-               .Case("dynamic-no-pic", llvm::Reloc::DynamicNoPIC)
-               // This is the default in clang::CodegenOptions.
-               .Default(llvm::Reloc::PIC_);
-
-  return diags.getNumErrors() == numErrorsBefore;
-}
-
 /// Parses all diagnostics related arguments and populates the variables
 /// options accordingly. Returns false if new errors are generated.
 static bool parseDiagArgs(CompilerInvocation &res, llvm::opt::ArgList &args,
@@ -758,7 +734,6 @@
   parseTargetArgs(res.getTargetOpts(), args);
   parsePreprocessorArgs(res.getPreprocessorOpts(), args);
   success &= parseCodeGenArgs(res.getCodeGenOpts(), args, diags);
-  success &= parseCodeShapeArgs(res, args, diags);
   success &= parseSemaArgs(res, args, diags);
   success &= parseDialectArgs(res, args, diags);
   success &= parseDiagArgs(res, args, diags);

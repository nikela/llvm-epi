--- conflicted
+++ resolved
@@ -325,13 +325,8 @@
   static_assert(map.Verify(), "map must be sorted");
 };
 
-<<<<<<< HEAD
 #ifdef FLANG_ENABLE_UNUSUAL_REAL_KINDS
-#if !defined(__PPC__) || defined(__LONG_DOUBLE_IEEE128__)
-// TODO: use HostTypeExists instead?
-=======
 #if LDBL_MANT_DIG == 80 || LDBL_MANT_DIG == 113
->>>>>>> c938303c
 template <>
 struct HostRuntimeLibrary<long double, LibraryVersion::LibmExtensions> {
   using F = FuncPointer<long double, long double>;
@@ -347,12 +342,8 @@
   static constexpr HostRuntimeMap map{table};
   static_assert(map.Verify(), "map must be sorted");
 };
-<<<<<<< HEAD
-#endif // !defined(__PPC__) || defined(__LONG_DOUBLE_IEEE128__)
+#endif // LDBL_MANT_DIG == 80 || LDBL_MANT_DIG == 113
 #endif // FLANG_ENABLE_UNUSUAL_REAL_KINDS
-=======
-#endif // LDBL_MANT_DIG == 80 || LDBL_MANT_DIG == 113
->>>>>>> c938303c
 #endif
 
 /// Define pgmath description

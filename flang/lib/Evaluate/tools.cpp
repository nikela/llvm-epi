--- conflicted
+++ resolved
@@ -1483,20 +1483,19 @@
   }
 }
 
-<<<<<<< HEAD
 bool IsCPtrType(const DerivedTypeSpec *derived) {
   return IsBuiltinDerivedType(derived, "c_ptr");
 }
 
 bool IsCFunPtrType(const DerivedTypeSpec *derived) {
   return IsBuiltinDerivedType(derived, "c_funptr");
-=======
+}
+
 bool IsBuiltinCPtr(const Symbol &symbol) {
   if (const DeclTypeSpec *declType = symbol.GetType())
     if (const DerivedTypeSpec *derived = declType->AsDerived())
       return IsIsoCType(derived);
   return false;
->>>>>>> 04bfa515
 }
 
 bool IsIsoCType(const DerivedTypeSpec *derived) {

//===-- lib/Evaluate/fold-logical.cpp -------------------------------------===//
//
// Part of the LLVM Project, under the Apache License v2.0 with LLVM Exceptions.
// See https://llvm.org/LICENSE.txt for license information.
// SPDX-License-Identifier: Apache-2.0 WITH LLVM-exception
//
//===----------------------------------------------------------------------===//

#include "fold-implementation.h"
#include "fold-reduction.h"
#include "flang/Evaluate/check-expression.h"

namespace Fortran::evaluate {

template <typename T>
static std::optional<Expr<SomeType>> ZeroExtend(const Constant<T> &c) {
  std::vector<Scalar<LargestInt>> exts;
  for (const auto &v : c.values()) {
    exts.push_back(Scalar<LargestInt>::ConvertUnsigned(v).value);
  }
  return AsGenericExpr(
      Constant<LargestInt>(std::move(exts), ConstantSubscripts(c.shape())));
}

// for ALL, ANY & PARITY
template <typename T>
static Expr<T> FoldAllAnyParity(FoldingContext &context, FunctionRef<T> &&ref,
    Scalar<T> (Scalar<T>::*operation)(const Scalar<T> &) const,
    Scalar<T> identity) {
  static_assert(T::category == TypeCategory::Logical);
  using Element = Scalar<T>;
  std::optional<int> dim;
  if (std::optional<Constant<T>> array{
          ProcessReductionArgs<T>(context, ref.arguments(), dim, identity,
              /*ARRAY(MASK)=*/0, /*DIM=*/1)}) {
    auto accumulator{[&](Element &element, const ConstantSubscripts &at) {
      element = (element.*operation)(array->At(at));
    }};
    return Expr<T>{DoReduction<T>(*array, dim, identity, accumulator)};
  }
  return Expr<T>{std::move(ref)};
}

template <int KIND>
Expr<Type<TypeCategory::Logical, KIND>> FoldIntrinsicFunction(
    FoldingContext &context,
    FunctionRef<Type<TypeCategory::Logical, KIND>> &&funcRef) {
  using T = Type<TypeCategory::Logical, KIND>;
  ActualArguments &args{funcRef.arguments()};
  auto *intrinsic{std::get_if<SpecificIntrinsic>(&funcRef.proc().u)};
  CHECK(intrinsic);
  std::string name{intrinsic->name};
  using SameInt = Type<TypeCategory::Integer, KIND>;
  if (name == "all") {
    return FoldAllAnyParity(
        context, std::move(funcRef), &Scalar<T>::AND, Scalar<T>{true});
  } else if (name == "any") {
    return FoldAllAnyParity(
        context, std::move(funcRef), &Scalar<T>::OR, Scalar<T>{false});
  } else if (name == "associated") {
    bool gotConstant{true};
    const Expr<SomeType> *firstArgExpr{args[0]->UnwrapExpr()};
    if (!firstArgExpr || !IsNullPointer(*firstArgExpr)) {
      gotConstant = false;
    } else if (args[1]) { // There's a second argument
      const Expr<SomeType> *secondArgExpr{args[1]->UnwrapExpr()};
      if (!secondArgExpr || !IsNullPointer(*secondArgExpr)) {
        gotConstant = false;
      }
    }
    return gotConstant ? Expr<T>{false} : Expr<T>{std::move(funcRef)};
  } else if (name == "bge" || name == "bgt" || name == "ble" || name == "blt") {
    static_assert(std::is_same_v<Scalar<LargestInt>, BOZLiteralConstant>);

    // The arguments to these intrinsics can be of different types. In that
    // case, the shorter of the two would need to be zero-extended to match
    // the size of the other. If at least one of the operands is not a constant,
    // the zero-extending will be done during lowering. Otherwise, the folding
    // must be done here.
    std::optional<Expr<SomeType>> constArgs[2];
    for (int i{0}; i <= 1; i++) {
      if (BOZLiteralConstant * x{UnwrapExpr<BOZLiteralConstant>(args[i])}) {
        constArgs[i] = AsGenericExpr(Constant<LargestInt>{std::move(*x)});
      } else if (auto *x{UnwrapExpr<Expr<SomeInteger>>(args[i])}) {
        common::visit(
            [&](const auto &ix) {
              using IntT = typename std::decay_t<decltype(ix)>::Result;
              if (auto *c{UnwrapConstantValue<IntT>(ix)}) {
                constArgs[i] = ZeroExtend(*c);
              }
            },
            x->u);
      }
    }

    if (constArgs[0] && constArgs[1]) {
      auto fptr{&Scalar<LargestInt>::BGE};
      if (name == "bge") { // done in fptr declaration
      } else if (name == "bgt") {
        fptr = &Scalar<LargestInt>::BGT;
      } else if (name == "ble") {
        fptr = &Scalar<LargestInt>::BLE;
      } else if (name == "blt") {
        fptr = &Scalar<LargestInt>::BLT;
      } else {
        common::die("missing case to fold intrinsic function %s", name.c_str());
      }

      for (int i{0}; i <= 1; i++) {
        *args[i] = std::move(constArgs[i].value());
      }

      return FoldElementalIntrinsic<T, LargestInt, LargestInt>(context,
          std::move(funcRef),
          ScalarFunc<T, LargestInt, LargestInt>(
              [&fptr](
                  const Scalar<LargestInt> &i, const Scalar<LargestInt> &j) {
                return Scalar<T>{std::invoke(fptr, i, j)};
              }));
    } else {
      return Expr<T>{std::move(funcRef)};
    }
  } else if (name == "btest") {
    if (const auto *ix{UnwrapExpr<Expr<SomeInteger>>(args[0])}) {
      return common::visit(
          [&](const auto &x) {
            using IT = ResultType<decltype(x)>;
            return FoldElementalIntrinsic<T, IT, SameInt>(context,
                std::move(funcRef),
                ScalarFunc<T, IT, SameInt>(
                    [&](const Scalar<IT> &x, const Scalar<SameInt> &pos) {
                      auto posVal{pos.ToInt64()};
                      if (posVal < 0 || posVal >= x.bits) {
                        context.messages().Say(
                            "POS=%jd out of range for BTEST"_err_en_US,
                            static_cast<std::intmax_t>(posVal));
                      }
                      return Scalar<T>{x.BTEST(posVal)};
                    }));
          },
          ix->u);
    }
  } else if (name == "dot_product") {
    return FoldDotProduct<T>(context, std::move(funcRef));
  } else if (name == "extends_type_of") {
    // Type extension testing with EXTENDS_TYPE_OF() ignores any type
    // parameters. Returns a constant truth value when the result is known now.
    if (args[0] && args[1]) {
      auto t0{args[0]->GetType()};
      auto t1{args[1]->GetType()};
      if (t0 && t1) {
        if (auto result{t0->ExtendsTypeOf(*t1)}) {
          return Expr<T>{*result};
        }
      }
    }
<<<<<<< HEAD
  } else if (name == "isnan") {
    // A warning about an invalid argument is discarded from converting
    // the argument of isnan().
    auto restorer{context.messages().DiscardMessages()};
    using DefaultReal = Type<TypeCategory::Real, 4>;
    return FoldElementalIntrinsic<T, DefaultReal>(context, std::move(funcRef),
        ScalarFunc<T, DefaultReal>([](const Scalar<DefaultReal> &x) {
          return Scalar<T>{x.IsNotANumber()};
        }));
  } else if (name == "__builtin_ieee_is_nan") {
    if (auto *arg{UnwrapExpr<Expr<SomeReal>>(args[0])}) {
      return std::visit(
          [&](const auto &x) {
            using RT = ResultType<decltype(x)>;
            return FoldElementalIntrinsic<T, RT>(context, std::move(funcRef),
                ScalarFunc<T, RT>([](const Scalar<RT> &x) {
                  return Scalar<T>{x.IsNotANumber()};
                }));
          },
          arg->u);
=======
  } else if (name == "isnan" || name == "__builtin_ieee_is_nan") {
    using DefaultReal = Type<TypeCategory::Real, 4>;
    // Only replace the type of the function if we can do the fold
    if (args[0] && args[0]->UnwrapExpr() &&
        IsActuallyConstant(*args[0]->UnwrapExpr())) {
      return FoldElementalIntrinsic<T, DefaultReal>(context, std::move(funcRef),
          ScalarFunc<T, DefaultReal>([](const Scalar<DefaultReal> &x) {
            return Scalar<T>{x.IsNotANumber()};
          }));
>>>>>>> 61a3e80e
    }
  } else if (name == "__builtin_ieee_is_negative") {
    auto restorer{context.messages().DiscardMessages()};
    using DefaultReal = Type<TypeCategory::Real, 4>;
    return FoldElementalIntrinsic<T, DefaultReal>(context, std::move(funcRef),
        ScalarFunc<T, DefaultReal>([](const Scalar<DefaultReal> &x) {
          return Scalar<T>{x.IsNegative()};
        }));
  } else if (name == "__builtin_ieee_is_normal") {
    auto restorer{context.messages().DiscardMessages()};
    using DefaultReal = Type<TypeCategory::Real, 4>;
    return FoldElementalIntrinsic<T, DefaultReal>(context, std::move(funcRef),
        ScalarFunc<T, DefaultReal>([](const Scalar<DefaultReal> &x) {
          return Scalar<T>{x.IsNormal()};
        }));
  } else if (name == "is_contiguous") {
    if (args.at(0)) {
      if (auto *expr{args[0]->UnwrapExpr()}) {
        if (auto contiguous{IsContiguous(*expr, context)}) {
          return Expr<T>{*contiguous};
        }
      }
    }
  } else if (name == "lge" || name == "lgt" || name == "lle" || name == "llt") {
    // Rewrite LGE/LGT/LLE/LLT into ASCII character relations
    auto *cx0{UnwrapExpr<Expr<SomeCharacter>>(args[0])};
    auto *cx1{UnwrapExpr<Expr<SomeCharacter>>(args[1])};
    if (cx0 && cx1) {
      return Fold(context,
          ConvertToType<T>(
              PackageRelation(name == "lge" ? RelationalOperator::GE
                      : name == "lgt"       ? RelationalOperator::GT
                      : name == "lle"       ? RelationalOperator::LE
                                            : RelationalOperator::LT,
                  ConvertToType<Ascii>(std::move(*cx0)),
                  ConvertToType<Ascii>(std::move(*cx1)))));
    }
  } else if (name == "logical") {
    if (auto *expr{UnwrapExpr<Expr<SomeLogical>>(args[0])}) {
      return Fold(context, ConvertToType<T>(std::move(*expr)));
    }
  } else if (name == "merge") {
    return FoldMerge<T>(context, std::move(funcRef));
  } else if (name == "parity") {
    return FoldAllAnyParity(
        context, std::move(funcRef), &Scalar<T>::NEQV, Scalar<T>{false});
  } else if (name == "same_type_as") {
    // Type equality testing with SAME_TYPE_AS() ignores any type parameters.
    // Returns a constant truth value when the result is known now.
    if (args[0] && args[1]) {
      auto t0{args[0]->GetType()};
      auto t1{args[1]->GetType()};
      if (t0 && t1) {
        if (auto result{t0->SameTypeAs(*t1)}) {
          return Expr<T>{*result};
        }
      }
    }
  } else if (name == "__builtin_ieee_support_datatype" ||
      name == "__builtin_ieee_support_denormal" ||
      name == "__builtin_ieee_support_divide" ||
      name == "__builtin_ieee_support_inf" ||
      name == "__builtin_ieee_support_io" ||
      name == "__builtin_ieee_support_nan" ||
      name == "__builtin_ieee_support_sqrt" ||
      name == "__builtin_ieee_support_standard" ||
      name == "__builtin_ieee_support_subnormal" ||
      name == "__builtin_ieee_support_underflow_control") {
    return Expr<T>{true};
  }
  // TODO: is_iostat_end,
  // is_iostat_eor, logical, matmul, out_of_range,
  // parity
  return Expr<T>{std::move(funcRef)};
}

template <typename T>
Expr<LogicalResult> FoldOperation(
    FoldingContext &context, Relational<T> &&relation) {
  if (auto array{ApplyElementwise(context, relation,
          std::function<Expr<LogicalResult>(Expr<T> &&, Expr<T> &&)>{
              [=](Expr<T> &&x, Expr<T> &&y) {
                return Expr<LogicalResult>{Relational<SomeType>{
                    Relational<T>{relation.opr, std::move(x), std::move(y)}}};
              }})}) {
    return *array;
  }
  if (auto folded{OperandsAreConstants(relation)}) {
    bool result{};
    if constexpr (T::category == TypeCategory::Integer) {
      result =
          Satisfies(relation.opr, folded->first.CompareSigned(folded->second));
    } else if constexpr (T::category == TypeCategory::Real) {
      result = Satisfies(relation.opr, folded->first.Compare(folded->second));
    } else if constexpr (T::category == TypeCategory::Complex) {
      result = (relation.opr == RelationalOperator::EQ) ==
          folded->first.Equals(folded->second);
    } else if constexpr (T::category == TypeCategory::Character) {
      result = Satisfies(relation.opr, Compare(folded->first, folded->second));
    } else {
      static_assert(T::category != TypeCategory::Logical);
    }
    return Expr<LogicalResult>{Constant<LogicalResult>{result}};
  }
  return Expr<LogicalResult>{Relational<SomeType>{std::move(relation)}};
}

Expr<LogicalResult> FoldOperation(
    FoldingContext &context, Relational<SomeType> &&relation) {
  return common::visit(
      [&](auto &&x) {
        return Expr<LogicalResult>{FoldOperation(context, std::move(x))};
      },
      std::move(relation.u));
}

template <int KIND>
Expr<Type<TypeCategory::Logical, KIND>> FoldOperation(
    FoldingContext &context, Not<KIND> &&x) {
  if (auto array{ApplyElementwise(context, x)}) {
    return *array;
  }
  using Ty = Type<TypeCategory::Logical, KIND>;
  auto &operand{x.left()};
  if (auto value{GetScalarConstantValue<Ty>(operand)}) {
    return Expr<Ty>{Constant<Ty>{!value->IsTrue()}};
  }
  return Expr<Ty>{x};
}

template <int KIND>
Expr<Type<TypeCategory::Logical, KIND>> FoldOperation(
    FoldingContext &context, LogicalOperation<KIND> &&operation) {
  using LOGICAL = Type<TypeCategory::Logical, KIND>;
  if (auto array{ApplyElementwise(context, operation,
          std::function<Expr<LOGICAL>(Expr<LOGICAL> &&, Expr<LOGICAL> &&)>{
              [=](Expr<LOGICAL> &&x, Expr<LOGICAL> &&y) {
                return Expr<LOGICAL>{LogicalOperation<KIND>{
                    operation.logicalOperator, std::move(x), std::move(y)}};
              }})}) {
    return *array;
  }
  if (auto folded{OperandsAreConstants(operation)}) {
    bool xt{folded->first.IsTrue()}, yt{folded->second.IsTrue()}, result{};
    switch (operation.logicalOperator) {
    case LogicalOperator::And:
      result = xt && yt;
      break;
    case LogicalOperator::Or:
      result = xt || yt;
      break;
    case LogicalOperator::Eqv:
      result = xt == yt;
      break;
    case LogicalOperator::Neqv:
      result = xt != yt;
      break;
    case LogicalOperator::Not:
      DIE("not a binary operator");
    }
    return Expr<LOGICAL>{Constant<LOGICAL>{result}};
  }
  return Expr<LOGICAL>{std::move(operation)};
}

#ifdef _MSC_VER // disable bogus warning about missing definitions
#pragma warning(disable : 4661)
#endif
FOR_EACH_LOGICAL_KIND(template class ExpressionBase, )
template class ExpressionBase<SomeLogical>;
} // namespace Fortran::evaluate<|MERGE_RESOLUTION|>--- conflicted
+++ resolved
@@ -154,28 +154,6 @@
         }
       }
     }
-<<<<<<< HEAD
-  } else if (name == "isnan") {
-    // A warning about an invalid argument is discarded from converting
-    // the argument of isnan().
-    auto restorer{context.messages().DiscardMessages()};
-    using DefaultReal = Type<TypeCategory::Real, 4>;
-    return FoldElementalIntrinsic<T, DefaultReal>(context, std::move(funcRef),
-        ScalarFunc<T, DefaultReal>([](const Scalar<DefaultReal> &x) {
-          return Scalar<T>{x.IsNotANumber()};
-        }));
-  } else if (name == "__builtin_ieee_is_nan") {
-    if (auto *arg{UnwrapExpr<Expr<SomeReal>>(args[0])}) {
-      return std::visit(
-          [&](const auto &x) {
-            using RT = ResultType<decltype(x)>;
-            return FoldElementalIntrinsic<T, RT>(context, std::move(funcRef),
-                ScalarFunc<T, RT>([](const Scalar<RT> &x) {
-                  return Scalar<T>{x.IsNotANumber()};
-                }));
-          },
-          arg->u);
-=======
   } else if (name == "isnan" || name == "__builtin_ieee_is_nan") {
     using DefaultReal = Type<TypeCategory::Real, 4>;
     // Only replace the type of the function if we can do the fold
@@ -185,7 +163,6 @@
           ScalarFunc<T, DefaultReal>([](const Scalar<DefaultReal> &x) {
             return Scalar<T>{x.IsNotANumber()};
           }));
->>>>>>> 61a3e80e
     }
   } else if (name == "__builtin_ieee_is_negative") {
     auto restorer{context.messages().DiscardMessages()};

--- conflicted
+++ resolved
@@ -756,9 +756,6 @@
   }
 }
 
-<<<<<<< HEAD
-#ifdef FLANG_ENABLE_UNUSUAL_REAL_KINDS
-=======
 // 16.9.171
 template <typename W, int P>
 Real<W, P> Real<W, P>::SET_EXPONENT(int expo) const {
@@ -780,7 +777,7 @@
   return SET_EXPONENT(0);
 }
 
->>>>>>> 432991f2
+#ifdef FLANG_ENABLE_UNUSUAL_REAL_KINDS
 template class Real<Integer<16>, 11>;
 template class Real<Integer<16>, 8>;
 #endif

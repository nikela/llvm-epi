--- conflicted
+++ resolved
@@ -1074,19 +1074,11 @@
 
 /// Lower calls to intrinsic procedures with actual arguments that have been
 /// pre-lowered but have not yet been prepared according to the interface.
-<<<<<<< HEAD
-static std::optional<hlfir::EntityWithAttributes> genIntrinsicRefCore(
-    PreparedActualArguments &loweredActuals,
-    const Fortran::evaluate::SpecificIntrinsic &intrinsic,
-    const Fortran::lower::IntrinsicArgumentLoweringRules *argLowering,
-    CallContext &callContext) {
-=======
 static std::optional<hlfir::EntityWithAttributes>
 genIntrinsicRefCore(PreparedActualArguments &loweredActuals,
                     const Fortran::evaluate::SpecificIntrinsic &intrinsic,
                     const fir::IntrinsicArgumentLoweringRules *argLowering,
                     CallContext &callContext) {
->>>>>>> 95263fc1
   llvm::SmallVector<fir::ExtendedValue> operands;
   auto &stmtCtx = callContext.stmtCtx;
   auto &converter = callContext.converter;
@@ -1152,15 +1144,9 @@
   if (callContext.resultType)
     scalarResultType = hlfir::getFortranElementType(*callContext.resultType);
   // Let the intrinsic library lower the intrinsic procedure call.
-<<<<<<< HEAD
-  auto [resultExv, mustBeFreed] = Fortran::lower::genIntrinsicCall(
-      callContext.getBuilder(), loc, intrinsic.name, scalarResultType,
-      operands);
-=======
   auto [resultExv, mustBeFreed] =
       genIntrinsicCall(callContext.getBuilder(), loc, intrinsic.name,
                        scalarResultType, operands);
->>>>>>> 95263fc1
   if (!fir::getBase(resultExv))
     return std::nullopt;
   hlfir::EntityWithAttributes resultEntity = extendedValueToHlfirEntity(
@@ -1446,13 +1432,8 @@
         callContext.stmtCtx);
     std::optional<mlir::Value> isPresent;
     if (argLowering) {
-<<<<<<< HEAD
-      Fortran::lower::ArgLoweringRule argRules =
-          Fortran::lower::lowerIntrinsicArgumentAs(*argLowering, arg.index());
-=======
       fir::ArgLoweringRule argRules =
           fir::lowerIntrinsicArgumentAs(*argLowering, arg.index());
->>>>>>> 95263fc1
       if (argRules.handleDynamicOptional)
         isPresent =
             genIsPresentIfArgMaybeAbsent(loc, loweredActual, *expr, callContext,

--- conflicted
+++ resolved
@@ -554,8 +554,6 @@
                            llvm::ArrayRef<mlir::Value> args);
   mlir::Value genScale(mlir::Type, llvm::ArrayRef<mlir::Value>);
   fir::ExtendedValue genScan(mlir::Type, llvm::ArrayRef<fir::ExtendedValue>);
-  mlir::Value genSelectedIntKind(mlir::Type, llvm::ArrayRef<mlir::Value>);
-  mlir::Value genSelectedRealKind(mlir::Type, llvm::ArrayRef<mlir::Value>);
   mlir::Value genSetExponent(mlir::Type resultType,
                              llvm::ArrayRef<mlir::Value> args);
   template <typename Shift>
@@ -948,16 +946,6 @@
      /*isElemental=*/true},
     {"selected_int_kind",
      &I::genSelectedIntKind,
-<<<<<<< HEAD
-     {{{"r", asValue}}},
-     /*isElemental=*/false},
-    {"selected_real_kind",
-     &I::genSelectedRealKind,
-     {{{"p", asValue, handleDynamicOptional},
-       {"r", asValue, handleDynamicOptional},
-       {"radix", asValue, handleDynamicOptional}}},
-     /*isElemental*/ false},
-=======
      {{{"scalar", asAddr}}},
      /*isElemental=*/false},
     {"selected_real_kind",
@@ -966,7 +954,6 @@
        {"range", asAddr, handleDynamicOptional},
        {"radix", asAddr, handleDynamicOptional}}},
      /*isElemental=*/false},
->>>>>>> 432991f2
     {"set_exponent", &I::genSetExponent},
     {"shifta", &I::genShift<mlir::arith::ShRSIOp>},
     {"shiftl", &I::genShift<mlir::arith::ShLIOp>},
@@ -4016,42 +4003,6 @@
                                    fir::getBase(args[1])));
 }
 
-// SELECTED_INT_KIND
-mlir::Value
-IntrinsicLibrary::genSelectedIntKind(mlir::Type resultType,
-                                     llvm::ArrayRef<mlir::Value> args) {
-  assert(args.size() == 1);
-  assert(resultType == builder.getDefaultIntegerType() &&
-         "result type is not default integer kind type");
-
-  return fir::runtime::genSelectedIntKind(builder, loc, fir::getBase(args[0]));
-}
-
-// SELECTED_REAL_KIND
-mlir::Value
-IntrinsicLibrary::genSelectedRealKind(mlir::Type resultType,
-                                      llvm::ArrayRef<mlir::Value> args) {
-  assert(args.size() == 3);
-  assert(resultType == builder.getDefaultIntegerType() &&
-         "result type is not default integer kind type");
-
-  mlir::Value p = isStaticallyAbsent(args[0])
-                      ? builder.createIntegerConstant(
-                            loc, builder.getDefaultIntegerType(), 0)
-                      : fir::getBase(args[0]);
-  mlir::Value r = isStaticallyAbsent(args[1])
-                      ? builder.createIntegerConstant(
-                            loc, builder.getDefaultIntegerType(), 0)
-                      : fir::getBase(args[1]);
-  // A radix of zero means it doesn't matter.
-  mlir::Value radix = isStaticallyAbsent(args[2])
-                          ? builder.createIntegerConstant(
-                                loc, builder.getDefaultIntegerType(), 2)
-                          : fir::getBase(args[2]);
-
-  return fir::runtime::genSelectedRealKind(builder, loc, p, r, radix);
-}
-
 // SHIFTA, SHIFTL, SHIFTR
 template <typename Shift>
 mlir::Value IntrinsicLibrary::genShift(mlir::Type resultType,

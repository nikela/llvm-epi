//===-- IntrinsicCall.cpp -------------------------------------------------===//
//
// Part of the LLVM Project, under the Apache License v2.0 with LLVM Exceptions.
// See https://llvm.org/LICENSE.txt for license information.
// SPDX-License-Identifier: Apache-2.0 WITH LLVM-exception
//
//===----------------------------------------------------------------------===//
//
// Helper routines for constructing the FIR dialect of MLIR. As FIR is a
// dialect of MLIR, it makes extensive use of MLIR interfaces and MLIR's coding
// style (https://mlir.llvm.org/getting_started/DeveloperGuide/) is used in this
// module.
//
//===----------------------------------------------------------------------===//

#include "flang/Lower/IntrinsicCall.h"
#include "flang/Common/static-multimap-view.h"
#include "flang/Evaluate/tools.h"
#include "flang/Lower/BuiltinModules.h"
#include "flang/Lower/ConvertType.h"
#include "flang/Lower/Mangler.h"
#include "flang/Lower/Runtime.h"
#include "flang/Lower/StatementContext.h"
#include "flang/Lower/SymbolMap.h"
#include "flang/Optimizer/Builder/Character.h"
#include "flang/Optimizer/Builder/Complex.h"
#include "flang/Optimizer/Builder/FIRBuilder.h"
#include "flang/Optimizer/Builder/MutableBox.h"
#include "flang/Optimizer/Builder/Runtime/Character.h"
#include "flang/Optimizer/Builder/Runtime/Command.h"
#include "flang/Optimizer/Builder/Runtime/Inquiry.h"
#include "flang/Optimizer/Builder/Runtime/Numeric.h"
#include "flang/Optimizer/Builder/Runtime/RTBuilder.h"
#include "flang/Optimizer/Builder/Runtime/Reduction.h"
#include "flang/Optimizer/Builder/Runtime/Stop.h"
#include "flang/Optimizer/Builder/Runtime/Transformational.h"
#include "flang/Optimizer/Builder/Todo.h"
#include "flang/Optimizer/Dialect/FIROpsSupport.h"
#include "flang/Optimizer/Support/FatalError.h"
#include "mlir/Dialect/LLVMIR/LLVMDialect.h"
#include "mlir/Dialect/Math/IR/Math.h"
#include "llvm/Support/CommandLine.h"
#include "llvm/Support/Debug.h"

#define DEBUG_TYPE "flang-lower-intrinsic"

#define PGMATH_DECLARE
#include "flang/Evaluate/pgmath.h.inc"

/// This file implements lowering of Fortran intrinsic procedures and Fortran
/// intrinsic module procedures.  A call may be inlined with a mix of FIR and
/// MLIR operations, or as a call to a runtime function or LLVM intrinsic.

/// Lowering of intrinsic procedure calls is based on a map that associates
/// Fortran intrinsic generic names to FIR generator functions.
/// All generator functions are member functions of the IntrinsicLibrary class
/// and have the same interface.
/// If no generator is given for an intrinsic name, a math runtime library
/// is searched for an implementation and, if a runtime function is found,
/// a call is generated for it. LLVM intrinsics are handled as a math
/// runtime library here.

/// Enums used to templatize and share lowering of MIN and MAX.
enum class Extremum { Min, Max };

// There are different ways to deal with NaNs in MIN and MAX.
// Known existing behaviors are listed below and can be selected for
// f18 MIN/MAX implementation.
enum class ExtremumBehavior {
  // Note: the Signaling/quiet aspect of NaNs in the behaviors below are
  // not described because there is no way to control/observe such aspect in
  // MLIR/LLVM yet. The IEEE behaviors come with requirements regarding this
  // aspect that are therefore currently not enforced. In the descriptions
  // below, NaNs can be signaling or quite. Returned NaNs may be signaling
  // if one of the input NaN was signaling but it cannot be guaranteed either.
  // Existing compilers using an IEEE behavior (gfortran) also do not fulfill
  // signaling/quiet requirements.
  IeeeMinMaximumNumber,
  // IEEE minimumNumber/maximumNumber behavior (754-2019, section 9.6):
  // If one of the argument is and number and the other is NaN, return the
  // number. If both arguements are NaN, return NaN.
  // Compilers: gfortran.
  IeeeMinMaximum,
  // IEEE minimum/maximum behavior (754-2019, section 9.6):
  // If one of the argument is NaN, return NaN.
  MinMaxss,
  // x86 minss/maxss behavior:
  // If the second argument is a number and the other is NaN, return the number.
  // In all other cases where at least one operand is NaN, return NaN.
  // Compilers: xlf (only for MAX), ifort, pgfortran -nollvm, and nagfor.
  PgfortranLlvm,
  // "Opposite of" x86 minss/maxss behavior:
  // If the first argument is a number and the other is NaN, return the
  // number.
  // In all other cases where at least one operand is NaN, return NaN.
  // Compilers: xlf (only for MIN), and pgfortran (with llvm).
  IeeeMinMaxNum
  // IEEE minNum/maxNum behavior (754-2008, section 5.3.1):
  // TODO: Not implemented.
  // It is the only behavior where the signaling/quiet aspect of a NaN argument
  // impacts if the result should be NaN or the argument that is a number.
  // LLVM/MLIR do not provide ways to observe this aspect, so it is not
  // possible to implement it without some target dependent runtime.
};

fir::ExtendedValue Fortran::lower::getAbsentIntrinsicArgument() {
  return fir::UnboxedValue{};
}

/// Test if an ExtendedValue is absent. This is used to test if an intrinsic
/// argument are absent at compile time.
static bool isStaticallyAbsent(const fir::ExtendedValue &exv) {
  return !fir::getBase(exv);
}
static bool isStaticallyAbsent(llvm::ArrayRef<fir::ExtendedValue> args,
                               size_t argIndex) {
  return args.size() <= argIndex || isStaticallyAbsent(args[argIndex]);
}
static bool isStaticallyAbsent(llvm::ArrayRef<mlir::Value> args,
                               size_t argIndex) {
  return args.size() <= argIndex || !args[argIndex];
}

/// Test if an ExtendedValue is present. This is used to test if an intrinsic
/// argument is present at compile time. This does not imply that the related
/// value may not be an absent dummy optional, disassociated pointer, or a
/// deallocated allocatable. See `handleDynamicOptional` to deal with these
/// cases when it makes sense.
static bool isStaticallyPresent(const fir::ExtendedValue &exv) {
  return !isStaticallyAbsent(exv);
}

/// Process calls to Maxval, Minval, Product, Sum intrinsic functions that
/// take a DIM argument.
template <typename FD>
static fir::ExtendedValue
genFuncDim(FD funcDim, mlir::Type resultType, fir::FirOpBuilder &builder,
           mlir::Location loc, Fortran::lower::StatementContext *stmtCtx,
           llvm::StringRef errMsg, mlir::Value array, fir::ExtendedValue dimArg,
           mlir::Value mask, int rank) {

  // Create mutable fir.box to be passed to the runtime for the result.
  mlir::Type resultArrayType = builder.getVarLenSeqTy(resultType, rank - 1);
  fir::MutableBoxValue resultMutableBox =
      fir::factory::createTempMutableBox(builder, loc, resultArrayType);
  mlir::Value resultIrBox =
      fir::factory::getMutableIRBox(builder, loc, resultMutableBox);

  mlir::Value dim =
      isStaticallyAbsent(dimArg)
          ? builder.createIntegerConstant(loc, builder.getIndexType(), 0)
          : fir::getBase(dimArg);
  funcDim(builder, loc, resultIrBox, array, dim, mask);

  fir::ExtendedValue res =
      fir::factory::genMutableBoxRead(builder, loc, resultMutableBox);
  return res.match(
      [&](const fir::ArrayBoxValue &box) -> fir::ExtendedValue {
        // Add cleanup code
        assert(stmtCtx);
        fir::FirOpBuilder *bldr = &builder;
        mlir::Value temp = box.getAddr();
        stmtCtx->attachCleanup(
            [=]() { bldr->create<fir::FreeMemOp>(loc, temp); });
        return box;
      },
      [&](const fir::CharArrayBoxValue &box) -> fir::ExtendedValue {
        // Add cleanup code
        assert(stmtCtx);
        fir::FirOpBuilder *bldr = &builder;
        mlir::Value temp = box.getAddr();
        stmtCtx->attachCleanup(
            [=]() { bldr->create<fir::FreeMemOp>(loc, temp); });
        return box;
      },
      [&](const auto &) -> fir::ExtendedValue {
        fir::emitFatalError(loc, errMsg);
      });
}

/// Process calls to Product, Sum intrinsic functions
template <typename FN, typename FD>
static fir::ExtendedValue
genProdOrSum(FN func, FD funcDim, mlir::Type resultType,
             fir::FirOpBuilder &builder, mlir::Location loc,
             Fortran::lower::StatementContext *stmtCtx, llvm::StringRef errMsg,
             llvm::ArrayRef<fir::ExtendedValue> args) {

  assert(args.size() == 3);

  // Handle required array argument
  fir::BoxValue arryTmp = builder.createBox(loc, args[0]);
  mlir::Value array = fir::getBase(arryTmp);
  int rank = arryTmp.rank();
  assert(rank >= 1);

  // Handle optional mask argument
  auto mask = isStaticallyAbsent(args[2])
                  ? builder.create<fir::AbsentOp>(
                        loc, fir::BoxType::get(builder.getI1Type()))
                  : builder.createBox(loc, args[2]);

  bool absentDim = isStaticallyAbsent(args[1]);

  // We call the type specific versions because the result is scalar
  // in the case below.
  if (absentDim || rank == 1) {
    mlir::Type ty = array.getType();
    mlir::Type arrTy = fir::dyn_cast_ptrOrBoxEleTy(ty);
    auto eleTy = arrTy.cast<fir::SequenceType>().getEleTy();
    if (fir::isa_complex(eleTy)) {
      mlir::Value result = builder.createTemporary(loc, eleTy);
      func(builder, loc, array, mask, result);
      return builder.create<fir::LoadOp>(loc, result);
    }
    auto resultBox = builder.create<fir::AbsentOp>(
        loc, fir::BoxType::get(builder.getI1Type()));
    return func(builder, loc, array, mask, resultBox);
  }
  // Handle Product/Sum cases that have an array result.
  return genFuncDim(funcDim, resultType, builder, loc, stmtCtx, errMsg, array,
                    args[1], mask, rank);
}

/// Process calls to DotProduct
template <typename FN>
static fir::ExtendedValue
genDotProd(FN func, mlir::Type resultType, fir::FirOpBuilder &builder,
           mlir::Location loc, Fortran::lower::StatementContext *stmtCtx,
           llvm::ArrayRef<fir::ExtendedValue> args) {

  assert(args.size() == 2);

  // Handle required vector arguments
  mlir::Value vectorA = fir::getBase(args[0]);
  mlir::Value vectorB = fir::getBase(args[1]);

  mlir::Type eleTy = fir::dyn_cast_ptrOrBoxEleTy(vectorA.getType())
                         .cast<fir::SequenceType>()
                         .getEleTy();
  if (fir::isa_complex(eleTy)) {
    mlir::Value result = builder.createTemporary(loc, eleTy);
    func(builder, loc, vectorA, vectorB, result);
    return builder.create<fir::LoadOp>(loc, result);
  }

  auto resultBox = builder.create<fir::AbsentOp>(
      loc, fir::BoxType::get(builder.getI1Type()));
  return func(builder, loc, vectorA, vectorB, resultBox);
}

/// Process calls to Maxval, Minval, Product, Sum intrinsic functions
template <typename FN, typename FD, typename FC>
static fir::ExtendedValue
genExtremumVal(FN func, FD funcDim, FC funcChar, mlir::Type resultType,
               fir::FirOpBuilder &builder, mlir::Location loc,
               Fortran::lower::StatementContext *stmtCtx,
               llvm::StringRef errMsg,
               llvm::ArrayRef<fir::ExtendedValue> args) {

  assert(args.size() == 3);

  // Handle required array argument
  fir::BoxValue arryTmp = builder.createBox(loc, args[0]);
  mlir::Value array = fir::getBase(arryTmp);
  int rank = arryTmp.rank();
  assert(rank >= 1);
  bool hasCharacterResult = arryTmp.isCharacter();

  // Handle optional mask argument
  auto mask = isStaticallyAbsent(args[2])
                  ? builder.create<fir::AbsentOp>(
                        loc, fir::BoxType::get(builder.getI1Type()))
                  : builder.createBox(loc, args[2]);

  bool absentDim = isStaticallyAbsent(args[1]);

  // For Maxval/MinVal, we call the type specific versions of
  // Maxval/Minval because the result is scalar in the case below.
  if (!hasCharacterResult && (absentDim || rank == 1))
    return func(builder, loc, array, mask);

  if (hasCharacterResult && (absentDim || rank == 1)) {
    // Create mutable fir.box to be passed to the runtime for the result.
    fir::MutableBoxValue resultMutableBox =
        fir::factory::createTempMutableBox(builder, loc, resultType);
    mlir::Value resultIrBox =
        fir::factory::getMutableIRBox(builder, loc, resultMutableBox);

    funcChar(builder, loc, resultIrBox, array, mask);

    // Handle cleanup of allocatable result descriptor and return
    fir::ExtendedValue res =
        fir::factory::genMutableBoxRead(builder, loc, resultMutableBox);
    return res.match(
        [&](const fir::CharBoxValue &box) -> fir::ExtendedValue {
          // Add cleanup code
          assert(stmtCtx);
          fir::FirOpBuilder *bldr = &builder;
          mlir::Value temp = box.getAddr();
          stmtCtx->attachCleanup(
              [=]() { bldr->create<fir::FreeMemOp>(loc, temp); });
          return box;
        },
        [&](const auto &) -> fir::ExtendedValue {
          fir::emitFatalError(loc, errMsg);
        });
  }

  // Handle Min/Maxval cases that have an array result.
  return genFuncDim(funcDim, resultType, builder, loc, stmtCtx, errMsg, array,
                    args[1], mask, rank);
}

/// Process calls to Minloc, Maxloc intrinsic functions
template <typename FN, typename FD>
static fir::ExtendedValue genExtremumloc(
    FN func, FD funcDim, mlir::Type resultType, fir::FirOpBuilder &builder,
    mlir::Location loc, Fortran::lower::StatementContext *stmtCtx,
    llvm::StringRef errMsg, llvm::ArrayRef<fir::ExtendedValue> args) {

  assert(args.size() == 5);

  // Handle required array argument
  mlir::Value array = builder.createBox(loc, args[0]);
  unsigned rank = fir::BoxValue(array).rank();
  assert(rank >= 1);

  // Handle optional mask argument
  auto mask = isStaticallyAbsent(args[2])
                  ? builder.create<fir::AbsentOp>(
                        loc, fir::BoxType::get(builder.getI1Type()))
                  : builder.createBox(loc, args[2]);

  // Handle optional kind argument
  auto kind = isStaticallyAbsent(args[3])
                  ? builder.createIntegerConstant(
                        loc, builder.getIndexType(),
                        builder.getKindMap().defaultIntegerKind())
                  : fir::getBase(args[3]);

  // Handle optional back argument
  auto back = isStaticallyAbsent(args[4]) ? builder.createBool(loc, false)
                                          : fir::getBase(args[4]);

  bool absentDim = isStaticallyAbsent(args[1]);

  if (!absentDim && rank == 1) {
    // If dim argument is present and the array is rank 1, then the result is
    // a scalar (since the the result is rank-1 or 0).
    // Therefore, we use a scalar result descriptor with Min/MaxlocDim().
    mlir::Value dim = fir::getBase(args[1]);
    // Create mutable fir.box to be passed to the runtime for the result.
    fir::MutableBoxValue resultMutableBox =
        fir::factory::createTempMutableBox(builder, loc, resultType);
    mlir::Value resultIrBox =
        fir::factory::getMutableIRBox(builder, loc, resultMutableBox);

    funcDim(builder, loc, resultIrBox, array, dim, mask, kind, back);

    // Handle cleanup of allocatable result descriptor and return
    fir::ExtendedValue res =
        fir::factory::genMutableBoxRead(builder, loc, resultMutableBox);
    return res.match(
        [&](const mlir::Value &tempAddr) -> fir::ExtendedValue {
          // Add cleanup code
          assert(stmtCtx);
          fir::FirOpBuilder *bldr = &builder;
          stmtCtx->attachCleanup(
              [=]() { bldr->create<fir::FreeMemOp>(loc, tempAddr); });
          return builder.create<fir::LoadOp>(loc, resultType, tempAddr);
        },
        [&](const auto &) -> fir::ExtendedValue {
          fir::emitFatalError(loc, errMsg);
        });
  }

  // Note: The Min/Maxloc/val cases below have an array result.

  // Create mutable fir.box to be passed to the runtime for the result.
  mlir::Type resultArrayType =
      builder.getVarLenSeqTy(resultType, absentDim ? 1 : rank - 1);
  fir::MutableBoxValue resultMutableBox =
      fir::factory::createTempMutableBox(builder, loc, resultArrayType);
  mlir::Value resultIrBox =
      fir::factory::getMutableIRBox(builder, loc, resultMutableBox);

  if (absentDim) {
    // Handle min/maxloc/val case where there is no dim argument
    // (calls Min/Maxloc()/MinMaxval() runtime routine)
    func(builder, loc, resultIrBox, array, mask, kind, back);
  } else {
    // else handle min/maxloc case with dim argument (calls
    // Min/Max/loc/val/Dim() runtime routine).
    mlir::Value dim = fir::getBase(args[1]);
    funcDim(builder, loc, resultIrBox, array, dim, mask, kind, back);
  }

  return fir::factory::genMutableBoxRead(builder, loc, resultMutableBox)
      .match(
          [&](const fir::ArrayBoxValue &box) -> fir::ExtendedValue {
            // Add cleanup code
            assert(stmtCtx);
            fir::FirOpBuilder *bldr = &builder;
            mlir::Value temp = box.getAddr();
            stmtCtx->attachCleanup(
                [=]() { bldr->create<fir::FreeMemOp>(loc, temp); });
            return box;
          },
          [&](const auto &) -> fir::ExtendedValue {
            fir::emitFatalError(loc, errMsg);
          });
}

// TODO error handling -> return a code or directly emit messages ?
struct IntrinsicLibrary {

  // Constructors.
  explicit IntrinsicLibrary(fir::FirOpBuilder &builder, mlir::Location loc,
                            Fortran::lower::StatementContext *stmtCtx = nullptr)
      : builder{builder}, loc{loc}, stmtCtx{stmtCtx} {}
  IntrinsicLibrary() = delete;
  IntrinsicLibrary(const IntrinsicLibrary &) = delete;

  /// Generate FIR for call to Fortran intrinsic \p name with arguments \p arg
  /// and expected result type \p resultType.
  fir::ExtendedValue genIntrinsicCall(llvm::StringRef name,
                                      llvm::Optional<mlir::Type> resultType,
                                      llvm::ArrayRef<fir::ExtendedValue> arg);

  /// Search a runtime function that is associated to the generic intrinsic name
  /// and whose signature matches the intrinsic arguments and result types.
  /// If no such runtime function is found but a runtime function associated
  /// with the Fortran generic exists and has the same number of arguments,
  /// conversions will be inserted before and/or after the call. This is to
  /// mainly to allow 16 bits float support even-though little or no math
  /// runtime is currently available for it.
  mlir::Value genRuntimeCall(llvm::StringRef name, mlir::Type,
                             llvm::ArrayRef<mlir::Value>);

  using RuntimeCallGenerator = std::function<mlir::Value(
      fir::FirOpBuilder &, mlir::Location, llvm::ArrayRef<mlir::Value>)>;
  RuntimeCallGenerator
  getRuntimeCallGenerator(llvm::StringRef name,
                          mlir::FunctionType soughtFuncType);

  mlir::Value genIeeeIsNaN(mlir::Type, llvm::ArrayRef<mlir::Value>);
  void genCFPointer(llvm::ArrayRef<fir::ExtendedValue>);
  fir::ExtendedValue genCFunLoc(mlir::Type, llvm::ArrayRef<fir::ExtendedValue>);
  fir::ExtendedValue genCLoc(mlir::Type, llvm::ArrayRef<fir::ExtendedValue>);

  /// Lowering for the ABS intrinsic. The ABS intrinsic expects one argument in
  /// the llvm::ArrayRef. The ABS intrinsic is lowered into MLIR/FIR operation
  /// if the argument is an integer, into llvm intrinsics if the argument is
  /// real and to the `hypot` math routine if the argument is of complex type.
  mlir::Value genAbs(mlir::Type, llvm::ArrayRef<mlir::Value>);
  template <void (*CallRuntime)(fir::FirOpBuilder &, mlir::Location loc,
                                mlir::Value, mlir::Value)>
  fir::ExtendedValue genAdjustRtCall(mlir::Type,
                                     llvm::ArrayRef<fir::ExtendedValue>);
  mlir::Value genAimag(mlir::Type, llvm::ArrayRef<mlir::Value>);
  mlir::Value genAint(mlir::Type, llvm::ArrayRef<mlir::Value>);
  fir::ExtendedValue genAll(mlir::Type, llvm::ArrayRef<fir::ExtendedValue>);
  fir::ExtendedValue genAllocated(mlir::Type,
                                  llvm::ArrayRef<fir::ExtendedValue>);
  mlir::Value genAnint(mlir::Type, llvm::ArrayRef<mlir::Value>);
  fir::ExtendedValue genAny(mlir::Type, llvm::ArrayRef<fir::ExtendedValue>);
  fir::ExtendedValue
      genCommandArgumentCount(mlir::Type, llvm::ArrayRef<fir::ExtendedValue>);
  fir::ExtendedValue genAssociated(mlir::Type,
                                   llvm::ArrayRef<fir::ExtendedValue>);

  /// Lower a bitwise comparison intrinsic using the given comparator.
  template <mlir::arith::CmpIPredicate pred>
  mlir::Value genBitwiseCompare(mlir::Type resultType,
                                llvm::ArrayRef<mlir::Value> args);

  mlir::Value genBtest(mlir::Type, llvm::ArrayRef<mlir::Value>);
  mlir::Value genCeiling(mlir::Type, llvm::ArrayRef<mlir::Value>);
  fir::ExtendedValue genChar(mlir::Type, llvm::ArrayRef<fir::ExtendedValue>);
  template <mlir::arith::CmpIPredicate pred>
  fir::ExtendedValue genCharacterCompare(mlir::Type,
                                         llvm::ArrayRef<fir::ExtendedValue>);
  mlir::Value genCmplx(mlir::Type, llvm::ArrayRef<mlir::Value>);
  mlir::Value genConjg(mlir::Type, llvm::ArrayRef<mlir::Value>);
  fir::ExtendedValue genCount(mlir::Type, llvm::ArrayRef<fir::ExtendedValue>);
  void genCpuTime(llvm::ArrayRef<fir::ExtendedValue>);
  fir::ExtendedValue genCshift(mlir::Type, llvm::ArrayRef<fir::ExtendedValue>);
  void genDateAndTime(llvm::ArrayRef<fir::ExtendedValue>);
  mlir::Value genDim(mlir::Type, llvm::ArrayRef<mlir::Value>);
  fir::ExtendedValue genDotProduct(mlir::Type,
                                   llvm::ArrayRef<fir::ExtendedValue>);
  mlir::Value genDprod(mlir::Type, llvm::ArrayRef<mlir::Value>);
  mlir::Value genDshiftl(mlir::Type, llvm::ArrayRef<mlir::Value>);
  mlir::Value genDshiftr(mlir::Type, llvm::ArrayRef<mlir::Value>);
  fir::ExtendedValue genEoshift(mlir::Type, llvm::ArrayRef<fir::ExtendedValue>);
  void genExit(llvm::ArrayRef<fir::ExtendedValue>);
  mlir::Value genExponent(mlir::Type, llvm::ArrayRef<mlir::Value>);
  template <Extremum, ExtremumBehavior>
  mlir::Value genExtremum(mlir::Type, llvm::ArrayRef<mlir::Value>);
  mlir::Value genFloor(mlir::Type, llvm::ArrayRef<mlir::Value>);
  mlir::Value genFraction(mlir::Type resultType,
                          mlir::ArrayRef<mlir::Value> args);
  void genGetCommandArgument(mlir::ArrayRef<fir::ExtendedValue> args);
  void genGetEnvironmentVariable(llvm::ArrayRef<fir::ExtendedValue>);
  /// Lowering for the IAND intrinsic. The IAND intrinsic expects two arguments
  /// in the llvm::ArrayRef.
  mlir::Value genIand(mlir::Type, llvm::ArrayRef<mlir::Value>);
  mlir::Value genIbclr(mlir::Type, llvm::ArrayRef<mlir::Value>);
  mlir::Value genIbits(mlir::Type, llvm::ArrayRef<mlir::Value>);
  mlir::Value genIbset(mlir::Type, llvm::ArrayRef<mlir::Value>);
  fir::ExtendedValue genIchar(mlir::Type, llvm::ArrayRef<fir::ExtendedValue>);
  mlir::Value genIeeeIsFinite(mlir::Type, llvm::ArrayRef<mlir::Value>);
  template <mlir::arith::CmpIPredicate pred>
  fir::ExtendedValue genIeeeTypeCompare(mlir::Type,
                                        llvm::ArrayRef<fir::ExtendedValue>);
  mlir::Value genIeor(mlir::Type, llvm::ArrayRef<mlir::Value>);
  fir::ExtendedValue genIndex(mlir::Type, llvm::ArrayRef<fir::ExtendedValue>);
  mlir::Value genIor(mlir::Type, llvm::ArrayRef<mlir::Value>);
  mlir::Value genIshft(mlir::Type, llvm::ArrayRef<mlir::Value>);
  mlir::Value genIshftc(mlir::Type, llvm::ArrayRef<mlir::Value>);
  fir::ExtendedValue genLbound(mlir::Type, llvm::ArrayRef<fir::ExtendedValue>);
  mlir::Value genLeadz(mlir::Type, llvm::ArrayRef<mlir::Value>);
  fir::ExtendedValue genLen(mlir::Type, llvm::ArrayRef<fir::ExtendedValue>);
  fir::ExtendedValue genLenTrim(mlir::Type, llvm::ArrayRef<fir::ExtendedValue>);
<<<<<<< HEAD
  fir::ExtendedValue genLoc(mlir::Type, llvm::ArrayRef<fir::ExtendedValue>);
=======
  template <typename Shift>
  mlir::Value genMask(mlir::Type, llvm::ArrayRef<mlir::Value>);
>>>>>>> 0be9b39d
  fir::ExtendedValue genMatmul(mlir::Type, llvm::ArrayRef<fir::ExtendedValue>);
  fir::ExtendedValue genMaxloc(mlir::Type, llvm::ArrayRef<fir::ExtendedValue>);
  fir::ExtendedValue genMaxval(mlir::Type, llvm::ArrayRef<fir::ExtendedValue>);
  fir::ExtendedValue genMerge(mlir::Type, llvm::ArrayRef<fir::ExtendedValue>);
  mlir::Value genMergeBits(mlir::Type, llvm::ArrayRef<mlir::Value>);
  fir::ExtendedValue genMinloc(mlir::Type, llvm::ArrayRef<fir::ExtendedValue>);
  fir::ExtendedValue genMinval(mlir::Type, llvm::ArrayRef<fir::ExtendedValue>);
  mlir::Value genMod(mlir::Type, llvm::ArrayRef<mlir::Value>);
  mlir::Value genModulo(mlir::Type, llvm::ArrayRef<mlir::Value>);
  void genMvbits(llvm::ArrayRef<fir::ExtendedValue>);
  mlir::Value genNearest(mlir::Type, llvm::ArrayRef<mlir::Value>);
  mlir::Value genNint(mlir::Type, llvm::ArrayRef<mlir::Value>);
  mlir::Value genNot(mlir::Type, llvm::ArrayRef<mlir::Value>);
  fir::ExtendedValue genNull(mlir::Type, llvm::ArrayRef<fir::ExtendedValue>);
  fir::ExtendedValue genPack(mlir::Type, llvm::ArrayRef<fir::ExtendedValue>);
  mlir::Value genPopcnt(mlir::Type, llvm::ArrayRef<mlir::Value>);
  mlir::Value genPoppar(mlir::Type, llvm::ArrayRef<mlir::Value>);
  fir::ExtendedValue genPresent(mlir::Type, llvm::ArrayRef<fir::ExtendedValue>);
  fir::ExtendedValue genProduct(mlir::Type, llvm::ArrayRef<fir::ExtendedValue>);
  void genRandomInit(llvm::ArrayRef<fir::ExtendedValue>);
  void genRandomNumber(llvm::ArrayRef<fir::ExtendedValue>);
  void genRandomSeed(llvm::ArrayRef<fir::ExtendedValue>);
  fir::ExtendedValue genRepeat(mlir::Type, llvm::ArrayRef<fir::ExtendedValue>);
  fir::ExtendedValue genReshape(mlir::Type, llvm::ArrayRef<fir::ExtendedValue>);
  mlir::Value genRRSpacing(mlir::Type resultType,
                           llvm::ArrayRef<mlir::Value> args);
  mlir::Value genScale(mlir::Type, llvm::ArrayRef<mlir::Value>);
  fir::ExtendedValue genScan(mlir::Type, llvm::ArrayRef<fir::ExtendedValue>);
  mlir::Value genSetExponent(mlir::Type resultType,
                             llvm::ArrayRef<mlir::Value> args);
  template <typename Shift>
  mlir::Value genShift(mlir::Type resultType, llvm::ArrayRef<mlir::Value>);
  mlir::Value genSign(mlir::Type, llvm::ArrayRef<mlir::Value>);
  mlir::Value genSelectedIntKind(mlir::Type, llvm::ArrayRef<mlir::Value>);
  mlir::Value genSelectedRealKind(mlir::Type, llvm::ArrayRef<mlir::Value>);
  fir::ExtendedValue genSize(mlir::Type, llvm::ArrayRef<fir::ExtendedValue>);
  mlir::Value genSpacing(mlir::Type resultType,
                         llvm::ArrayRef<mlir::Value> args);
  fir::ExtendedValue genSpread(mlir::Type, llvm::ArrayRef<fir::ExtendedValue>);
  fir::ExtendedValue genSum(mlir::Type, llvm::ArrayRef<fir::ExtendedValue>);
  void genSystemClock(llvm::ArrayRef<fir::ExtendedValue>);
  mlir::Value genTrailz(mlir::Type, llvm::ArrayRef<mlir::Value>);
  fir::ExtendedValue genTransfer(mlir::Type,
                                 llvm::ArrayRef<fir::ExtendedValue>);
  fir::ExtendedValue genTranspose(mlir::Type,
                                  llvm::ArrayRef<fir::ExtendedValue>);
  fir::ExtendedValue genTrim(mlir::Type, llvm::ArrayRef<fir::ExtendedValue>);
  fir::ExtendedValue genUbound(mlir::Type, llvm::ArrayRef<fir::ExtendedValue>);
  fir::ExtendedValue genUnpack(mlir::Type, llvm::ArrayRef<fir::ExtendedValue>);
  fir::ExtendedValue genVerify(mlir::Type, llvm::ArrayRef<fir::ExtendedValue>);
  /// Implement all conversion functions like DBLE, the first argument is
  /// the value to convert. There may be an additional KIND arguments that
  /// is ignored because this is already reflected in the result type.
  mlir::Value genConversion(mlir::Type, llvm::ArrayRef<mlir::Value>);

  /// Define the different FIR generators that can be mapped to intrinsic to
  /// generate the related code.
  using ElementalGenerator = decltype(&IntrinsicLibrary::genAbs);
  using ExtendedGenerator = decltype(&IntrinsicLibrary::genLenTrim);
  using SubroutineGenerator = decltype(&IntrinsicLibrary::genDateAndTime);
  using Generator =
      std::variant<ElementalGenerator, ExtendedGenerator, SubroutineGenerator>;

  /// All generators can be outlined. This will build a function named
  /// "fir."+ <generic name> + "." + <result type code> and generate the
  /// intrinsic implementation inside instead of at the intrinsic call sites.
  /// This can be used to keep the FIR more readable. Only one function will
  /// be generated for all the similar calls in a program.
  /// If the Generator is nullptr, the wrapper uses genRuntimeCall.
  template <typename GeneratorType>
  mlir::Value outlineInWrapper(GeneratorType, llvm::StringRef name,
                               mlir::Type resultType,
                               llvm::ArrayRef<mlir::Value> args);
  template <typename GeneratorType>
  fir::ExtendedValue
  outlineInExtendedWrapper(GeneratorType, llvm::StringRef name,
                           llvm::Optional<mlir::Type> resultType,
                           llvm::ArrayRef<fir::ExtendedValue> args);

  template <typename GeneratorType>
  mlir::func::FuncOp getWrapper(GeneratorType, llvm::StringRef name,
                                mlir::FunctionType,
                                bool loadRefArguments = false);

  /// Generate calls to ElementalGenerator, handling the elemental aspects
  template <typename GeneratorType>
  fir::ExtendedValue
  genElementalCall(GeneratorType, llvm::StringRef name, mlir::Type resultType,
                   llvm::ArrayRef<fir::ExtendedValue> args, bool outline);

  /// Helper to invoke code generator for the intrinsics given arguments.
  mlir::Value invokeGenerator(ElementalGenerator generator,
                              mlir::Type resultType,
                              llvm::ArrayRef<mlir::Value> args);
  mlir::Value invokeGenerator(RuntimeCallGenerator generator,
                              mlir::Type resultType,
                              llvm::ArrayRef<mlir::Value> args);
  mlir::Value invokeGenerator(ExtendedGenerator generator,
                              mlir::Type resultType,
                              llvm::ArrayRef<mlir::Value> args);
  mlir::Value invokeGenerator(SubroutineGenerator generator,
                              llvm::ArrayRef<mlir::Value> args);

  /// Get pointer to unrestricted intrinsic. Generate the related unrestricted
  /// intrinsic if it is not defined yet.
  mlir::SymbolRefAttr
  getUnrestrictedIntrinsicSymbolRefAttr(llvm::StringRef name,
                                        mlir::FunctionType signature);

  /// Add clean-up for \p temp to the current statement context;
  void addCleanUpForTemp(mlir::Location loc, mlir::Value temp);
  /// Helper function for generating code clean-up for result descriptors
  fir::ExtendedValue readAndAddCleanUp(fir::MutableBoxValue resultMutableBox,
                                       mlir::Type resultType,
                                       llvm::StringRef errMsg);

  fir::FirOpBuilder &builder;
  mlir::Location loc;
  Fortran::lower::StatementContext *stmtCtx;
};

struct IntrinsicDummyArgument {
  const char *name = nullptr;
  Fortran::lower::LowerIntrinsicArgAs lowerAs =
      Fortran::lower::LowerIntrinsicArgAs::Value;
  bool handleDynamicOptional = false;
};

struct Fortran::lower::IntrinsicArgumentLoweringRules {
  /// There is no more than 7 non repeated arguments in Fortran intrinsics.
  IntrinsicDummyArgument args[7];
  constexpr bool hasDefaultRules() const { return args[0].name == nullptr; }
};

/// Structure describing what needs to be done to lower intrinsic "name".
struct IntrinsicHandler {
  const char *name;
  IntrinsicLibrary::Generator generator;
  // The following may be omitted in the table below.
  Fortran::lower::IntrinsicArgumentLoweringRules argLoweringRules = {};
  bool isElemental = true;
  /// Code heavy intrinsic can be outlined to make FIR
  /// more readable.
  bool outline = false;
};

constexpr auto asValue = Fortran::lower::LowerIntrinsicArgAs::Value;
constexpr auto asAddr = Fortran::lower::LowerIntrinsicArgAs::Addr;
constexpr auto asBox = Fortran::lower::LowerIntrinsicArgAs::Box;
constexpr auto asInquired = Fortran::lower::LowerIntrinsicArgAs::Inquired;
using I = IntrinsicLibrary;

/// Flag to indicate that an intrinsic argument has to be handled as
/// being dynamically optional (e.g. special handling when actual
/// argument is an optional variable in the current scope).
static constexpr bool handleDynamicOptional = true;

/// Table that drives the fir generation depending on the intrinsic.
/// one to one mapping with Fortran arguments. If no mapping is
/// defined here for a generic intrinsic, genRuntimeCall will be called
/// to look for a match in the runtime a emit a call. Note that the argument
/// lowering rules for an intrinsic need to be provided only if at least one
/// argument must not be lowered by value. In which case, the lowering rules
/// should be provided for all the intrinsic arguments for completeness.
static constexpr IntrinsicHandler handlers[]{
    {"abs", &I::genAbs},
    {"achar", &I::genChar},
    {"adjustl",
     &I::genAdjustRtCall<fir::runtime::genAdjustL>,
     {{{"string", asAddr}}},
     /*isElemental=*/true},
    {"adjustr",
     &I::genAdjustRtCall<fir::runtime::genAdjustR>,
     {{{"string", asAddr}}},
     /*isElemental=*/true},
    {"aimag", &I::genAimag},
    {"aint", &I::genAint},
    {"all",
     &I::genAll,
     {{{"mask", asAddr}, {"dim", asValue}}},
     /*isElemental=*/false},
    {"allocated",
     &I::genAllocated,
     {{{"array", asInquired}, {"scalar", asInquired}}},
     /*isElemental=*/false},
    {"anint", &I::genAnint},
    {"any",
     &I::genAny,
     {{{"mask", asAddr}, {"dim", asValue}}},
     /*isElemental=*/false},
    {"associated",
     &I::genAssociated,
     {{{"pointer", asInquired}, {"target", asInquired}}},
     /*isElemental=*/false},
    {"bge", &I::genBitwiseCompare<mlir::arith::CmpIPredicate::uge>},
    {"bgt", &I::genBitwiseCompare<mlir::arith::CmpIPredicate::ugt>},
    {"ble", &I::genBitwiseCompare<mlir::arith::CmpIPredicate::ule>},
    {"blt", &I::genBitwiseCompare<mlir::arith::CmpIPredicate::ult>},
    {"btest", &I::genBtest},
    {"c_f_pointer",
     &I::genCFPointer,
     {{{"cptr", asAddr}, {"fptr", asInquired}, {"shape", asAddr}}},
     /*isElemental=*/false},
    {"c_funloc",
     &I::genCFunLoc,
     {{{"x", asAddr}}},
     /*isElemental=*/false},
    {"c_loc",
     &I::genCLoc,
     {{{"x", asBox}}},
     /*isElemental=*/false},
    {"ceiling", &I::genCeiling},
    {"char", &I::genChar},
    {"cmplx",
     &I::genCmplx,
     {{{"x", asValue}, {"y", asValue, handleDynamicOptional}}}},
    {"command_argument_count", &I::genCommandArgumentCount},
    {"conjg", &I::genConjg},
    {"count",
     &I::genCount,
     {{{"mask", asAddr}, {"dim", asValue}, {"kind", asValue}}},
     /*isElemental=*/false},
    {"cpu_time",
     &I::genCpuTime,
     {{{"time", asAddr}}},
     /*isElemental=*/false},
    {"cshift",
     &I::genCshift,
     {{{"array", asAddr}, {"shift", asAddr}, {"dim", asValue}}},
     /*isElemental=*/false},
    {"date_and_time",
     &I::genDateAndTime,
     {{{"date", asAddr, handleDynamicOptional},
       {"time", asAddr, handleDynamicOptional},
       {"zone", asAddr, handleDynamicOptional},
       {"values", asBox, handleDynamicOptional}}},
     /*isElemental=*/false},
    {"dble", &I::genConversion},
    {"dim", &I::genDim},
    {"dot_product",
     &I::genDotProduct,
     {{{"vector_a", asBox}, {"vector_b", asBox}}},
     /*isElemental=*/false},
    {"dprod", &I::genDprod},
    {"dshiftl", &I::genDshiftl},
    {"dshiftr", &I::genDshiftr},
    {"eoshift",
     &I::genEoshift,
     {{{"array", asBox},
       {"shift", asAddr},
       {"boundary", asBox, handleDynamicOptional},
       {"dim", asValue}}},
     /*isElemental=*/false},
    {"exit",
     &I::genExit,
     {{{"status", asValue, handleDynamicOptional}}},
     /*isElemental=*/false},
    {"exponent", &I::genExponent},
    {"floor", &I::genFloor},
    {"fraction", &I::genFraction},
    {"get_command_argument",
     &I::genGetCommandArgument,
     {{{"number", asValue},
       {"value", asBox, handleDynamicOptional},
       {"length", asAddr},
       {"status", asAddr},
       {"errmsg", asBox, handleDynamicOptional}}},
     /*isElemental=*/false},
    {"get_environment_variable",
     &I::genGetEnvironmentVariable,
     {{{"name", asBox},
       {"value", asBox, handleDynamicOptional},
       {"length", asAddr},
       {"status", asAddr},
       {"trim_name", asAddr},
       {"errmsg", asBox, handleDynamicOptional}}},
     /*isElemental=*/false},
    {"iachar", &I::genIchar},
    {"iand", &I::genIand},
    {"ibclr", &I::genIbclr},
    {"ibits", &I::genIbits},
    {"ibset", &I::genIbset},
    {"ichar", &I::genIchar},
    {"ieee_class_eq", &I::genIeeeTypeCompare<mlir::arith::CmpIPredicate::eq>},
    {"ieee_class_ne", &I::genIeeeTypeCompare<mlir::arith::CmpIPredicate::ne>},
    {"ieee_is_finite", &I::genIeeeIsFinite},
    {"ieee_is_nan", &I::genIeeeIsNaN},
    {"ieee_round_eq", &I::genIeeeTypeCompare<mlir::arith::CmpIPredicate::eq>},
    {"ieee_round_ne", &I::genIeeeTypeCompare<mlir::arith::CmpIPredicate::ne>},
    {"ieor", &I::genIeor},
    {"index",
     &I::genIndex,
     {{{"string", asAddr},
       {"substring", asAddr},
       {"back", asValue, handleDynamicOptional},
       {"kind", asValue}}}},
    {"ior", &I::genIor},
    {"ishft", &I::genIshft},
    {"ishftc", &I::genIshftc},
    {"lbound",
     &I::genLbound,
     {{{"array", asInquired}, {"dim", asValue}, {"kind", asValue}}},
     /*isElemental=*/false},
    {"leadz", &I::genLeadz},
    {"len",
     &I::genLen,
     {{{"string", asInquired}, {"kind", asValue}}},
     /*isElemental=*/false},
    {"len_trim", &I::genLenTrim},
    {"lge", &I::genCharacterCompare<mlir::arith::CmpIPredicate::sge>},
    {"lgt", &I::genCharacterCompare<mlir::arith::CmpIPredicate::sgt>},
    {"lle", &I::genCharacterCompare<mlir::arith::CmpIPredicate::sle>},
    {"llt", &I::genCharacterCompare<mlir::arith::CmpIPredicate::slt>},
<<<<<<< HEAD
    {"loc", &I::genLoc, {{{"x", asAddr}}}, /*isElemental=*/false},
=======
    {"maskl", &I::genMask<mlir::arith::ShLIOp>},
    {"maskr", &I::genMask<mlir::arith::ShRUIOp>},
>>>>>>> 0be9b39d
    {"matmul",
     &I::genMatmul,
     {{{"matrix_a", asAddr}, {"matrix_b", asAddr}}},
     /*isElemental=*/false},
    {"max", &I::genExtremum<Extremum::Max, ExtremumBehavior::MinMaxss>},
    {"maxloc",
     &I::genMaxloc,
     {{{"array", asBox},
       {"dim", asValue},
       {"mask", asBox, handleDynamicOptional},
       {"kind", asValue},
       {"back", asValue, handleDynamicOptional}}},
     /*isElemental=*/false},
    {"maxval",
     &I::genMaxval,
     {{{"array", asBox},
       {"dim", asValue},
       {"mask", asBox, handleDynamicOptional}}},
     /*isElemental=*/false},
    {"merge", &I::genMerge},
    {"merge_bits", &I::genMergeBits},
    {"min", &I::genExtremum<Extremum::Min, ExtremumBehavior::MinMaxss>},
    {"minloc",
     &I::genMinloc,
     {{{"array", asBox},
       {"dim", asValue},
       {"mask", asBox, handleDynamicOptional},
       {"kind", asValue},
       {"back", asValue, handleDynamicOptional}}},
     /*isElemental=*/false},
    {"minval",
     &I::genMinval,
     {{{"array", asBox},
       {"dim", asValue},
       {"mask", asBox, handleDynamicOptional}}},
     /*isElemental=*/false},
    {"mod", &I::genMod},
    {"modulo", &I::genModulo},
    {"mvbits",
     &I::genMvbits,
     {{{"from", asValue},
       {"frompos", asValue},
       {"len", asValue},
       {"to", asAddr},
       {"topos", asValue}}}},
    {"nearest", &I::genNearest},
    {"nint", &I::genNint},
    {"not", &I::genNot},
    {"null", &I::genNull, {{{"mold", asInquired}}}, /*isElemental=*/false},
    {"pack",
     &I::genPack,
     {{{"array", asBox},
       {"mask", asBox},
       {"vector", asBox, handleDynamicOptional}}},
     /*isElemental=*/false},
    {"popcnt", &I::genPopcnt},
    {"poppar", &I::genPoppar},
    {"present",
     &I::genPresent,
     {{{"a", asInquired}}},
     /*isElemental=*/false},
    {"product",
     &I::genProduct,
     {{{"array", asBox},
       {"dim", asValue},
       {"mask", asBox, handleDynamicOptional}}},
     /*isElemental=*/false},
    {"random_init",
     &I::genRandomInit,
     {{{"repeatable", asValue}, {"image_distinct", asValue}}},
     /*isElemental=*/false},
    {"random_number",
     &I::genRandomNumber,
     {{{"harvest", asBox}}},
     /*isElemental=*/false},
    {"random_seed",
     &I::genRandomSeed,
     {{{"size", asBox}, {"put", asBox}, {"get", asBox}}},
     /*isElemental=*/false},
    {"repeat",
     &I::genRepeat,
     {{{"string", asAddr}, {"ncopies", asValue}}},
     /*isElemental=*/false},
    {"reshape",
     &I::genReshape,
     {{{"source", asBox},
       {"shape", asBox},
       {"pad", asBox, handleDynamicOptional},
       {"order", asBox, handleDynamicOptional}}},
     /*isElemental=*/false},
    {"rrspacing", &I::genRRSpacing},
    {"scale",
     &I::genScale,
     {{{"x", asValue}, {"i", asValue}}},
     /*isElemental=*/true},
    {"scan",
     &I::genScan,
     {{{"string", asAddr},
       {"set", asAddr},
       {"back", asValue, handleDynamicOptional},
       {"kind", asValue}}},
     /*isElemental=*/true},
    {"selected_int_kind",
     &I::genSelectedIntKind,
     {{{"r", asValue}}},
     /*isElemental=*/false},
    {"selected_real_kind",
     &I::genSelectedRealKind,
     {{{"p", asValue, handleDynamicOptional},
       {"r", asValue, handleDynamicOptional},
       {"radix", asValue, handleDynamicOptional}}},
     /*isElemental*/ false},
    {"set_exponent", &I::genSetExponent},
    {"shifta", &I::genShift<mlir::arith::ShRSIOp>},
    {"shiftl", &I::genShift<mlir::arith::ShLIOp>},
    {"shiftr", &I::genShift<mlir::arith::ShRUIOp>},
    {"sign", &I::genSign},
    {"size",
     &I::genSize,
     {{{"array", asBox},
       {"dim", asAddr, handleDynamicOptional},
       {"kind", asValue}}},
     /*isElemental=*/false},
    {"spacing", &I::genSpacing},
    {"spread",
     &I::genSpread,
     {{{"source", asAddr}, {"dim", asValue}, {"ncopies", asValue}}},
     /*isElemental=*/false},
    {"sum",
     &I::genSum,
     {{{"array", asBox},
       {"dim", asValue},
       {"mask", asBox, handleDynamicOptional}}},
     /*isElemental=*/false},
    {"system_clock",
     &I::genSystemClock,
     {{{"count", asAddr}, {"count_rate", asAddr}, {"count_max", asAddr}}},
     /*isElemental=*/false},
    {"trailz", &I::genTrailz},
    {"transfer",
     &I::genTransfer,
     {{{"source", asAddr}, {"mold", asAddr}, {"size", asValue}}},
     /*isElemental=*/false},
    {"transpose",
     &I::genTranspose,
     {{{"matrix", asAddr}}},
     /*isElemental=*/false},
    {"trim", &I::genTrim, {{{"string", asAddr}}}, /*isElemental=*/false},
    {"ubound",
     &I::genUbound,
     {{{"array", asBox}, {"dim", asValue}, {"kind", asValue}}},
     /*isElemental=*/false},
    {"unpack",
     &I::genUnpack,
     {{{"vector", asBox}, {"mask", asBox}, {"field", asBox}}},
     /*isElemental=*/false},
    {"verify",
     &I::genVerify,
     {{{"string", asAddr},
       {"set", asAddr},
       {"back", asValue, handleDynamicOptional},
       {"kind", asValue}}},
     /*isElemental=*/true},
};

static bool isIntrinsicModuleProcedure(llvm::StringRef name) {
  return name.startswith("c_") || name.startswith("compiler_") ||
         name.startswith("ieee_");
}

/// Return the generic name of an intrinsic module procedure specific name.
/// Remove any "__builtin_" prefix, and any specific suffix of the form
/// {_[ail]?[0-9]+}*, such as _1 or _a4.
static
llvm::StringRef genericName(llvm::StringRef specificName) {
  const std::string builtin = "__builtin_";
  llvm::StringRef name = specificName.startswith(builtin)
                             ? specificName.drop_front(builtin.size())
                             : specificName;
  size_t size = name.size();
  if (isIntrinsicModuleProcedure(name))
    while (isdigit(name[size - 1]))
      while (name[--size] != '_')
        ;
  return name.drop_back(name.size() - size);
}

static const IntrinsicHandler *findIntrinsicHandler(llvm::StringRef name) {
  name = genericName(name);
  auto compare = [](const IntrinsicHandler &handler, llvm::StringRef name) {
    return name.compare(handler.name) > 0;
  };
  auto result =
      std::lower_bound(std::begin(handlers), std::end(handlers), name, compare);
  return result != std::end(handlers) && result->name == name ? result
                                                              : nullptr;
}

/// To make fir output more readable for debug, one can outline all intrinsic
/// implementation in wrappers (overrides the IntrinsicHandler::outline flag).
static llvm::cl::opt<bool> outlineAllIntrinsics(
    "outline-intrinsics",
    llvm::cl::desc(
        "Lower all intrinsic procedure implementation in their own functions"),
    llvm::cl::init(false));

//===----------------------------------------------------------------------===//
// Math runtime description and matching utility
//===----------------------------------------------------------------------===//

/// Command line option to modify math runtime behavior used to implement
/// intrinsics. This option applies both to early and late math-lowering modes.
enum MathRuntimeVersion { fastVersion, relaxedVersion, preciseVersion };
llvm::cl::opt<MathRuntimeVersion> mathRuntimeVersion(
    "math-runtime", llvm::cl::desc("Select math operations' runtime behavior:"),
    llvm::cl::values(
        clEnumValN(fastVersion, "fast", "use fast runtime behavior"),
        clEnumValN(relaxedVersion, "relaxed", "use relaxed runtime behavior"),
        clEnumValN(preciseVersion, "precise", "use precise runtime behavior")),
    llvm::cl::init(fastVersion));

struct RuntimeFunction {
  // llvm::StringRef comparison operator are not constexpr, so use string_view.
  using Key = std::string_view;
  // Needed for implicit compare with keys.
  constexpr operator Key() const { return key; }
  Key key; // intrinsic name

  // Name of a runtime function that implements the operation.
  llvm::StringRef symbol;
  fir::runtime::FuncTypeBuilderFunc typeGenerator;
};

#define RUNTIME_STATIC_DESCRIPTION(name, func)                                 \
  {#name, #func, fir::runtime::RuntimeTableKey<decltype(func)>::getTypeModel()},
static constexpr RuntimeFunction pgmathFast[] = {
#define PGMATH_FAST
#define PGMATH_USE_ALL_TYPES(name, func) RUNTIME_STATIC_DESCRIPTION(name, func)
#include "flang/Evaluate/pgmath.h.inc"
};
static constexpr RuntimeFunction pgmathRelaxed[] = {
#define PGMATH_RELAXED
#define PGMATH_USE_ALL_TYPES(name, func) RUNTIME_STATIC_DESCRIPTION(name, func)
#include "flang/Evaluate/pgmath.h.inc"
};
static constexpr RuntimeFunction pgmathPrecise[] = {
#define PGMATH_PRECISE
#define PGMATH_USE_ALL_TYPES(name, func) RUNTIME_STATIC_DESCRIPTION(name, func)
#include "flang/Evaluate/pgmath.h.inc"
};

static mlir::FunctionType genF32F32FuncType(mlir::MLIRContext *context) {
  mlir::Type t = mlir::FloatType::getF32(context);
  return mlir::FunctionType::get(context, {t}, {t});
}

static mlir::FunctionType genF64F64FuncType(mlir::MLIRContext *context) {
  mlir::Type t = mlir::FloatType::getF64(context);
  return mlir::FunctionType::get(context, {t}, {t});
}

static mlir::FunctionType genF128F128FuncType(mlir::MLIRContext *context) {
  mlir::Type t = mlir::FloatType::getF128(context);
  return mlir::FunctionType::get(context, {t}, {t});
}

static mlir::FunctionType genF32F32F32FuncType(mlir::MLIRContext *context) {
  auto t = mlir::FloatType::getF32(context);
  return mlir::FunctionType::get(context, {t, t}, {t});
}

static mlir::FunctionType genF64F64F64FuncType(mlir::MLIRContext *context) {
  auto t = mlir::FloatType::getF64(context);
  return mlir::FunctionType::get(context, {t, t}, {t});
}

static mlir::FunctionType genF80F80F80FuncType(mlir::MLIRContext *context) {
  auto t = mlir::FloatType::getF80(context);
  return mlir::FunctionType::get(context, {t, t}, {t});
}

static mlir::FunctionType genF128F128F128FuncType(mlir::MLIRContext *context) {
  auto t = mlir::FloatType::getF128(context);
  return mlir::FunctionType::get(context, {t, t}, {t});
}

template <int Bits>
static mlir::FunctionType genIntF64FuncType(mlir::MLIRContext *context) {
  auto t = mlir::FloatType::getF64(context);
  auto r = mlir::IntegerType::get(context, Bits);
  return mlir::FunctionType::get(context, {t}, {r});
}

template <int Bits>
static mlir::FunctionType genIntF32FuncType(mlir::MLIRContext *context) {
  auto t = mlir::FloatType::getF32(context);
  auto r = mlir::IntegerType::get(context, Bits);
  return mlir::FunctionType::get(context, {t}, {r});
}

template <int Bits>
static mlir::FunctionType genF64F64IntFuncType(mlir::MLIRContext *context) {
  auto ftype = mlir::FloatType::getF64(context);
  auto itype = mlir::IntegerType::get(context, Bits);
  return mlir::FunctionType::get(context, {ftype, itype}, {ftype});
}

template <int Bits>
static mlir::FunctionType genF32F32IntFuncType(mlir::MLIRContext *context) {
  auto ftype = mlir::FloatType::getF32(context);
  auto itype = mlir::IntegerType::get(context, Bits);
  return mlir::FunctionType::get(context, {ftype, itype}, {ftype});
}

/// Callback type for generating lowering for a math operation.
using MathGeneratorTy = mlir::Value (*)(fir::FirOpBuilder &, mlir::Location,
                                        llvm::StringRef, mlir::FunctionType,
                                        llvm::ArrayRef<mlir::Value>);

struct MathOperation {
  // llvm::StringRef comparison operator are not constexpr, so use string_view.
  using Key = std::string_view;
  // Needed for implicit compare with keys.
  constexpr operator Key() const { return key; }
  // Intrinsic name.
  Key key;

  // Name of a runtime function that implements the operation.
  llvm::StringRef runtimeFunc;
  fir::runtime::FuncTypeBuilderFunc typeGenerator;

  // A callback to generate FIR for the intrinsic defined by 'key'.
  // A callback may generate either dedicated MLIR operation(s) or
  // a function call to a runtime function with name defined by
  // 'runtimeFunc'.
  MathGeneratorTy funcGenerator;
};

static mlir::Value genLibCall(fir::FirOpBuilder &builder, mlir::Location loc,
                              llvm::StringRef libFuncName,
                              mlir::FunctionType libFuncType,
                              llvm::ArrayRef<mlir::Value> args) {
  LLVM_DEBUG(llvm::dbgs() << "Generating '" << libFuncName
                          << "' call with type ";
             libFuncType.dump(); llvm::dbgs() << "\n");
  mlir::func::FuncOp funcOp =
      builder.addNamedFunction(loc, libFuncName, libFuncType);
  // TODO: ensure 'strictfp' setting on the call for "precise/strict"
  //       FP mode. Set appropriate Fast-Math Flags otherwise.
  // TODO: we should also mark as many libm function as possible
  //       with 'pure' attribute (of course, not in strict FP mode).
  auto libCall = builder.create<fir::CallOp>(loc, funcOp, args);
  LLVM_DEBUG(libCall.dump(); llvm::dbgs() << "\n");
  return libCall.getResult(0);
}

template <typename T>
static mlir::Value genMathOp(fir::FirOpBuilder &builder, mlir::Location loc,
                             llvm::StringRef mathLibFuncName,
                             mlir::FunctionType mathLibFuncType,
                             llvm::ArrayRef<mlir::Value> args) {
  // TODO: we have to annotate the math operations with flags
  //       that will allow to define FP accuracy/exception
  //       behavior per operation, so that after early multi-module
  //       MLIR inlining we can distiguish operation that were
  //       compiled with different settings.
  //       Suggestion:
  //         * For "relaxed" FP mode set all Fast-Math Flags
  //           (see "[RFC] FastMath flags support in MLIR (arith dialect)"
  //           topic at discourse.llvm.org).
  //         * For "fast" FP mode set all Fast-Math Flags except 'afn'.
  //         * For "precise/strict" FP mode generate fir.calls to libm
  //           entries and annotate them with an attribute that will
  //           end up transformed into 'strictfp' LLVM attribute (TBD).
  //           Elsewhere, "precise/strict" FP mode should also set
  //           'strictfp' for all user functions and calls so that
  //           LLVM backend does the right job.
  //         * Operations that cannot be reasonably optimized in MLIR
  //           can be also lowered to libm calls for "fast" and "relaxed"
  //           modes.
  mlir::Value result;
  if (mathRuntimeVersion == preciseVersion) {
    result = genLibCall(builder, loc, mathLibFuncName, mathLibFuncType, args);
  } else {
    LLVM_DEBUG(llvm::dbgs() << "Generating '" << mathLibFuncName
                            << "' operation with type ";
               mathLibFuncType.dump(); llvm::dbgs() << "\n");
    result = builder.create<T>(loc, args);
  }
  LLVM_DEBUG(result.dump(); llvm::dbgs() << "\n");
  return result;
}

/// Mapping between mathematical intrinsic operations and MLIR operations
/// of some appropriate dialect (math, complex, etc.) or libm calls.
/// TODO: support remaining Fortran math intrinsics.
///       See https://gcc.gnu.org/onlinedocs/gcc-12.1.0/gfortran/\
///       Intrinsic-Procedures.html for a reference.
static constexpr MathOperation mathOperations[] = {
    {"abs", "fabsf", genF32F32FuncType, genMathOp<mlir::math::AbsOp>},
    {"abs", "fabs", genF64F64FuncType, genMathOp<mlir::math::AbsOp>},
    {"abs", "llvm.fabs.f128", genF128F128FuncType,
     genMathOp<mlir::math::AbsOp>},
    // llvm.trunc behaves the same way as libm's trunc.
    {"aint", "llvm.trunc.f32", genF32F32FuncType, genLibCall},
    {"aint", "llvm.trunc.f64", genF64F64FuncType, genLibCall},
    // llvm.round behaves the same way as libm's round.
    {"anint", "llvm.round.f32", genF32F32FuncType,
     genMathOp<mlir::LLVM::RoundOp>},
    {"anint", "llvm.round.f64", genF64F64FuncType,
     genMathOp<mlir::LLVM::RoundOp>},
    {"atan", "atanf", genF32F32FuncType, genMathOp<mlir::math::AtanOp>},
    {"atan", "atan", genF64F64FuncType, genMathOp<mlir::math::AtanOp>},
    {"atan2", "atan2f", genF32F32F32FuncType, genMathOp<mlir::math::Atan2Op>},
    {"atan2", "atan2", genF64F64F64FuncType, genMathOp<mlir::math::Atan2Op>},
    // math::CeilOp returns a real, while Fortran CEILING returns integer.
    {"ceil", "ceilf", genF32F32FuncType, genMathOp<mlir::math::CeilOp>},
    {"ceil", "ceil", genF64F64FuncType, genMathOp<mlir::math::CeilOp>},
    {"cos", "cosf", genF32F32FuncType, genMathOp<mlir::math::CosOp>},
    {"cos", "cos", genF64F64FuncType, genMathOp<mlir::math::CosOp>},
    {"cosh", "coshf", genF32F32FuncType, genLibCall},
    {"cosh", "cosh", genF64F64FuncType, genLibCall},
    {"erf", "erff", genF32F32FuncType, genMathOp<mlir::math::ErfOp>},
    {"erf", "erf", genF64F64FuncType, genMathOp<mlir::math::ErfOp>},
    {"exp", "expf", genF32F32FuncType, genMathOp<mlir::math::ExpOp>},
    {"exp", "exp", genF64F64FuncType, genMathOp<mlir::math::ExpOp>},
    // math::FloorOp returns a real, while Fortran FLOOR returns integer.
    {"floor", "floorf", genF32F32FuncType, genMathOp<mlir::math::FloorOp>},
    {"floor", "floor", genF64F64FuncType, genMathOp<mlir::math::FloorOp>},
    {"hypot", "hypotf", genF32F32F32FuncType, genLibCall},
    {"hypot", "hypot", genF64F64F64FuncType, genLibCall},
    {"log", "logf", genF32F32FuncType, genMathOp<mlir::math::LogOp>},
    {"log", "log", genF64F64FuncType, genMathOp<mlir::math::LogOp>},
    {"log10", "log10f", genF32F32FuncType, genMathOp<mlir::math::Log10Op>},
    {"log10", "log10", genF64F64FuncType, genMathOp<mlir::math::Log10Op>},
    // llvm.lround behaves the same way as libm's lround.
    {"nint", "llvm.lround.i64.f64", genIntF64FuncType<64>, genLibCall},
    {"nint", "llvm.lround.i64.f32", genIntF32FuncType<64>, genLibCall},
    {"nint", "llvm.lround.i32.f64", genIntF64FuncType<32>, genLibCall},
    {"nint", "llvm.lround.i32.f32", genIntF32FuncType<32>, genLibCall},
    {"pow", "powf", genF32F32F32FuncType, genMathOp<mlir::math::PowFOp>},
    {"pow", "pow", genF64F64F64FuncType, genMathOp<mlir::math::PowFOp>},
    // TODO: add PowIOp in math and complex dialects.
    {"pow", "llvm.powi.f32.i32", genF32F32IntFuncType<32>, genLibCall},
    {"pow", "llvm.powi.f64.i32", genF64F64IntFuncType<32>, genLibCall},
    {"sign", "copysignf", genF32F32F32FuncType,
     genMathOp<mlir::math::CopySignOp>},
    {"sign", "copysign", genF64F64F64FuncType,
     genMathOp<mlir::math::CopySignOp>},
    {"sign", "copysignl", genF80F80F80FuncType,
     genMathOp<mlir::math::CopySignOp>},
    {"sign", "llvm.copysign.f128", genF128F128F128FuncType,
     genMathOp<mlir::math::CopySignOp>},
    {"sin", "sinf", genF32F32FuncType, genMathOp<mlir::math::SinOp>},
    {"sin", "sin", genF64F64FuncType, genMathOp<mlir::math::SinOp>},
    {"sinh", "sinhf", genF32F32FuncType, genLibCall},
    {"sinh", "sinh", genF64F64FuncType, genLibCall},
    {"sqrt", "sqrtf", genF32F32FuncType, genMathOp<mlir::math::SqrtOp>},
    {"sqrt", "sqrt", genF64F64FuncType, genMathOp<mlir::math::SqrtOp>},
    {"tan", "tanf", genF32F32FuncType, genMathOp<mlir::math::TanOp>},
    {"tan", "tan", genF64F64FuncType, genMathOp<mlir::math::TanOp>},
    {"tanh", "tanhf", genF32F32FuncType, genMathOp<mlir::math::TanhOp>},
    {"tanh", "tanh", genF64F64FuncType, genMathOp<mlir::math::TanhOp>},
};

// This helper class computes a "distance" between two function types.
// The distance measures how many narrowing conversions of actual arguments
// and result of "from" must be made in order to use "to" instead of "from".
// For instance, the distance between ACOS(REAL(10)) and ACOS(REAL(8)) is
// greater than the one between ACOS(REAL(10)) and ACOS(REAL(16)). This means
// if no implementation of ACOS(REAL(10)) is available, it is better to use
// ACOS(REAL(16)) with casts rather than ACOS(REAL(8)).
// Note that this is not a symmetric distance and the order of "from" and "to"
// arguments matters, d(foo, bar) may not be the same as d(bar, foo) because it
// may be safe to replace foo by bar, but not the opposite.
class FunctionDistance {
public:
  FunctionDistance() : infinite{true} {}

  FunctionDistance(mlir::FunctionType from, mlir::FunctionType to) {
    unsigned nInputs = from.getNumInputs();
    unsigned nResults = from.getNumResults();
    if (nResults != to.getNumResults() || nInputs != to.getNumInputs()) {
      infinite = true;
    } else {
      for (decltype(nInputs) i = 0; i < nInputs && !infinite; ++i)
        addArgumentDistance(from.getInput(i), to.getInput(i));
      for (decltype(nResults) i = 0; i < nResults && !infinite; ++i)
        addResultDistance(to.getResult(i), from.getResult(i));
    }
  }

  /// Beware both d1.isSmallerThan(d2) *and* d2.isSmallerThan(d1) may be
  /// false if both d1 and d2 are infinite. This implies that
  ///  d1.isSmallerThan(d2) is not equivalent to !d2.isSmallerThan(d1)
  bool isSmallerThan(const FunctionDistance &d) const {
    return !infinite &&
           (d.infinite || std::lexicographical_compare(
                              conversions.begin(), conversions.end(),
                              d.conversions.begin(), d.conversions.end()));
  }

  bool isLosingPrecision() const {
    return conversions[narrowingArg] != 0 || conversions[extendingResult] != 0;
  }

  bool isInfinite() const { return infinite; }

private:
  enum class Conversion { Forbidden, None, Narrow, Extend };

  void addArgumentDistance(mlir::Type from, mlir::Type to) {
    switch (conversionBetweenTypes(from, to)) {
    case Conversion::Forbidden:
      infinite = true;
      break;
    case Conversion::None:
      break;
    case Conversion::Narrow:
      conversions[narrowingArg]++;
      break;
    case Conversion::Extend:
      conversions[nonNarrowingArg]++;
      break;
    }
  }

  void addResultDistance(mlir::Type from, mlir::Type to) {
    switch (conversionBetweenTypes(from, to)) {
    case Conversion::Forbidden:
      infinite = true;
      break;
    case Conversion::None:
      break;
    case Conversion::Narrow:
      conversions[nonExtendingResult]++;
      break;
    case Conversion::Extend:
      conversions[extendingResult]++;
      break;
    }
  }

  // Floating point can be mlir::FloatType or fir::real
  static unsigned getFloatingPointWidth(mlir::Type t) {
    if (auto f{t.dyn_cast<mlir::FloatType>()})
      return f.getWidth();
    // FIXME: Get width another way for fir.real/complex
    // - use fir/KindMapping.h and llvm::Type
    // - or use evaluate/type.h
    if (auto r{t.dyn_cast<fir::RealType>()})
      return r.getFKind() * 4;
    if (auto cplx{t.dyn_cast<fir::ComplexType>()})
      return cplx.getFKind() * 4;
    llvm_unreachable("not a floating-point type");
  }

  static Conversion conversionBetweenTypes(mlir::Type from, mlir::Type to) {
    if (from == to)
      return Conversion::None;

    if (auto fromIntTy{from.dyn_cast<mlir::IntegerType>()}) {
      if (auto toIntTy{to.dyn_cast<mlir::IntegerType>()}) {
        return fromIntTy.getWidth() > toIntTy.getWidth() ? Conversion::Narrow
                                                         : Conversion::Extend;
      }
    }

    if (fir::isa_real(from) && fir::isa_real(to)) {
      return getFloatingPointWidth(from) > getFloatingPointWidth(to)
                 ? Conversion::Narrow
                 : Conversion::Extend;
    }

    if (auto fromCplxTy{from.dyn_cast<fir::ComplexType>()}) {
      if (auto toCplxTy{to.dyn_cast<fir::ComplexType>()}) {
        return getFloatingPointWidth(fromCplxTy) >
                       getFloatingPointWidth(toCplxTy)
                   ? Conversion::Narrow
                   : Conversion::Extend;
      }
    }
    // Notes:
    // - No conversion between character types, specialization of runtime
    // functions should be made instead.
    // - It is not clear there is a use case for automatic conversions
    // around Logical and it may damage hidden information in the physical
    // storage so do not do it.
    return Conversion::Forbidden;
  }

  // Below are indexes to access data in conversions.
  // The order in data does matter for lexicographical_compare
  enum {
    narrowingArg = 0,   // usually bad
    extendingResult,    // usually bad
    nonExtendingResult, // usually ok
    nonNarrowingArg,    // usually ok
    dataSize
  };

  std::array<int, dataSize> conversions = {};
  bool infinite = false; // When forbidden conversion or wrong argument number
};

/// Build mlir::func::FuncOp from runtime symbol description and add
/// fir.runtime attribute.
static mlir::func::FuncOp getFuncOp(mlir::Location loc,
                                    fir::FirOpBuilder &builder,
                                    const RuntimeFunction &runtime) {
  mlir::func::FuncOp function = builder.addNamedFunction(
      loc, runtime.symbol, runtime.typeGenerator(builder.getContext()));
  function->setAttr("fir.runtime", builder.getUnitAttr());
  return function;
}

/// Select runtime function that has the smallest distance to the intrinsic
/// function type and that will not imply narrowing arguments or extending the
/// result.
/// If nothing is found, the mlir::func::FuncOp will contain a nullptr.
static mlir::func::FuncOp searchFunctionInLibrary(
    mlir::Location loc, fir::FirOpBuilder &builder,
    const Fortran::common::StaticMultimapView<RuntimeFunction> &lib,
    llvm::StringRef name, mlir::FunctionType funcType,
    const RuntimeFunction **bestNearMatch,
    FunctionDistance &bestMatchDistance) {
  std::pair<const RuntimeFunction *, const RuntimeFunction *> range =
      lib.equal_range(name);
  for (auto iter = range.first; iter != range.second && iter; ++iter) {
    const RuntimeFunction &impl = *iter;
    mlir::FunctionType implType = impl.typeGenerator(builder.getContext());
    if (funcType == implType)
      return getFuncOp(loc, builder, impl); // exact match

    FunctionDistance distance(funcType, implType);
    if (distance.isSmallerThan(bestMatchDistance)) {
      *bestNearMatch = &impl;
      bestMatchDistance = std::move(distance);
    }
  }
  return {};
}

using RtMap = Fortran::common::StaticMultimapView<MathOperation>;
static constexpr RtMap mathOps(mathOperations);
static_assert(mathOps.Verify() && "map must be sorted");

/// Look for a MathOperation entry specifying how to lower a mathematical
/// operation defined by \p name with its result' and operands' types
/// specified in the form of a FunctionType \p funcType.
/// If exact match for the given types is found, then the function
/// returns a pointer to the corresponding MathOperation.
/// Otherwise, the function returns nullptr.
/// If there is a MathOperation that can be used with additional
/// type casts for the operands or/and result (non-exact match),
/// then it is returned via \p bestNearMatch argument, and
/// \p bestMatchDistance specifies the FunctionDistance between
/// the requested operation and the non-exact match.
static const MathOperation *
searchMathOperation(fir::FirOpBuilder &builder, llvm::StringRef name,
                    mlir::FunctionType funcType,
                    const MathOperation **bestNearMatch,
                    FunctionDistance &bestMatchDistance) {
  auto range = mathOps.equal_range(name);
  for (auto iter = range.first; iter != range.second && iter; ++iter) {
    const auto &impl = *iter;
    auto implType = impl.typeGenerator(builder.getContext());
    if (funcType == implType)
      return &impl; // exact match

    FunctionDistance distance(funcType, implType);
    if (distance.isSmallerThan(bestMatchDistance)) {
      *bestNearMatch = &impl;
      bestMatchDistance = std::move(distance);
    }
  }
  return nullptr;
}

/// Implementation of the operation defined by \p name with type
/// \p funcType is not precise, and the actual available implementation
/// is \p distance away from the requested. If using the available
/// implementation results in a precision loss, emit an error message
/// with the given code location \p loc.
static void checkPrecisionLoss(llvm::StringRef name,
                               mlir::FunctionType funcType,
                               const FunctionDistance &distance,
                               mlir::Location loc) {
  if (!distance.isLosingPrecision())
    return;

  // Using this runtime version requires narrowing the arguments
  // or extending the result. It is not numerically safe. There
  // is currently no quad math library that was described in
  // lowering and could be used here. Emit an error and continue
  // generating the code with the narrowing cast so that the user
  // can get a complete list of the problematic intrinsic calls.
  std::string message("not yet implemented: no math runtime available for '");
  llvm::raw_string_ostream sstream(message);
  if (name == "pow") {
    assert(funcType.getNumInputs() == 2 && "power operator has two arguments");
    sstream << funcType.getInput(0) << " ** " << funcType.getInput(1);
  } else {
    sstream << name << "(";
    if (funcType.getNumInputs() > 0)
      sstream << funcType.getInput(0);
    for (mlir::Type argType : funcType.getInputs().drop_front())
      sstream << ", " << argType;
    sstream << ")";
  }
  sstream << "'";
  mlir::emitError(loc, message);
}

/// Search runtime for the best runtime function given an intrinsic name
/// and interface. The interface may not be a perfect match in which case
/// the caller is responsible to insert argument and return value conversions.
/// If nothing is found, the mlir::func::FuncOp will contain a nullptr.
static mlir::func::FuncOp getRuntimeFunction(mlir::Location loc,
                                             fir::FirOpBuilder &builder,
                                             llvm::StringRef name,
                                             mlir::FunctionType funcType) {
  const RuntimeFunction *bestNearMatch = nullptr;
  FunctionDistance bestMatchDistance;
  mlir::func::FuncOp match;
  using RtMap = Fortran::common::StaticMultimapView<RuntimeFunction>;
  static constexpr RtMap pgmathF(pgmathFast);
  static_assert(pgmathF.Verify() && "map must be sorted");
  static constexpr RtMap pgmathR(pgmathRelaxed);
  static_assert(pgmathR.Verify() && "map must be sorted");
  static constexpr RtMap pgmathP(pgmathPrecise);
  static_assert(pgmathP.Verify() && "map must be sorted");

  if (mathRuntimeVersion == fastVersion)
    match = searchFunctionInLibrary(loc, builder, pgmathF, name, funcType,
                                    &bestNearMatch, bestMatchDistance);
  else if (mathRuntimeVersion == relaxedVersion)
    match = searchFunctionInLibrary(loc, builder, pgmathR, name, funcType,
                                    &bestNearMatch, bestMatchDistance);
  else if (mathRuntimeVersion == preciseVersion)
    match = searchFunctionInLibrary(loc, builder, pgmathP, name, funcType,
                                    &bestNearMatch, bestMatchDistance);
  else
    llvm_unreachable("unsupported mathRuntimeVersion");

  return match;
}

/// Helpers to get function type from arguments and result type.
static mlir::FunctionType getFunctionType(llvm::Optional<mlir::Type> resultType,
                                          llvm::ArrayRef<mlir::Value> arguments,
                                          fir::FirOpBuilder &builder) {
  llvm::SmallVector<mlir::Type> argTypes;
  for (mlir::Value arg : arguments)
    argTypes.push_back(arg.getType());
  llvm::SmallVector<mlir::Type> resTypes;
  if (resultType)
    resTypes.push_back(*resultType);
  return mlir::FunctionType::get(builder.getModule().getContext(), argTypes,
                                 resTypes);
}

/// fir::ExtendedValue to mlir::Value translation layer

fir::ExtendedValue toExtendedValue(mlir::Value val, fir::FirOpBuilder &builder,
                                   mlir::Location loc) {
  assert(val && "optional unhandled here");
  mlir::Type type = val.getType();
  mlir::Value base = val;
  mlir::IndexType indexType = builder.getIndexType();
  llvm::SmallVector<mlir::Value> extents;

  fir::factory::CharacterExprHelper charHelper{builder, loc};
  // FIXME: we may want to allow non character scalar here.
  if (charHelper.isCharacterScalar(type))
    return charHelper.toExtendedValue(val);

  if (auto refType = type.dyn_cast<fir::ReferenceType>())
    type = refType.getEleTy();

  if (auto arrayType = type.dyn_cast<fir::SequenceType>()) {
    type = arrayType.getEleTy();
    for (fir::SequenceType::Extent extent : arrayType.getShape()) {
      if (extent == fir::SequenceType::getUnknownExtent())
        break;
      extents.emplace_back(
          builder.createIntegerConstant(loc, indexType, extent));
    }
    // Last extent might be missing in case of assumed-size. If more extents
    // could not be deduced from type, that's an error (a fir.box should
    // have been used in the interface).
    if (extents.size() + 1 < arrayType.getShape().size())
      mlir::emitError(loc, "cannot retrieve array extents from type");
  } else if (type.isa<fir::BoxType>() || type.isa<fir::RecordType>()) {
    fir::emitFatalError(loc, "not yet implemented: descriptor or derived type");
  }

  if (!extents.empty())
    return fir::ArrayBoxValue{base, extents};
  return base;
}

mlir::Value toValue(const fir::ExtendedValue &val, fir::FirOpBuilder &builder,
                    mlir::Location loc) {
  if (const fir::CharBoxValue *charBox = val.getCharBox()) {
    mlir::Value buffer = charBox->getBuffer();
    auto buffTy = buffer.getType();
    if (buffTy.isa<mlir::FunctionType>())
      fir::emitFatalError(
          loc, "A character's buffer type cannot be a function type.");
    if (buffTy.isa<fir::BoxCharType>())
      return buffer;
    return fir::factory::CharacterExprHelper{builder, loc}.createEmboxChar(
        buffer, charBox->getLen());
  }

  // FIXME: need to access other ExtendedValue variants and handle them
  // properly.
  return fir::getBase(val);
}

//===----------------------------------------------------------------------===//
// IntrinsicLibrary
//===----------------------------------------------------------------------===//

/// Generate a TODO error message for an as yet unimplemented intrinsic.
void crashOnMissingIntrinsic(mlir::Location loc, llvm::StringRef name) {
  if (isIntrinsicModuleProcedure(name))
    TODO(loc, "intrinsic module procedure: " + llvm::Twine(name));
  else
    TODO(loc, "intrinsic: " + llvm::Twine(name));
}

template <typename GeneratorType>
fir::ExtendedValue IntrinsicLibrary::genElementalCall(
    GeneratorType generator, llvm::StringRef name, mlir::Type resultType,
    llvm::ArrayRef<fir::ExtendedValue> args, bool outline) {
  llvm::SmallVector<mlir::Value> scalarArgs;
  for (const fir::ExtendedValue &arg : args)
    if (arg.getUnboxed() || arg.getCharBox())
      scalarArgs.emplace_back(fir::getBase(arg));
    else
      fir::emitFatalError(loc, "nonscalar intrinsic argument");
  if (outline)
    return outlineInWrapper(generator, name, resultType, scalarArgs);
  return invokeGenerator(generator, resultType, scalarArgs);
}

template <>
fir::ExtendedValue
IntrinsicLibrary::genElementalCall<IntrinsicLibrary::ExtendedGenerator>(
    ExtendedGenerator generator, llvm::StringRef name, mlir::Type resultType,
    llvm::ArrayRef<fir::ExtendedValue> args, bool outline) {
  for (const fir::ExtendedValue &arg : args)
    if (!arg.getUnboxed() && !arg.getCharBox())
      fir::emitFatalError(loc, "nonscalar intrinsic argument");
  if (outline)
    return outlineInExtendedWrapper(generator, name, resultType, args);
  return std::invoke(generator, *this, resultType, args);
}

template <>
fir::ExtendedValue
IntrinsicLibrary::genElementalCall<IntrinsicLibrary::SubroutineGenerator>(
    SubroutineGenerator generator, llvm::StringRef name, mlir::Type resultType,
    llvm::ArrayRef<fir::ExtendedValue> args, bool outline) {
  for (const fir::ExtendedValue &arg : args)
    if (!arg.getUnboxed() && !arg.getCharBox())
      // fir::emitFatalError(loc, "nonscalar intrinsic argument");
      crashOnMissingIntrinsic(loc, name);
  if (outline)
    return outlineInExtendedWrapper(generator, name, resultType, args);
  std::invoke(generator, *this, args);
  return mlir::Value();
}

static fir::ExtendedValue
invokeHandler(IntrinsicLibrary::ElementalGenerator generator,
              const IntrinsicHandler &handler,
              llvm::Optional<mlir::Type> resultType,
              llvm::ArrayRef<fir::ExtendedValue> args, bool outline,
              IntrinsicLibrary &lib) {
  assert(resultType && "expect elemental intrinsic to be functions");
  return lib.genElementalCall(generator, handler.name, *resultType, args,
                              outline);
}

static fir::ExtendedValue
invokeHandler(IntrinsicLibrary::ExtendedGenerator generator,
              const IntrinsicHandler &handler,
              llvm::Optional<mlir::Type> resultType,
              llvm::ArrayRef<fir::ExtendedValue> args, bool outline,
              IntrinsicLibrary &lib) {
  assert(resultType && "expect intrinsic function");
  if (handler.isElemental)
    return lib.genElementalCall(generator, handler.name, *resultType, args,
                                outline);
  if (outline)
    return lib.outlineInExtendedWrapper(generator, handler.name, *resultType,
                                        args);
  return std::invoke(generator, lib, *resultType, args);
}

static fir::ExtendedValue
invokeHandler(IntrinsicLibrary::SubroutineGenerator generator,
              const IntrinsicHandler &handler,
              llvm::Optional<mlir::Type> resultType,
              llvm::ArrayRef<fir::ExtendedValue> args, bool outline,
              IntrinsicLibrary &lib) {
  if (handler.isElemental)
    return lib.genElementalCall(generator, handler.name, mlir::Type{}, args,
                                outline);
  if (outline)
    return lib.outlineInExtendedWrapper(generator, handler.name, resultType,
                                        args);
  std::invoke(generator, lib, args);
  return mlir::Value{};
}

fir::ExtendedValue
IntrinsicLibrary::genIntrinsicCall(llvm::StringRef name,
                                   llvm::Optional<mlir::Type> resultType,
                                   llvm::ArrayRef<fir::ExtendedValue> args) {
  if (const IntrinsicHandler *handler = findIntrinsicHandler(name)) {
    bool outline = handler->outline || outlineAllIntrinsics;
    return std::visit(
        [&](auto &generator) -> fir::ExtendedValue {
          return invokeHandler(generator, *handler, resultType, args, outline,
                               *this);
        },
        handler->generator);
  }

  if (!resultType)
    // Subroutine should have a handler, they are likely missing for now.
    crashOnMissingIntrinsic(loc, name);

  // Try the runtime if no special handler was defined for the
  // intrinsic being called. Maths runtime only has numerical elemental.
  // No optional arguments are expected at this point, the code will
  // crash if it gets absent optional.

  // FIXME: using toValue to get the type won't work with array arguments.
  llvm::SmallVector<mlir::Value> mlirArgs;
  for (const fir::ExtendedValue &extendedVal : args) {
    mlir::Value val = toValue(extendedVal, builder, loc);
    if (!val)
      // If an absent optional gets there, most likely its handler has just
      // not yet been defined.
      crashOnMissingIntrinsic(loc, name);
    mlirArgs.emplace_back(val);
  }
  mlir::FunctionType soughtFuncType =
      getFunctionType(*resultType, mlirArgs, builder);

  IntrinsicLibrary::RuntimeCallGenerator runtimeCallGenerator =
      getRuntimeCallGenerator(name, soughtFuncType);
  return genElementalCall(runtimeCallGenerator, name, *resultType, args,
                          /*outline=*/outlineAllIntrinsics);
}

mlir::Value
IntrinsicLibrary::invokeGenerator(ElementalGenerator generator,
                                  mlir::Type resultType,
                                  llvm::ArrayRef<mlir::Value> args) {
  return std::invoke(generator, *this, resultType, args);
}

mlir::Value
IntrinsicLibrary::invokeGenerator(RuntimeCallGenerator generator,
                                  mlir::Type resultType,
                                  llvm::ArrayRef<mlir::Value> args) {
  return generator(builder, loc, args);
}

mlir::Value
IntrinsicLibrary::invokeGenerator(ExtendedGenerator generator,
                                  mlir::Type resultType,
                                  llvm::ArrayRef<mlir::Value> args) {
  llvm::SmallVector<fir::ExtendedValue> extendedArgs;
  for (mlir::Value arg : args)
    extendedArgs.emplace_back(toExtendedValue(arg, builder, loc));
  auto extendedResult = std::invoke(generator, *this, resultType, extendedArgs);
  return toValue(extendedResult, builder, loc);
}

mlir::Value
IntrinsicLibrary::invokeGenerator(SubroutineGenerator generator,
                                  llvm::ArrayRef<mlir::Value> args) {
  llvm::SmallVector<fir::ExtendedValue> extendedArgs;
  for (mlir::Value arg : args)
    extendedArgs.emplace_back(toExtendedValue(arg, builder, loc));
  std::invoke(generator, *this, extendedArgs);
  return {};
}

template <typename GeneratorType>
mlir::func::FuncOp IntrinsicLibrary::getWrapper(GeneratorType generator,
                                                llvm::StringRef name,
                                                mlir::FunctionType funcType,
                                                bool loadRefArguments) {
  std::string wrapperName = fir::mangleIntrinsicProcedure(name, funcType);
  mlir::func::FuncOp function = builder.getNamedFunction(wrapperName);
  if (!function) {
    // First time this wrapper is needed, build it.
    function = builder.createFunction(loc, wrapperName, funcType);
    function->setAttr("fir.intrinsic", builder.getUnitAttr());
    auto internalLinkage = mlir::LLVM::linkage::Linkage::Internal;
    auto linkage =
        mlir::LLVM::LinkageAttr::get(builder.getContext(), internalLinkage);
    function->setAttr("llvm.linkage", linkage);
    function.addEntryBlock();

    // Create local context to emit code into the newly created function
    // This new function is not linked to a source file location, only
    // its calls will be.
    auto localBuilder =
        std::make_unique<fir::FirOpBuilder>(function, builder.getKindMap());
    localBuilder->setInsertionPointToStart(&function.front());
    // Location of code inside wrapper of the wrapper is independent from
    // the location of the intrinsic call.
    mlir::Location localLoc = localBuilder->getUnknownLoc();
    llvm::SmallVector<mlir::Value> localArguments;
    for (mlir::BlockArgument bArg : function.front().getArguments()) {
      auto refType = bArg.getType().dyn_cast<fir::ReferenceType>();
      if (loadRefArguments && refType) {
        auto loaded = localBuilder->create<fir::LoadOp>(localLoc, bArg);
        localArguments.push_back(loaded);
      } else {
        localArguments.push_back(bArg);
      }
    }

    IntrinsicLibrary localLib{*localBuilder, localLoc};

    if constexpr (std::is_same_v<GeneratorType, SubroutineGenerator>) {
      localLib.invokeGenerator(generator, localArguments);
      localBuilder->create<mlir::func::ReturnOp>(localLoc);
    } else {
      assert(funcType.getNumResults() == 1 &&
             "expect one result for intrinsic function wrapper type");
      mlir::Type resultType = funcType.getResult(0);
      auto result =
          localLib.invokeGenerator(generator, resultType, localArguments);
      localBuilder->create<mlir::func::ReturnOp>(localLoc, result);
    }
  } else {
    // Wrapper was already built, ensure it has the sought type
    assert(function.getFunctionType() == funcType &&
           "conflict between intrinsic wrapper types");
  }
  return function;
}

/// Helpers to detect absent optional (not yet supported in outlining).
bool static hasAbsentOptional(llvm::ArrayRef<mlir::Value> args) {
  for (const mlir::Value &arg : args)
    if (!arg)
      return true;
  return false;
}
bool static hasAbsentOptional(llvm::ArrayRef<fir::ExtendedValue> args) {
  for (const fir::ExtendedValue &arg : args)
    if (!fir::getBase(arg))
      return true;
  return false;
}

template <typename GeneratorType>
mlir::Value
IntrinsicLibrary::outlineInWrapper(GeneratorType generator,
                                   llvm::StringRef name, mlir::Type resultType,
                                   llvm::ArrayRef<mlir::Value> args) {
  if (hasAbsentOptional(args)) {
    // TODO: absent optional in outlining is an issue: we cannot just ignore
    // them. Needs a better interface here. The issue is that we cannot easily
    // tell that a value is optional or not here if it is presents. And if it is
    // absent, we cannot tell what it type should be.
    TODO(loc, "cannot outline call to intrinsic " + llvm::Twine(name) +
                  " with absent optional argument");
  }

  mlir::FunctionType funcType = getFunctionType(resultType, args, builder);
  mlir::func::FuncOp wrapper = getWrapper(generator, name, funcType);
  return builder.create<fir::CallOp>(loc, wrapper, args).getResult(0);
}

template <typename GeneratorType>
fir::ExtendedValue IntrinsicLibrary::outlineInExtendedWrapper(
    GeneratorType generator, llvm::StringRef name,
    llvm::Optional<mlir::Type> resultType,
    llvm::ArrayRef<fir::ExtendedValue> args) {
  if (hasAbsentOptional(args))
    TODO(loc, "cannot outline call to intrinsic " + llvm::Twine(name) +
                  " with absent optional argument");
  llvm::SmallVector<mlir::Value> mlirArgs;
  for (const auto &extendedVal : args)
    mlirArgs.emplace_back(toValue(extendedVal, builder, loc));
  mlir::FunctionType funcType = getFunctionType(resultType, mlirArgs, builder);
  mlir::func::FuncOp wrapper = getWrapper(generator, name, funcType);
  auto call = builder.create<fir::CallOp>(loc, wrapper, mlirArgs);
  if (resultType)
    return toExtendedValue(call.getResult(0), builder, loc);
  // Subroutine calls
  return mlir::Value{};
}

IntrinsicLibrary::RuntimeCallGenerator
IntrinsicLibrary::getRuntimeCallGenerator(llvm::StringRef name,
                                          mlir::FunctionType soughtFuncType) {
  mlir::func::FuncOp funcOp;
  mlir::FunctionType actualFuncType;
  const MathOperation *mathOp = nullptr;

  // Look for a dedicated math operation generator, which
  // normally produces a single MLIR operation implementing
  // the math operation.
  // If not found fall back to a runtime function lookup.
  const MathOperation *bestNearMatch = nullptr;
  FunctionDistance bestMatchDistance;
  mathOp = searchMathOperation(builder, name, soughtFuncType, &bestNearMatch,
                               bestMatchDistance);
  if (!mathOp && bestNearMatch) {
    // Use the best near match, optionally issuing an error,
    // if types conversions cause precision loss.
    bool useBestNearMatch = true;
    // TODO: temporary workaround to avoid using math::PowFOp
    //       for pow(fp, i64) case and fall back to pgmath runtime.
    //       When proper Math dialect operations are available
    //       and added into mathOperations table, this can be removed.
    //       This is WIP in D129812.
    if (name == "pow" && soughtFuncType.getInput(0).isa<mlir::FloatType>())
      if (auto exponentTy =
              soughtFuncType.getInput(1).dyn_cast<mlir::IntegerType>())
        useBestNearMatch = exponentTy.getWidth() != 64;

    if (useBestNearMatch) {
      checkPrecisionLoss(name, soughtFuncType, bestMatchDistance, loc);
      mathOp = bestNearMatch;
    }
  }
  if (mathOp)
    actualFuncType = mathOp->typeGenerator(builder.getContext());

  if (!mathOp)
    if ((funcOp = getRuntimeFunction(loc, builder, name, soughtFuncType)))
      actualFuncType = funcOp.getFunctionType();

  if (!mathOp && !funcOp) {
    std::string nameAndType;
    llvm::raw_string_ostream sstream(nameAndType);
    sstream << name << "\nrequested type: " << soughtFuncType;
    crashOnMissingIntrinsic(loc, nameAndType);
  }

  assert(actualFuncType.getNumResults() == soughtFuncType.getNumResults() &&
         actualFuncType.getNumInputs() == soughtFuncType.getNumInputs() &&
         actualFuncType.getNumResults() == 1 && "Bad intrinsic match");

  return [funcOp, actualFuncType, mathOp,
          soughtFuncType](fir::FirOpBuilder &builder, mlir::Location loc,
                          llvm::ArrayRef<mlir::Value> args) {
    llvm::SmallVector<mlir::Value> convertedArguments;
    for (auto [fst, snd] : llvm::zip(actualFuncType.getInputs(), args))
      convertedArguments.push_back(builder.createConvert(loc, fst, snd));
    mlir::Value result;
    // Use math operation generator, if available.
    if (mathOp)
      result = mathOp->funcGenerator(builder, loc, mathOp->runtimeFunc,
                                     actualFuncType, convertedArguments);
    else
      result = builder.create<fir::CallOp>(loc, funcOp, convertedArguments)
                   .getResult(0);
    mlir::Type soughtType = soughtFuncType.getResult(0);
    return builder.createConvert(loc, soughtType, result);
  };
}

mlir::SymbolRefAttr IntrinsicLibrary::getUnrestrictedIntrinsicSymbolRefAttr(
    llvm::StringRef name, mlir::FunctionType signature) {
  // Unrestricted intrinsics signature follows implicit rules: argument
  // are passed by references. But the runtime versions expect values.
  // So instead of duplicating the runtime, just have the wrappers loading
  // this before calling the code generators.
  bool loadRefArguments = true;
  mlir::func::FuncOp funcOp;
  if (const IntrinsicHandler *handler = findIntrinsicHandler(name))
    funcOp = std::visit(
        [&](auto generator) {
          return getWrapper(generator, name, signature, loadRefArguments);
        },
        handler->generator);

  if (!funcOp) {
    llvm::SmallVector<mlir::Type> argTypes;
    for (mlir::Type type : signature.getInputs()) {
      if (auto refType = type.dyn_cast<fir::ReferenceType>())
        argTypes.push_back(refType.getEleTy());
      else
        argTypes.push_back(type);
    }
    mlir::FunctionType soughtFuncType =
        builder.getFunctionType(argTypes, signature.getResults());
    IntrinsicLibrary::RuntimeCallGenerator rtCallGenerator =
        getRuntimeCallGenerator(name, soughtFuncType);
    funcOp = getWrapper(rtCallGenerator, name, signature, loadRefArguments);
  }

  return mlir::SymbolRefAttr::get(funcOp);
}

void IntrinsicLibrary::addCleanUpForTemp(mlir::Location loc, mlir::Value temp) {
  assert(stmtCtx);
  fir::FirOpBuilder *bldr = &builder;
  stmtCtx->attachCleanup([=]() { bldr->create<fir::FreeMemOp>(loc, temp); });
}

fir::ExtendedValue
IntrinsicLibrary::readAndAddCleanUp(fir::MutableBoxValue resultMutableBox,
                                    mlir::Type resultType,
                                    llvm::StringRef intrinsicName) {
  fir::ExtendedValue res =
      fir::factory::genMutableBoxRead(builder, loc, resultMutableBox);
  return res.match(
      [&](const fir::ArrayBoxValue &box) -> fir::ExtendedValue {
        // Add cleanup code
        addCleanUpForTemp(loc, box.getAddr());
        return box;
      },
      [&](const fir::BoxValue &box) -> fir::ExtendedValue {
        // Add cleanup code
        auto addr =
            builder.create<fir::BoxAddrOp>(loc, box.getMemTy(), box.getAddr());
        addCleanUpForTemp(loc, addr);
        return box;
      },
      [&](const fir::CharArrayBoxValue &box) -> fir::ExtendedValue {
        // Add cleanup code
        addCleanUpForTemp(loc, box.getAddr());
        return box;
      },
      [&](const mlir::Value &tempAddr) -> fir::ExtendedValue {
        // Add cleanup code
        addCleanUpForTemp(loc, tempAddr);
        return builder.create<fir::LoadOp>(loc, resultType, tempAddr);
      },
      [&](const fir::CharBoxValue &box) -> fir::ExtendedValue {
        // Add cleanup code
        addCleanUpForTemp(loc, box.getAddr());
        return box;
      },
      [&](const auto &) -> fir::ExtendedValue {
        fir::emitFatalError(loc, "unexpected result for " + intrinsicName);
      });
}

//===----------------------------------------------------------------------===//
// Code generators for the intrinsic
//===----------------------------------------------------------------------===//

mlir::Value IntrinsicLibrary::genRuntimeCall(llvm::StringRef name,
                                             mlir::Type resultType,
                                             llvm::ArrayRef<mlir::Value> args) {
  mlir::FunctionType soughtFuncType =
      getFunctionType(resultType, args, builder);
  return getRuntimeCallGenerator(name, soughtFuncType)(builder, loc, args);
}

mlir::Value IntrinsicLibrary::genConversion(mlir::Type resultType,
                                            llvm::ArrayRef<mlir::Value> args) {
  // There can be an optional kind in second argument.
  assert(args.size() >= 1);
  return builder.convertWithSemantics(loc, resultType, args[0]);
}

mlir::Value IntrinsicLibrary::genIeeeIsNaN(mlir::Type resultType,
                                           llvm::ArrayRef<mlir::Value> args) {
  assert(args.size() == 1);
  mlir::Value arg = args[0];
  assert(fir::isa_real(arg.getType()));
  return builder.createConvert(loc, resultType, builder.genIsNaN(loc, arg));
}

static fir::ShapeOp genShapeOp(mlir::Location loc, fir::FirOpBuilder &builder,
                               llvm::ArrayRef<mlir::Value> shape) {
  mlir::IndexType idxTy = builder.getIndexType();
  llvm::SmallVector<mlir::Value> idxShape;
  for (auto s : shape)
    idxShape.push_back(builder.createConvert(loc, idxTy, s));
  auto shapeTy = fir::ShapeType::get(builder.getContext(), idxShape.size());
  return builder.create<fir::ShapeOp>(loc, shapeTy, idxShape);
}

void IntrinsicLibrary::genCFPointer(llvm::ArrayRef<fir::ExtendedValue> args) {
  fir::ExtendedValue cptr = args[0];
  fir::ExtendedValue fptr = args[1];
  bool absentShape = isStaticallyAbsent(args[2]);

  llvm::StringRef addrFieldName = Fortran::lower::builtin::cptrFieldName;
  mlir::Value cptrValue = fir::getBase(cptr);
  mlir::Value fptrValue = fir::getBase(fptr);
  fir::RecordType recTy = cptrValue.getType()
                              .cast<fir::ReferenceType>()
                              .getEleTy()
                              .cast<fir::RecordType>();
  mlir::Type componentTy = recTy.getType(addrFieldName);
  mlir::Type fieldTy = fir::FieldType::get(componentTy.getContext());
  mlir::Value addrFieldIndex = builder.create<fir::FieldIndexOp>(
      loc, fieldTy, addrFieldName, recTy,
      /*typeParams=*/mlir::ValueRange{} /* TODO */);
  mlir::Value addrFieldAddr = builder.create<fir::CoordinateOp>(
      loc, builder.getRefType(componentTy), cptrValue, addrFieldIndex);
  mlir::Value addrFieldValue = builder.create<fir::LoadOp>(loc, addrFieldAddr);
  mlir::Type fptrBoxTy = fir::unwrapRefType(fptrValue.getType());
  mlir::Type boxElemTy = fptrBoxTy.cast<fir::BoxType>().getEleTy();
  mlir::Value castValue = builder.createConvert(loc, boxElemTy, addrFieldValue);

  if (absentShape) {
    mlir::Value emboxed =
        builder.create<fir::EmboxOp>(loc, fptrBoxTy, castValue);
    builder.create<fir::StoreOp>(loc, emboxed, fptrValue);
    fptr.match(
        [&](const fir::MutableBoxValue &mutableBox) {
          fir::factory::syncMutableBoxFromIRBox(builder, loc, mutableBox);
        },
        [&](const auto &) {});
  } else {
    fir::ExtendedValue shape = args[2];
    mlir::Value shapeValue = fir::getBase(shape);

    mlir::Type shapeElemTy =
        fir::unwrapSequenceType(fir::unwrapRefType(shapeValue.getType()));
    llvm::SmallVector<mlir::Value> shapeValues;
    auto rank = fptr.rank();
    assert(rank > 0 && "Unexpected rank");
    for (decltype(rank) dim = 0; dim < rank; ++dim) {
      mlir::Value idxConst = builder.createIntegerConstant(
          loc, builder.getDefaultIntegerType(), dim);
      mlir::Value elementAddr = builder.create<fir::CoordinateOp>(
          loc, builder.getRefType(shapeElemTy), shapeValue, idxConst);
      mlir::Value elementValue = builder.create<fir::LoadOp>(loc, elementAddr);
      shapeValues.push_back(elementValue);
    }
    mlir::Value newShape = genShapeOp(loc, builder, shapeValues);
    mlir::Value emboxed =
        builder.create<fir::EmboxOp>(loc, fptrBoxTy, castValue, newShape);
    builder.create<fir::StoreOp>(loc, emboxed, fptrValue);
  }
}

// ABS
mlir::Value IntrinsicLibrary::genAbs(mlir::Type resultType,
                                     llvm::ArrayRef<mlir::Value> args) {
  assert(args.size() == 1);
  mlir::Value arg = args[0];
  mlir::Type type = arg.getType();
  if (fir::isa_real(type)) {
    // Runtime call to fp abs. An alternative would be to use mlir
    // math::AbsFOp but it does not support all fir floating point types.
    return genRuntimeCall("abs", resultType, args);
  }
  if (auto intType = type.dyn_cast<mlir::IntegerType>()) {
    // At the time of this implementation there is no abs op in mlir.
    // So, implement abs here without branching.
    mlir::Value shift =
        builder.createIntegerConstant(loc, intType, intType.getWidth() - 1);
    auto mask = builder.create<mlir::arith::ShRSIOp>(loc, arg, shift);
    auto xored = builder.create<mlir::arith::XOrIOp>(loc, arg, mask);
    return builder.create<mlir::arith::SubIOp>(loc, xored, mask);
  }
  if (fir::isa_complex(type)) {
    // Use HYPOT to fulfill the no underflow/overflow requirement.
    auto parts = fir::factory::Complex{builder, loc}.extractParts(arg);
    llvm::SmallVector<mlir::Value> args = {parts.first, parts.second};
    return genRuntimeCall("hypot", resultType, args);
  }
  llvm_unreachable("unexpected type in ABS argument");
}

// ADJUSTL & ADJUSTR
template <void (*CallRuntime)(fir::FirOpBuilder &, mlir::Location loc,
                              mlir::Value, mlir::Value)>
fir::ExtendedValue
IntrinsicLibrary::genAdjustRtCall(mlir::Type resultType,
                                  llvm::ArrayRef<fir::ExtendedValue> args) {
  assert(args.size() == 1);
  mlir::Value string = builder.createBox(loc, args[0]);
  // Create a mutable fir.box to be passed to the runtime for the result.
  fir::MutableBoxValue resultMutableBox =
      fir::factory::createTempMutableBox(builder, loc, resultType);
  mlir::Value resultIrBox =
      fir::factory::getMutableIRBox(builder, loc, resultMutableBox);

  // Call the runtime -- the runtime will allocate the result.
  CallRuntime(builder, loc, resultIrBox, string);

  // Read result from mutable fir.box and add it to the list of temps to be
  // finalized by the StatementContext.
  fir::ExtendedValue res =
      fir::factory::genMutableBoxRead(builder, loc, resultMutableBox);
  return res.match(
      [&](const fir::CharBoxValue &box) -> fir::ExtendedValue {
        addCleanUpForTemp(loc, fir::getBase(box));
        return box;
      },
      [&](const auto &) -> fir::ExtendedValue {
        fir::emitFatalError(loc, "result of ADJUSTL is not a scalar character");
      });
}

// AIMAG
mlir::Value IntrinsicLibrary::genAimag(mlir::Type resultType,
                                       llvm::ArrayRef<mlir::Value> args) {
  assert(args.size() == 1);
  return fir::factory::Complex{builder, loc}.extractComplexPart(
      args[0], /*isImagPart=*/true);
}

// AINT
mlir::Value IntrinsicLibrary::genAint(mlir::Type resultType,
                                      llvm::ArrayRef<mlir::Value> args) {
  assert(args.size() >= 1 && args.size() <= 2);
  // Skip optional kind argument to search the runtime; it is already reflected
  // in result type.
  return genRuntimeCall("aint", resultType, {args[0]});
}

// ALL
fir::ExtendedValue
IntrinsicLibrary::genAll(mlir::Type resultType,
                         llvm::ArrayRef<fir::ExtendedValue> args) {

  assert(args.size() == 2);
  // Handle required mask argument
  mlir::Value mask = builder.createBox(loc, args[0]);

  fir::BoxValue maskArry = builder.createBox(loc, args[0]);
  int rank = maskArry.rank();
  assert(rank >= 1);

  // Handle optional dim argument
  bool absentDim = isStaticallyAbsent(args[1]);
  mlir::Value dim =
      absentDim ? builder.createIntegerConstant(loc, builder.getIndexType(), 1)
                : fir::getBase(args[1]);

  if (rank == 1 || absentDim)
    return builder.createConvert(loc, resultType,
                                 fir::runtime::genAll(builder, loc, mask, dim));

  // else use the result descriptor AllDim() intrinsic

  // Create mutable fir.box to be passed to the runtime for the result.

  mlir::Type resultArrayType = builder.getVarLenSeqTy(resultType, rank - 1);
  fir::MutableBoxValue resultMutableBox =
      fir::factory::createTempMutableBox(builder, loc, resultArrayType);
  mlir::Value resultIrBox =
      fir::factory::getMutableIRBox(builder, loc, resultMutableBox);

  // Call runtime. The runtime is allocating the result.
  fir::runtime::genAllDescriptor(builder, loc, resultIrBox, mask, dim);
  return fir::factory::genMutableBoxRead(builder, loc, resultMutableBox)
      .match(
          [&](const fir::ArrayBoxValue &box) -> fir::ExtendedValue {
            addCleanUpForTemp(loc, box.getAddr());
            return box;
          },
          [&](const auto &) -> fir::ExtendedValue {
            fir::emitFatalError(loc, "Invalid result for ALL");
          });
}

// ALLOCATED
fir::ExtendedValue
IntrinsicLibrary::genAllocated(mlir::Type resultType,
                               llvm::ArrayRef<fir::ExtendedValue> args) {
  assert(args.size() == 1);
  return args[0].match(
      [&](const fir::MutableBoxValue &x) -> fir::ExtendedValue {
        return fir::factory::genIsAllocatedOrAssociatedTest(builder, loc, x);
      },
      [&](const auto &) -> fir::ExtendedValue {
        fir::emitFatalError(loc,
                            "allocated arg not lowered to MutableBoxValue");
      });
}

// ANINT
mlir::Value IntrinsicLibrary::genAnint(mlir::Type resultType,
                                       llvm::ArrayRef<mlir::Value> args) {
  assert(args.size() >= 1 && args.size() <= 2);
  // Skip optional kind argument to search the runtime; it is already reflected
  // in result type.
  return genRuntimeCall("anint", resultType, {args[0]});
}

// ANY
fir::ExtendedValue
IntrinsicLibrary::genAny(mlir::Type resultType,
                         llvm::ArrayRef<fir::ExtendedValue> args) {

  assert(args.size() == 2);
  // Handle required mask argument
  mlir::Value mask = builder.createBox(loc, args[0]);

  fir::BoxValue maskArry = builder.createBox(loc, args[0]);
  int rank = maskArry.rank();
  assert(rank >= 1);

  // Handle optional dim argument
  bool absentDim = isStaticallyAbsent(args[1]);
  mlir::Value dim =
      absentDim ? builder.createIntegerConstant(loc, builder.getIndexType(), 1)
                : fir::getBase(args[1]);

  if (rank == 1 || absentDim)
    return builder.createConvert(loc, resultType,
                                 fir::runtime::genAny(builder, loc, mask, dim));

  // else use the result descriptor AnyDim() intrinsic

  // Create mutable fir.box to be passed to the runtime for the result.

  mlir::Type resultArrayType = builder.getVarLenSeqTy(resultType, rank - 1);
  fir::MutableBoxValue resultMutableBox =
      fir::factory::createTempMutableBox(builder, loc, resultArrayType);
  mlir::Value resultIrBox =
      fir::factory::getMutableIRBox(builder, loc, resultMutableBox);

  // Call runtime. The runtime is allocating the result.
  fir::runtime::genAnyDescriptor(builder, loc, resultIrBox, mask, dim);
  return fir::factory::genMutableBoxRead(builder, loc, resultMutableBox)
      .match(
          [&](const fir::ArrayBoxValue &box) -> fir::ExtendedValue {
            addCleanUpForTemp(loc, box.getAddr());
            return box;
          },
          [&](const auto &) -> fir::ExtendedValue {
            fir::emitFatalError(loc, "Invalid result for ANY");
          });
}

// ASSOCIATED
fir::ExtendedValue
IntrinsicLibrary::genAssociated(mlir::Type resultType,
                                llvm::ArrayRef<fir::ExtendedValue> args) {
  assert(args.size() == 2);
  auto *pointer =
      args[0].match([&](const fir::MutableBoxValue &x) { return &x; },
                    [&](const auto &) -> const fir::MutableBoxValue * {
                      fir::emitFatalError(loc, "pointer not a MutableBoxValue");
                    });
  const fir::ExtendedValue &target = args[1];
  if (isStaticallyAbsent(target))
    return fir::factory::genIsAllocatedOrAssociatedTest(builder, loc, *pointer);

  mlir::Value targetBox = builder.createBox(loc, target);
  if (fir::valueHasFirAttribute(fir::getBase(target),
                                fir::getOptionalAttrName())) {
    // Subtle: contrary to other intrinsic optional arguments, disassociated
    // POINTER and unallocated ALLOCATABLE actual argument are not considered
    // absent here. This is because ASSOCIATED has special requirements for
    // TARGET actual arguments that are POINTERs. There is no precise
    // requirements for ALLOCATABLEs, but all existing Fortran compilers treat
    // them similarly to POINTERs. That is: unallocated TARGETs cause ASSOCIATED
    // to rerun false.  The runtime deals with the disassociated/unallocated
    // case. Simply ensures that TARGET that are OPTIONAL get conditionally
    // emboxed here to convey the optional aspect to the runtime.
    auto isPresent = builder.create<fir::IsPresentOp>(loc, builder.getI1Type(),
                                                      fir::getBase(target));
    auto absentBox = builder.create<fir::AbsentOp>(loc, targetBox.getType());
    targetBox = builder.create<mlir::arith::SelectOp>(loc, isPresent, targetBox,
                                                      absentBox);
  }
  mlir::Value pointerBoxRef =
      fir::factory::getMutableIRBox(builder, loc, *pointer);
  auto pointerBox = builder.create<fir::LoadOp>(loc, pointerBoxRef);
  return Fortran::lower::genAssociated(builder, loc, pointerBox, targetBox);
}

// BGE, BGT, BLE, BLT
template <mlir::arith::CmpIPredicate pred>
mlir::Value
IntrinsicLibrary::genBitwiseCompare(mlir::Type resultType,
                                    llvm::ArrayRef<mlir::Value> args) {
  assert(args.size() == 2);

  mlir::Value arg0 = args[0];
  mlir::Value arg1 = args[1];
  mlir::Type arg0Ty = arg0.getType();
  mlir::Type arg1Ty = arg1.getType();
  unsigned bits0 = arg0Ty.getIntOrFloatBitWidth();
  unsigned bits1 = arg1Ty.getIntOrFloatBitWidth();

  // Arguments do not have to be of the same integer type. However, if neither
  // of the arguments is a BOZ literal, then the shorter of the two needs
  // to be converted to the longer by zero-extending (not sign-extending)
  // to the left [Fortran 2008, 13.3.2].
  //
  // In the case of BOZ literals, the standard describes zero-extension or
  // truncation depending on the kind of the result [Fortran 2008, 13.3.3].
  // However, that seems to be relevant for the case where the type of the
  // result must match the type of the BOZ literal. That is not the case for
  // these intrinsics, so, again, zero-extend to the larger type.
  //
  if (bits0 > bits1)
    arg1 = builder.create<mlir::arith::ExtUIOp>(loc, arg0Ty, arg1);
  else if (bits0 < bits1)
    arg0 = builder.create<mlir::arith::ExtUIOp>(loc, arg1Ty, arg0);

  return builder.create<mlir::arith::CmpIOp>(loc, pred, arg0, arg1);
}

// BTEST
mlir::Value IntrinsicLibrary::genBtest(mlir::Type resultType,
                                       llvm::ArrayRef<mlir::Value> args) {
  // A conformant BTEST(I,POS) call satisfies:
  //     POS >= 0
  //     POS < BIT_SIZE(I)
  // Return:  (I >> POS) & 1
  assert(args.size() == 2);
  mlir::Type argType = args[0].getType();
  mlir::Value pos = builder.createConvert(loc, argType, args[1]);
  auto shift = builder.create<mlir::arith::ShRUIOp>(loc, args[0], pos);
  mlir::Value one = builder.createIntegerConstant(loc, argType, 1);
  auto res = builder.create<mlir::arith::AndIOp>(loc, shift, one);
  return builder.createConvert(loc, resultType, res);
}

// CEILING
mlir::Value IntrinsicLibrary::genCeiling(mlir::Type resultType,
                                         llvm::ArrayRef<mlir::Value> args) {
  // Optional KIND argument.
  assert(args.size() >= 1);
  mlir::Value arg = args[0];
  // Use ceil that is not an actual Fortran intrinsic but that is
  // an llvm intrinsic that does the same, but return a floating
  // point.
  mlir::Value ceil = genRuntimeCall("ceil", arg.getType(), {arg});
  return builder.createConvert(loc, resultType, ceil);
}

// CHAR
fir::ExtendedValue
IntrinsicLibrary::genChar(mlir::Type type,
                          llvm::ArrayRef<fir::ExtendedValue> args) {
  // Optional KIND argument.
  assert(args.size() >= 1);
  const mlir::Value *arg = args[0].getUnboxed();
  // expect argument to be a scalar integer
  if (!arg)
    mlir::emitError(loc, "CHAR intrinsic argument not unboxed");
  fir::factory::CharacterExprHelper helper{builder, loc};
  fir::CharacterType::KindTy kind = helper.getCharacterType(type).getFKind();
  mlir::Value cast = helper.createSingletonFromCode(*arg, kind);
  mlir::Value len =
      builder.createIntegerConstant(loc, builder.getCharacterLengthType(), 1);
  return fir::CharBoxValue{cast, len};
}

// CMPLX
mlir::Value IntrinsicLibrary::genCmplx(mlir::Type resultType,
                                       llvm::ArrayRef<mlir::Value> args) {
  assert(args.size() >= 1);
  fir::factory::Complex complexHelper(builder, loc);
  mlir::Type partType = complexHelper.getComplexPartType(resultType);
  mlir::Value real = builder.createConvert(loc, partType, args[0]);
  mlir::Value imag = isStaticallyAbsent(args, 1)
                         ? builder.createRealZeroConstant(loc, partType)
                         : builder.createConvert(loc, partType, args[1]);
  return fir::factory::Complex{builder, loc}.createComplex(resultType, real,
                                                           imag);
}

// COMMAND_ARGUMENT_COUNT
fir::ExtendedValue IntrinsicLibrary::genCommandArgumentCount(
    mlir::Type resultType, llvm::ArrayRef<fir::ExtendedValue> args) {
  assert(args.size() == 0);
  assert(resultType == builder.getDefaultIntegerType() &&
         "result type is not default integer kind type");
  return builder.createConvert(
      loc, resultType, fir::runtime::genCommandArgumentCount(builder, loc));
  ;
}

// CONJG
mlir::Value IntrinsicLibrary::genConjg(mlir::Type resultType,
                                       llvm::ArrayRef<mlir::Value> args) {
  assert(args.size() == 1);
  if (resultType != args[0].getType())
    llvm_unreachable("argument type mismatch");

  mlir::Value cplx = args[0];
  auto imag = fir::factory::Complex{builder, loc}.extractComplexPart(
      cplx, /*isImagPart=*/true);
  auto negImag = builder.create<mlir::arith::NegFOp>(loc, imag);
  return fir::factory::Complex{builder, loc}.insertComplexPart(
      cplx, negImag, /*isImagPart=*/true);
}

// COUNT
fir::ExtendedValue
IntrinsicLibrary::genCount(mlir::Type resultType,
                           llvm::ArrayRef<fir::ExtendedValue> args) {
  assert(args.size() == 3);

  // Handle mask argument
  fir::BoxValue mask = builder.createBox(loc, args[0]);
  unsigned maskRank = mask.rank();

  assert(maskRank > 0);

  // Handle optional dim argument
  bool absentDim = isStaticallyAbsent(args[1]);
  mlir::Value dim =
      absentDim ? builder.createIntegerConstant(loc, builder.getIndexType(), 0)
                : fir::getBase(args[1]);

  if (absentDim || maskRank == 1) {
    // Result is scalar if no dim argument or mask is rank 1.
    // So, call specialized Count runtime routine.
    return builder.createConvert(
        loc, resultType,
        fir::runtime::genCount(builder, loc, fir::getBase(mask), dim));
  }

  // Call general CountDim runtime routine.

  // Handle optional kind argument
  bool absentKind = isStaticallyAbsent(args[2]);
  mlir::Value kind = absentKind ? builder.createIntegerConstant(
                                      loc, builder.getIndexType(),
                                      builder.getKindMap().defaultIntegerKind())
                                : fir::getBase(args[2]);

  // Create mutable fir.box to be passed to the runtime for the result.
  mlir::Type type = builder.getVarLenSeqTy(resultType, maskRank - 1);
  fir::MutableBoxValue resultMutableBox =
      fir::factory::createTempMutableBox(builder, loc, type);

  mlir::Value resultIrBox =
      fir::factory::getMutableIRBox(builder, loc, resultMutableBox);

  fir::runtime::genCountDim(builder, loc, resultIrBox, fir::getBase(mask), dim,
                            kind);

  // Handle cleanup of allocatable result descriptor and return
  fir::ExtendedValue res =
      fir::factory::genMutableBoxRead(builder, loc, resultMutableBox);
  return res.match(
      [&](const fir::ArrayBoxValue &box) -> fir::ExtendedValue {
        // Add cleanup code
        addCleanUpForTemp(loc, box.getAddr());
        return box;
      },
      [&](const auto &) -> fir::ExtendedValue {
        fir::emitFatalError(loc, "unexpected result for COUNT");
      });
}

// CPU_TIME
void IntrinsicLibrary::genCpuTime(llvm::ArrayRef<fir::ExtendedValue> args) {
  assert(args.size() == 1);
  const mlir::Value *arg = args[0].getUnboxed();
  assert(arg && "nonscalar cpu_time argument");
  mlir::Value res1 = Fortran::lower::genCpuTime(builder, loc);
  mlir::Value res2 =
      builder.createConvert(loc, fir::dyn_cast_ptrEleTy(arg->getType()), res1);
  builder.create<fir::StoreOp>(loc, res2, *arg);
}

// CSHIFT
fir::ExtendedValue
IntrinsicLibrary::genCshift(mlir::Type resultType,
                            llvm::ArrayRef<fir::ExtendedValue> args) {
  assert(args.size() == 3);

  // Handle required ARRAY argument
  fir::BoxValue arrayBox = builder.createBox(loc, args[0]);
  mlir::Value array = fir::getBase(arrayBox);
  unsigned arrayRank = arrayBox.rank();

  // Create mutable fir.box to be passed to the runtime for the result.
  mlir::Type resultArrayType = builder.getVarLenSeqTy(resultType, arrayRank);
  fir::MutableBoxValue resultMutableBox =
      fir::factory::createTempMutableBox(builder, loc, resultArrayType);
  mlir::Value resultIrBox =
      fir::factory::getMutableIRBox(builder, loc, resultMutableBox);

  if (arrayRank == 1) {
    // Vector case
    // Handle required SHIFT argument as a scalar
    const mlir::Value *shiftAddr = args[1].getUnboxed();
    assert(shiftAddr && "nonscalar CSHIFT argument");
    auto shift = builder.create<fir::LoadOp>(loc, *shiftAddr);

    fir::runtime::genCshiftVector(builder, loc, resultIrBox, array, shift);
  } else {
    // Non-vector case
    // Handle required SHIFT argument as an array
    mlir::Value shift = builder.createBox(loc, args[1]);

    // Handle optional DIM argument
    mlir::Value dim =
        isStaticallyAbsent(args[2])
            ? builder.createIntegerConstant(loc, builder.getIndexType(), 1)
            : fir::getBase(args[2]);
    fir::runtime::genCshift(builder, loc, resultIrBox, array, shift, dim);
  }
  return readAndAddCleanUp(resultMutableBox, resultType, "CSHIFT");
}

// DATE_AND_TIME
void IntrinsicLibrary::genDateAndTime(llvm::ArrayRef<fir::ExtendedValue> args) {
  assert(args.size() == 4 && "date_and_time has 4 args");
  llvm::SmallVector<llvm::Optional<fir::CharBoxValue>> charArgs(3);
  for (unsigned i = 0; i < 3; ++i)
    if (const fir::CharBoxValue *charBox = args[i].getCharBox())
      charArgs[i] = *charBox;

  mlir::Value values = fir::getBase(args[3]);
  if (!values)
    values = builder.create<fir::AbsentOp>(
        loc, fir::BoxType::get(builder.getNoneType()));

  Fortran::lower::genDateAndTime(builder, loc, charArgs[0], charArgs[1],
                                 charArgs[2], values);
}

// DIM
mlir::Value IntrinsicLibrary::genDim(mlir::Type resultType,
                                     llvm::ArrayRef<mlir::Value> args) {
  assert(args.size() == 2);
  if (resultType.isa<mlir::IntegerType>()) {
    mlir::Value zero = builder.createIntegerConstant(loc, resultType, 0);
    auto diff = builder.create<mlir::arith::SubIOp>(loc, args[0], args[1]);
    auto cmp = builder.create<mlir::arith::CmpIOp>(
        loc, mlir::arith::CmpIPredicate::sgt, diff, zero);
    return builder.create<mlir::arith::SelectOp>(loc, cmp, diff, zero);
  }
  assert(fir::isa_real(resultType) && "Only expects real and integer in DIM");
  mlir::Value zero = builder.createRealZeroConstant(loc, resultType);
  auto diff = builder.create<mlir::arith::SubFOp>(loc, args[0], args[1]);
  auto cmp = builder.create<mlir::arith::CmpFOp>(
      loc, mlir::arith::CmpFPredicate::OGT, diff, zero);
  return builder.create<mlir::arith::SelectOp>(loc, cmp, diff, zero);
}

// DOT_PRODUCT
fir::ExtendedValue
IntrinsicLibrary::genDotProduct(mlir::Type resultType,
                                llvm::ArrayRef<fir::ExtendedValue> args) {
  return genDotProd(fir::runtime::genDotProduct, resultType, builder, loc,
                    stmtCtx, args);
}

// DPROD
mlir::Value IntrinsicLibrary::genDprod(mlir::Type resultType,
                                       llvm::ArrayRef<mlir::Value> args) {
  assert(args.size() == 2);
  assert(fir::isa_real(resultType) &&
         "Result must be double precision in DPROD");
  mlir::Value a = builder.createConvert(loc, resultType, args[0]);
  mlir::Value b = builder.createConvert(loc, resultType, args[1]);
  return builder.create<mlir::arith::MulFOp>(loc, a, b);
}

// DSHIFTL
mlir::Value IntrinsicLibrary::genDshiftl(mlir::Type resultType,
                                         llvm::ArrayRef<mlir::Value> args) {
  assert(args.size() == 3);

  mlir::Value i = args[0];
  mlir::Value j = args[1];
  mlir::Value shift = builder.createConvert(loc, resultType, args[2]);
  mlir::Value bitSize = builder.createIntegerConstant(
      loc, resultType, resultType.getIntOrFloatBitWidth());

  // Per the standard, the value of DSHIFTL(I, J, SHIFT) is equal to
  // IOR (SHIFTL(I, SHIFT), SHIFTR(J, BIT_SIZE(J) - SHIFT))
  mlir::Value diff = builder.create<mlir::arith::SubIOp>(loc, bitSize, shift);

  mlir::Value lArgs[2]{i, shift};
  mlir::Value lft = genShift<mlir::arith::ShLIOp>(resultType, lArgs);

  mlir::Value rArgs[2]{j, diff};
  mlir::Value rgt = genShift<mlir::arith::ShRUIOp>(resultType, rArgs);

  return builder.create<mlir::arith::OrIOp>(loc, lft, rgt);
}

// DSHIFTR
mlir::Value IntrinsicLibrary::genDshiftr(mlir::Type resultType,
                                         llvm::ArrayRef<mlir::Value> args) {
  assert(args.size() == 3);

  mlir::Value i = args[0];
  mlir::Value j = args[1];
  mlir::Value shift = builder.createConvert(loc, resultType, args[2]);
  mlir::Value bitSize = builder.createIntegerConstant(
      loc, resultType, resultType.getIntOrFloatBitWidth());

  // Per the standard, the value of DSHIFTR(I, J, SHIFT) is equal to
  // IOR (SHIFTL(I, BIT_SIZE(I) - SHIFT), SHIFTR(J, SHIFT))
  mlir::Value diff = builder.create<mlir::arith::SubIOp>(loc, bitSize, shift);

  mlir::Value lArgs[2]{i, diff};
  mlir::Value lft = genShift<mlir::arith::ShLIOp>(resultType, lArgs);

  mlir::Value rArgs[2]{j, shift};
  mlir::Value rgt = genShift<mlir::arith::ShRUIOp>(resultType, rArgs);

  return builder.create<mlir::arith::OrIOp>(loc, lft, rgt);
}

// EOSHIFT
fir::ExtendedValue
IntrinsicLibrary::genEoshift(mlir::Type resultType,
                             llvm::ArrayRef<fir::ExtendedValue> args) {
  assert(args.size() == 4);

  // Handle required ARRAY argument
  fir::BoxValue arrayBox = builder.createBox(loc, args[0]);
  mlir::Value array = fir::getBase(arrayBox);
  unsigned arrayRank = arrayBox.rank();

  // Create mutable fir.box to be passed to the runtime for the result.
  mlir::Type resultArrayType = builder.getVarLenSeqTy(resultType, arrayRank);
  fir::MutableBoxValue resultMutableBox =
      fir::factory::createTempMutableBox(builder, loc, resultArrayType);
  mlir::Value resultIrBox =
      fir::factory::getMutableIRBox(builder, loc, resultMutableBox);

  // Handle optional BOUNDARY argument
  mlir::Value boundary =
      isStaticallyAbsent(args[2])
          ? builder.create<fir::AbsentOp>(
                loc, fir::BoxType::get(builder.getNoneType()))
          : builder.createBox(loc, args[2]);

  if (arrayRank == 1) {
    // Vector case
    // Handle required SHIFT argument as a scalar
    const mlir::Value *shiftAddr = args[1].getUnboxed();
    assert(shiftAddr && "nonscalar EOSHIFT SHIFT argument");
    auto shift = builder.create<fir::LoadOp>(loc, *shiftAddr);
    fir::runtime::genEoshiftVector(builder, loc, resultIrBox, array, shift,
                                   boundary);
  } else {
    // Non-vector case
    // Handle required SHIFT argument as an array
    mlir::Value shift = builder.createBox(loc, args[1]);

    // Handle optional DIM argument
    mlir::Value dim =
        isStaticallyAbsent(args[3])
            ? builder.createIntegerConstant(loc, builder.getIndexType(), 1)
            : fir::getBase(args[3]);
    fir::runtime::genEoshift(builder, loc, resultIrBox, array, shift, boundary,
                             dim);
  }
  return readAndAddCleanUp(resultMutableBox, resultType,
                           "unexpected result for EOSHIFT");
}

// EXIT
void IntrinsicLibrary::genExit(llvm::ArrayRef<fir::ExtendedValue> args) {
  assert(args.size() == 1);

  mlir::Value status =
      isStaticallyAbsent(args[0])
          ? builder.createIntegerConstant(loc, builder.getDefaultIntegerType(),
                                          EXIT_SUCCESS)
          : fir::getBase(args[0]);

  assert(status.getType() == builder.getDefaultIntegerType() &&
         "STATUS parameter must be an INTEGER of default kind");

  fir::runtime::genExit(builder, loc, status);
}

// EXPONENT
mlir::Value IntrinsicLibrary::genExponent(mlir::Type resultType,
                                          llvm::ArrayRef<mlir::Value> args) {
  assert(args.size() == 1);

  return builder.createConvert(
      loc, resultType,
      fir::runtime::genExponent(builder, loc, resultType,
                                fir::getBase(args[0])));
}

// FLOOR
mlir::Value IntrinsicLibrary::genFloor(mlir::Type resultType,
                                       llvm::ArrayRef<mlir::Value> args) {
  // Optional KIND argument.
  assert(args.size() >= 1);
  mlir::Value arg = args[0];
  // Use LLVM floor that returns real.
  mlir::Value floor = genRuntimeCall("floor", arg.getType(), {arg});
  return builder.createConvert(loc, resultType, floor);
}

// FRACTION
mlir::Value IntrinsicLibrary::genFraction(mlir::Type resultType,
                                          llvm::ArrayRef<mlir::Value> args) {
  assert(args.size() == 1);

  return builder.createConvert(
      loc, resultType,
      fir::runtime::genFraction(builder, loc, fir::getBase(args[0])));
}

// GET_COMMAND_ARGUMENT
void IntrinsicLibrary::genGetCommandArgument(
    llvm::ArrayRef<fir::ExtendedValue> args) {
  assert(args.size() == 5);
  mlir::Value number = fir::getBase(args[0]);
  const fir::ExtendedValue &value = args[1];
  const fir::ExtendedValue &length = args[2];
  const fir::ExtendedValue &status = args[3];
  const fir::ExtendedValue &errmsg = args[4];

  if (!number)
    fir::emitFatalError(loc, "expected NUMBER parameter");

  if (isStaticallyPresent(value) || isStaticallyPresent(status) ||
      isStaticallyPresent(errmsg)) {
    mlir::Type boxNoneTy = fir::BoxType::get(builder.getNoneType());
    mlir::Value valBox =
        isStaticallyPresent(value)
            ? fir::getBase(value)
            : builder.create<fir::AbsentOp>(loc, boxNoneTy).getResult();
    mlir::Value errBox =
        isStaticallyPresent(errmsg)
            ? fir::getBase(errmsg)
            : builder.create<fir::AbsentOp>(loc, boxNoneTy).getResult();
    mlir::Value stat =
        fir::runtime::genArgumentValue(builder, loc, number, valBox, errBox);
    if (isStaticallyPresent(status)) {
      mlir::Value statAddr = fir::getBase(status);
      mlir::Value statIsPresentAtRuntime =
          builder.genIsNotNullAddr(loc, statAddr);
      builder.genIfThen(loc, statIsPresentAtRuntime)
          .genThen(
              [&]() { builder.createStoreWithConvert(loc, stat, statAddr); })
          .end();
    }
  }
  if (isStaticallyPresent(length)) {
    mlir::Value lenAddr = fir::getBase(length);
    mlir::Value lenIsPresentAtRuntime = builder.genIsNotNullAddr(loc, lenAddr);
    builder.genIfThen(loc, lenIsPresentAtRuntime)
        .genThen([&]() {
          mlir::Value len =
              fir::runtime::genArgumentLength(builder, loc, number);
          builder.createStoreWithConvert(loc, len, lenAddr);
        })
        .end();
  }
}

// GET_ENVIRONMENT_VARIABLE
void IntrinsicLibrary::genGetEnvironmentVariable(
    llvm::ArrayRef<fir::ExtendedValue> args) {
  assert(args.size() == 6);
  mlir::Value name = fir::getBase(args[0]);
  const fir::ExtendedValue &value = args[1];
  const fir::ExtendedValue &length = args[2];
  const fir::ExtendedValue &status = args[3];
  const fir::ExtendedValue &trimName = args[4];
  const fir::ExtendedValue &errmsg = args[5];

  // Handle optional TRIM_NAME argument
  mlir::Value trim;
  if (isStaticallyAbsent(trimName)) {
    trim = builder.createBool(loc, true);
  } else {
    mlir::Type i1Ty = builder.getI1Type();
    mlir::Value trimNameAddr = fir::getBase(trimName);
    mlir::Value trimNameIsPresentAtRuntime =
        builder.genIsNotNullAddr(loc, trimNameAddr);
    trim = builder
               .genIfOp(loc, {i1Ty}, trimNameIsPresentAtRuntime,
                        /*withElseRegion=*/true)
               .genThen([&]() {
                 auto trimLoad = builder.create<fir::LoadOp>(loc, trimNameAddr);
                 mlir::Value cast = builder.createConvert(loc, i1Ty, trimLoad);
                 builder.create<fir::ResultOp>(loc, cast);
               })
               .genElse([&]() {
                 mlir::Value trueVal = builder.createBool(loc, true);
                 builder.create<fir::ResultOp>(loc, trueVal);
               })
               .getResults()[0];
  }

  if (isStaticallyPresent(value) || isStaticallyPresent(status) ||
      isStaticallyPresent(errmsg)) {
    mlir::Type boxNoneTy = fir::BoxType::get(builder.getNoneType());
    mlir::Value valBox =
        isStaticallyPresent(value)
            ? fir::getBase(value)
            : builder.create<fir::AbsentOp>(loc, boxNoneTy).getResult();
    mlir::Value errBox =
        isStaticallyPresent(errmsg)
            ? fir::getBase(errmsg)
            : builder.create<fir::AbsentOp>(loc, boxNoneTy).getResult();
    mlir::Value stat = fir::runtime::genEnvVariableValue(builder, loc, name,
                                                         valBox, trim, errBox);
    if (isStaticallyPresent(status)) {
      mlir::Value statAddr = fir::getBase(status);
      mlir::Value statIsPresentAtRuntime =
          builder.genIsNotNullAddr(loc, statAddr);
      builder.genIfThen(loc, statIsPresentAtRuntime)
          .genThen(
              [&]() { builder.createStoreWithConvert(loc, stat, statAddr); })
          .end();
    }
  }

  if (isStaticallyPresent(length)) {
    mlir::Value lenAddr = fir::getBase(length);
    mlir::Value lenIsPresentAtRuntime = builder.genIsNotNullAddr(loc, lenAddr);
    builder.genIfThen(loc, lenIsPresentAtRuntime)
        .genThen([&]() {
          mlir::Value len =
              fir::runtime::genEnvVariableLength(builder, loc, name, trim);
          builder.createStoreWithConvert(loc, len, lenAddr);
        })
        .end();
  }
}

// IAND
mlir::Value IntrinsicLibrary::genIand(mlir::Type resultType,
                                      llvm::ArrayRef<mlir::Value> args) {
  assert(args.size() == 2);
  auto arg0 = builder.createConvert(loc, resultType, args[0]);
  auto arg1 = builder.createConvert(loc, resultType, args[1]);
  return builder.create<mlir::arith::AndIOp>(loc, arg0, arg1);
}

// IBCLR
mlir::Value IntrinsicLibrary::genIbclr(mlir::Type resultType,
                                       llvm::ArrayRef<mlir::Value> args) {
  // A conformant IBCLR(I,POS) call satisfies:
  //     POS >= 0
  //     POS < BIT_SIZE(I)
  // Return:  I & (!(1 << POS))
  assert(args.size() == 2);
  mlir::Value pos = builder.createConvert(loc, resultType, args[1]);
  mlir::Value one = builder.createIntegerConstant(loc, resultType, 1);
  mlir::Value ones = builder.createIntegerConstant(loc, resultType, -1);
  auto mask = builder.create<mlir::arith::ShLIOp>(loc, one, pos);
  auto res = builder.create<mlir::arith::XOrIOp>(loc, ones, mask);
  return builder.create<mlir::arith::AndIOp>(loc, args[0], res);
}

// IBITS
mlir::Value IntrinsicLibrary::genIbits(mlir::Type resultType,
                                       llvm::ArrayRef<mlir::Value> args) {
  // A conformant IBITS(I,POS,LEN) call satisfies:
  //     POS >= 0
  //     LEN >= 0
  //     POS + LEN <= BIT_SIZE(I)
  // Return:  LEN == 0 ? 0 : (I >> POS) & (-1 >> (BIT_SIZE(I) - LEN))
  // For a conformant call, implementing (I >> POS) with a signed or an
  // unsigned shift produces the same result.  For a nonconformant call,
  // the two choices may produce different results.
  assert(args.size() == 3);
  mlir::Value pos = builder.createConvert(loc, resultType, args[1]);
  mlir::Value len = builder.createConvert(loc, resultType, args[2]);
  mlir::Value bitSize = builder.createIntegerConstant(
      loc, resultType, resultType.cast<mlir::IntegerType>().getWidth());
  auto shiftCount = builder.create<mlir::arith::SubIOp>(loc, bitSize, len);
  mlir::Value zero = builder.createIntegerConstant(loc, resultType, 0);
  mlir::Value ones = builder.createIntegerConstant(loc, resultType, -1);
  auto mask = builder.create<mlir::arith::ShRUIOp>(loc, ones, shiftCount);
  auto res1 = builder.create<mlir::arith::ShRSIOp>(loc, args[0], pos);
  auto res2 = builder.create<mlir::arith::AndIOp>(loc, res1, mask);
  auto lenIsZero = builder.create<mlir::arith::CmpIOp>(
      loc, mlir::arith::CmpIPredicate::eq, len, zero);
  return builder.create<mlir::arith::SelectOp>(loc, lenIsZero, zero, res2);
}

// IBSET
mlir::Value IntrinsicLibrary::genIbset(mlir::Type resultType,
                                       llvm::ArrayRef<mlir::Value> args) {
  // A conformant IBSET(I,POS) call satisfies:
  //     POS >= 0
  //     POS < BIT_SIZE(I)
  // Return:  I | (1 << POS)
  assert(args.size() == 2);
  mlir::Value pos = builder.createConvert(loc, resultType, args[1]);
  mlir::Value one = builder.createIntegerConstant(loc, resultType, 1);
  auto mask = builder.create<mlir::arith::ShLIOp>(loc, one, pos);
  return builder.create<mlir::arith::OrIOp>(loc, args[0], mask);
}

// ICHAR
fir::ExtendedValue
IntrinsicLibrary::genIchar(mlir::Type resultType,
                           llvm::ArrayRef<fir::ExtendedValue> args) {
  // There can be an optional kind in second argument.
  assert(args.size() == 2);
  const fir::CharBoxValue *charBox = args[0].getCharBox();
  if (!charBox)
    llvm::report_fatal_error("expected character scalar");

  fir::factory::CharacterExprHelper helper{builder, loc};
  mlir::Value buffer = charBox->getBuffer();
  mlir::Type bufferTy = buffer.getType();
  mlir::Value charVal;
  if (auto charTy = bufferTy.dyn_cast<fir::CharacterType>()) {
    assert(charTy.singleton());
    charVal = buffer;
  } else {
    // Character is in memory, cast to fir.ref<char> and load.
    mlir::Type ty = fir::dyn_cast_ptrEleTy(bufferTy);
    if (!ty)
      llvm::report_fatal_error("expected memory type");
    // The length of in the character type may be unknown. Casting
    // to a singleton ref is required before loading.
    fir::CharacterType eleType = helper.getCharacterType(ty);
    fir::CharacterType charType =
        fir::CharacterType::get(builder.getContext(), eleType.getFKind(), 1);
    mlir::Type toTy = builder.getRefType(charType);
    mlir::Value cast = builder.createConvert(loc, toTy, buffer);
    charVal = builder.create<fir::LoadOp>(loc, cast);
  }
  LLVM_DEBUG(llvm::dbgs() << "ichar(" << charVal << ")\n");
  auto code = helper.extractCodeFromSingleton(charVal);
  if (code.getType() == resultType)
    return code;
  return builder.create<mlir::arith::ExtUIOp>(loc, resultType, code);
}

// IEEE_CLASS_TYPE OPERATOR(==), OPERATOR(/=)
// IEEE_ROUND_TYPE OPERATOR(==), OPERATOR(/=)
template <mlir::arith::CmpIPredicate pred>
fir::ExtendedValue
IntrinsicLibrary::genIeeeTypeCompare(mlir::Type resultType,
                                     llvm::ArrayRef<fir::ExtendedValue> args) {
  assert(args.size() == 2);
  mlir::Value arg0 = fir::getBase(args[0]);
  mlir::Value arg1 = fir::getBase(args[1]);
  auto recType =
      fir::unwrapPassByRefType(arg0.getType()).dyn_cast<fir::RecordType>();
  assert(recType.getTypeList().size() == 1 && "expected exactly one component");
  auto [fieldName, fieldType] = recType.getTypeList().front();
  mlir::Type fieldIndexType = fir::FieldType::get(recType.getContext());
  mlir::Value field = builder.create<fir::FieldIndexOp>(
      loc, fieldIndexType, fieldName, recType, fir::getTypeParams(arg0));
  mlir::Value left = builder.create<fir::LoadOp>(
      loc, fieldType,
      builder.create<fir::CoordinateOp>(loc, builder.getRefType(fieldType),
                                        arg0, field));
  mlir::Value right = builder.create<fir::LoadOp>(
      loc, fieldType,
      builder.create<fir::CoordinateOp>(loc, builder.getRefType(fieldType),
                                        arg1, field));
  return builder.create<mlir::arith::CmpIOp>(loc, pred, left, right);
}

// IEEE_IS_FINITE
mlir::Value
IntrinsicLibrary::genIeeeIsFinite(mlir::Type resultType,
                                  llvm::ArrayRef<mlir::Value> args) {
  // IEEE_IS_FINITE(X) is true iff exponent(X) is the max exponent of kind(X).
  assert(args.size() == 1);
  mlir::Value floatVal = fir::getBase(args[0]);
  mlir::FloatType floatType = floatVal.getType().dyn_cast<mlir::FloatType>();
  int floatBits = floatType.getWidth();
  mlir::Type intType = builder.getIntegerType(
      floatType.isa<mlir::Float80Type>() ? 128 : floatBits);
  mlir::Value intVal =
      builder.create<mlir::arith::BitcastOp>(loc, intType, floatVal);
  int significandBits;
  if (floatType.isa<mlir::Float32Type>())
    significandBits = 23;
  else if (floatType.isa<mlir::Float64Type>())
    significandBits = 52;
  else // problems elsewhere for other kinds
    TODO(loc, "intrinsic module procedure: ieee_is_finite");
  mlir::Value significand =
      builder.createIntegerConstant(loc, intType, significandBits);
  int exponentBits = floatBits - 1 - significandBits;
  mlir::Value maxExponent =
      builder.createIntegerConstant(loc, intType, (1 << exponentBits) - 1);
  mlir::Value exponent = genIbits(
      intType, {intVal, significand,
                builder.createIntegerConstant(loc, intType, exponentBits)});
  return builder.createConvert(
      loc, resultType,
      builder.create<mlir::arith::CmpIOp>(loc, mlir::arith::CmpIPredicate::ne,
                                          exponent, maxExponent));
}

// IEOR
mlir::Value IntrinsicLibrary::genIeor(mlir::Type resultType,
                                      llvm::ArrayRef<mlir::Value> args) {
  assert(args.size() == 2);
  return builder.create<mlir::arith::XOrIOp>(loc, args[0], args[1]);
}

// INDEX
fir::ExtendedValue
IntrinsicLibrary::genIndex(mlir::Type resultType,
                           llvm::ArrayRef<fir::ExtendedValue> args) {
  assert(args.size() >= 2 && args.size() <= 4);

  mlir::Value stringBase = fir::getBase(args[0]);
  fir::KindTy kind =
      fir::factory::CharacterExprHelper{builder, loc}.getCharacterKind(
          stringBase.getType());
  mlir::Value stringLen = fir::getLen(args[0]);
  mlir::Value substringBase = fir::getBase(args[1]);
  mlir::Value substringLen = fir::getLen(args[1]);
  mlir::Value back =
      isStaticallyAbsent(args, 2)
          ? builder.createIntegerConstant(loc, builder.getI1Type(), 0)
          : fir::getBase(args[2]);
  if (isStaticallyAbsent(args, 3))
    return builder.createConvert(
        loc, resultType,
        fir::runtime::genIndex(builder, loc, kind, stringBase, stringLen,
                               substringBase, substringLen, back));

  // Call the descriptor-based Index implementation
  mlir::Value string = builder.createBox(loc, args[0]);
  mlir::Value substring = builder.createBox(loc, args[1]);
  auto makeRefThenEmbox = [&](mlir::Value b) {
    fir::LogicalType logTy = fir::LogicalType::get(
        builder.getContext(), builder.getKindMap().defaultLogicalKind());
    mlir::Value temp = builder.createTemporary(loc, logTy);
    mlir::Value castb = builder.createConvert(loc, logTy, b);
    builder.create<fir::StoreOp>(loc, castb, temp);
    return builder.createBox(loc, temp);
  };
  mlir::Value backOpt = isStaticallyAbsent(args, 2)
                            ? builder.create<fir::AbsentOp>(
                                  loc, fir::BoxType::get(builder.getI1Type()))
                            : makeRefThenEmbox(fir::getBase(args[2]));
  mlir::Value kindVal = isStaticallyAbsent(args, 3)
                            ? builder.createIntegerConstant(
                                  loc, builder.getIndexType(),
                                  builder.getKindMap().defaultIntegerKind())
                            : fir::getBase(args[3]);
  // Create mutable fir.box to be passed to the runtime for the result.
  fir::MutableBoxValue mutBox =
      fir::factory::createTempMutableBox(builder, loc, resultType);
  mlir::Value resBox = fir::factory::getMutableIRBox(builder, loc, mutBox);
  // Call runtime. The runtime is allocating the result.
  fir::runtime::genIndexDescriptor(builder, loc, resBox, string, substring,
                                   backOpt, kindVal);
  // Read back the result from the mutable box.
  return readAndAddCleanUp(mutBox, resultType, "INDEX");
}

// IOR
mlir::Value IntrinsicLibrary::genIor(mlir::Type resultType,
                                     llvm::ArrayRef<mlir::Value> args) {
  assert(args.size() == 2);
  return builder.create<mlir::arith::OrIOp>(loc, args[0], args[1]);
}

// ISHFT
mlir::Value IntrinsicLibrary::genIshft(mlir::Type resultType,
                                       llvm::ArrayRef<mlir::Value> args) {
  // A conformant ISHFT(I,SHIFT) call satisfies:
  //     abs(SHIFT) <= BIT_SIZE(I)
  // Return:  abs(SHIFT) >= BIT_SIZE(I)
  //              ? 0
  //              : SHIFT < 0
  //                    ? I >> abs(SHIFT)
  //                    : I << abs(SHIFT)
  assert(args.size() == 2);
  mlir::Value bitSize = builder.createIntegerConstant(
      loc, resultType, resultType.cast<mlir::IntegerType>().getWidth());
  mlir::Value zero = builder.createIntegerConstant(loc, resultType, 0);
  mlir::Value shift = builder.createConvert(loc, resultType, args[1]);
  mlir::Value absShift = genAbs(resultType, {shift});
  auto left = builder.create<mlir::arith::ShLIOp>(loc, args[0], absShift);
  auto right = builder.create<mlir::arith::ShRUIOp>(loc, args[0], absShift);
  auto shiftIsLarge = builder.create<mlir::arith::CmpIOp>(
      loc, mlir::arith::CmpIPredicate::sge, absShift, bitSize);
  auto shiftIsNegative = builder.create<mlir::arith::CmpIOp>(
      loc, mlir::arith::CmpIPredicate::slt, shift, zero);
  auto sel =
      builder.create<mlir::arith::SelectOp>(loc, shiftIsNegative, right, left);
  return builder.create<mlir::arith::SelectOp>(loc, shiftIsLarge, zero, sel);
}

// ISHFTC
mlir::Value IntrinsicLibrary::genIshftc(mlir::Type resultType,
                                        llvm::ArrayRef<mlir::Value> args) {
  // A conformant ISHFTC(I,SHIFT,SIZE) call satisfies:
  //     SIZE > 0
  //     SIZE <= BIT_SIZE(I)
  //     abs(SHIFT) <= SIZE
  // if SHIFT > 0
  //     leftSize = abs(SHIFT)
  //     rightSize = SIZE - abs(SHIFT)
  // else [if SHIFT < 0]
  //     leftSize = SIZE - abs(SHIFT)
  //     rightSize = abs(SHIFT)
  // unchanged = SIZE == BIT_SIZE(I) ? 0 : (I >> SIZE) << SIZE
  // leftMaskShift = BIT_SIZE(I) - leftSize
  // rightMaskShift = BIT_SIZE(I) - rightSize
  // left = (I >> rightSize) & (-1 >> leftMaskShift)
  // right = (I & (-1 >> rightMaskShift)) << leftSize
  // Return:  SHIFT == 0 || SIZE == abs(SHIFT) ? I : (unchanged | left | right)
  assert(args.size() == 3);
  mlir::Value bitSize = builder.createIntegerConstant(
      loc, resultType, resultType.cast<mlir::IntegerType>().getWidth());
  mlir::Value I = args[0];
  mlir::Value shift = builder.createConvert(loc, resultType, args[1]);
  mlir::Value size =
      args[2] ? builder.createConvert(loc, resultType, args[2]) : bitSize;
  mlir::Value zero = builder.createIntegerConstant(loc, resultType, 0);
  mlir::Value ones = builder.createIntegerConstant(loc, resultType, -1);
  mlir::Value absShift = genAbs(resultType, {shift});
  auto elseSize = builder.create<mlir::arith::SubIOp>(loc, size, absShift);
  auto shiftIsZero = builder.create<mlir::arith::CmpIOp>(
      loc, mlir::arith::CmpIPredicate::eq, shift, zero);
  auto shiftEqualsSize = builder.create<mlir::arith::CmpIOp>(
      loc, mlir::arith::CmpIPredicate::eq, absShift, size);
  auto shiftIsNop =
      builder.create<mlir::arith::OrIOp>(loc, shiftIsZero, shiftEqualsSize);
  auto shiftIsPositive = builder.create<mlir::arith::CmpIOp>(
      loc, mlir::arith::CmpIPredicate::sgt, shift, zero);
  auto leftSize = builder.create<mlir::arith::SelectOp>(loc, shiftIsPositive,
                                                        absShift, elseSize);
  auto rightSize = builder.create<mlir::arith::SelectOp>(loc, shiftIsPositive,
                                                         elseSize, absShift);
  auto hasUnchanged = builder.create<mlir::arith::CmpIOp>(
      loc, mlir::arith::CmpIPredicate::ne, size, bitSize);
  auto unchangedTmp1 = builder.create<mlir::arith::ShRUIOp>(loc, I, size);
  auto unchangedTmp2 =
      builder.create<mlir::arith::ShLIOp>(loc, unchangedTmp1, size);
  auto unchanged = builder.create<mlir::arith::SelectOp>(loc, hasUnchanged,
                                                         unchangedTmp2, zero);
  auto leftMaskShift =
      builder.create<mlir::arith::SubIOp>(loc, bitSize, leftSize);
  auto leftMask =
      builder.create<mlir::arith::ShRUIOp>(loc, ones, leftMaskShift);
  auto leftTmp = builder.create<mlir::arith::ShRUIOp>(loc, I, rightSize);
  auto left = builder.create<mlir::arith::AndIOp>(loc, leftTmp, leftMask);
  auto rightMaskShift =
      builder.create<mlir::arith::SubIOp>(loc, bitSize, rightSize);
  auto rightMask =
      builder.create<mlir::arith::ShRUIOp>(loc, ones, rightMaskShift);
  auto rightTmp = builder.create<mlir::arith::AndIOp>(loc, I, rightMask);
  auto right = builder.create<mlir::arith::ShLIOp>(loc, rightTmp, leftSize);
  auto resTmp = builder.create<mlir::arith::OrIOp>(loc, unchanged, left);
  auto res = builder.create<mlir::arith::OrIOp>(loc, resTmp, right);
  return builder.create<mlir::arith::SelectOp>(loc, shiftIsNop, I, res);
}

// LEADZ
mlir::Value IntrinsicLibrary::genLeadz(mlir::Type resultType,
                                       llvm::ArrayRef<mlir::Value> args) {
  assert(args.size() == 1);

  mlir::Value result =
      builder.create<mlir::math::CountLeadingZerosOp>(loc, args);

  return builder.createConvert(loc, resultType, result);
}

// LEN
// Note that this is only used for an unrestricted intrinsic LEN call.
// Other uses of LEN are rewritten as descriptor inquiries by the front-end.
fir::ExtendedValue
IntrinsicLibrary::genLen(mlir::Type resultType,
                         llvm::ArrayRef<fir::ExtendedValue> args) {
  // Optional KIND argument reflected in result type and otherwise ignored.
  assert(args.size() == 1 || args.size() == 2);
  mlir::Value len = fir::factory::readCharLen(builder, loc, args[0]);
  return builder.createConvert(loc, resultType, len);
}

// LEN_TRIM
fir::ExtendedValue
IntrinsicLibrary::genLenTrim(mlir::Type resultType,
                             llvm::ArrayRef<fir::ExtendedValue> args) {
  // Optional KIND argument reflected in result type and otherwise ignored.
  assert(args.size() == 1 || args.size() == 2);
  const fir::CharBoxValue *charBox = args[0].getCharBox();
  if (!charBox)
    TODO(loc, "character array len_trim");
  auto len =
      fir::factory::CharacterExprHelper(builder, loc).createLenTrim(*charBox);
  return builder.createConvert(loc, resultType, len);
}

// LOC
fir::ExtendedValue
IntrinsicLibrary::genLoc(mlir::Type resultType,
                         llvm::ArrayRef<fir::ExtendedValue> args) {
  auto base = fir::getBase(args[0]);
  auto baseTy = base.getType();
  auto GetAddrBox = [this](const auto &boxTy, fir::ExtendedValue arg) {
    auto refTy = builder.getRefType(boxTy.getEleTy());
    return builder.create<fir::BoxAddrOp>(loc, refTy, fir::getBase(arg));
  };
  if (baseTy.isa<fir::BoxType>()) {
    // FIXME: gfortran assumes LOC has no interface and it will allocate a
    // temporary for arrays with descriptor.
    auto addr = GetAddrBox(baseTy.cast<fir::BoxType>(), base);
    return builder.createConvert(loc, resultType, addr);
  } else if (baseTy.isa<fir::BoxProcType>()) {
    auto addr = GetAddrBox(baseTy.cast<fir::BoxProcType>(), base);
    return builder.createConvert(loc, resultType, addr);
  } else {
    return builder.createConvert(loc, resultType, base);
  }
}

// C_FUNLOC
fir::ExtendedValue
IntrinsicLibrary::genCFunLoc(mlir::Type resultType,
                          llvm::ArrayRef<fir::ExtendedValue> args) {
  auto base = fir::getBase(args[0]);

  // Now wrap the address in the C_FUNPTR structure.
  mlir::Value res = builder.create<fir::UndefOp>(loc, resultType);

  llvm::StringRef addrFieldName = Fortran::lower::builtin::cptrFieldName;
  auto cFunPtrRecTy = resultType.cast<fir::RecordType>();
  mlir::Type fieldTy = cFunPtrRecTy.getType(addrFieldName);
  auto addr = builder.createConvert(loc, fieldTy, base);

  auto addrField =
      builder.create<fir::FieldIndexOp>(loc, fieldTy, addrFieldName, resultType,
                                        /*typeParams=*/mlir::ValueRange{});

  res = builder.create<fir::InsertValueOp>(
      loc, resultType, res, addr,
      builder.getArrayAttr(addrField.getAttributes()));

  return res;
}

// C_LOC
fir::ExtendedValue
IntrinsicLibrary::genCLoc(mlir::Type resultType,
                          llvm::ArrayRef<fir::ExtendedValue> args) {
  // Compute the address of the object getting the address of the box.
  // FIXME: can we avoid the boxing and unboxing?
  auto base = fir::getBase(args[0]);
  auto boxTy = base.getType().dyn_cast<fir::BoxType>();
  auto refTy = builder.getRefType(boxTy.getEleTy());
  auto addrBox =
      builder.create<fir::BoxAddrOp>(loc, refTy, fir::getBase(args[0]));

  // Now wrap the address in the C_PTR structure.
  mlir::Value res = builder.create<fir::UndefOp>(loc, resultType);

  llvm::StringRef addrFieldName = Fortran::lower::builtin::cptrFieldName;
  auto cPtrRecTy = resultType.cast<fir::RecordType>();
  mlir::Type fieldTy = cPtrRecTy.getType(addrFieldName);
  auto addr = builder.createConvert(loc, fieldTy, addrBox);

  auto addrField =
      builder.create<fir::FieldIndexOp>(loc, fieldTy, addrFieldName, resultType,
                                        /*typeParams=*/mlir::ValueRange{});

  res = builder.create<fir::InsertValueOp>(
      loc, resultType, res, addr,
      builder.getArrayAttr(addrField.getAttributes()));

  return res;
}

// LGE, LGT, LLE, LLT
template <mlir::arith::CmpIPredicate pred>
fir::ExtendedValue
IntrinsicLibrary::genCharacterCompare(mlir::Type resultType,
                                      llvm::ArrayRef<fir::ExtendedValue> args) {
  assert(args.size() == 2);
  return fir::runtime::genCharCompare(
      builder, loc, pred, fir::getBase(args[0]), fir::getLen(args[0]),
      fir::getBase(args[1]), fir::getLen(args[1]));
}

// MASKL, MASKR
template <typename Shift>
mlir::Value IntrinsicLibrary::genMask(mlir::Type resultType,
                                      llvm::ArrayRef<mlir::Value> args) {
  assert(args.size() == 2);

  mlir::Value ones = builder.createIntegerConstant(loc, resultType, -1);
  mlir::Value bitSize = builder.createIntegerConstant(
      loc, resultType, resultType.getIntOrFloatBitWidth());
  mlir::Value bitsToSet = builder.createConvert(loc, resultType, args[0]);

  // The standard does not specify what to return if the number of bits to be
  // set, I < 0 or I >= BIT_SIZE(KIND). The shift instruction used below will
  // produce a poison value which may return a possibly platform-specific and/or
  // non-deterministic result. Other compilers don't produce a consistent result
  // in this case either, so we choose the most efficient implementation.
  mlir::Value shift =
      builder.create<mlir::arith::SubIOp>(loc, bitSize, bitsToSet);
  return builder.create<Shift>(loc, ones, shift);
}

// MATMUL
fir::ExtendedValue
IntrinsicLibrary::genMatmul(mlir::Type resultType,
                            llvm::ArrayRef<fir::ExtendedValue> args) {
  assert(args.size() == 2);

  // Handle required matmul arguments
  fir::BoxValue matrixTmpA = builder.createBox(loc, args[0]);
  mlir::Value matrixA = fir::getBase(matrixTmpA);
  fir::BoxValue matrixTmpB = builder.createBox(loc, args[1]);
  mlir::Value matrixB = fir::getBase(matrixTmpB);
  unsigned resultRank =
      (matrixTmpA.rank() == 1 || matrixTmpB.rank() == 1) ? 1 : 2;

  // Create mutable fir.box to be passed to the runtime for the result.
  mlir::Type resultArrayType = builder.getVarLenSeqTy(resultType, resultRank);
  fir::MutableBoxValue resultMutableBox =
      fir::factory::createTempMutableBox(builder, loc, resultArrayType);
  mlir::Value resultIrBox =
      fir::factory::getMutableIRBox(builder, loc, resultMutableBox);
  // Call runtime. The runtime is allocating the result.
  fir::runtime::genMatmul(builder, loc, resultIrBox, matrixA, matrixB);
  // Read result from mutable fir.box and add it to the list of temps to be
  // finalized by the StatementContext.
  return readAndAddCleanUp(resultMutableBox, resultType,
                           "unexpected result for MATMUL");
}

// MERGE
fir::ExtendedValue
IntrinsicLibrary::genMerge(mlir::Type,
                           llvm::ArrayRef<fir::ExtendedValue> args) {
  assert(args.size() == 3);
  mlir::Value tsource = fir::getBase(args[0]);
  mlir::Value fsource = fir::getBase(args[1]);
  mlir::Value rawMask = fir::getBase(args[2]);
  mlir::Type type0 = fir::unwrapRefType(tsource.getType());
  bool isCharRslt = fir::isa_char(type0); // result is same as first argument
  mlir::Value mask = builder.createConvert(loc, builder.getI1Type(), rawMask);
  // FSOURCE has the same type as TSOURCE, but they may not have the same MLIR
  // types (one can have dynamic length while the other has constant lengths,
  // or one may be a fir.logical<> while the other is an i1). Insert a cast to
  // fulfill mlir::SelectOp constraint that the MLIR types must be the same.
  mlir::Value fsourceCast =
      builder.createConvert(loc, tsource.getType(), fsource);
  auto rslt =
      builder.create<mlir::arith::SelectOp>(loc, mask, tsource, fsourceCast);
  if (isCharRslt) {
    // Need a CharBoxValue for character results
    const fir::CharBoxValue *charBox = args[0].getCharBox();
    fir::CharBoxValue charRslt(rslt, charBox->getLen());
    return charRslt;
  }
  return rslt;
}

// MERGE_BITS
mlir::Value IntrinsicLibrary::genMergeBits(mlir::Type resultType,
                                           llvm::ArrayRef<mlir::Value> args) {
  assert(args.size() == 3);

  mlir::Value i = builder.createConvert(loc, resultType, args[0]);
  mlir::Value j = builder.createConvert(loc, resultType, args[1]);
  mlir::Value mask = builder.createConvert(loc, resultType, args[2]);
  mlir::Value ones = builder.createIntegerConstant(loc, resultType, -1);

  // MERGE_BITS(I, J, MASK) = IOR(IAND(I, MASK), IAND(J, NOT(MASK)))
  mlir::Value notMask = builder.create<mlir::arith::XOrIOp>(loc, mask, ones);
  mlir::Value lft = builder.create<mlir::arith::AndIOp>(loc, i, mask);
  mlir::Value rgt = builder.create<mlir::arith::AndIOp>(loc, j, notMask);

  return builder.create<mlir::arith::OrIOp>(loc, lft, rgt);
}

// MOD
mlir::Value IntrinsicLibrary::genMod(mlir::Type resultType,
                                     llvm::ArrayRef<mlir::Value> args) {
  assert(args.size() == 2);
  if (resultType.isa<mlir::IntegerType>())
    return builder.create<mlir::arith::RemSIOp>(loc, args[0], args[1]);

  // Use runtime. Note that mlir::arith::RemFOp implements floating point
  // remainder, but it does not work with fir::Real type.
  // TODO: consider using mlir::arith::RemFOp when possible, that may help
  // folding and  optimizations.
  return genRuntimeCall("mod", resultType, args);
}

// MODULO
mlir::Value IntrinsicLibrary::genModulo(mlir::Type resultType,
                                        llvm::ArrayRef<mlir::Value> args) {
  assert(args.size() == 2);
  // No floored modulo op in LLVM/MLIR yet. TODO: add one to MLIR.
  // In the meantime, use a simple inlined implementation based on truncated
  // modulo (MOD(A, P) implemented by RemIOp, RemFOp). This avoids making manual
  // division and multiplication from MODULO formula.
  //  - If A/P > 0 or MOD(A,P)=0, then INT(A/P) = FLOOR(A/P), and MODULO = MOD.
  //  - Otherwise, when A/P < 0 and MOD(A,P) !=0, then MODULO(A, P) =
  //    A-FLOOR(A/P)*P = A-(INT(A/P)-1)*P = A-INT(A/P)*P+P = MOD(A,P)+P
  // Note that A/P < 0 if and only if A and P signs are different.
  if (resultType.isa<mlir::IntegerType>()) {
    auto remainder =
        builder.create<mlir::arith::RemSIOp>(loc, args[0], args[1]);
    auto argXor = builder.create<mlir::arith::XOrIOp>(loc, args[0], args[1]);
    mlir::Value zero = builder.createIntegerConstant(loc, argXor.getType(), 0);
    auto argSignDifferent = builder.create<mlir::arith::CmpIOp>(
        loc, mlir::arith::CmpIPredicate::slt, argXor, zero);
    auto remainderIsNotZero = builder.create<mlir::arith::CmpIOp>(
        loc, mlir::arith::CmpIPredicate::ne, remainder, zero);
    auto mustAddP = builder.create<mlir::arith::AndIOp>(loc, remainderIsNotZero,
                                                        argSignDifferent);
    auto remPlusP =
        builder.create<mlir::arith::AddIOp>(loc, remainder, args[1]);
    return builder.create<mlir::arith::SelectOp>(loc, mustAddP, remPlusP,
                                                 remainder);
  }
  // Real case
  auto remainder = builder.create<mlir::arith::RemFOp>(loc, args[0], args[1]);
  mlir::Value zero = builder.createRealZeroConstant(loc, remainder.getType());
  auto remainderIsNotZero = builder.create<mlir::arith::CmpFOp>(
      loc, mlir::arith::CmpFPredicate::UNE, remainder, zero);
  auto aLessThanZero = builder.create<mlir::arith::CmpFOp>(
      loc, mlir::arith::CmpFPredicate::OLT, args[0], zero);
  auto pLessThanZero = builder.create<mlir::arith::CmpFOp>(
      loc, mlir::arith::CmpFPredicate::OLT, args[1], zero);
  auto argSignDifferent =
      builder.create<mlir::arith::XOrIOp>(loc, aLessThanZero, pLessThanZero);
  auto mustAddP = builder.create<mlir::arith::AndIOp>(loc, remainderIsNotZero,
                                                      argSignDifferent);
  auto remPlusP = builder.create<mlir::arith::AddFOp>(loc, remainder, args[1]);
  return builder.create<mlir::arith::SelectOp>(loc, mustAddP, remPlusP,
                                               remainder);
}

// MVBITS
void IntrinsicLibrary::genMvbits(llvm::ArrayRef<fir::ExtendedValue> args) {
  // A conformant MVBITS(FROM,FROMPOS,LEN,TO,TOPOS) call satisfies:
  //     FROMPOS >= 0
  //     LEN >= 0
  //     TOPOS >= 0
  //     FROMPOS + LEN <= BIT_SIZE(FROM)
  //     TOPOS + LEN <= BIT_SIZE(TO)
  // MASK = -1 >> (BIT_SIZE(FROM) - LEN)
  // TO = LEN == 0 ? TO : ((!(MASK << TOPOS)) & TO) |
  //                      (((FROM >> FROMPOS) & MASK) << TOPOS)
  assert(args.size() == 5);
  auto unbox = [&](fir::ExtendedValue exv) {
    const mlir::Value *arg = exv.getUnboxed();
    assert(arg && "nonscalar mvbits argument");
    return *arg;
  };
  mlir::Value from = unbox(args[0]);
  mlir::Type resultType = from.getType();
  mlir::Value frompos = builder.createConvert(loc, resultType, unbox(args[1]));
  mlir::Value len = builder.createConvert(loc, resultType, unbox(args[2]));
  mlir::Value toAddr = unbox(args[3]);
  assert(fir::dyn_cast_ptrEleTy(toAddr.getType()) == resultType &&
         "mismatched mvbits types");
  auto to = builder.create<fir::LoadOp>(loc, resultType, toAddr);
  mlir::Value topos = builder.createConvert(loc, resultType, unbox(args[4]));
  mlir::Value zero = builder.createIntegerConstant(loc, resultType, 0);
  mlir::Value ones = builder.createIntegerConstant(loc, resultType, -1);
  mlir::Value bitSize = builder.createIntegerConstant(
      loc, resultType, resultType.cast<mlir::IntegerType>().getWidth());
  auto shiftCount = builder.create<mlir::arith::SubIOp>(loc, bitSize, len);
  auto mask = builder.create<mlir::arith::ShRUIOp>(loc, ones, shiftCount);
  auto unchangedTmp1 = builder.create<mlir::arith::ShLIOp>(loc, mask, topos);
  auto unchangedTmp2 =
      builder.create<mlir::arith::XOrIOp>(loc, unchangedTmp1, ones);
  auto unchanged = builder.create<mlir::arith::AndIOp>(loc, unchangedTmp2, to);
  auto frombitsTmp1 = builder.create<mlir::arith::ShRUIOp>(loc, from, frompos);
  auto frombitsTmp2 =
      builder.create<mlir::arith::AndIOp>(loc, frombitsTmp1, mask);
  auto frombits = builder.create<mlir::arith::ShLIOp>(loc, frombitsTmp2, topos);
  auto resTmp = builder.create<mlir::arith::OrIOp>(loc, unchanged, frombits);
  auto lenIsZero = builder.create<mlir::arith::CmpIOp>(
      loc, mlir::arith::CmpIPredicate::eq, len, zero);
  auto res = builder.create<mlir::arith::SelectOp>(loc, lenIsZero, to, resTmp);
  builder.create<fir::StoreOp>(loc, res, toAddr);
}

// NEAREST
mlir::Value IntrinsicLibrary::genNearest(mlir::Type resultType,
                                         llvm::ArrayRef<mlir::Value> args) {
  assert(args.size() == 2);

  mlir::Value realX = fir::getBase(args[0]);
  mlir::Value realS = fir::getBase(args[1]);

  return builder.createConvert(
      loc, resultType, fir::runtime::genNearest(builder, loc, realX, realS));
}

// NINT
mlir::Value IntrinsicLibrary::genNint(mlir::Type resultType,
                                      llvm::ArrayRef<mlir::Value> args) {
  assert(args.size() >= 1);
  // Skip optional kind argument to search the runtime; it is already reflected
  // in result type.
  return genRuntimeCall("nint", resultType, {args[0]});
}

// NOT
mlir::Value IntrinsicLibrary::genNot(mlir::Type resultType,
                                     llvm::ArrayRef<mlir::Value> args) {
  assert(args.size() == 1);
  mlir::Value allOnes = builder.createIntegerConstant(loc, resultType, -1);
  return builder.create<mlir::arith::XOrIOp>(loc, args[0], allOnes);
}

// NULL
fir::ExtendedValue
IntrinsicLibrary::genNull(mlir::Type, llvm::ArrayRef<fir::ExtendedValue> args) {
  // NULL() without MOLD must be handled in the contexts where it can appear
  // (see table 16.5 of Fortran 2018 standard).
  assert(args.size() == 1 && isStaticallyPresent(args[0]) &&
         "MOLD argument required to lower NULL outside of any context");
  const auto *mold = args[0].getBoxOf<fir::MutableBoxValue>();
  assert(mold && "MOLD must be a pointer or allocatable");
  fir::BoxType boxType = mold->getBoxTy();
  mlir::Value boxStorage = builder.createTemporary(loc, boxType);
  mlir::Value box = fir::factory::createUnallocatedBox(
      builder, loc, boxType, mold->nonDeferredLenParams());
  builder.create<fir::StoreOp>(loc, box, boxStorage);
  return fir::MutableBoxValue(boxStorage, mold->nonDeferredLenParams(), {});
}

// PACK
fir::ExtendedValue
IntrinsicLibrary::genPack(mlir::Type resultType,
                          llvm::ArrayRef<fir::ExtendedValue> args) {
  [[maybe_unused]] auto numArgs = args.size();
  assert(numArgs == 2 || numArgs == 3);

  // Handle required array argument
  mlir::Value array = builder.createBox(loc, args[0]);

  // Handle required mask argument
  mlir::Value mask = builder.createBox(loc, args[1]);

  // Handle optional vector argument
  mlir::Value vector = isStaticallyAbsent(args, 2)
                           ? builder.create<fir::AbsentOp>(
                                 loc, fir::BoxType::get(builder.getI1Type()))
                           : builder.createBox(loc, args[2]);

  // Create mutable fir.box to be passed to the runtime for the result.
  mlir::Type resultArrayType = builder.getVarLenSeqTy(resultType, 1);
  fir::MutableBoxValue resultMutableBox =
      fir::factory::createTempMutableBox(builder, loc, resultArrayType);
  mlir::Value resultIrBox =
      fir::factory::getMutableIRBox(builder, loc, resultMutableBox);

  fir::runtime::genPack(builder, loc, resultIrBox, array, mask, vector);

  return readAndAddCleanUp(resultMutableBox, resultType,
                           "unexpected result for PACK");
}

// POPCNT
mlir::Value IntrinsicLibrary::genPopcnt(mlir::Type resultType,
                                        llvm::ArrayRef<mlir::Value> args) {
  assert(args.size() == 1);

  mlir::Value count = builder.create<mlir::math::CtPopOp>(loc, args);

  return builder.createConvert(loc, resultType, count);
}

// POPPAR
mlir::Value IntrinsicLibrary::genPoppar(mlir::Type resultType,
                                        llvm::ArrayRef<mlir::Value> args) {
  assert(args.size() == 1);

  mlir::Value count = genPopcnt(resultType, args);
  mlir::Value one = builder.createIntegerConstant(loc, resultType, 1);

  return builder.create<mlir::arith::AndIOp>(loc, count, one);
}

// PRESENT
fir::ExtendedValue
IntrinsicLibrary::genPresent(mlir::Type,
                             llvm::ArrayRef<fir::ExtendedValue> args) {
  assert(args.size() == 1);
  return builder.create<fir::IsPresentOp>(loc, builder.getI1Type(),
                                          fir::getBase(args[0]));
}

// PRODUCT
fir::ExtendedValue
IntrinsicLibrary::genProduct(mlir::Type resultType,
                             llvm::ArrayRef<fir::ExtendedValue> args) {
  return genProdOrSum(fir::runtime::genProduct, fir::runtime::genProductDim,
                      resultType, builder, loc, stmtCtx,
                      "unexpected result for Product", args);
}

// RANDOM_INIT
void IntrinsicLibrary::genRandomInit(llvm::ArrayRef<fir::ExtendedValue> args) {
  assert(args.size() == 2);
  Fortran::lower::genRandomInit(builder, loc, fir::getBase(args[0]),
                                fir::getBase(args[1]));
}

// RANDOM_NUMBER
void IntrinsicLibrary::genRandomNumber(
    llvm::ArrayRef<fir::ExtendedValue> args) {
  assert(args.size() == 1);
  Fortran::lower::genRandomNumber(builder, loc, fir::getBase(args[0]));
}

// RANDOM_SEED
void IntrinsicLibrary::genRandomSeed(llvm::ArrayRef<fir::ExtendedValue> args) {
  assert(args.size() == 3);
  for (int i = 0; i < 3; ++i)
    if (isStaticallyPresent(args[i])) {
      Fortran::lower::genRandomSeed(builder, loc, i, fir::getBase(args[i]));
      return;
    }
  Fortran::lower::genRandomSeed(builder, loc, -1, mlir::Value{});
}

// REPEAT
fir::ExtendedValue
IntrinsicLibrary::genRepeat(mlir::Type resultType,
                            llvm::ArrayRef<fir::ExtendedValue> args) {
  assert(args.size() == 2);
  mlir::Value string = builder.createBox(loc, args[0]);
  mlir::Value ncopies = fir::getBase(args[1]);
  // Create mutable fir.box to be passed to the runtime for the result.
  fir::MutableBoxValue resultMutableBox =
      fir::factory::createTempMutableBox(builder, loc, resultType);
  mlir::Value resultIrBox =
      fir::factory::getMutableIRBox(builder, loc, resultMutableBox);
  // Call runtime. The runtime is allocating the result.
  fir::runtime::genRepeat(builder, loc, resultIrBox, string, ncopies);
  // Read result from mutable fir.box and add it to the list of temps to be
  // finalized by the StatementContext.
  return readAndAddCleanUp(resultMutableBox, resultType, "REPEAT");
}

// RESHAPE
fir::ExtendedValue
IntrinsicLibrary::genReshape(mlir::Type resultType,
                             llvm::ArrayRef<fir::ExtendedValue> args) {
  assert(args.size() == 4);

  // Handle source argument
  mlir::Value source = builder.createBox(loc, args[0]);

  // Handle shape argument
  mlir::Value shape = builder.createBox(loc, args[1]);
  assert(fir::BoxValue(shape).rank() == 1);
  mlir::Type shapeTy = shape.getType();
  mlir::Type shapeArrTy = fir::dyn_cast_ptrOrBoxEleTy(shapeTy);
  auto resultRank = shapeArrTy.cast<fir::SequenceType>().getShape()[0];

  if (resultRank == fir::SequenceType::getUnknownExtent())
    TODO(loc, "RESHAPE intrinsic requires computing rank of result");

  // Handle optional pad argument
  mlir::Value pad = isStaticallyAbsent(args[2])
                        ? builder.create<fir::AbsentOp>(
                              loc, fir::BoxType::get(builder.getI1Type()))
                        : builder.createBox(loc, args[2]);

  // Handle optional order argument
  mlir::Value order = isStaticallyAbsent(args[3])
                          ? builder.create<fir::AbsentOp>(
                                loc, fir::BoxType::get(builder.getI1Type()))
                          : builder.createBox(loc, args[3]);

  // Create mutable fir.box to be passed to the runtime for the result.
  mlir::Type type = builder.getVarLenSeqTy(resultType, resultRank);
  fir::MutableBoxValue resultMutableBox =
      fir::factory::createTempMutableBox(builder, loc, type);

  mlir::Value resultIrBox =
      fir::factory::getMutableIRBox(builder, loc, resultMutableBox);

  fir::runtime::genReshape(builder, loc, resultIrBox, source, shape, pad,
                           order);

  return readAndAddCleanUp(resultMutableBox, resultType,
                           "unexpected result for RESHAPE");
}

// RRSPACING
mlir::Value IntrinsicLibrary::genRRSpacing(mlir::Type resultType,
                                           llvm::ArrayRef<mlir::Value> args) {
  assert(args.size() == 1);

  return builder.createConvert(
      loc, resultType,
      fir::runtime::genRRSpacing(builder, loc, fir::getBase(args[0])));
}

// SCALE
mlir::Value IntrinsicLibrary::genScale(mlir::Type resultType,
                                       llvm::ArrayRef<mlir::Value> args) {
  assert(args.size() == 2);

  mlir::Value realX = fir::getBase(args[0]);
  mlir::Value intI = fir::getBase(args[1]);

  return builder.createConvert(
      loc, resultType, fir::runtime::genScale(builder, loc, realX, intI));
}

// SCAN
fir::ExtendedValue
IntrinsicLibrary::genScan(mlir::Type resultType,
                          llvm::ArrayRef<fir::ExtendedValue> args) {

  assert(args.size() == 4);

  if (isStaticallyAbsent(args[3])) {
    // Kind not specified, so call scan/verify runtime routine that is
    // specialized on the kind of characters in string.

    // Handle required string base arg
    mlir::Value stringBase = fir::getBase(args[0]);

    // Handle required set string base arg
    mlir::Value setBase = fir::getBase(args[1]);

    // Handle kind argument; it is the kind of character in this case
    fir::KindTy kind =
        fir::factory::CharacterExprHelper{builder, loc}.getCharacterKind(
            stringBase.getType());

    // Get string length argument
    mlir::Value stringLen = fir::getLen(args[0]);

    // Get set string length argument
    mlir::Value setLen = fir::getLen(args[1]);

    // Handle optional back argument
    mlir::Value back =
        isStaticallyAbsent(args[2])
            ? builder.createIntegerConstant(loc, builder.getI1Type(), 0)
            : fir::getBase(args[2]);

    return builder.createConvert(loc, resultType,
                                 fir::runtime::genScan(builder, loc, kind,
                                                       stringBase, stringLen,
                                                       setBase, setLen, back));
  }
  // else use the runtime descriptor version of scan/verify

  // Handle optional argument, back
  auto makeRefThenEmbox = [&](mlir::Value b) {
    fir::LogicalType logTy = fir::LogicalType::get(
        builder.getContext(), builder.getKindMap().defaultLogicalKind());
    mlir::Value temp = builder.createTemporary(loc, logTy);
    mlir::Value castb = builder.createConvert(loc, logTy, b);
    builder.create<fir::StoreOp>(loc, castb, temp);
    return builder.createBox(loc, temp);
  };
  mlir::Value back = fir::isUnboxedValue(args[2])
                         ? makeRefThenEmbox(*args[2].getUnboxed())
                         : builder.create<fir::AbsentOp>(
                               loc, fir::BoxType::get(builder.getI1Type()));

  // Handle required string argument
  mlir::Value string = builder.createBox(loc, args[0]);

  // Handle required set argument
  mlir::Value set = builder.createBox(loc, args[1]);

  // Handle kind argument
  mlir::Value kind = fir::getBase(args[3]);

  // Create result descriptor
  fir::MutableBoxValue resultMutableBox =
      fir::factory::createTempMutableBox(builder, loc, resultType);
  mlir::Value resultIrBox =
      fir::factory::getMutableIRBox(builder, loc, resultMutableBox);

  fir::runtime::genScanDescriptor(builder, loc, resultIrBox, string, set, back,
                                  kind);

  // Handle cleanup of allocatable result descriptor and return
  return readAndAddCleanUp(resultMutableBox, resultType, "SCAN");
}

// SET_EXPONENT
mlir::Value IntrinsicLibrary::genSetExponent(mlir::Type resultType,
                                             llvm::ArrayRef<mlir::Value> args) {
  assert(args.size() == 2);

  return builder.createConvert(
      loc, resultType,
      fir::runtime::genSetExponent(builder, loc, fir::getBase(args[0]),
                                   fir::getBase(args[1])));
}

<<<<<<< HEAD
// SELECTED_INT_KIND
mlir::Value
IntrinsicLibrary::genSelectedIntKind(mlir::Type resultType,
                                     llvm::ArrayRef<mlir::Value> args) {
  assert(args.size() == 1);
  assert(resultType == builder.getDefaultIntegerType() &&
         "result type is not default integer kind type");

  return fir::runtime::genSelectedIntKind(builder, loc, fir::getBase(args[0]));
}

// SELECTED_REAL_KIND
mlir::Value
IntrinsicLibrary::genSelectedRealKind(mlir::Type resultType,
                                      llvm::ArrayRef<mlir::Value> args) {
  assert(args.size() == 3);
  assert(resultType == builder.getDefaultIntegerType() &&
         "result type is not default integer kind type");

  mlir::Value p = isStaticallyAbsent(args[0])
                      ? builder.createIntegerConstant(
                            loc, builder.getDefaultIntegerType(), 0)
                      : fir::getBase(args[0]);
  mlir::Value r = isStaticallyAbsent(args[1])
                      ? builder.createIntegerConstant(
                            loc, builder.getDefaultIntegerType(), 0)
                      : fir::getBase(args[1]);
  // A radix of zero means it doesn't matter.
  mlir::Value radix = isStaticallyAbsent(args[2])
                          ? builder.createIntegerConstant(
                                loc, builder.getDefaultIntegerType(), 2)
                          : fir::getBase(args[2]);

  return fir::runtime::genSelectedRealKind(builder, loc, p, r, radix);
=======
// SHIFTA, SHIFTL, SHIFTR
template <typename Shift>
mlir::Value IntrinsicLibrary::genShift(mlir::Type resultType,
                                       llvm::ArrayRef<mlir::Value> args) {
  assert(args.size() == 2);

  // If SHIFT < 0 or SHIFT >= BIT_SIZE(I), return 0. This is not required by
  // the standard. However, several other compilers behave this way, so try and
  // maintain compatibility with them to an extent.

  unsigned bits = resultType.getIntOrFloatBitWidth();
  mlir::Value bitSize = builder.createIntegerConstant(loc, resultType, bits);
  mlir::Value zero = builder.createIntegerConstant(loc, resultType, 0);
  mlir::Value shift = builder.createConvert(loc, resultType, args[1]);

  mlir::Value tooSmall = builder.create<mlir::arith::CmpIOp>(
      loc, mlir::arith::CmpIPredicate::slt, shift, zero);
  mlir::Value tooLarge = builder.create<mlir::arith::CmpIOp>(
      loc, mlir::arith::CmpIPredicate::sge, shift, bitSize);
  mlir::Value outOfBounds =
      builder.create<mlir::arith::OrIOp>(loc, tooSmall, tooLarge);

  mlir::Value shifted = builder.create<Shift>(loc, args[0], shift);
  return builder.create<mlir::arith::SelectOp>(loc, outOfBounds, zero, shifted);
>>>>>>> 0be9b39d
}

// SIGN
mlir::Value IntrinsicLibrary::genSign(mlir::Type resultType,
                                      llvm::ArrayRef<mlir::Value> args) {
  assert(args.size() == 2);
  if (resultType.isa<mlir::IntegerType>()) {
    mlir::Value abs = genAbs(resultType, {args[0]});
    mlir::Value zero = builder.createIntegerConstant(loc, resultType, 0);
    auto neg = builder.create<mlir::arith::SubIOp>(loc, zero, abs);
    auto cmp = builder.create<mlir::arith::CmpIOp>(
        loc, mlir::arith::CmpIPredicate::slt, args[1], zero);
    return builder.create<mlir::arith::SelectOp>(loc, cmp, neg, abs);
  }
  return genRuntimeCall("sign", resultType, args);
}

// SIZE
fir::ExtendedValue
IntrinsicLibrary::genSize(mlir::Type resultType,
                          llvm::ArrayRef<fir::ExtendedValue> args) {
  // Note that the value of the KIND argument is already reflected in the
  // resultType
  assert(args.size() == 3);
  if (const auto *boxValue = args[0].getBoxOf<fir::BoxValue>())
    if (boxValue->hasAssumedRank())
      TODO(loc, "SIZE intrinsic with assumed rank argument");

  // Get the ARRAY argument
  mlir::Value array = builder.createBox(loc, args[0]);

  // The front-end rewrites SIZE without the DIM argument to
  // an array of SIZE with DIM in most cases, but it may not be
  // possible in some cases like when in SIZE(function_call()).
  if (isStaticallyAbsent(args, 1))
    return builder.createConvert(loc, resultType,
                                 fir::runtime::genSize(builder, loc, array));

  // Get the DIM argument.
  mlir::Value dim = fir::getBase(args[1]);
  if (!fir::isa_ref_type(dim.getType()))
    return builder.createConvert(
        loc, resultType, fir::runtime::genSizeDim(builder, loc, array, dim));

  mlir::Value isDynamicallyAbsent = builder.genIsNullAddr(loc, dim);
  return builder
      .genIfOp(loc, {resultType}, isDynamicallyAbsent,
               /*withElseRegion=*/true)
      .genThen([&]() {
        mlir::Value size = builder.createConvert(
            loc, resultType, fir::runtime::genSize(builder, loc, array));
        builder.create<fir::ResultOp>(loc, size);
      })
      .genElse([&]() {
        mlir::Value dimValue = builder.create<fir::LoadOp>(loc, dim);
        mlir::Value size = builder.createConvert(
            loc, resultType,
            fir::runtime::genSizeDim(builder, loc, array, dimValue));
        builder.create<fir::ResultOp>(loc, size);
      })
      .getResults()[0];
}

// TRAILZ
mlir::Value IntrinsicLibrary::genTrailz(mlir::Type resultType,
                                        llvm::ArrayRef<mlir::Value> args) {
  assert(args.size() == 1);

  mlir::Value result =
      builder.create<mlir::math::CountTrailingZerosOp>(loc, args);

  return builder.createConvert(loc, resultType, result);
}

static bool hasDefaultLowerBound(const fir::ExtendedValue &exv) {
  return exv.match(
      [](const fir::ArrayBoxValue &arr) { return arr.getLBounds().empty(); },
      [](const fir::CharArrayBoxValue &arr) {
        return arr.getLBounds().empty();
      },
      [](const fir::BoxValue &arr) { return arr.getLBounds().empty(); },
      [](const auto &) { return false; });
}

/// Compute the lower bound in dimension \p dim (zero based) of \p array
/// taking care of returning one when the related extent is zero.
static mlir::Value computeLBOUND(fir::FirOpBuilder &builder, mlir::Location loc,
                                 const fir::ExtendedValue &array, unsigned dim,
                                 mlir::Value zero, mlir::Value one) {
  assert(dim < array.rank() && "invalid dimension");
  if (hasDefaultLowerBound(array))
    return one;
  mlir::Value lb = fir::factory::readLowerBound(builder, loc, array, dim, one);
  if (dim + 1 == array.rank() && array.isAssumedSize())
    return lb;
  mlir::Value extent = fir::factory::readExtent(builder, loc, array, dim);
  zero = builder.createConvert(loc, extent.getType(), zero);
  auto dimIsEmpty = builder.create<mlir::arith::CmpIOp>(
      loc, mlir::arith::CmpIPredicate::eq, extent, zero);
  one = builder.createConvert(loc, lb.getType(), one);
  return builder.create<mlir::arith::SelectOp>(loc, dimIsEmpty, one, lb);
}

/// Create a fir.box to be passed to the LBOUND runtime.
/// This ensure that local lower bounds of assumed shape are propagated and that
/// a fir.box with equivalent LBOUNDs but an explicit shape is created for
/// assumed size arrays to avoid undefined behaviors in codegen or the runtime.
static mlir::Value createBoxForLBOUND(mlir::Location loc,
                                      fir::FirOpBuilder &builder,
                                      const fir::ExtendedValue &array) {
  if (!array.isAssumedSize())
    return array.match(
        [&](const fir::BoxValue &boxValue) -> mlir::Value {
          // This entity is mapped to a fir.box that may not contain the local
          // lower bound information if it is a dummy. Rebox it with the local
          // shape information.
          mlir::Value localShape = builder.createShape(loc, array);
          mlir::Value oldBox = boxValue.getAddr();
          return builder.create<fir::ReboxOp>(loc, oldBox.getType(), oldBox,
                                              localShape,
                                              /*slice=*/mlir::Value{});
        },
        [&](const auto &) -> mlir::Value {
          // This a pointer/allocatable, or an entity not yet tracked with a
          // fir.box. For pointer/allocatable, createBox will forward the
          // descriptor that contains the correct lower bound information. For
          // other entities, a new fir.box will be made with the local lower
          // bounds.
          return builder.createBox(loc, array);
        });
  // Assumed sized are not meant to be emboxed. This could cause the undefined
  // extent cannot safely be understood by the runtime/codegen that will
  // consider that the dimension is empty and that the related LBOUND value must
  // be one. Pretend that the related extent is one to get the correct LBOUND
  // value.
  llvm::SmallVector<mlir::Value> shape =
      fir::factory::getExtents(loc, builder, array);
  assert(!shape.empty() && "assumed size must have at least one dimension");
  shape.back() = builder.createIntegerConstant(loc, builder.getIndexType(), 1);
  auto safeToEmbox = array.match(
      [&](const fir::CharArrayBoxValue &x) -> fir::ExtendedValue {
        return fir::CharArrayBoxValue{x.getAddr(), x.getLen(), shape,
                                      x.getLBounds()};
      },
      [&](const fir::ArrayBoxValue &x) -> fir::ExtendedValue {
        return fir::ArrayBoxValue{x.getAddr(), shape, x.getLBounds()};
      },
      [&](const auto &) -> fir::ExtendedValue {
        fir::emitFatalError(loc, "not an assumed size array");
      });
  return builder.createBox(loc, safeToEmbox);
}

// LBOUND
fir::ExtendedValue
IntrinsicLibrary::genLbound(mlir::Type resultType,
                            llvm::ArrayRef<fir::ExtendedValue> args) {
  assert(args.size() == 2 || args.size() == 3);
  const fir::ExtendedValue &array = args[0];
  if (const auto *boxValue = array.getBoxOf<fir::BoxValue>())
    if (boxValue->hasAssumedRank())
      TODO(loc, "LBOUND intrinsic with assumed rank argument");

  //===----------------------------------------------------------------------===//
  mlir::Type indexType = builder.getIndexType();

  // Semantics builds signatures for LBOUND calls as either
  // LBOUND(array, dim, [kind]) or LBOUND(array, [kind]).
  if (args.size() == 2 || isStaticallyAbsent(args, 1)) {
    // DIM is absent.
    mlir::Type lbType = fir::unwrapSequenceType(resultType);
    unsigned rank = array.rank();
    mlir::Type lbArrayType = fir::SequenceType::get(
        {static_cast<fir::SequenceType::Extent>(array.rank())}, lbType);
    mlir::Value lbArray = builder.createTemporary(loc, lbArrayType);
    mlir::Type lbAddrType = builder.getRefType(lbType);
    mlir::Value one = builder.createIntegerConstant(loc, lbType, 1);
    mlir::Value zero = builder.createIntegerConstant(loc, indexType, 0);
    for (unsigned dim = 0; dim < rank; ++dim) {
      mlir::Value lb = computeLBOUND(builder, loc, array, dim, zero, one);
      lb = builder.createConvert(loc, lbType, lb);
      auto index = builder.createIntegerConstant(loc, indexType, dim);
      auto lbAddr =
          builder.create<fir::CoordinateOp>(loc, lbAddrType, lbArray, index);
      builder.create<fir::StoreOp>(loc, lb, lbAddr);
    }
    mlir::Value lbArrayExtent =
        builder.createIntegerConstant(loc, indexType, rank);
    llvm::SmallVector<mlir::Value> extents{lbArrayExtent};
    return fir::ArrayBoxValue{lbArray, extents};
  }
  // DIM is present.
  mlir::Value dim = fir::getBase(args[1]);

  // If it is a compile time constant, skip the runtime call.
  if (llvm::Optional<std::int64_t> cstDim =
          fir::factory::getIntIfConstant(dim)) {
    mlir::Value one = builder.createIntegerConstant(loc, resultType, 1);
    mlir::Value zero = builder.createIntegerConstant(loc, indexType, 0);
    mlir::Value lb = computeLBOUND(builder, loc, array, *cstDim - 1, zero, one);
    return builder.createConvert(loc, resultType, lb);
  }

  fir::ExtendedValue box = createBoxForLBOUND(loc, builder, array);
  return builder.createConvert(
      loc, resultType,
      fir::runtime::genLboundDim(builder, loc, fir::getBase(box), dim));
}

// UBOUND
fir::ExtendedValue
IntrinsicLibrary::genUbound(mlir::Type resultType,
                            llvm::ArrayRef<fir::ExtendedValue> args) {
  assert(args.size() == 3 || args.size() == 2);
  if (args.size() == 3) {
    // Handle calls to UBOUND with the DIM argument, which return a scalar
    mlir::Value extent = fir::getBase(genSize(resultType, args));
    mlir::Value lbound = fir::getBase(genLbound(resultType, args));

    mlir::Value one = builder.createIntegerConstant(loc, resultType, 1);
    mlir::Value ubound = builder.create<mlir::arith::SubIOp>(loc, lbound, one);
    return builder.create<mlir::arith::AddIOp>(loc, ubound, extent);
  } else {
    // Handle calls to UBOUND without the DIM argument, which return an array
    mlir::Value kind = isStaticallyAbsent(args[1])
                           ? builder.createIntegerConstant(
                                 loc, builder.getIndexType(),
                                 builder.getKindMap().defaultIntegerKind())
                           : fir::getBase(args[1]);

    // Create mutable fir.box to be passed to the runtime for the result.
    mlir::Type type = builder.getVarLenSeqTy(resultType, /*rank=*/1);
    fir::MutableBoxValue resultMutableBox =
        fir::factory::createTempMutableBox(builder, loc, type);
    mlir::Value resultIrBox =
        fir::factory::getMutableIRBox(builder, loc, resultMutableBox);

    fir::runtime::genUbound(builder, loc, resultIrBox, fir::getBase(args[0]),
                            kind);

    return readAndAddCleanUp(resultMutableBox, resultType, "UBOUND");
  }
  return mlir::Value();
}

// SPACING
mlir::Value IntrinsicLibrary::genSpacing(mlir::Type resultType,
                                         llvm::ArrayRef<mlir::Value> args) {
  assert(args.size() == 1);

  return builder.createConvert(
      loc, resultType,
      fir::runtime::genSpacing(builder, loc, fir::getBase(args[0])));
}

// SPREAD
fir::ExtendedValue
IntrinsicLibrary::genSpread(mlir::Type resultType,
                            llvm::ArrayRef<fir::ExtendedValue> args) {

  assert(args.size() == 3);

  // Handle source argument
  mlir::Value source = builder.createBox(loc, args[0]);
  fir::BoxValue sourceTmp = source;
  unsigned sourceRank = sourceTmp.rank();

  // Handle Dim argument
  mlir::Value dim = fir::getBase(args[1]);

  // Handle ncopies argument
  mlir::Value ncopies = fir::getBase(args[2]);

  // Generate result descriptor
  mlir::Type resultArrayType =
      builder.getVarLenSeqTy(resultType, sourceRank + 1);
  fir::MutableBoxValue resultMutableBox =
      fir::factory::createTempMutableBox(builder, loc, resultArrayType);
  mlir::Value resultIrBox =
      fir::factory::getMutableIRBox(builder, loc, resultMutableBox);

  fir::runtime::genSpread(builder, loc, resultIrBox, source, dim, ncopies);

  return readAndAddCleanUp(resultMutableBox, resultType,
                           "unexpected result for SPREAD");
}

// SUM
fir::ExtendedValue
IntrinsicLibrary::genSum(mlir::Type resultType,
                         llvm::ArrayRef<fir::ExtendedValue> args) {
  return genProdOrSum(fir::runtime::genSum, fir::runtime::genSumDim, resultType,
                      builder, loc, stmtCtx, "unexpected result for Sum", args);
}

// SYSTEM_CLOCK
void IntrinsicLibrary::genSystemClock(llvm::ArrayRef<fir::ExtendedValue> args) {
  assert(args.size() == 3);
  Fortran::lower::genSystemClock(builder, loc, fir::getBase(args[0]),
                                 fir::getBase(args[1]), fir::getBase(args[2]));
}

// TRANSFER
fir::ExtendedValue
IntrinsicLibrary::genTransfer(mlir::Type resultType,
                              llvm::ArrayRef<fir::ExtendedValue> args) {

  assert(args.size() >= 2); // args.size() == 2 when size argument is omitted.

  // Handle source argument
  mlir::Value source = builder.createBox(loc, args[0]);

  // Handle mold argument
  mlir::Value mold = builder.createBox(loc, args[1]);
  fir::BoxValue moldTmp = mold;
  unsigned moldRank = moldTmp.rank();

  bool absentSize = (args.size() == 2);

  // Create mutable fir.box to be passed to the runtime for the result.
  mlir::Type type = (moldRank == 0 && absentSize)
                        ? resultType
                        : builder.getVarLenSeqTy(resultType, 1);
  fir::MutableBoxValue resultMutableBox =
      fir::factory::createTempMutableBox(builder, loc, type);

  if (moldRank == 0 && absentSize) {
    // This result is a scalar in this case.
    mlir::Value resultIrBox =
        fir::factory::getMutableIRBox(builder, loc, resultMutableBox);

    Fortran::lower::genTransfer(builder, loc, resultIrBox, source, mold);
  } else {
    // The result is a rank one array in this case.
    mlir::Value resultIrBox =
        fir::factory::getMutableIRBox(builder, loc, resultMutableBox);

    if (absentSize) {
      Fortran::lower::genTransfer(builder, loc, resultIrBox, source, mold);
    } else {
      mlir::Value sizeArg = fir::getBase(args[2]);
      Fortran::lower::genTransferSize(builder, loc, resultIrBox, source, mold,
                                      sizeArg);
    }
  }
  return readAndAddCleanUp(resultMutableBox, resultType,
                           "unexpected result for TRANSFER");
}

// TRANSPOSE
fir::ExtendedValue
IntrinsicLibrary::genTranspose(mlir::Type resultType,
                               llvm::ArrayRef<fir::ExtendedValue> args) {

  assert(args.size() == 1);

  // Handle source argument
  mlir::Value source = builder.createBox(loc, args[0]);

  // Create mutable fir.box to be passed to the runtime for the result.
  mlir::Type resultArrayType = builder.getVarLenSeqTy(resultType, 2);
  fir::MutableBoxValue resultMutableBox =
      fir::factory::createTempMutableBox(builder, loc, resultArrayType);
  mlir::Value resultIrBox =
      fir::factory::getMutableIRBox(builder, loc, resultMutableBox);
  // Call runtime. The runtime is allocating the result.
  fir::runtime::genTranspose(builder, loc, resultIrBox, source);
  // Read result from mutable fir.box and add it to the list of temps to be
  // finalized by the StatementContext.
  return readAndAddCleanUp(resultMutableBox, resultType,
                           "unexpected result for TRANSPOSE");
}

// TRIM
fir::ExtendedValue
IntrinsicLibrary::genTrim(mlir::Type resultType,
                          llvm::ArrayRef<fir::ExtendedValue> args) {
  assert(args.size() == 1);
  mlir::Value string = builder.createBox(loc, args[0]);
  // Create mutable fir.box to be passed to the runtime for the result.
  fir::MutableBoxValue resultMutableBox =
      fir::factory::createTempMutableBox(builder, loc, resultType);
  mlir::Value resultIrBox =
      fir::factory::getMutableIRBox(builder, loc, resultMutableBox);
  // Call runtime. The runtime is allocating the result.
  fir::runtime::genTrim(builder, loc, resultIrBox, string);
  // Read result from mutable fir.box and add it to the list of temps to be
  // finalized by the StatementContext.
  return readAndAddCleanUp(resultMutableBox, resultType, "TRIM");
}

// Compare two FIR values and return boolean result as i1.
template <Extremum extremum, ExtremumBehavior behavior>
static mlir::Value createExtremumCompare(mlir::Location loc,
                                         fir::FirOpBuilder &builder,
                                         mlir::Value left, mlir::Value right) {
  static constexpr mlir::arith::CmpIPredicate integerPredicate =
      extremum == Extremum::Max ? mlir::arith::CmpIPredicate::sgt
                                : mlir::arith::CmpIPredicate::slt;
  static constexpr mlir::arith::CmpFPredicate orderedCmp =
      extremum == Extremum::Max ? mlir::arith::CmpFPredicate::OGT
                                : mlir::arith::CmpFPredicate::OLT;
  mlir::Type type = left.getType();
  mlir::Value result;
  if (fir::isa_real(type)) {
    // Note: the signaling/quit aspect of the result required by IEEE
    // cannot currently be obtained with LLVM without ad-hoc runtime.
    if constexpr (behavior == ExtremumBehavior::IeeeMinMaximumNumber) {
      // Return the number if one of the inputs is NaN and the other is
      // a number.
      auto leftIsResult =
          builder.create<mlir::arith::CmpFOp>(loc, orderedCmp, left, right);
      auto rightIsNan = builder.genIsNaN(loc, right);
      result =
          builder.create<mlir::arith::OrIOp>(loc, leftIsResult, rightIsNan);
    } else if constexpr (behavior == ExtremumBehavior::IeeeMinMaximum) {
      // Always return NaNs if one the input is NaNs
      auto leftIsResult =
          builder.create<mlir::arith::CmpFOp>(loc, orderedCmp, left, right);
      auto leftIsNan = builder.genIsNaN(loc, left);
      result = builder.create<mlir::arith::OrIOp>(loc, leftIsResult, leftIsNan);
    } else if constexpr (behavior == ExtremumBehavior::MinMaxss) {
      // If the left is a NaN, return the right whatever it is.
      result =
          builder.create<mlir::arith::CmpFOp>(loc, orderedCmp, left, right);
    } else if constexpr (behavior == ExtremumBehavior::PgfortranLlvm) {
      // If one of the operand is a NaN, return left whatever it is.
      static constexpr auto unorderedCmp =
          extremum == Extremum::Max ? mlir::arith::CmpFPredicate::UGT
                                    : mlir::arith::CmpFPredicate::ULT;
      result =
          builder.create<mlir::arith::CmpFOp>(loc, unorderedCmp, left, right);
    } else {
      // TODO: ieeeMinNum/ieeeMaxNum
      static_assert(behavior == ExtremumBehavior::IeeeMinMaxNum,
                    "ieeeMinNum/ieeeMaxNum behavior not implemented");
    }
  } else if (fir::isa_integer(type)) {
    result =
        builder.create<mlir::arith::CmpIOp>(loc, integerPredicate, left, right);
  } else if (fir::isa_char(type) || fir::isa_char(fir::unwrapRefType(type))) {
    // TODO: ! character min and max is tricky because the result
    // length is the length of the longest argument!
    // So we may need a temp.
    TODO(loc, "CHARACTER min and max");
  }
  assert(result && "result must be defined");
  return result;
}

// UNPACK
fir::ExtendedValue
IntrinsicLibrary::genUnpack(mlir::Type resultType,
                            llvm::ArrayRef<fir::ExtendedValue> args) {
  assert(args.size() == 3);

  // Handle required vector argument
  mlir::Value vector = builder.createBox(loc, args[0]);

  // Handle required mask argument
  fir::BoxValue maskBox = builder.createBox(loc, args[1]);
  mlir::Value mask = fir::getBase(maskBox);
  unsigned maskRank = maskBox.rank();

  // Handle required field argument
  mlir::Value field = builder.createBox(loc, args[2]);

  // Create mutable fir.box to be passed to the runtime for the result.
  mlir::Type resultArrayType = builder.getVarLenSeqTy(resultType, maskRank);
  fir::MutableBoxValue resultMutableBox =
      fir::factory::createTempMutableBox(builder, loc, resultArrayType);
  mlir::Value resultIrBox =
      fir::factory::getMutableIRBox(builder, loc, resultMutableBox);

  fir::runtime::genUnpack(builder, loc, resultIrBox, vector, mask, field);

  return readAndAddCleanUp(resultMutableBox, resultType,
                           "unexpected result for UNPACK");
}

// VERIFY
fir::ExtendedValue
IntrinsicLibrary::genVerify(mlir::Type resultType,
                            llvm::ArrayRef<fir::ExtendedValue> args) {

  assert(args.size() == 4);

  if (isStaticallyAbsent(args[3])) {
    // Kind not specified, so call scan/verify runtime routine that is
    // specialized on the kind of characters in string.

    // Handle required string base arg
    mlir::Value stringBase = fir::getBase(args[0]);

    // Handle required set string base arg
    mlir::Value setBase = fir::getBase(args[1]);

    // Handle kind argument; it is the kind of character in this case
    fir::KindTy kind =
        fir::factory::CharacterExprHelper{builder, loc}.getCharacterKind(
            stringBase.getType());

    // Get string length argument
    mlir::Value stringLen = fir::getLen(args[0]);

    // Get set string length argument
    mlir::Value setLen = fir::getLen(args[1]);

    // Handle optional back argument
    mlir::Value back =
        isStaticallyAbsent(args[2])
            ? builder.createIntegerConstant(loc, builder.getI1Type(), 0)
            : fir::getBase(args[2]);

    return builder.createConvert(
        loc, resultType,
        fir::runtime::genVerify(builder, loc, kind, stringBase, stringLen,
                                setBase, setLen, back));
  }
  // else use the runtime descriptor version of scan/verify

  // Handle optional argument, back
  auto makeRefThenEmbox = [&](mlir::Value b) {
    fir::LogicalType logTy = fir::LogicalType::get(
        builder.getContext(), builder.getKindMap().defaultLogicalKind());
    mlir::Value temp = builder.createTemporary(loc, logTy);
    mlir::Value castb = builder.createConvert(loc, logTy, b);
    builder.create<fir::StoreOp>(loc, castb, temp);
    return builder.createBox(loc, temp);
  };
  mlir::Value back = fir::isUnboxedValue(args[2])
                         ? makeRefThenEmbox(*args[2].getUnboxed())
                         : builder.create<fir::AbsentOp>(
                               loc, fir::BoxType::get(builder.getI1Type()));

  // Handle required string argument
  mlir::Value string = builder.createBox(loc, args[0]);

  // Handle required set argument
  mlir::Value set = builder.createBox(loc, args[1]);

  // Handle kind argument
  mlir::Value kind = fir::getBase(args[3]);

  // Create result descriptor
  fir::MutableBoxValue resultMutableBox =
      fir::factory::createTempMutableBox(builder, loc, resultType);
  mlir::Value resultIrBox =
      fir::factory::getMutableIRBox(builder, loc, resultMutableBox);

  fir::runtime::genVerifyDescriptor(builder, loc, resultIrBox, string, set,
                                    back, kind);

  // Handle cleanup of allocatable result descriptor and return
  return readAndAddCleanUp(resultMutableBox, resultType, "VERIFY");
}

// MAXLOC
fir::ExtendedValue
IntrinsicLibrary::genMaxloc(mlir::Type resultType,
                            llvm::ArrayRef<fir::ExtendedValue> args) {
  return genExtremumloc(fir::runtime::genMaxloc, fir::runtime::genMaxlocDim,
                        resultType, builder, loc, stmtCtx,
                        "unexpected result for Maxloc", args);
}

// MAXVAL
fir::ExtendedValue
IntrinsicLibrary::genMaxval(mlir::Type resultType,
                            llvm::ArrayRef<fir::ExtendedValue> args) {
  return genExtremumVal(fir::runtime::genMaxval, fir::runtime::genMaxvalDim,
                        fir::runtime::genMaxvalChar, resultType, builder, loc,
                        stmtCtx, "unexpected result for Maxval", args);
}

// MINLOC
fir::ExtendedValue
IntrinsicLibrary::genMinloc(mlir::Type resultType,
                            llvm::ArrayRef<fir::ExtendedValue> args) {
  return genExtremumloc(fir::runtime::genMinloc, fir::runtime::genMinlocDim,
                        resultType, builder, loc, stmtCtx,
                        "unexpected result for Minloc", args);
}

// MINVAL
fir::ExtendedValue
IntrinsicLibrary::genMinval(mlir::Type resultType,
                            llvm::ArrayRef<fir::ExtendedValue> args) {
  return genExtremumVal(fir::runtime::genMinval, fir::runtime::genMinvalDim,
                        fir::runtime::genMinvalChar, resultType, builder, loc,
                        stmtCtx, "unexpected result for Minval", args);
}

// MIN and MAX
template <Extremum extremum, ExtremumBehavior behavior>
mlir::Value IntrinsicLibrary::genExtremum(mlir::Type,
                                          llvm::ArrayRef<mlir::Value> args) {
  assert(args.size() >= 1);
  mlir::Value result = args[0];
  for (auto arg : args.drop_front()) {
    mlir::Value mask =
        createExtremumCompare<extremum, behavior>(loc, builder, result, arg);
    result = builder.create<mlir::arith::SelectOp>(loc, mask, result, arg);
  }
  return result;
}

//===----------------------------------------------------------------------===//
// Argument lowering rules interface
//===----------------------------------------------------------------------===//

const Fortran::lower::IntrinsicArgumentLoweringRules *
Fortran::lower::getIntrinsicArgumentLowering(llvm::StringRef intrinsicName) {
  if (const IntrinsicHandler *handler = findIntrinsicHandler(intrinsicName))
    if (!handler->argLoweringRules.hasDefaultRules())
      return &handler->argLoweringRules;
  return nullptr;
}

/// Return how argument \p argName should be lowered given the rules for the
/// intrinsic function.
Fortran::lower::ArgLoweringRule Fortran::lower::lowerIntrinsicArgumentAs(
    const IntrinsicArgumentLoweringRules &rules, unsigned position) {
  assert(position < sizeof(rules.args) / sizeof(decltype(*rules.args)) &&
         "invalid argument");
  return {rules.args[position].lowerAs,
          rules.args[position].handleDynamicOptional};
}

//===----------------------------------------------------------------------===//
// Public intrinsic call helpers
//===----------------------------------------------------------------------===//

fir::ExtendedValue
Fortran::lower::genIntrinsicCall(fir::FirOpBuilder &builder, mlir::Location loc,
                                 llvm::StringRef name,
                                 llvm::Optional<mlir::Type> resultType,
                                 llvm::ArrayRef<fir::ExtendedValue> args,
                                 Fortran::lower::StatementContext &stmtCtx) {
  return IntrinsicLibrary{builder, loc, &stmtCtx}.genIntrinsicCall(
      name, resultType, args);
}

mlir::Value Fortran::lower::genMax(fir::FirOpBuilder &builder,
                                   mlir::Location loc,
                                   llvm::ArrayRef<mlir::Value> args) {
  assert(args.size() > 0 && "max requires at least one argument");
  return IntrinsicLibrary{builder, loc}
      .genExtremum<Extremum::Max, ExtremumBehavior::MinMaxss>(args[0].getType(),
                                                              args);
}

mlir::Value Fortran::lower::genMin(fir::FirOpBuilder &builder,
                                   mlir::Location loc,
                                   llvm::ArrayRef<mlir::Value> args) {
  assert(args.size() > 0 && "min requires at least one argument");
  return IntrinsicLibrary{builder, loc}
      .genExtremum<Extremum::Min, ExtremumBehavior::MinMaxss>(args[0].getType(),
                                                              args);
}

mlir::Value Fortran::lower::genPow(fir::FirOpBuilder &builder,
                                   mlir::Location loc, mlir::Type type,
                                   mlir::Value x, mlir::Value y) {
  // TODO: since there is no libm version of pow with integer exponent,
  //       we have to provide an alternative implementation for
  //       "precise/strict" FP mode.
  //       One option is to generate internal function with inlined
  //       implementation and mark it 'strictfp'.
  //       Another option is to implement it in Fortran runtime library
  //       (just like matmul).
  return IntrinsicLibrary{builder, loc}.genRuntimeCall("pow", type, {x, y});
}

mlir::SymbolRefAttr Fortran::lower::getUnrestrictedIntrinsicSymbolRefAttr(
    fir::FirOpBuilder &builder, mlir::Location loc, llvm::StringRef name,
    mlir::FunctionType signature) {
  return IntrinsicLibrary{builder, loc}.getUnrestrictedIntrinsicSymbolRefAttr(
      name, signature);
}<|MERGE_RESOLUTION|>--- conflicted
+++ resolved
@@ -523,12 +523,9 @@
   mlir::Value genLeadz(mlir::Type, llvm::ArrayRef<mlir::Value>);
   fir::ExtendedValue genLen(mlir::Type, llvm::ArrayRef<fir::ExtendedValue>);
   fir::ExtendedValue genLenTrim(mlir::Type, llvm::ArrayRef<fir::ExtendedValue>);
-<<<<<<< HEAD
   fir::ExtendedValue genLoc(mlir::Type, llvm::ArrayRef<fir::ExtendedValue>);
-=======
   template <typename Shift>
   mlir::Value genMask(mlir::Type, llvm::ArrayRef<mlir::Value>);
->>>>>>> 0be9b39d
   fir::ExtendedValue genMatmul(mlir::Type, llvm::ArrayRef<fir::ExtendedValue>);
   fir::ExtendedValue genMaxloc(mlir::Type, llvm::ArrayRef<fir::ExtendedValue>);
   fir::ExtendedValue genMaxval(mlir::Type, llvm::ArrayRef<fir::ExtendedValue>);
@@ -842,12 +839,9 @@
     {"lgt", &I::genCharacterCompare<mlir::arith::CmpIPredicate::sgt>},
     {"lle", &I::genCharacterCompare<mlir::arith::CmpIPredicate::sle>},
     {"llt", &I::genCharacterCompare<mlir::arith::CmpIPredicate::slt>},
-<<<<<<< HEAD
     {"loc", &I::genLoc, {{{"x", asAddr}}}, /*isElemental=*/false},
-=======
     {"maskl", &I::genMask<mlir::arith::ShLIOp>},
     {"maskr", &I::genMask<mlir::arith::ShRUIOp>},
->>>>>>> 0be9b39d
     {"matmul",
      &I::genMatmul,
      {{{"matrix_a", asAddr}, {"matrix_b", asAddr}}},
@@ -3955,7 +3949,6 @@
                                    fir::getBase(args[1])));
 }
 
-<<<<<<< HEAD
 // SELECTED_INT_KIND
 mlir::Value
 IntrinsicLibrary::genSelectedIntKind(mlir::Type resultType,
@@ -3990,7 +3983,8 @@
                           : fir::getBase(args[2]);
 
   return fir::runtime::genSelectedRealKind(builder, loc, p, r, radix);
-=======
+}
+
 // SHIFTA, SHIFTL, SHIFTR
 template <typename Shift>
 mlir::Value IntrinsicLibrary::genShift(mlir::Type resultType,
@@ -4015,7 +4009,6 @@
 
   mlir::Value shifted = builder.create<Shift>(loc, args[0], shift);
   return builder.create<mlir::arith::SelectOp>(loc, outOfBounds, zero, shifted);
->>>>>>> 0be9b39d
 }
 
 // SIGN

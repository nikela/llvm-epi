--- conflicted
+++ resolved
@@ -883,11 +883,7 @@
     {"lgt", &I::genCharacterCompare<mlir::arith::CmpIPredicate::sgt>},
     {"lle", &I::genCharacterCompare<mlir::arith::CmpIPredicate::sle>},
     {"llt", &I::genCharacterCompare<mlir::arith::CmpIPredicate::slt>},
-<<<<<<< HEAD
-    {"loc", &I::genLoc, {{{"x", asAddr}}}, /*isElemental=*/false},
-=======
     {"loc", &I::genLoc, {{{"x", asBox}}}, /*isElemental=*/false},
->>>>>>> ff1402cc
     {"maskl", &I::genMask<mlir::arith::ShLIOp>},
     {"maskr", &I::genMask<mlir::arith::ShRUIOp>},
     {"matmul",
@@ -3761,29 +3757,6 @@
   return builder.createConvert(loc, resultType, len);
 }
 
-// LOC
-fir::ExtendedValue
-IntrinsicLibrary::genLoc(mlir::Type resultType,
-                         llvm::ArrayRef<fir::ExtendedValue> args) {
-  auto base = fir::getBase(args[0]);
-  auto baseTy = base.getType();
-  auto GetAddrBox = [this](const auto &boxTy, fir::ExtendedValue arg) {
-    auto refTy = builder.getRefType(boxTy.getEleTy());
-    return builder.create<fir::BoxAddrOp>(loc, refTy, fir::getBase(arg));
-  };
-  if (baseTy.isa<fir::BoxType>()) {
-    // FIXME: gfortran assumes LOC has no interface and it will allocate a
-    // temporary for arrays with descriptor.
-    auto addr = GetAddrBox(baseTy.cast<fir::BoxType>(), base);
-    return builder.createConvert(loc, resultType, addr);
-  } else if (baseTy.isa<fir::BoxProcType>()) {
-    auto addr = GetAddrBox(baseTy.cast<fir::BoxProcType>(), base);
-    return builder.createConvert(loc, resultType, addr);
-  } else {
-    return builder.createConvert(loc, resultType, base);
-  }
-}
-
 // LGE, LGT, LLE, LLT
 template <mlir::arith::CmpIPredicate pred>
 fir::ExtendedValue

--- conflicted
+++ resolved
@@ -447,8 +447,6 @@
   mlir::Value genIeeeIsNaN(mlir::Type, llvm::ArrayRef<mlir::Value>);
   fir::ExtendedValue genCAssociated(mlir::Type resultType,
                              llvm::ArrayRef<fir::ExtendedValue> args);
-  void genCFPointer(llvm::ArrayRef<fir::ExtendedValue>);
-
   void genAbort(llvm::ArrayRef<fir::ExtendedValue>);
 
   /// Lowering for the ABS intrinsic. The ABS intrinsic expects one argument in
@@ -736,21 +734,15 @@
     {"ble", &I::genBitwiseCompare<mlir::arith::CmpIPredicate::ule>},
     {"blt", &I::genBitwiseCompare<mlir::arith::CmpIPredicate::ult>},
     {"btest", &I::genBtest},
-<<<<<<< HEAD
     {"c_associated",
      &I::genCAssociated,
      {{{"c_ptr_1", asAddr}, {"c_ptr_2", asAddr}}},
      /*isElemental=*/false},
     {"c_f_pointer",
      &I::genCFPointer,
-     {{{"cptr", asAddr}, {"fptr", asInquired}, {"shape", asAddr}}},
-=======
-    {"c_f_pointer",
-     &I::genCFPointer,
      {{{"cptr", asValue},
        {"fptr", asInquired},
        {"shape", asAddr, handleDynamicOptional}}},
->>>>>>> 54fa74b3
      /*isElemental=*/false},
     {"c_funloc", &I::genCFunLoc, {{{"x", asBox}}}, /*isElemental=*/false},
     {"c_loc", &I::genCLoc, {{{"x", asBox}}}, /*isElemental=*/false},
@@ -2221,16 +2213,6 @@
   return builder.createConvert(loc, resultType, builder.genIsNaN(loc, arg));
 }
 
-static fir::ShapeOp genShapeOp(mlir::Location loc, fir::FirOpBuilder &builder,
-                               llvm::ArrayRef<mlir::Value> shape) {
-  mlir::IndexType idxTy = builder.getIndexType();
-  llvm::SmallVector<mlir::Value> idxShape;
-  for (auto s : shape)
-    idxShape.push_back(builder.createConvert(loc, idxTy, s));
-  auto shapeTy = fir::ShapeType::get(builder.getContext(), idxShape.size());
-  return builder.create<fir::ShapeOp>(loc, shapeTy, idxShape);
-}
-
 fir::ExtendedValue
 IntrinsicLibrary::genCAssociated(mlir::Type resultType,
                                  llvm::ArrayRef<fir::ExtendedValue> args) {
@@ -2269,63 +2251,6 @@
   }
 
   return builder.createConvert(loc, resultType, cmpOp);
-}
-
-void IntrinsicLibrary::genCFPointer(llvm::ArrayRef<fir::ExtendedValue> args) {
-  fir::ExtendedValue cptr = args[0];
-  fir::ExtendedValue fptr = args[1];
-  bool absentShape = isStaticallyAbsent(args[2]);
-
-  llvm::StringRef addrFieldName = Fortran::lower::builtin::cptrFieldName;
-  mlir::Value cptrValue = fir::getBase(cptr);
-  mlir::Value fptrValue = fir::getBase(fptr);
-  fir::RecordType recTy = cptrValue.getType()
-                              .cast<fir::ReferenceType>()
-                              .getEleTy()
-                              .cast<fir::RecordType>();
-  mlir::Type componentTy = recTy.getType(addrFieldName);
-  mlir::Type fieldTy = fir::FieldType::get(componentTy.getContext());
-  mlir::Value addrFieldIndex = builder.create<fir::FieldIndexOp>(
-      loc, fieldTy, addrFieldName, recTy,
-      /*typeParams=*/mlir::ValueRange{} /* TODO */);
-  mlir::Value addrFieldAddr = builder.create<fir::CoordinateOp>(
-      loc, builder.getRefType(componentTy), cptrValue, addrFieldIndex);
-  mlir::Value addrFieldValue = builder.create<fir::LoadOp>(loc, addrFieldAddr);
-  mlir::Type fptrBoxTy = fir::unwrapRefType(fptrValue.getType());
-  mlir::Type boxElemTy = fptrBoxTy.cast<fir::BoxType>().getEleTy();
-  mlir::Value castValue = builder.createConvert(loc, boxElemTy, addrFieldValue);
-
-  if (absentShape) {
-    mlir::Value emboxed =
-        builder.create<fir::EmboxOp>(loc, fptrBoxTy, castValue);
-    builder.create<fir::StoreOp>(loc, emboxed, fptrValue);
-    fptr.match(
-        [&](const fir::MutableBoxValue &mutableBox) {
-          fir::factory::syncMutableBoxFromIRBox(builder, loc, mutableBox);
-        },
-        [&](const auto &) {});
-  } else {
-    fir::ExtendedValue shape = args[2];
-    mlir::Value shapeValue = fir::getBase(shape);
-
-    mlir::Type shapeElemTy =
-        fir::unwrapSequenceType(fir::unwrapRefType(shapeValue.getType()));
-    llvm::SmallVector<mlir::Value> shapeValues;
-    auto rank = fptr.rank();
-    assert(rank > 0 && "Unexpected rank");
-    for (decltype(rank) dim = 0; dim < rank; ++dim) {
-      mlir::Value idxConst = builder.createIntegerConstant(
-          loc, builder.getDefaultIntegerType(), dim);
-      mlir::Value elementAddr = builder.create<fir::CoordinateOp>(
-          loc, builder.getRefType(shapeElemTy), shapeValue, idxConst);
-      mlir::Value elementValue = builder.create<fir::LoadOp>(loc, elementAddr);
-      shapeValues.push_back(elementValue);
-    }
-    mlir::Value newShape = genShapeOp(loc, builder, shapeValues);
-    mlir::Value emboxed =
-        builder.create<fir::EmboxOp>(loc, fptrBoxTy, castValue, newShape);
-    builder.create<fir::StoreOp>(loc, emboxed, fptrValue);
-  }
 }
 
 // ABORT

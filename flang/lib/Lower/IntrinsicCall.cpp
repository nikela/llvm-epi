//===-- IntrinsicCall.cpp -------------------------------------------------===//
//
// Part of the LLVM Project, under the Apache License v2.0 with LLVM Exceptions.
// See https://llvm.org/LICENSE.txt for license information.
// SPDX-License-Identifier: Apache-2.0 WITH LLVM-exception
//
//===----------------------------------------------------------------------===//
//
// Helper routines for constructing the FIR dialect of MLIR. As FIR is a
// dialect of MLIR, it makes extensive use of MLIR interfaces and MLIR's coding
// style (https://mlir.llvm.org/getting_started/DeveloperGuide/) is used in this
// module.
//
//===----------------------------------------------------------------------===//

#include "flang/Lower/IntrinsicCall.h"
#include "flang/Common/static-multimap-view.h"
#include "flang/Lower/BuiltinModules.h"
#include "flang/Lower/Mangler.h"
#include "flang/Lower/Runtime.h"
#include "flang/Lower/StatementContext.h"
#include "flang/Lower/SymbolMap.h"
#include "flang/Optimizer/Builder/Character.h"
#include "flang/Optimizer/Builder/Complex.h"
#include "flang/Optimizer/Builder/FIRBuilder.h"
#include "flang/Optimizer/Builder/MutableBox.h"
#include "flang/Optimizer/Builder/Runtime/Character.h"
#include "flang/Optimizer/Builder/Runtime/Command.h"
#include "flang/Optimizer/Builder/Runtime/Derived.h"
#include "flang/Optimizer/Builder/Runtime/Inquiry.h"
#include "flang/Optimizer/Builder/Runtime/Numeric.h"
#include "flang/Optimizer/Builder/Runtime/RTBuilder.h"
#include "flang/Optimizer/Builder/Runtime/Reduction.h"
#include "flang/Optimizer/Builder/Runtime/Stop.h"
#include "flang/Optimizer/Builder/Runtime/Transformational.h"
#include "flang/Optimizer/Builder/Todo.h"
#include "flang/Optimizer/Dialect/FIROpsSupport.h"
#include "flang/Optimizer/Support/FatalError.h"
#include "flang/Runtime/entry-names.h"
#include "mlir/Dialect/Complex/IR/Complex.h"
#include "mlir/Dialect/LLVMIR/LLVMDialect.h"
#include "mlir/Dialect/Math/IR/Math.h"
#include "llvm/Support/CommandLine.h"
#include "llvm/Support/Debug.h"
#include <optional>

#define DEBUG_TYPE "flang-lower-intrinsic"

/// This file implements lowering of Fortran intrinsic procedures and Fortran
/// intrinsic module procedures.  A call may be inlined with a mix of FIR and
/// MLIR operations, or as a call to a runtime function or LLVM intrinsic.

/// Lowering of intrinsic procedure calls is based on a map that associates
/// Fortran intrinsic generic names to FIR generator functions.
/// All generator functions are member functions of the IntrinsicLibrary class
/// and have the same interface.
/// If no generator is given for an intrinsic name, a math runtime library
/// is searched for an implementation and, if a runtime function is found,
/// a call is generated for it. LLVM intrinsics are handled as a math
/// runtime library here.

/// Enums used to templatize and share lowering of MIN and MAX.
enum class Extremum { Min, Max };

// There are different ways to deal with NaNs in MIN and MAX.
// Known existing behaviors are listed below and can be selected for
// f18 MIN/MAX implementation.
enum class ExtremumBehavior {
  // Note: the Signaling/quiet aspect of NaNs in the behaviors below are
  // not described because there is no way to control/observe such aspect in
  // MLIR/LLVM yet. The IEEE behaviors come with requirements regarding this
  // aspect that are therefore currently not enforced. In the descriptions
  // below, NaNs can be signaling or quite. Returned NaNs may be signaling
  // if one of the input NaN was signaling but it cannot be guaranteed either.
  // Existing compilers using an IEEE behavior (gfortran) also do not fulfill
  // signaling/quiet requirements.
  IeeeMinMaximumNumber,
  // IEEE minimumNumber/maximumNumber behavior (754-2019, section 9.6):
  // If one of the argument is and number and the other is NaN, return the
  // number. If both arguements are NaN, return NaN.
  // Compilers: gfortran.
  IeeeMinMaximum,
  // IEEE minimum/maximum behavior (754-2019, section 9.6):
  // If one of the argument is NaN, return NaN.
  MinMaxss,
  // x86 minss/maxss behavior:
  // If the second argument is a number and the other is NaN, return the number.
  // In all other cases where at least one operand is NaN, return NaN.
  // Compilers: xlf (only for MAX), ifort, pgfortran -nollvm, and nagfor.
  PgfortranLlvm,
  // "Opposite of" x86 minss/maxss behavior:
  // If the first argument is a number and the other is NaN, return the
  // number.
  // In all other cases where at least one operand is NaN, return NaN.
  // Compilers: xlf (only for MIN), and pgfortran (with llvm).
  IeeeMinMaxNum
  // IEEE minNum/maxNum behavior (754-2008, section 5.3.1):
  // TODO: Not implemented.
  // It is the only behavior where the signaling/quiet aspect of a NaN argument
  // impacts if the result should be NaN or the argument that is a number.
  // LLVM/MLIR do not provide ways to observe this aspect, so it is not
  // possible to implement it without some target dependent runtime.
};

fir::ExtendedValue Fortran::lower::getAbsentIntrinsicArgument() {
  return fir::UnboxedValue{};
}

/// Test if an ExtendedValue is absent. This is used to test if an intrinsic
/// argument are absent at compile time.
static bool isStaticallyAbsent(const fir::ExtendedValue &exv) {
  return !fir::getBase(exv);
}
static bool isStaticallyAbsent(llvm::ArrayRef<fir::ExtendedValue> args,
                               size_t argIndex) {
  return args.size() <= argIndex || isStaticallyAbsent(args[argIndex]);
}
static bool isStaticallyAbsent(llvm::ArrayRef<mlir::Value> args,
                               size_t argIndex) {
  return args.size() <= argIndex || !args[argIndex];
}

/// Test if an ExtendedValue is present. This is used to test if an intrinsic
/// argument is present at compile time. This does not imply that the related
/// value may not be an absent dummy optional, disassociated pointer, or a
/// deallocated allocatable. See `handleDynamicOptional` to deal with these
/// cases when it makes sense.
static bool isStaticallyPresent(const fir::ExtendedValue &exv) {
  return !isStaticallyAbsent(exv);
}

// TODO error handling -> return a code or directly emit messages ?
struct IntrinsicLibrary {

  // Constructors.
  explicit IntrinsicLibrary(fir::FirOpBuilder &builder, mlir::Location loc)
      : builder{builder}, loc{loc} {}
  IntrinsicLibrary() = delete;
  IntrinsicLibrary(const IntrinsicLibrary &) = delete;

  /// Generate FIR for call to Fortran intrinsic \p name with arguments \p arg
  /// and expected result type \p resultType. Return the result and a boolean
  /// that, if true, indicates that the result must be freed after use.
  std::pair<fir::ExtendedValue, bool>
  genIntrinsicCall(llvm::StringRef name, std::optional<mlir::Type> resultType,
                   llvm::ArrayRef<fir::ExtendedValue> arg);

  /// Search a runtime function that is associated to the generic intrinsic name
  /// and whose signature matches the intrinsic arguments and result types.
  /// If no such runtime function is found but a runtime function associated
  /// with the Fortran generic exists and has the same number of arguments,
  /// conversions will be inserted before and/or after the call. This is to
  /// mainly to allow 16 bits float support even-though little or no math
  /// runtime is currently available for it.
  mlir::Value genRuntimeCall(llvm::StringRef name, mlir::Type,
                             llvm::ArrayRef<mlir::Value>);

  using RuntimeCallGenerator = std::function<mlir::Value(
      fir::FirOpBuilder &, mlir::Location, llvm::ArrayRef<mlir::Value>)>;
  RuntimeCallGenerator
  getRuntimeCallGenerator(llvm::StringRef name,
                          mlir::FunctionType soughtFuncType);

  mlir::Value genIeeeIsNaN(mlir::Type, llvm::ArrayRef<mlir::Value>);
  void genAbort(llvm::ArrayRef<fir::ExtendedValue>);

  /// Lowering for the ABS intrinsic. The ABS intrinsic expects one argument in
  /// the llvm::ArrayRef. The ABS intrinsic is lowered into MLIR/FIR operation
  /// if the argument is an integer, into llvm intrinsics if the argument is
  /// real and to the `hypot` math routine if the argument is of complex type.
  mlir::Value genAbs(mlir::Type, llvm::ArrayRef<mlir::Value>);
  template <void (*CallRuntime)(fir::FirOpBuilder &, mlir::Location loc,
                                mlir::Value, mlir::Value)>
  fir::ExtendedValue genAdjustRtCall(mlir::Type,
                                     llvm::ArrayRef<fir::ExtendedValue>);
  mlir::Value genAimag(mlir::Type, llvm::ArrayRef<mlir::Value>);
  mlir::Value genAint(mlir::Type, llvm::ArrayRef<mlir::Value>);
  fir::ExtendedValue genAll(mlir::Type, llvm::ArrayRef<fir::ExtendedValue>);
  fir::ExtendedValue genAllocated(mlir::Type,
                                  llvm::ArrayRef<fir::ExtendedValue>);
  mlir::Value genAnint(mlir::Type, llvm::ArrayRef<mlir::Value>);
  fir::ExtendedValue genAny(mlir::Type, llvm::ArrayRef<fir::ExtendedValue>);
  fir::ExtendedValue
      genCommandArgumentCount(mlir::Type, llvm::ArrayRef<fir::ExtendedValue>);
  fir::ExtendedValue genAssociated(mlir::Type,
                                   llvm::ArrayRef<fir::ExtendedValue>);
  fir::ExtendedValue genBesselJn(mlir::Type,
                                 llvm::ArrayRef<fir::ExtendedValue>);
  fir::ExtendedValue genBesselYn(mlir::Type,
                                 llvm::ArrayRef<fir::ExtendedValue>);
  /// Lower a bitwise comparison intrinsic using the given comparator.
  template <mlir::arith::CmpIPredicate pred>
  mlir::Value genBitwiseCompare(mlir::Type resultType,
                                llvm::ArrayRef<mlir::Value> args);

  mlir::Value genBtest(mlir::Type, llvm::ArrayRef<mlir::Value>);
  mlir::Value genCeiling(mlir::Type, llvm::ArrayRef<mlir::Value>);
  fir::ExtendedValue genChar(mlir::Type, llvm::ArrayRef<fir::ExtendedValue>);
  template <mlir::arith::CmpIPredicate pred>
  fir::ExtendedValue genCharacterCompare(mlir::Type,
                                         llvm::ArrayRef<fir::ExtendedValue>);
  mlir::Value genCmplx(mlir::Type, llvm::ArrayRef<mlir::Value>);
  mlir::Value genConjg(mlir::Type, llvm::ArrayRef<mlir::Value>);
  fir::ExtendedValue genCount(mlir::Type, llvm::ArrayRef<fir::ExtendedValue>);
  void genCpuTime(llvm::ArrayRef<fir::ExtendedValue>);
  fir::ExtendedValue genCshift(mlir::Type, llvm::ArrayRef<fir::ExtendedValue>);
  fir::ExtendedValue genCAssociatedCFunPtr(mlir::Type,
                                           llvm::ArrayRef<fir::ExtendedValue>);
  fir::ExtendedValue genCAssociatedCPtr(mlir::Type,
                                        llvm::ArrayRef<fir::ExtendedValue>);
  void genCFPointer(llvm::ArrayRef<fir::ExtendedValue>);
  fir::ExtendedValue genCFunLoc(mlir::Type, llvm::ArrayRef<fir::ExtendedValue>);
  fir::ExtendedValue genCLoc(mlir::Type, llvm::ArrayRef<fir::ExtendedValue>);
  void genDateAndTime(llvm::ArrayRef<fir::ExtendedValue>);
  mlir::Value genDim(mlir::Type, llvm::ArrayRef<mlir::Value>);
  fir::ExtendedValue genDotProduct(mlir::Type,
                                   llvm::ArrayRef<fir::ExtendedValue>);
  mlir::Value genDprod(mlir::Type, llvm::ArrayRef<mlir::Value>);
  mlir::Value genDshiftl(mlir::Type, llvm::ArrayRef<mlir::Value>);
  mlir::Value genDshiftr(mlir::Type, llvm::ArrayRef<mlir::Value>);
  fir::ExtendedValue genEoshift(mlir::Type, llvm::ArrayRef<fir::ExtendedValue>);
  void genExit(llvm::ArrayRef<fir::ExtendedValue>);
  mlir::Value genExponent(mlir::Type, llvm::ArrayRef<mlir::Value>);
  fir::ExtendedValue genExtendsTypeOf(mlir::Type,
                                      llvm::ArrayRef<fir::ExtendedValue>);
  template <Extremum, ExtremumBehavior>
  mlir::Value genExtremum(mlir::Type, llvm::ArrayRef<mlir::Value>);
  mlir::Value genFloor(mlir::Type, llvm::ArrayRef<mlir::Value>);
  mlir::Value genFraction(mlir::Type resultType,
                          mlir::ArrayRef<mlir::Value> args);
  void genGetCommand(mlir::ArrayRef<fir::ExtendedValue> args);
  void genGetCommandArgument(mlir::ArrayRef<fir::ExtendedValue> args);
  void genGetEnvironmentVariable(llvm::ArrayRef<fir::ExtendedValue>);
  fir::ExtendedValue genIall(mlir::Type, llvm::ArrayRef<fir::ExtendedValue>);
  /// Lowering for the IAND intrinsic. The IAND intrinsic expects two arguments
  /// in the llvm::ArrayRef.
  mlir::Value genIand(mlir::Type, llvm::ArrayRef<mlir::Value>);
  fir::ExtendedValue genIany(mlir::Type, llvm::ArrayRef<fir::ExtendedValue>);
  mlir::Value genIbclr(mlir::Type, llvm::ArrayRef<mlir::Value>);
  mlir::Value genIbits(mlir::Type, llvm::ArrayRef<mlir::Value>);
  mlir::Value genIbset(mlir::Type, llvm::ArrayRef<mlir::Value>);
  fir::ExtendedValue genIchar(mlir::Type, llvm::ArrayRef<fir::ExtendedValue>);
  fir::ExtendedValue genFindloc(mlir::Type, llvm::ArrayRef<fir::ExtendedValue>);
  mlir::Value genIeeeIsFinite(mlir::Type, llvm::ArrayRef<mlir::Value>);
  template <mlir::arith::CmpIPredicate pred>
  fir::ExtendedValue genIeeeTypeCompare(mlir::Type,
                                        llvm::ArrayRef<fir::ExtendedValue>);
  mlir::Value genIeor(mlir::Type, llvm::ArrayRef<mlir::Value>);
  fir::ExtendedValue genIndex(mlir::Type, llvm::ArrayRef<fir::ExtendedValue>);
  mlir::Value genIor(mlir::Type, llvm::ArrayRef<mlir::Value>);
  fir::ExtendedValue genIparity(mlir::Type, llvm::ArrayRef<fir::ExtendedValue>);
  fir::ExtendedValue genIsContiguous(mlir::Type,
                                     llvm::ArrayRef<fir::ExtendedValue>);
  mlir::Value genIshft(mlir::Type, llvm::ArrayRef<mlir::Value>);
  mlir::Value genIshftc(mlir::Type, llvm::ArrayRef<mlir::Value>);
  fir::ExtendedValue genLbound(mlir::Type, llvm::ArrayRef<fir::ExtendedValue>);
  mlir::Value genLeadz(mlir::Type, llvm::ArrayRef<mlir::Value>);
  fir::ExtendedValue genLen(mlir::Type, llvm::ArrayRef<fir::ExtendedValue>);
  fir::ExtendedValue genLenTrim(mlir::Type, llvm::ArrayRef<fir::ExtendedValue>);
  fir::ExtendedValue genLoc(mlir::Type, llvm::ArrayRef<fir::ExtendedValue>);
  template <typename Shift>
  mlir::Value genMask(mlir::Type, llvm::ArrayRef<mlir::Value>);
  fir::ExtendedValue genMatmul(mlir::Type, llvm::ArrayRef<fir::ExtendedValue>);
  fir::ExtendedValue genMaxloc(mlir::Type, llvm::ArrayRef<fir::ExtendedValue>);
  fir::ExtendedValue genMaxval(mlir::Type, llvm::ArrayRef<fir::ExtendedValue>);
  fir::ExtendedValue genMerge(mlir::Type, llvm::ArrayRef<fir::ExtendedValue>);
  mlir::Value genMergeBits(mlir::Type, llvm::ArrayRef<mlir::Value>);
  fir::ExtendedValue genMinloc(mlir::Type, llvm::ArrayRef<fir::ExtendedValue>);
  fir::ExtendedValue genMinval(mlir::Type, llvm::ArrayRef<fir::ExtendedValue>);
  mlir::Value genMod(mlir::Type, llvm::ArrayRef<mlir::Value>);
  mlir::Value genModulo(mlir::Type, llvm::ArrayRef<mlir::Value>);
  void genMvbits(llvm::ArrayRef<fir::ExtendedValue>);
  mlir::Value genNearest(mlir::Type, llvm::ArrayRef<mlir::Value>);
  mlir::Value genNint(mlir::Type, llvm::ArrayRef<mlir::Value>);
  fir::ExtendedValue genNorm2(mlir::Type, llvm::ArrayRef<fir::ExtendedValue>);
  mlir::Value genNot(mlir::Type, llvm::ArrayRef<mlir::Value>);
  fir::ExtendedValue genNull(mlir::Type, llvm::ArrayRef<fir::ExtendedValue>);
  fir::ExtendedValue genPack(mlir::Type, llvm::ArrayRef<fir::ExtendedValue>);
  fir::ExtendedValue genParity(mlir::Type, llvm::ArrayRef<fir::ExtendedValue>);
  mlir::Value genPopcnt(mlir::Type, llvm::ArrayRef<mlir::Value>);
  mlir::Value genPoppar(mlir::Type, llvm::ArrayRef<mlir::Value>);
  fir::ExtendedValue genPresent(mlir::Type, llvm::ArrayRef<fir::ExtendedValue>);
  fir::ExtendedValue genProduct(mlir::Type, llvm::ArrayRef<fir::ExtendedValue>);
  void genRandomInit(llvm::ArrayRef<fir::ExtendedValue>);
  void genRandomNumber(llvm::ArrayRef<fir::ExtendedValue>);
  void genRandomSeed(llvm::ArrayRef<fir::ExtendedValue>);
  fir::ExtendedValue genReduce(mlir::Type, llvm::ArrayRef<fir::ExtendedValue>);
  fir::ExtendedValue genRepeat(mlir::Type, llvm::ArrayRef<fir::ExtendedValue>);
  fir::ExtendedValue genReshape(mlir::Type, llvm::ArrayRef<fir::ExtendedValue>);
  mlir::Value genRRSpacing(mlir::Type resultType,
                           llvm::ArrayRef<mlir::Value> args);
  fir::ExtendedValue genSameTypeAs(mlir::Type,
                                   llvm::ArrayRef<fir::ExtendedValue>);
  mlir::Value genScale(mlir::Type, llvm::ArrayRef<mlir::Value>);
  fir::ExtendedValue genScan(mlir::Type, llvm::ArrayRef<fir::ExtendedValue>);
  mlir::Value genSelectedIntKind(mlir::Type, llvm::ArrayRef<mlir::Value>);
  mlir::Value genSelectedRealKind(mlir::Type, llvm::ArrayRef<mlir::Value>);
  mlir::Value genSetExponent(mlir::Type resultType,
                             llvm::ArrayRef<mlir::Value> args);
  template <typename Shift>
  mlir::Value genShift(mlir::Type resultType, llvm::ArrayRef<mlir::Value>);
  mlir::Value genShiftA(mlir::Type resultType, llvm::ArrayRef<mlir::Value>);
  mlir::Value genSign(mlir::Type, llvm::ArrayRef<mlir::Value>);
  fir::ExtendedValue genSize(mlir::Type, llvm::ArrayRef<fir::ExtendedValue>);
  mlir::Value genSpacing(mlir::Type resultType,
                         llvm::ArrayRef<mlir::Value> args);
  fir::ExtendedValue genSpread(mlir::Type, llvm::ArrayRef<fir::ExtendedValue>);
  fir::ExtendedValue genSum(mlir::Type, llvm::ArrayRef<fir::ExtendedValue>);
  void genSystemClock(llvm::ArrayRef<fir::ExtendedValue>);
  mlir::Value genTrailz(mlir::Type, llvm::ArrayRef<mlir::Value>);
  fir::ExtendedValue genTransfer(mlir::Type,
                                 llvm::ArrayRef<fir::ExtendedValue>);
  fir::ExtendedValue genTranspose(mlir::Type,
                                  llvm::ArrayRef<fir::ExtendedValue>);
  fir::ExtendedValue genTrim(mlir::Type, llvm::ArrayRef<fir::ExtendedValue>);
  fir::ExtendedValue genUbound(mlir::Type, llvm::ArrayRef<fir::ExtendedValue>);
  fir::ExtendedValue genUnpack(mlir::Type, llvm::ArrayRef<fir::ExtendedValue>);
  fir::ExtendedValue genVerify(mlir::Type, llvm::ArrayRef<fir::ExtendedValue>);
  /// Implement all conversion functions like DBLE, the first argument is
  /// the value to convert. There may be an additional KIND arguments that
  /// is ignored because this is already reflected in the result type.
  mlir::Value genConversion(mlir::Type, llvm::ArrayRef<mlir::Value>);

  /// In the template helper below:
  ///  - "FN func" is a callback to generate the related intrinsic runtime call.
  ///  - "FD funcDim" is a callback to generate the "dim" runtime call.
  ///  - "FC funcChar" is a callback to generate the character runtime call.
  /// Helper for MinLoc/MaxLoc.
  template <typename FN, typename FD>
  fir::ExtendedValue genExtremumloc(FN func, FD funcDim, llvm::StringRef errMsg,
                                    mlir::Type,
                                    llvm::ArrayRef<fir::ExtendedValue>);
  template <typename FN, typename FD, typename FC>
  /// Helper for MinVal/MaxVal.
  fir::ExtendedValue genExtremumVal(FN func, FD funcDim, FC funcChar,
                                    llvm::StringRef errMsg,
                                    mlir::Type resultType,
                                    llvm::ArrayRef<fir::ExtendedValue> args);
  /// Process calls to Product, Sum, IAll, IAny, IParity intrinsic functions
  template <typename FN, typename FD>
  fir::ExtendedValue genReduction(FN func, FD funcDim, llvm::StringRef errMsg,
                                  mlir::Type resultType,
                                  llvm::ArrayRef<fir::ExtendedValue> args);

  /// Define the different FIR generators that can be mapped to intrinsic to
  /// generate the related code.
  using ElementalGenerator = decltype(&IntrinsicLibrary::genAbs);
  using ExtendedGenerator = decltype(&IntrinsicLibrary::genLenTrim);
  using SubroutineGenerator = decltype(&IntrinsicLibrary::genDateAndTime);
  using Generator =
      std::variant<ElementalGenerator, ExtendedGenerator, SubroutineGenerator>;

  /// All generators can be outlined. This will build a function named
  /// "fir."+ <generic name> + "." + <result type code> and generate the
  /// intrinsic implementation inside instead of at the intrinsic call sites.
  /// This can be used to keep the FIR more readable. Only one function will
  /// be generated for all the similar calls in a program.
  /// If the Generator is nullptr, the wrapper uses genRuntimeCall.
  template <typename GeneratorType>
  mlir::Value outlineInWrapper(GeneratorType, llvm::StringRef name,
                               mlir::Type resultType,
                               llvm::ArrayRef<mlir::Value> args);
  template <typename GeneratorType>
  fir::ExtendedValue
  outlineInExtendedWrapper(GeneratorType, llvm::StringRef name,
                           std::optional<mlir::Type> resultType,
                           llvm::ArrayRef<fir::ExtendedValue> args);

  template <typename GeneratorType>
  mlir::func::FuncOp getWrapper(GeneratorType, llvm::StringRef name,
                                mlir::FunctionType,
                                bool loadRefArguments = false);

  /// Generate calls to ElementalGenerator, handling the elemental aspects
  template <typename GeneratorType>
  fir::ExtendedValue
  genElementalCall(GeneratorType, llvm::StringRef name, mlir::Type resultType,
                   llvm::ArrayRef<fir::ExtendedValue> args, bool outline);

  /// Helper to invoke code generator for the intrinsics given arguments.
  mlir::Value invokeGenerator(ElementalGenerator generator,
                              mlir::Type resultType,
                              llvm::ArrayRef<mlir::Value> args);
  mlir::Value invokeGenerator(RuntimeCallGenerator generator,
                              mlir::Type resultType,
                              llvm::ArrayRef<mlir::Value> args);
  mlir::Value invokeGenerator(ExtendedGenerator generator,
                              mlir::Type resultType,
                              llvm::ArrayRef<mlir::Value> args);
  mlir::Value invokeGenerator(SubroutineGenerator generator,
                              llvm::ArrayRef<mlir::Value> args);

  /// Get pointer to unrestricted intrinsic. Generate the related unrestricted
  /// intrinsic if it is not defined yet.
  mlir::SymbolRefAttr
  getUnrestrictedIntrinsicSymbolRefAttr(llvm::StringRef name,
                                        mlir::FunctionType signature);

  /// Helper function for generating code clean-up for result descriptors
  fir::ExtendedValue readAndAddCleanUp(fir::MutableBoxValue resultMutableBox,
                                       mlir::Type resultType,
                                       llvm::StringRef errMsg);

  void setResultMustBeFreed() { resultMustBeFreed = true; }

  fir::FirOpBuilder &builder;
  mlir::Location loc;
  bool resultMustBeFreed = false;
};

struct IntrinsicDummyArgument {
  const char *name = nullptr;
  Fortran::lower::LowerIntrinsicArgAs lowerAs =
      Fortran::lower::LowerIntrinsicArgAs::Value;
  bool handleDynamicOptional = false;
};

/// This is shared by intrinsics and intrinsic module procedures.
struct Fortran::lower::IntrinsicArgumentLoweringRules {
  /// There is no more than 7 non repeated arguments in Fortran intrinsics.
  IntrinsicDummyArgument args[7];
  constexpr bool hasDefaultRules() const { return args[0].name == nullptr; }
};

/// Structure describing what needs to be done to lower intrinsic or intrinsic
/// module procedure "name".
struct IntrinsicHandler {
  const char *name;
  IntrinsicLibrary::Generator generator;
  // The following may be omitted in the table below.
  Fortran::lower::IntrinsicArgumentLoweringRules argLoweringRules = {};
  bool isElemental = true;
  /// Code heavy intrinsic can be outlined to make FIR
  /// more readable.
  bool outline = false;
};

constexpr auto asValue = Fortran::lower::LowerIntrinsicArgAs::Value;
constexpr auto asAddr = Fortran::lower::LowerIntrinsicArgAs::Addr;
constexpr auto asBox = Fortran::lower::LowerIntrinsicArgAs::Box;
constexpr auto asInquired = Fortran::lower::LowerIntrinsicArgAs::Inquired;
using I = IntrinsicLibrary;

/// Flag to indicate that an intrinsic argument has to be handled as
/// being dynamically optional (e.g. special handling when actual
/// argument is an optional variable in the current scope).
static constexpr bool handleDynamicOptional = true;

/// Table that drives the fir generation depending on the intrinsic or intrinsic
/// module procedure one to one mapping with Fortran arguments. If no mapping is
/// defined here for a generic intrinsic, genRuntimeCall will be called
/// to look for a match in the runtime a emit a call. Note that the argument
/// lowering rules for an intrinsic need to be provided only if at least one
/// argument must not be lowered by value. In which case, the lowering rules
/// should be provided for all the intrinsic arguments for completeness.
static constexpr IntrinsicHandler handlers[]{
    {"abort", &I::genAbort},
    {"abs", &I::genAbs},
    {"achar", &I::genChar},
    {"adjustl",
     &I::genAdjustRtCall<fir::runtime::genAdjustL>,
     {{{"string", asAddr}}},
     /*isElemental=*/true},
    {"adjustr",
     &I::genAdjustRtCall<fir::runtime::genAdjustR>,
     {{{"string", asAddr}}},
     /*isElemental=*/true},
    {"aimag", &I::genAimag},
    {"aint", &I::genAint},
    {"all",
     &I::genAll,
     {{{"mask", asAddr}, {"dim", asValue}}},
     /*isElemental=*/false},
    {"allocated",
     &I::genAllocated,
     {{{"array", asInquired}, {"scalar", asInquired}}},
     /*isElemental=*/false},
    {"anint", &I::genAnint},
    {"any",
     &I::genAny,
     {{{"mask", asAddr}, {"dim", asValue}}},
     /*isElemental=*/false},
    {"associated",
     &I::genAssociated,
     {{{"pointer", asInquired}, {"target", asInquired}}},
     /*isElemental=*/false},
    {"bessel_jn",
     &I::genBesselJn,
     {{{"n1", asValue}, {"n2", asValue}, {"x", asValue}}},
     /*isElemental=*/false},
    {"bessel_yn",
     &I::genBesselYn,
     {{{"n1", asValue}, {"n2", asValue}, {"x", asValue}}},
     /*isElemental=*/false},
    {"bge", &I::genBitwiseCompare<mlir::arith::CmpIPredicate::uge>},
    {"bgt", &I::genBitwiseCompare<mlir::arith::CmpIPredicate::ugt>},
    {"ble", &I::genBitwiseCompare<mlir::arith::CmpIPredicate::ule>},
    {"blt", &I::genBitwiseCompare<mlir::arith::CmpIPredicate::ult>},
    {"btest", &I::genBtest},
    {"c_associated_c_funptr",
     &I::genCAssociatedCFunPtr,
     {{{"c_ptr_1", asAddr}, {"c_ptr_2", asAddr, handleDynamicOptional}}},
     /*isElemental=*/false},
    {"c_associated_c_ptr",
     &I::genCAssociatedCPtr,
     {{{"c_ptr_1", asAddr}, {"c_ptr_2", asAddr, handleDynamicOptional}}},
     /*isElemental=*/false},
    {"c_f_pointer",
     &I::genCFPointer,
     {{{"cptr", asValue},
       {"fptr", asInquired},
       {"shape", asAddr, handleDynamicOptional}}},
     /*isElemental=*/false},
    {"c_funloc", &I::genCFunLoc, {{{"x", asBox}}}, /*isElemental=*/false},
    {"c_loc", &I::genCLoc, {{{"x", asBox}}}, /*isElemental=*/false},
    {"ceiling", &I::genCeiling},
    {"char", &I::genChar},
    {"cmplx",
     &I::genCmplx,
     {{{"x", asValue}, {"y", asValue, handleDynamicOptional}}}},
    {"command_argument_count", &I::genCommandArgumentCount},
    {"conjg", &I::genConjg},
    {"count",
     &I::genCount,
     {{{"mask", asAddr}, {"dim", asValue}, {"kind", asValue}}},
     /*isElemental=*/false},
    {"cpu_time",
     &I::genCpuTime,
     {{{"time", asAddr}}},
     /*isElemental=*/false},
    {"cshift",
     &I::genCshift,
     {{{"array", asAddr}, {"shift", asAddr}, {"dim", asValue}}},
     /*isElemental=*/false},
    {"date_and_time",
     &I::genDateAndTime,
     {{{"date", asAddr, handleDynamicOptional},
       {"time", asAddr, handleDynamicOptional},
       {"zone", asAddr, handleDynamicOptional},
       {"values", asBox, handleDynamicOptional}}},
     /*isElemental=*/false},
    {"dble", &I::genConversion},
    {"dim", &I::genDim},
    {"dot_product",
     &I::genDotProduct,
     {{{"vector_a", asBox}, {"vector_b", asBox}}},
     /*isElemental=*/false},
    {"dprod", &I::genDprod},
    {"dshiftl", &I::genDshiftl},
    {"dshiftr", &I::genDshiftr},
    {"eoshift",
     &I::genEoshift,
     {{{"array", asBox},
       {"shift", asAddr},
       {"boundary", asBox, handleDynamicOptional},
       {"dim", asValue}}},
     /*isElemental=*/false},
    {"exit",
     &I::genExit,
     {{{"status", asValue, handleDynamicOptional}}},
     /*isElemental=*/false},
    {"exponent", &I::genExponent},
    {"extends_type_of",
     &I::genExtendsTypeOf,
     {{{"a", asBox}, {"mold", asBox}}},
     /*isElemental=*/false},
    {"findloc",
     &I::genFindloc,
     {{{"array", asBox},
       {"value", asAddr},
       {"dim", asValue},
       {"mask", asBox, handleDynamicOptional},
       {"kind", asValue},
       {"back", asValue, handleDynamicOptional}}},
     /*isElemental=*/false},
    {"floor", &I::genFloor},
    {"fraction", &I::genFraction},
    {"get_command",
     &I::genGetCommand,
     {{{"command", asBox, handleDynamicOptional},
       {"length", asBox, handleDynamicOptional},
       {"status", asAddr, handleDynamicOptional},
       {"errmsg", asBox, handleDynamicOptional}}},
     /*isElemental=*/false},
    {"get_command_argument",
     &I::genGetCommandArgument,
     {{{"number", asValue},
       {"value", asBox, handleDynamicOptional},
       {"length", asBox, handleDynamicOptional},
       {"status", asAddr, handleDynamicOptional},
       {"errmsg", asBox, handleDynamicOptional}}},
     /*isElemental=*/false},
    {"get_environment_variable",
     &I::genGetEnvironmentVariable,
     {{{"name", asBox},
       {"value", asBox, handleDynamicOptional},
       {"length", asAddr},
       {"status", asAddr},
       {"trim_name", asAddr},
       {"errmsg", asBox, handleDynamicOptional}}},
     /*isElemental=*/false},
    {"iachar", &I::genIchar},
    {"iall",
     &I::genIall,
     {{{"array", asBox},
       {"dim", asValue},
       {"mask", asBox, handleDynamicOptional}}},
     /*isElemental=*/false},
    {"iand", &I::genIand},
    {"iany",
     &I::genIany,
     {{{"array", asBox},
       {"dim", asValue},
       {"mask", asBox, handleDynamicOptional}}},
     /*isElemental=*/false},
    {"ibclr", &I::genIbclr},
    {"ibits", &I::genIbits},
    {"ibset", &I::genIbset},
    {"ichar", &I::genIchar},
    {"ieee_class_eq", &I::genIeeeTypeCompare<mlir::arith::CmpIPredicate::eq>},
    {"ieee_class_ne", &I::genIeeeTypeCompare<mlir::arith::CmpIPredicate::ne>},
    {"ieee_is_finite", &I::genIeeeIsFinite},
    {"ieee_is_nan", &I::genIeeeIsNaN},
    {"ieee_round_eq", &I::genIeeeTypeCompare<mlir::arith::CmpIPredicate::eq>},
    {"ieee_round_ne", &I::genIeeeTypeCompare<mlir::arith::CmpIPredicate::ne>},
    {"ieor", &I::genIeor},
    {"index",
     &I::genIndex,
     {{{"string", asAddr},
       {"substring", asAddr},
       {"back", asValue, handleDynamicOptional},
       {"kind", asValue}}}},
    {"ior", &I::genIor},
    {"iparity",
     &I::genIparity,
     {{{"array", asBox},
       {"dim", asValue},
       {"mask", asBox, handleDynamicOptional}}},
     /*isElemental=*/false},
    {"is_contiguous",
     &I::genIsContiguous,
     {{{"array", asBox}}},
     /*isElemental=*/false},
    {"ishft", &I::genIshft},
    {"ishftc", &I::genIshftc},
    {"lbound",
     &I::genLbound,
     {{{"array", asInquired}, {"dim", asValue}, {"kind", asValue}}},
     /*isElemental=*/false},
    {"leadz", &I::genLeadz},
    {"len",
     &I::genLen,
     {{{"string", asInquired}, {"kind", asValue}}},
     /*isElemental=*/false},
    {"len_trim", &I::genLenTrim},
    {"lge", &I::genCharacterCompare<mlir::arith::CmpIPredicate::sge>},
    {"lgt", &I::genCharacterCompare<mlir::arith::CmpIPredicate::sgt>},
    {"lle", &I::genCharacterCompare<mlir::arith::CmpIPredicate::sle>},
    {"llt", &I::genCharacterCompare<mlir::arith::CmpIPredicate::slt>},
    {"loc", &I::genLoc, {{{"x", asBox}}}, /*isElemental=*/false},
    {"maskl", &I::genMask<mlir::arith::ShLIOp>},
    {"maskr", &I::genMask<mlir::arith::ShRUIOp>},
    {"matmul",
     &I::genMatmul,
     {{{"matrix_a", asAddr}, {"matrix_b", asAddr}}},
     /*isElemental=*/false},
    {"max", &I::genExtremum<Extremum::Max, ExtremumBehavior::MinMaxss>},
    {"maxloc",
     &I::genMaxloc,
     {{{"array", asBox},
       {"dim", asValue},
       {"mask", asBox, handleDynamicOptional},
       {"kind", asValue},
       {"back", asValue, handleDynamicOptional}}},
     /*isElemental=*/false},
    {"maxval",
     &I::genMaxval,
     {{{"array", asBox},
       {"dim", asValue},
       {"mask", asBox, handleDynamicOptional}}},
     /*isElemental=*/false},
    {"merge", &I::genMerge},
    {"merge_bits", &I::genMergeBits},
    {"min", &I::genExtremum<Extremum::Min, ExtremumBehavior::MinMaxss>},
    {"minloc",
     &I::genMinloc,
     {{{"array", asBox},
       {"dim", asValue},
       {"mask", asBox, handleDynamicOptional},
       {"kind", asValue},
       {"back", asValue, handleDynamicOptional}}},
     /*isElemental=*/false},
    {"minval",
     &I::genMinval,
     {{{"array", asBox},
       {"dim", asValue},
       {"mask", asBox, handleDynamicOptional}}},
     /*isElemental=*/false},
    {"mod", &I::genMod},
    {"modulo", &I::genModulo},
    {"mvbits",
     &I::genMvbits,
     {{{"from", asValue},
       {"frompos", asValue},
       {"len", asValue},
       {"to", asAddr},
       {"topos", asValue}}}},
    {"nearest", &I::genNearest},
    {"nint", &I::genNint},
    {"norm2",
     &I::genNorm2,
     {{{"array", asBox}, {"dim", asValue}}},
     /*isElemental=*/false},
    {"not", &I::genNot},
    {"null", &I::genNull, {{{"mold", asInquired}}}, /*isElemental=*/false},
    {"pack",
     &I::genPack,
     {{{"array", asBox},
       {"mask", asBox},
       {"vector", asBox, handleDynamicOptional}}},
     /*isElemental=*/false},
    {"parity",
     &I::genParity,
     {{{"mask", asBox}, {"dim", asValue}}},
     /*isElemental=*/false},
    {"popcnt", &I::genPopcnt},
    {"poppar", &I::genPoppar},
    {"present",
     &I::genPresent,
     {{{"a", asInquired}}},
     /*isElemental=*/false},
    {"product",
     &I::genProduct,
     {{{"array", asBox},
       {"dim", asValue},
       {"mask", asBox, handleDynamicOptional}}},
     /*isElemental=*/false},
    {"random_init",
     &I::genRandomInit,
     {{{"repeatable", asValue}, {"image_distinct", asValue}}},
     /*isElemental=*/false},
    {"random_number",
     &I::genRandomNumber,
     {{{"harvest", asBox}}},
     /*isElemental=*/false},
    {"random_seed",
     &I::genRandomSeed,
     {{{"size", asBox, handleDynamicOptional},
       {"put", asBox, handleDynamicOptional},
       {"get", asBox, handleDynamicOptional}}},
     /*isElemental=*/false},
    {"reduce",
     &I::genReduce,
     {{{"array", asBox},
       {"operation", asAddr},
       {"dim", asValue},
       {"mask", asBox, handleDynamicOptional},
       {"identity", asValue},
       {"ordered", asValue}}},
     /*isElemental=*/false},
    {"repeat",
     &I::genRepeat,
     {{{"string", asAddr}, {"ncopies", asValue}}},
     /*isElemental=*/false},
    {"reshape",
     &I::genReshape,
     {{{"source", asBox},
       {"shape", asBox},
       {"pad", asBox, handleDynamicOptional},
       {"order", asBox, handleDynamicOptional}}},
     /*isElemental=*/false},
    {"rrspacing", &I::genRRSpacing},
    {"same_type_as",
     &I::genSameTypeAs,
     {{{"a", asBox}, {"b", asBox}}},
     /*isElemental=*/false},
    {"scale",
     &I::genScale,
     {{{"x", asValue}, {"i", asValue}}},
     /*isElemental=*/true},
    {"scan",
     &I::genScan,
     {{{"string", asAddr},
       {"set", asAddr},
       {"back", asValue, handleDynamicOptional},
       {"kind", asValue}}},
     /*isElemental=*/true},
    {"selected_int_kind",
     &I::genSelectedIntKind,
     {{{"scalar", asAddr}}},
     /*isElemental=*/false},
    {"selected_real_kind",
     &I::genSelectedRealKind,
     {{{"precision", asAddr, handleDynamicOptional},
       {"range", asAddr, handleDynamicOptional},
       {"radix", asAddr, handleDynamicOptional}}},
     /*isElemental=*/false},
    {"set_exponent", &I::genSetExponent},
    {"shifta", &I::genShiftA},
    {"shiftl", &I::genShift<mlir::arith::ShLIOp>},
    {"shiftr", &I::genShift<mlir::arith::ShRUIOp>},
    {"sign", &I::genSign},
    {"size",
     &I::genSize,
     {{{"array", asBox},
       {"dim", asAddr, handleDynamicOptional},
       {"kind", asValue}}},
     /*isElemental=*/false},
    {"spacing", &I::genSpacing},
    {"spread",
     &I::genSpread,
     {{{"source", asBox}, {"dim", asValue}, {"ncopies", asValue}}},
     /*isElemental=*/false},
    {"sum",
     &I::genSum,
     {{{"array", asBox},
       {"dim", asValue},
       {"mask", asBox, handleDynamicOptional}}},
     /*isElemental=*/false},
    {"system_clock",
     &I::genSystemClock,
     {{{"count", asAddr}, {"count_rate", asAddr}, {"count_max", asAddr}}},
     /*isElemental=*/false},
    {"trailz", &I::genTrailz},
    {"transfer",
     &I::genTransfer,
     {{{"source", asAddr}, {"mold", asAddr}, {"size", asValue}}},
     /*isElemental=*/false},
    {"transpose",
     &I::genTranspose,
     {{{"matrix", asAddr}}},
     /*isElemental=*/false},
    {"trim", &I::genTrim, {{{"string", asAddr}}}, /*isElemental=*/false},
    {"ubound",
     &I::genUbound,
     {{{"array", asBox}, {"dim", asValue}, {"kind", asValue}}},
     /*isElemental=*/false},
    {"unpack",
     &I::genUnpack,
     {{{"vector", asBox}, {"mask", asBox}, {"field", asBox}}},
     /*isElemental=*/false},
    {"verify",
     &I::genVerify,
     {{{"string", asAddr},
       {"set", asAddr},
       {"back", asValue, handleDynamicOptional},
       {"kind", asValue}}},
     /*isElemental=*/true},
};

static bool isIntrinsicModuleProcedure(llvm::StringRef name) {
  return name.startswith("c_") || name.startswith("compiler_") ||
         name.startswith("ieee_");
}

/// Return the generic name of an intrinsic module procedure specific name.
/// Remove any "__builtin_" prefix, and any specific suffix of the form
/// {_[ail]?[0-9]+}*, such as _1 or _a4.
static
llvm::StringRef genericName(llvm::StringRef specificName) {
  const std::string builtin = "__builtin_";
  llvm::StringRef name = specificName.startswith(builtin)
                             ? specificName.drop_front(builtin.size())
                             : specificName;
  size_t size = name.size();
  if (isIntrinsicModuleProcedure(name))
    while (isdigit(name[size - 1]))
      while (name[--size] != '_')
        ;
  return name.drop_back(name.size() - size);
}

static const IntrinsicHandler *findIntrinsicHandler(llvm::StringRef name) {
  name = genericName(name);
  auto compare = [](const IntrinsicHandler &handler, llvm::StringRef name) {
    return name.compare(handler.name) > 0;
  };
  auto result = llvm::lower_bound(handlers, name, compare);
  return result != std::end(handlers) && result->name == name ? result
                                                              : nullptr;
}

/// To make fir output more readable for debug, one can outline all intrinsic
/// implementation in wrappers (overrides the IntrinsicHandler::outline flag).
static llvm::cl::opt<bool> outlineAllIntrinsics(
    "outline-intrinsics",
    llvm::cl::desc(
        "Lower all intrinsic procedure implementation in their own functions"),
    llvm::cl::init(false));

//===----------------------------------------------------------------------===//
// Math runtime description and matching utility
//===----------------------------------------------------------------------===//

/// Command line option to modify math runtime behavior used to implement
/// intrinsics. This option applies both to early and late math-lowering modes.
enum MathRuntimeVersion { fastVersion, relaxedVersion, preciseVersion };
llvm::cl::opt<MathRuntimeVersion> mathRuntimeVersion(
    "math-runtime", llvm::cl::desc("Select math operations' runtime behavior:"),
    llvm::cl::values(
        clEnumValN(fastVersion, "fast", "use fast runtime behavior"),
        clEnumValN(relaxedVersion, "relaxed", "use relaxed runtime behavior"),
        clEnumValN(preciseVersion, "precise", "use precise runtime behavior")),
    llvm::cl::init(fastVersion));

static llvm::cl::opt<bool>
    disableMlirComplex("disable-mlir-complex",
                       llvm::cl::desc("Use libm instead of the MLIR complex "
                                      "dialect to lower complex operations"),
                       llvm::cl::init(false));

struct RuntimeFunction {
  // llvm::StringRef comparison operator are not constexpr, so use string_view.
  using Key = std::string_view;
  // Needed for implicit compare with keys.
  constexpr operator Key() const { return key; }
  Key key; // intrinsic name

  // Name of a runtime function that implements the operation.
  llvm::StringRef symbol;
  fir::runtime::FuncTypeBuilderFunc typeGenerator;
};

static mlir::FunctionType genF32F32FuncType(mlir::MLIRContext *context) {
  mlir::Type t = mlir::FloatType::getF32(context);
  return mlir::FunctionType::get(context, {t}, {t});
}

static mlir::FunctionType genF64F64FuncType(mlir::MLIRContext *context) {
  mlir::Type t = mlir::FloatType::getF64(context);
  return mlir::FunctionType::get(context, {t}, {t});
}

static mlir::FunctionType genF80F80FuncType(mlir::MLIRContext *context) {
  mlir::Type t = mlir::FloatType::getF80(context);
  return mlir::FunctionType::get(context, {t}, {t});
}

static mlir::FunctionType genF128F128FuncType(mlir::MLIRContext *context) {
  mlir::Type t = mlir::FloatType::getF128(context);
  return mlir::FunctionType::get(context, {t}, {t});
}

static mlir::FunctionType genF32F32F32FuncType(mlir::MLIRContext *context) {
  auto t = mlir::FloatType::getF32(context);
  return mlir::FunctionType::get(context, {t, t}, {t});
}

static mlir::FunctionType genF64F64F64FuncType(mlir::MLIRContext *context) {
  auto t = mlir::FloatType::getF64(context);
  return mlir::FunctionType::get(context, {t, t}, {t});
}

static mlir::FunctionType genF80F80F80FuncType(mlir::MLIRContext *context) {
  auto t = mlir::FloatType::getF80(context);
  return mlir::FunctionType::get(context, {t, t}, {t});
}

static mlir::FunctionType genF128F128F128FuncType(mlir::MLIRContext *context) {
  auto t = mlir::FloatType::getF128(context);
  return mlir::FunctionType::get(context, {t, t}, {t});
}

template <int Bits>
static mlir::FunctionType genIntF64FuncType(mlir::MLIRContext *context) {
  auto t = mlir::FloatType::getF64(context);
  auto r = mlir::IntegerType::get(context, Bits);
  return mlir::FunctionType::get(context, {t}, {r});
}

template <int Bits>
static mlir::FunctionType genIntF32FuncType(mlir::MLIRContext *context) {
  auto t = mlir::FloatType::getF32(context);
  auto r = mlir::IntegerType::get(context, Bits);
  return mlir::FunctionType::get(context, {t}, {r});
}

template <int Bits>
static mlir::FunctionType genF64F64IntFuncType(mlir::MLIRContext *context) {
  auto ftype = mlir::FloatType::getF64(context);
  auto itype = mlir::IntegerType::get(context, Bits);
  return mlir::FunctionType::get(context, {ftype, itype}, {ftype});
}

template <int Bits>
static mlir::FunctionType genF32F32IntFuncType(mlir::MLIRContext *context) {
  auto ftype = mlir::FloatType::getF32(context);
  auto itype = mlir::IntegerType::get(context, Bits);
  return mlir::FunctionType::get(context, {ftype, itype}, {ftype});
}

template <int Bits>
static mlir::FunctionType genF64IntF64FuncType(mlir::MLIRContext *context) {
  auto ftype = mlir::FloatType::getF64(context);
  auto itype = mlir::IntegerType::get(context, Bits);
  return mlir::FunctionType::get(context, {itype, ftype}, {ftype});
}

template <int Bits>
static mlir::FunctionType genF32IntF32FuncType(mlir::MLIRContext *context) {
  auto ftype = mlir::FloatType::getF32(context);
  auto itype = mlir::IntegerType::get(context, Bits);
  return mlir::FunctionType::get(context, {itype, ftype}, {ftype});
}

template <int Bits>
static mlir::FunctionType genIntIntIntFuncType(mlir::MLIRContext *context) {
  auto itype = mlir::IntegerType::get(context, Bits);
  return mlir::FunctionType::get(context, {itype, itype}, {itype});
}

template <int Kind>
static mlir::FunctionType
genComplexComplexFuncType(mlir::MLIRContext *context) {
  auto ctype = fir::ComplexType::get(context, Kind);
  return mlir::FunctionType::get(context, {ctype}, {ctype});
}

template <int Kind>
static mlir::FunctionType
genComplexComplexComplexFuncType(mlir::MLIRContext *context) {
  auto ctype = fir::ComplexType::get(context, Kind);
  return mlir::FunctionType::get(context, {ctype, ctype}, {ctype});
}

static mlir::FunctionType genF32ComplexFuncType(mlir::MLIRContext *context) {
  auto ctype = fir::ComplexType::get(context, 4);
  auto ftype = mlir::FloatType::getF32(context);
  return mlir::FunctionType::get(context, {ctype}, {ftype});
}

static mlir::FunctionType genF64ComplexFuncType(mlir::MLIRContext *context) {
  auto ctype = fir::ComplexType::get(context, 8);
  auto ftype = mlir::FloatType::getF64(context);
  return mlir::FunctionType::get(context, {ctype}, {ftype});
}

template <int Kind, int Bits>
static mlir::FunctionType
genComplexComplexIntFuncType(mlir::MLIRContext *context) {
  auto ctype = fir::ComplexType::get(context, Kind);
  auto itype = mlir::IntegerType::get(context, Bits);
  return mlir::FunctionType::get(context, {ctype, itype}, {ctype});
}

/// Callback type for generating lowering for a math operation.
using MathGeneratorTy = mlir::Value (*)(fir::FirOpBuilder &, mlir::Location,
                                        llvm::StringRef, mlir::FunctionType,
                                        llvm::ArrayRef<mlir::Value>);

struct MathOperation {
  // llvm::StringRef comparison operator are not constexpr, so use string_view.
  using Key = std::string_view;
  // Needed for implicit compare with keys.
  constexpr operator Key() const { return key; }
  // Intrinsic name.
  Key key;

  // Name of a runtime function that implements the operation.
  llvm::StringRef runtimeFunc;
  fir::runtime::FuncTypeBuilderFunc typeGenerator;

  // A callback to generate FIR for the intrinsic defined by 'key'.
  // A callback may generate either dedicated MLIR operation(s) or
  // a function call to a runtime function with name defined by
  // 'runtimeFunc'.
  MathGeneratorTy funcGenerator;
};

static mlir::Value genLibCall(fir::FirOpBuilder &builder, mlir::Location loc,
                              llvm::StringRef libFuncName,
                              mlir::FunctionType libFuncType,
                              llvm::ArrayRef<mlir::Value> args) {
  LLVM_DEBUG(llvm::dbgs() << "Generating '" << libFuncName
                          << "' call with type ";
             libFuncType.dump(); llvm::dbgs() << "\n");
  mlir::func::FuncOp funcOp =
      builder.addNamedFunction(loc, libFuncName, libFuncType);
  // TODO: ensure 'strictfp' setting on the call for "precise/strict"
  //       FP mode. Set appropriate Fast-Math Flags otherwise.
  // TODO: we should also mark as many libm function as possible
  //       with 'pure' attribute (of course, not in strict FP mode).
  auto libCall = builder.create<fir::CallOp>(loc, funcOp, args);
  LLVM_DEBUG(libCall.dump(); llvm::dbgs() << "\n");
  return libCall.getResult(0);
}

template <typename T>
static mlir::Value genMathOp(fir::FirOpBuilder &builder, mlir::Location loc,
                             llvm::StringRef mathLibFuncName,
                             mlir::FunctionType mathLibFuncType,
                             llvm::ArrayRef<mlir::Value> args) {
  // TODO: we have to annotate the math operations with flags
  //       that will allow to define FP accuracy/exception
  //       behavior per operation, so that after early multi-module
  //       MLIR inlining we can distiguish operation that were
  //       compiled with different settings.
  //       Suggestion:
  //         * For "relaxed" FP mode set all Fast-Math Flags
  //           (see "[RFC] FastMath flags support in MLIR (arith dialect)"
  //           topic at discourse.llvm.org).
  //         * For "fast" FP mode set all Fast-Math Flags except 'afn'.
  //         * For "precise/strict" FP mode generate fir.calls to libm
  //           entries and annotate them with an attribute that will
  //           end up transformed into 'strictfp' LLVM attribute (TBD).
  //           Elsewhere, "precise/strict" FP mode should also set
  //           'strictfp' for all user functions and calls so that
  //           LLVM backend does the right job.
  //         * Operations that cannot be reasonably optimized in MLIR
  //           can be also lowered to libm calls for "fast" and "relaxed"
  //           modes.
  mlir::Value result;
  if (mathRuntimeVersion == preciseVersion &&
      // Some operations do not have to be lowered as conservative
      // calls, since they do not affect strict FP behavior.
      // For example, purely integer operations like exponentiation
      // with integer operands fall into this class.
      !mathLibFuncName.empty()) {
    result = genLibCall(builder, loc, mathLibFuncName, mathLibFuncType, args);
  } else {
    LLVM_DEBUG(llvm::dbgs() << "Generating '" << mathLibFuncName
                            << "' operation with type ";
               mathLibFuncType.dump(); llvm::dbgs() << "\n");
    result = builder.create<T>(loc, args);
  }
  LLVM_DEBUG(result.dump(); llvm::dbgs() << "\n");
  return result;
}

template <typename T>
static mlir::Value genComplexMathOp(fir::FirOpBuilder &builder,
                                    mlir::Location loc,
                                    llvm::StringRef mathLibFuncName,
                                    mlir::FunctionType mathLibFuncType,
                                    llvm::ArrayRef<mlir::Value> args) {
  mlir::Value result;
  if (disableMlirComplex ||
      (mathRuntimeVersion == preciseVersion && !mathLibFuncName.empty())) {
    result = genLibCall(builder, loc, mathLibFuncName, mathLibFuncType, args);
    LLVM_DEBUG(result.dump(); llvm::dbgs() << "\n");
    return result;
  }

  LLVM_DEBUG(llvm::dbgs() << "Generating '" << mathLibFuncName
                          << "' operation with type ";
             mathLibFuncType.dump(); llvm::dbgs() << "\n");
  auto type = mathLibFuncType.getInput(0).cast<fir::ComplexType>();
  auto kind = type.getElementType().cast<fir::RealType>().getFKind();
  auto realTy = builder.getRealType(kind);
  auto mComplexTy = mlir::ComplexType::get(realTy);

  llvm::SmallVector<mlir::Value, 2> cargs;
  for (const mlir::Value &arg : args) {
    // Convert the fir.complex to a mlir::complex
    cargs.push_back(builder.createConvert(loc, mComplexTy, arg));
  }

  // Builder expects an extra return type to be provided if different to
  // the argument types for an operation
  if constexpr (T::template hasTrait<
                    mlir::OpTrait::SameOperandsAndResultType>()) {
    result = builder.create<T>(loc, cargs);
    result = builder.createConvert(loc, mathLibFuncType.getResult(0), result);
  } else {
    result = builder.create<T>(loc, realTy, cargs);
    result = builder.createConvert(loc, mathLibFuncType.getResult(0), result);
  }

  LLVM_DEBUG(result.dump(); llvm::dbgs() << "\n");
  return result;
}

/// Mapping between mathematical intrinsic operations and MLIR operations
/// of some appropriate dialect (math, complex, etc.) or libm calls.
/// TODO: support remaining Fortran math intrinsics.
///       See https://gcc.gnu.org/onlinedocs/gcc-12.1.0/gfortran/\
///       Intrinsic-Procedures.html for a reference.
static constexpr MathOperation mathOperations[] = {
    {"abs", "fabsf", genF32F32FuncType, genMathOp<mlir::math::AbsFOp>},
    {"abs", "fabs", genF64F64FuncType, genMathOp<mlir::math::AbsFOp>},
    {"abs", "llvm.fabs.f128", genF128F128FuncType,
     genMathOp<mlir::math::AbsFOp>},
    {"abs", "cabsf", genF32ComplexFuncType,
     genComplexMathOp<mlir::complex::AbsOp>},
    {"abs", "cabs", genF64ComplexFuncType,
     genComplexMathOp<mlir::complex::AbsOp>},
    {"acos", "acosf", genF32F32FuncType, genLibCall},
    {"acos", "acos", genF64F64FuncType, genLibCall},
    {"acos", "cacosf", genComplexComplexFuncType<4>, genLibCall},
    {"acos", "cacos", genComplexComplexFuncType<8>, genLibCall},
    {"acosh", "acoshf", genF32F32FuncType, genLibCall},
    {"acosh", "acosh", genF64F64FuncType, genLibCall},
    {"acosh", "cacoshf", genComplexComplexFuncType<4>, genLibCall},
    {"acosh", "cacosh", genComplexComplexFuncType<8>, genLibCall},
    // llvm.trunc behaves the same way as libm's trunc.
    {"aint", "llvm.trunc.f32", genF32F32FuncType, genLibCall},
    {"aint", "llvm.trunc.f64", genF64F64FuncType, genLibCall},
    {"aint", "llvm.trunc.f80", genF80F80FuncType, genLibCall},
    // llvm.round behaves the same way as libm's round.
    {"anint", "llvm.round.f32", genF32F32FuncType,
     genMathOp<mlir::LLVM::RoundOp>},
    {"anint", "llvm.round.f64", genF64F64FuncType,
     genMathOp<mlir::LLVM::RoundOp>},
    {"anint", "llvm.round.f80", genF80F80FuncType,
     genMathOp<mlir::LLVM::RoundOp>},
    {"asin", "asinf", genF32F32FuncType, genLibCall},
    {"asin", "asin", genF64F64FuncType, genLibCall},
    {"asin", "casinf", genComplexComplexFuncType<4>, genLibCall},
    {"asin", "casin", genComplexComplexFuncType<8>, genLibCall},
    {"asinh", "asinhf", genF32F32FuncType, genLibCall},
    {"asinh", "asinh", genF64F64FuncType, genLibCall},
    {"asinh", "casinhf", genComplexComplexFuncType<4>, genLibCall},
    {"asinh", "casinh", genComplexComplexFuncType<8>, genLibCall},
    {"atan", "atanf", genF32F32FuncType, genMathOp<mlir::math::AtanOp>},
    {"atan", "atan", genF64F64FuncType, genMathOp<mlir::math::AtanOp>},
    {"atan", "catanf", genComplexComplexFuncType<4>, genLibCall},
    {"atan", "catan", genComplexComplexFuncType<8>, genLibCall},
    {"atan2", "atan2f", genF32F32F32FuncType, genMathOp<mlir::math::Atan2Op>},
    {"atan2", "atan2", genF64F64F64FuncType, genMathOp<mlir::math::Atan2Op>},
    {"atanh", "atanhf", genF32F32FuncType, genLibCall},
    {"atanh", "atanh", genF64F64FuncType, genLibCall},
    {"atanh", "catanhf", genComplexComplexFuncType<4>, genLibCall},
    {"atanh", "catanh", genComplexComplexFuncType<8>, genLibCall},
    {"bessel_j0", "j0f", genF32F32FuncType, genLibCall},
    {"bessel_j0", "j0", genF64F64FuncType, genLibCall},
    {"bessel_j1", "j1f", genF32F32FuncType, genLibCall},
    {"bessel_j1", "j1", genF64F64FuncType, genLibCall},
    {"bessel_jn", "jnf", genF32IntF32FuncType<32>, genLibCall},
    {"bessel_jn", "jn", genF64IntF64FuncType<32>, genLibCall},
    {"bessel_y0", "y0f", genF32F32FuncType, genLibCall},
    {"bessel_y0", "y0", genF64F64FuncType, genLibCall},
    {"bessel_y1", "y1f", genF32F32FuncType, genLibCall},
    {"bessel_y1", "y1", genF64F64FuncType, genLibCall},
    {"bessel_yn", "ynf", genF32IntF32FuncType<32>, genLibCall},
    {"bessel_yn", "yn", genF64IntF64FuncType<32>, genLibCall},
    // math::CeilOp returns a real, while Fortran CEILING returns integer.
    {"ceil", "ceilf", genF32F32FuncType, genMathOp<mlir::math::CeilOp>},
    {"ceil", "ceil", genF64F64FuncType, genMathOp<mlir::math::CeilOp>},
    {"cos", "cosf", genF32F32FuncType, genMathOp<mlir::math::CosOp>},
    {"cos", "cos", genF64F64FuncType, genMathOp<mlir::math::CosOp>},
    {"cos", "ccosf", genComplexComplexFuncType<4>,
     genComplexMathOp<mlir::complex::CosOp>},
    {"cos", "ccos", genComplexComplexFuncType<8>,
     genComplexMathOp<mlir::complex::CosOp>},
    {"cosh", "coshf", genF32F32FuncType, genLibCall},
    {"cosh", "cosh", genF64F64FuncType, genLibCall},
    {"cosh", "ccoshf", genComplexComplexFuncType<4>, genLibCall},
    {"cosh", "ccosh", genComplexComplexFuncType<8>, genLibCall},
    {"erf", "erff", genF32F32FuncType, genMathOp<mlir::math::ErfOp>},
    {"erf", "erf", genF64F64FuncType, genMathOp<mlir::math::ErfOp>},
    {"erfc", "erfcf", genF32F32FuncType, genLibCall},
    {"erfc", "erfc", genF64F64FuncType, genLibCall},
    {"exp", "expf", genF32F32FuncType, genMathOp<mlir::math::ExpOp>},
    {"exp", "exp", genF64F64FuncType, genMathOp<mlir::math::ExpOp>},
    {"exp", "cexpf", genComplexComplexFuncType<4>,
     genComplexMathOp<mlir::complex::ExpOp>},
    {"exp", "cexp", genComplexComplexFuncType<8>,
     genComplexMathOp<mlir::complex::ExpOp>},
    // math::FloorOp returns a real, while Fortran FLOOR returns integer.
    {"floor", "floorf", genF32F32FuncType, genMathOp<mlir::math::FloorOp>},
    {"floor", "floor", genF64F64FuncType, genMathOp<mlir::math::FloorOp>},
    {"gamma", "tgammaf", genF32F32FuncType, genLibCall},
    {"gamma", "tgamma", genF64F64FuncType, genLibCall},
    {"hypot", "hypotf", genF32F32F32FuncType, genLibCall},
    {"hypot", "hypot", genF64F64F64FuncType, genLibCall},
    {"log", "logf", genF32F32FuncType, genMathOp<mlir::math::LogOp>},
    {"log", "log", genF64F64FuncType, genMathOp<mlir::math::LogOp>},
    {"log", "clogf", genComplexComplexFuncType<4>,
     genComplexMathOp<mlir::complex::LogOp>},
    {"log", "clog", genComplexComplexFuncType<8>,
     genComplexMathOp<mlir::complex::LogOp>},
    {"log10", "log10f", genF32F32FuncType, genMathOp<mlir::math::Log10Op>},
    {"log10", "log10", genF64F64FuncType, genMathOp<mlir::math::Log10Op>},
    {"log_gamma", "lgammaf", genF32F32FuncType, genLibCall},
    {"log_gamma", "lgamma", genF64F64FuncType, genLibCall},
    // llvm.lround behaves the same way as libm's lround.
    {"nint", "llvm.lround.i64.f64", genIntF64FuncType<64>, genLibCall},
    {"nint", "llvm.lround.i64.f32", genIntF32FuncType<64>, genLibCall},
    {"nint", "llvm.lround.i32.f64", genIntF64FuncType<32>, genLibCall},
    {"nint", "llvm.lround.i32.f32", genIntF32FuncType<32>, genLibCall},
    {"pow", {}, genIntIntIntFuncType<8>, genMathOp<mlir::math::IPowIOp>},
    {"pow", {}, genIntIntIntFuncType<16>, genMathOp<mlir::math::IPowIOp>},
    {"pow", {}, genIntIntIntFuncType<32>, genMathOp<mlir::math::IPowIOp>},
    {"pow", {}, genIntIntIntFuncType<64>, genMathOp<mlir::math::IPowIOp>},
    {"pow", "powf", genF32F32F32FuncType, genMathOp<mlir::math::PowFOp>},
    {"pow", "pow", genF64F64F64FuncType, genMathOp<mlir::math::PowFOp>},
    {"pow", "cpowf", genComplexComplexComplexFuncType<4>,
     genComplexMathOp<mlir::complex::PowOp>},
    {"pow", "cpow", genComplexComplexComplexFuncType<8>,
     genComplexMathOp<mlir::complex::PowOp>},
    {"pow", RTNAME_STRING(FPow4i), genF32F32IntFuncType<32>,
     genMathOp<mlir::math::FPowIOp>},
    {"pow", RTNAME_STRING(FPow8i), genF64F64IntFuncType<32>,
     genMathOp<mlir::math::FPowIOp>},
    {"pow", RTNAME_STRING(FPow4k), genF32F32IntFuncType<64>,
     genMathOp<mlir::math::FPowIOp>},
    {"pow", RTNAME_STRING(FPow8k), genF64F64IntFuncType<64>,
     genMathOp<mlir::math::FPowIOp>},
    {"pow", RTNAME_STRING(cpowi), genComplexComplexIntFuncType<4, 32>,
     genLibCall},
    {"pow", RTNAME_STRING(zpowi), genComplexComplexIntFuncType<8, 32>,
     genLibCall},
    {"pow", RTNAME_STRING(cpowk), genComplexComplexIntFuncType<4, 64>,
     genLibCall},
    {"pow", RTNAME_STRING(zpowk), genComplexComplexIntFuncType<8, 64>,
     genLibCall},
    {"sign", "copysignf", genF32F32F32FuncType,
     genMathOp<mlir::math::CopySignOp>},
    {"sign", "copysign", genF64F64F64FuncType,
     genMathOp<mlir::math::CopySignOp>},
    {"sign", "copysignl", genF80F80F80FuncType,
     genMathOp<mlir::math::CopySignOp>},
    {"sign", "llvm.copysign.f128", genF128F128F128FuncType,
     genMathOp<mlir::math::CopySignOp>},
    {"sin", "sinf", genF32F32FuncType, genMathOp<mlir::math::SinOp>},
    {"sin", "sin", genF64F64FuncType, genMathOp<mlir::math::SinOp>},
    {"sin", "csinf", genComplexComplexFuncType<4>,
     genComplexMathOp<mlir::complex::SinOp>},
    {"sin", "csin", genComplexComplexFuncType<8>,
     genComplexMathOp<mlir::complex::SinOp>},
    {"sinh", "sinhf", genF32F32FuncType, genLibCall},
    {"sinh", "sinh", genF64F64FuncType, genLibCall},
    {"sinh", "csinhf", genComplexComplexFuncType<4>, genLibCall},
    {"sinh", "csinh", genComplexComplexFuncType<8>, genLibCall},
    {"sqrt", "sqrtf", genF32F32FuncType, genMathOp<mlir::math::SqrtOp>},
    {"sqrt", "sqrt", genF64F64FuncType, genMathOp<mlir::math::SqrtOp>},
    {"sqrt", "csqrtf", genComplexComplexFuncType<4>,
     genComplexMathOp<mlir::complex::SqrtOp>},
    {"sqrt", "csqrt", genComplexComplexFuncType<8>,
     genComplexMathOp<mlir::complex::SqrtOp>},
    {"tan", "tanf", genF32F32FuncType, genMathOp<mlir::math::TanOp>},
    {"tan", "tan", genF64F64FuncType, genMathOp<mlir::math::TanOp>},
    {"tan", "ctanf", genComplexComplexFuncType<4>,
     genComplexMathOp<mlir::complex::TanOp>},
    {"tan", "ctan", genComplexComplexFuncType<8>,
     genComplexMathOp<mlir::complex::TanOp>},
    {"tanh", "tanhf", genF32F32FuncType, genMathOp<mlir::math::TanhOp>},
    {"tanh", "tanh", genF64F64FuncType, genMathOp<mlir::math::TanhOp>},
    {"tanh", "ctanhf", genComplexComplexFuncType<4>,
     genComplexMathOp<mlir::complex::TanhOp>},
    {"tanh", "ctanh", genComplexComplexFuncType<8>,
     genComplexMathOp<mlir::complex::TanhOp>},
};

// This helper class computes a "distance" between two function types.
// The distance measures how many narrowing conversions of actual arguments
// and result of "from" must be made in order to use "to" instead of "from".
// For instance, the distance between ACOS(REAL(10)) and ACOS(REAL(8)) is
// greater than the one between ACOS(REAL(10)) and ACOS(REAL(16)). This means
// if no implementation of ACOS(REAL(10)) is available, it is better to use
// ACOS(REAL(16)) with casts rather than ACOS(REAL(8)).
// Note that this is not a symmetric distance and the order of "from" and "to"
// arguments matters, d(foo, bar) may not be the same as d(bar, foo) because it
// may be safe to replace foo by bar, but not the opposite.
class FunctionDistance {
public:
  FunctionDistance() : infinite{true} {}

  FunctionDistance(mlir::FunctionType from, mlir::FunctionType to) {
    unsigned nInputs = from.getNumInputs();
    unsigned nResults = from.getNumResults();
    if (nResults != to.getNumResults() || nInputs != to.getNumInputs()) {
      infinite = true;
    } else {
      for (decltype(nInputs) i = 0; i < nInputs && !infinite; ++i)
        addArgumentDistance(from.getInput(i), to.getInput(i));
      for (decltype(nResults) i = 0; i < nResults && !infinite; ++i)
        addResultDistance(to.getResult(i), from.getResult(i));
    }
  }

  /// Beware both d1.isSmallerThan(d2) *and* d2.isSmallerThan(d1) may be
  /// false if both d1 and d2 are infinite. This implies that
  ///  d1.isSmallerThan(d2) is not equivalent to !d2.isSmallerThan(d1)
  bool isSmallerThan(const FunctionDistance &d) const {
    return !infinite &&
           (d.infinite || std::lexicographical_compare(
                              conversions.begin(), conversions.end(),
                              d.conversions.begin(), d.conversions.end()));
  }

  bool isLosingPrecision() const {
    return conversions[narrowingArg] != 0 || conversions[extendingResult] != 0;
  }

  bool isInfinite() const { return infinite; }

private:
  enum class Conversion { Forbidden, None, Narrow, Extend };

  void addArgumentDistance(mlir::Type from, mlir::Type to) {
    switch (conversionBetweenTypes(from, to)) {
    case Conversion::Forbidden:
      infinite = true;
      break;
    case Conversion::None:
      break;
    case Conversion::Narrow:
      conversions[narrowingArg]++;
      break;
    case Conversion::Extend:
      conversions[nonNarrowingArg]++;
      break;
    }
  }

  void addResultDistance(mlir::Type from, mlir::Type to) {
    switch (conversionBetweenTypes(from, to)) {
    case Conversion::Forbidden:
      infinite = true;
      break;
    case Conversion::None:
      break;
    case Conversion::Narrow:
      conversions[nonExtendingResult]++;
      break;
    case Conversion::Extend:
      conversions[extendingResult]++;
      break;
    }
  }

  // Floating point can be mlir::FloatType or fir::real
  static unsigned getFloatingPointWidth(mlir::Type t) {
    if (auto f{t.dyn_cast<mlir::FloatType>()})
      return f.getWidth();
    // FIXME: Get width another way for fir.real/complex
    // - use fir/KindMapping.h and llvm::Type
    // - or use evaluate/type.h
    if (auto r{t.dyn_cast<fir::RealType>()})
      return r.getFKind() * 4;
    if (auto cplx{t.dyn_cast<fir::ComplexType>()})
      return cplx.getFKind() * 4;
    llvm_unreachable("not a floating-point type");
  }

  static Conversion conversionBetweenTypes(mlir::Type from, mlir::Type to) {
    if (from == to)
      return Conversion::None;

    if (auto fromIntTy{from.dyn_cast<mlir::IntegerType>()}) {
      if (auto toIntTy{to.dyn_cast<mlir::IntegerType>()}) {
        return fromIntTy.getWidth() > toIntTy.getWidth() ? Conversion::Narrow
                                                         : Conversion::Extend;
      }
    }

    if (fir::isa_real(from) && fir::isa_real(to)) {
      return getFloatingPointWidth(from) > getFloatingPointWidth(to)
                 ? Conversion::Narrow
                 : Conversion::Extend;
    }

    if (auto fromCplxTy{from.dyn_cast<fir::ComplexType>()}) {
      if (auto toCplxTy{to.dyn_cast<fir::ComplexType>()}) {
        return getFloatingPointWidth(fromCplxTy) >
                       getFloatingPointWidth(toCplxTy)
                   ? Conversion::Narrow
                   : Conversion::Extend;
      }
    }
    // Notes:
    // - No conversion between character types, specialization of runtime
    // functions should be made instead.
    // - It is not clear there is a use case for automatic conversions
    // around Logical and it may damage hidden information in the physical
    // storage so do not do it.
    return Conversion::Forbidden;
  }

  // Below are indexes to access data in conversions.
  // The order in data does matter for lexicographical_compare
  enum {
    narrowingArg = 0,   // usually bad
    extendingResult,    // usually bad
    nonExtendingResult, // usually ok
    nonNarrowingArg,    // usually ok
    dataSize
  };

  std::array<int, dataSize> conversions = {};
  bool infinite = false; // When forbidden conversion or wrong argument number
};

using RtMap = Fortran::common::StaticMultimapView<MathOperation>;
static constexpr RtMap mathOps(mathOperations);
static_assert(mathOps.Verify() && "map must be sorted");

/// Look for a MathOperation entry specifying how to lower a mathematical
/// operation defined by \p name with its result' and operands' types
/// specified in the form of a FunctionType \p funcType.
/// If exact match for the given types is found, then the function
/// returns a pointer to the corresponding MathOperation.
/// Otherwise, the function returns nullptr.
/// If there is a MathOperation that can be used with additional
/// type casts for the operands or/and result (non-exact match),
/// then it is returned via \p bestNearMatch argument, and
/// \p bestMatchDistance specifies the FunctionDistance between
/// the requested operation and the non-exact match.
static const MathOperation *
searchMathOperation(fir::FirOpBuilder &builder, llvm::StringRef name,
                    mlir::FunctionType funcType,
                    const MathOperation **bestNearMatch,
                    FunctionDistance &bestMatchDistance) {
  auto range = mathOps.equal_range(name);
  for (auto iter = range.first; iter != range.second && iter; ++iter) {
    const auto &impl = *iter;
    auto implType = impl.typeGenerator(builder.getContext());
    if (funcType == implType)
      return &impl; // exact match

    FunctionDistance distance(funcType, implType);
    if (distance.isSmallerThan(bestMatchDistance)) {
      *bestNearMatch = &impl;
      bestMatchDistance = std::move(distance);
    }
  }
  return nullptr;
}

/// Implementation of the operation defined by \p name with type
/// \p funcType is not precise, and the actual available implementation
/// is \p distance away from the requested. If using the available
/// implementation results in a precision loss, emit an error message
/// with the given code location \p loc.
static void checkPrecisionLoss(llvm::StringRef name,
                               mlir::FunctionType funcType,
                               const FunctionDistance &distance,
                               mlir::Location loc) {
  if (!distance.isLosingPrecision())
    return;

  // Using this runtime version requires narrowing the arguments
  // or extending the result. It is not numerically safe. There
  // is currently no quad math library that was described in
  // lowering and could be used here. Emit an error and continue
  // generating the code with the narrowing cast so that the user
  // can get a complete list of the problematic intrinsic calls.
  std::string message("not yet implemented: no math runtime available for '");
  llvm::raw_string_ostream sstream(message);
  if (name == "pow") {
    assert(funcType.getNumInputs() == 2 && "power operator has two arguments");
    sstream << funcType.getInput(0) << " ** " << funcType.getInput(1);
  } else {
    sstream << name << "(";
    if (funcType.getNumInputs() > 0)
      sstream << funcType.getInput(0);
    for (mlir::Type argType : funcType.getInputs().drop_front())
      sstream << ", " << argType;
    sstream << ")";
  }
  sstream << "'";
  mlir::emitError(loc, message);
}

/// Helpers to get function type from arguments and result type.
static mlir::FunctionType getFunctionType(std::optional<mlir::Type> resultType,
                                          llvm::ArrayRef<mlir::Value> arguments,
                                          fir::FirOpBuilder &builder) {
  llvm::SmallVector<mlir::Type> argTypes;
  for (mlir::Value arg : arguments)
    argTypes.push_back(arg.getType());
  llvm::SmallVector<mlir::Type> resTypes;
  if (resultType)
    resTypes.push_back(*resultType);
  return mlir::FunctionType::get(builder.getModule().getContext(), argTypes,
                                 resTypes);
}

/// fir::ExtendedValue to mlir::Value translation layer

fir::ExtendedValue toExtendedValue(mlir::Value val, fir::FirOpBuilder &builder,
                                   mlir::Location loc) {
  assert(val && "optional unhandled here");
  mlir::Type type = val.getType();
  mlir::Value base = val;
  mlir::IndexType indexType = builder.getIndexType();
  llvm::SmallVector<mlir::Value> extents;

  fir::factory::CharacterExprHelper charHelper{builder, loc};
  // FIXME: we may want to allow non character scalar here.
  if (charHelper.isCharacterScalar(type))
    return charHelper.toExtendedValue(val);

  if (auto refType = type.dyn_cast<fir::ReferenceType>())
    type = refType.getEleTy();

  if (auto arrayType = type.dyn_cast<fir::SequenceType>()) {
    type = arrayType.getEleTy();
    for (fir::SequenceType::Extent extent : arrayType.getShape()) {
      if (extent == fir::SequenceType::getUnknownExtent())
        break;
      extents.emplace_back(
          builder.createIntegerConstant(loc, indexType, extent));
    }
    // Last extent might be missing in case of assumed-size. If more extents
    // could not be deduced from type, that's an error (a fir.box should
    // have been used in the interface).
    if (extents.size() + 1 < arrayType.getShape().size())
      mlir::emitError(loc, "cannot retrieve array extents from type");
  } else if (type.isa<fir::BoxType>() || type.isa<fir::RecordType>()) {
    fir::emitFatalError(loc, "not yet implemented: descriptor or derived type");
  }

  if (!extents.empty())
    return fir::ArrayBoxValue{base, extents};
  return base;
}

mlir::Value toValue(const fir::ExtendedValue &val, fir::FirOpBuilder &builder,
                    mlir::Location loc) {
  if (const fir::CharBoxValue *charBox = val.getCharBox()) {
    mlir::Value buffer = charBox->getBuffer();
    auto buffTy = buffer.getType();
    if (buffTy.isa<mlir::FunctionType>())
      fir::emitFatalError(
          loc, "A character's buffer type cannot be a function type.");
    if (buffTy.isa<fir::BoxCharType>())
      return buffer;
    return fir::factory::CharacterExprHelper{builder, loc}.createEmboxChar(
        buffer, charBox->getLen());
  }

  // FIXME: need to access other ExtendedValue variants and handle them
  // properly.
  return fir::getBase(val);
}

//===----------------------------------------------------------------------===//
// IntrinsicLibrary
//===----------------------------------------------------------------------===//

/// Generate a TODO error message for an as yet unimplemented intrinsic.
void crashOnMissingIntrinsic(mlir::Location loc, llvm::StringRef name) {
  if (isIntrinsicModuleProcedure(name))
    TODO(loc, "intrinsic module procedure: " + llvm::Twine(name));
  else
    TODO(loc, "intrinsic: " + llvm::Twine(name));
}

template <typename GeneratorType>
fir::ExtendedValue IntrinsicLibrary::genElementalCall(
    GeneratorType generator, llvm::StringRef name, mlir::Type resultType,
    llvm::ArrayRef<fir::ExtendedValue> args, bool outline) {
  llvm::SmallVector<mlir::Value> scalarArgs;
  for (const fir::ExtendedValue &arg : args)
    if (arg.getUnboxed() || arg.getCharBox())
      scalarArgs.emplace_back(fir::getBase(arg));
    else
      fir::emitFatalError(loc, "nonscalar intrinsic argument");
  if (outline)
    return outlineInWrapper(generator, name, resultType, scalarArgs);
  return invokeGenerator(generator, resultType, scalarArgs);
}

template <>
fir::ExtendedValue
IntrinsicLibrary::genElementalCall<IntrinsicLibrary::ExtendedGenerator>(
    ExtendedGenerator generator, llvm::StringRef name, mlir::Type resultType,
    llvm::ArrayRef<fir::ExtendedValue> args, bool outline) {
  for (const fir::ExtendedValue &arg : args)
    if (!arg.getUnboxed() && !arg.getCharBox())
      fir::emitFatalError(loc, "nonscalar intrinsic argument");
  if (outline)
    return outlineInExtendedWrapper(generator, name, resultType, args);
  return std::invoke(generator, *this, resultType, args);
}

template <>
fir::ExtendedValue
IntrinsicLibrary::genElementalCall<IntrinsicLibrary::SubroutineGenerator>(
    SubroutineGenerator generator, llvm::StringRef name, mlir::Type resultType,
    llvm::ArrayRef<fir::ExtendedValue> args, bool outline) {
  for (const fir::ExtendedValue &arg : args)
    if (!arg.getUnboxed() && !arg.getCharBox())
      // fir::emitFatalError(loc, "nonscalar intrinsic argument");
      crashOnMissingIntrinsic(loc, name);
  if (outline)
    return outlineInExtendedWrapper(generator, name, resultType, args);
  std::invoke(generator, *this, args);
  return mlir::Value();
}

static fir::ExtendedValue
invokeHandler(IntrinsicLibrary::ElementalGenerator generator,
              const IntrinsicHandler &handler,
              std::optional<mlir::Type> resultType,
              llvm::ArrayRef<fir::ExtendedValue> args, bool outline,
              IntrinsicLibrary &lib) {
  assert(resultType && "expect elemental intrinsic to be functions");
  return lib.genElementalCall(generator, handler.name, *resultType, args,
                              outline);
}

static fir::ExtendedValue
invokeHandler(IntrinsicLibrary::ExtendedGenerator generator,
              const IntrinsicHandler &handler,
              std::optional<mlir::Type> resultType,
              llvm::ArrayRef<fir::ExtendedValue> args, bool outline,
              IntrinsicLibrary &lib) {
  assert(resultType && "expect intrinsic function");
  if (handler.isElemental)
    return lib.genElementalCall(generator, handler.name, *resultType, args,
                                outline);
  if (outline)
    return lib.outlineInExtendedWrapper(generator, handler.name, *resultType,
                                        args);
  return std::invoke(generator, lib, *resultType, args);
}

static fir::ExtendedValue
invokeHandler(IntrinsicLibrary::SubroutineGenerator generator,
              const IntrinsicHandler &handler,
              std::optional<mlir::Type> resultType,
              llvm::ArrayRef<fir::ExtendedValue> args, bool outline,
              IntrinsicLibrary &lib) {
  if (handler.isElemental)
    return lib.genElementalCall(generator, handler.name, mlir::Type{}, args,
                                outline);
  if (outline)
    return lib.outlineInExtendedWrapper(generator, handler.name, resultType,
                                        args);
  std::invoke(generator, lib, args);
  return mlir::Value{};
}

<<<<<<< HEAD
fir::ExtendedValue
IntrinsicLibrary::genIntrinsicCall(llvm::StringRef name,
=======
std::pair<fir::ExtendedValue, bool>
IntrinsicLibrary::genIntrinsicCall(llvm::StringRef specificName,
>>>>>>> b64ad1f2
                                   std::optional<mlir::Type> resultType,
                                   llvm::ArrayRef<fir::ExtendedValue> args) {
  if (const IntrinsicHandler *handler = findIntrinsicHandler(name)) {
    bool outline = handler->outline || outlineAllIntrinsics;
    return {std::visit(
                [&](auto &generator) -> fir::ExtendedValue {
                  return invokeHandler(generator, *handler, resultType, args,
                                       outline, *this);
                },
                handler->generator),
            this->resultMustBeFreed};
  }

  if (!resultType)
    // Subroutine should have a handler, they are likely missing for now.
    crashOnMissingIntrinsic(loc, name);

  // Try the runtime if no special handler was defined for the
  // intrinsic being called. Maths runtime only has numerical elemental.
  // No optional arguments are expected at this point, the code will
  // crash if it gets absent optional.

  // FIXME: using toValue to get the type won't work with array arguments.
  llvm::SmallVector<mlir::Value> mlirArgs;
  for (const fir::ExtendedValue &extendedVal : args) {
    mlir::Value val = toValue(extendedVal, builder, loc);
    if (!val)
      // If an absent optional gets there, most likely its handler has just
      // not yet been defined.
      crashOnMissingIntrinsic(loc, name);
    mlirArgs.emplace_back(val);
  }
  mlir::FunctionType soughtFuncType =
      getFunctionType(*resultType, mlirArgs, builder);

  IntrinsicLibrary::RuntimeCallGenerator runtimeCallGenerator =
      getRuntimeCallGenerator(name, soughtFuncType);
  return {genElementalCall(runtimeCallGenerator, name, *resultType, args,
                           /*outline=*/outlineAllIntrinsics),
          resultMustBeFreed};
}

mlir::Value
IntrinsicLibrary::invokeGenerator(ElementalGenerator generator,
                                  mlir::Type resultType,
                                  llvm::ArrayRef<mlir::Value> args) {
  return std::invoke(generator, *this, resultType, args);
}

mlir::Value
IntrinsicLibrary::invokeGenerator(RuntimeCallGenerator generator,
                                  mlir::Type resultType,
                                  llvm::ArrayRef<mlir::Value> args) {
  return generator(builder, loc, args);
}

mlir::Value
IntrinsicLibrary::invokeGenerator(ExtendedGenerator generator,
                                  mlir::Type resultType,
                                  llvm::ArrayRef<mlir::Value> args) {
  llvm::SmallVector<fir::ExtendedValue> extendedArgs;
  for (mlir::Value arg : args)
    extendedArgs.emplace_back(toExtendedValue(arg, builder, loc));
  auto extendedResult = std::invoke(generator, *this, resultType, extendedArgs);
  return toValue(extendedResult, builder, loc);
}

mlir::Value
IntrinsicLibrary::invokeGenerator(SubroutineGenerator generator,
                                  llvm::ArrayRef<mlir::Value> args) {
  llvm::SmallVector<fir::ExtendedValue> extendedArgs;
  for (mlir::Value arg : args)
    extendedArgs.emplace_back(toExtendedValue(arg, builder, loc));
  std::invoke(generator, *this, extendedArgs);
  return {};
}

template <typename GeneratorType>
mlir::func::FuncOp IntrinsicLibrary::getWrapper(GeneratorType generator,
                                                llvm::StringRef name,
                                                mlir::FunctionType funcType,
                                                bool loadRefArguments) {
  std::string wrapperName = fir::mangleIntrinsicProcedure(name, funcType);
  mlir::func::FuncOp function = builder.getNamedFunction(wrapperName);
  if (!function) {
    // First time this wrapper is needed, build it.
    function = builder.createFunction(loc, wrapperName, funcType);
    function->setAttr("fir.intrinsic", builder.getUnitAttr());
    auto internalLinkage = mlir::LLVM::linkage::Linkage::Internal;
    auto linkage =
        mlir::LLVM::LinkageAttr::get(builder.getContext(), internalLinkage);
    function->setAttr("llvm.linkage", linkage);
    function.addEntryBlock();

    // Create local context to emit code into the newly created function
    // This new function is not linked to a source file location, only
    // its calls will be.
    auto localBuilder =
        std::make_unique<fir::FirOpBuilder>(function, builder.getKindMap());
    localBuilder->setInsertionPointToStart(&function.front());
    // Location of code inside wrapper of the wrapper is independent from
    // the location of the intrinsic call.
    mlir::Location localLoc = localBuilder->getUnknownLoc();
    llvm::SmallVector<mlir::Value> localArguments;
    for (mlir::BlockArgument bArg : function.front().getArguments()) {
      auto refType = bArg.getType().dyn_cast<fir::ReferenceType>();
      if (loadRefArguments && refType) {
        auto loaded = localBuilder->create<fir::LoadOp>(localLoc, bArg);
        localArguments.push_back(loaded);
      } else {
        localArguments.push_back(bArg);
      }
    }

    IntrinsicLibrary localLib{*localBuilder, localLoc};

    if constexpr (std::is_same_v<GeneratorType, SubroutineGenerator>) {
      localLib.invokeGenerator(generator, localArguments);
      localBuilder->create<mlir::func::ReturnOp>(localLoc);
    } else {
      assert(funcType.getNumResults() == 1 &&
             "expect one result for intrinsic function wrapper type");
      mlir::Type resultType = funcType.getResult(0);
      auto result =
          localLib.invokeGenerator(generator, resultType, localArguments);
      localBuilder->create<mlir::func::ReturnOp>(localLoc, result);
    }
  } else {
    // Wrapper was already built, ensure it has the sought type
    assert(function.getFunctionType() == funcType &&
           "conflict between intrinsic wrapper types");
  }
  return function;
}

/// Helpers to detect absent optional (not yet supported in outlining).
bool static hasAbsentOptional(llvm::ArrayRef<mlir::Value> args) {
  for (const mlir::Value &arg : args)
    if (!arg)
      return true;
  return false;
}
bool static hasAbsentOptional(llvm::ArrayRef<fir::ExtendedValue> args) {
  for (const fir::ExtendedValue &arg : args)
    if (!fir::getBase(arg))
      return true;
  return false;
}

template <typename GeneratorType>
mlir::Value
IntrinsicLibrary::outlineInWrapper(GeneratorType generator,
                                   llvm::StringRef name, mlir::Type resultType,
                                   llvm::ArrayRef<mlir::Value> args) {
  if (hasAbsentOptional(args)) {
    // TODO: absent optional in outlining is an issue: we cannot just ignore
    // them. Needs a better interface here. The issue is that we cannot easily
    // tell that a value is optional or not here if it is presents. And if it is
    // absent, we cannot tell what it type should be.
    TODO(loc, "cannot outline call to intrinsic " + llvm::Twine(name) +
                  " with absent optional argument");
  }

  mlir::FunctionType funcType = getFunctionType(resultType, args, builder);
  mlir::func::FuncOp wrapper = getWrapper(generator, name, funcType);
  return builder.create<fir::CallOp>(loc, wrapper, args).getResult(0);
}

template <typename GeneratorType>
fir::ExtendedValue IntrinsicLibrary::outlineInExtendedWrapper(
    GeneratorType generator, llvm::StringRef name,
    std::optional<mlir::Type> resultType,
    llvm::ArrayRef<fir::ExtendedValue> args) {
  if (hasAbsentOptional(args))
    TODO(loc, "cannot outline call to intrinsic " + llvm::Twine(name) +
                  " with absent optional argument");
  llvm::SmallVector<mlir::Value> mlirArgs;
  for (const auto &extendedVal : args)
    mlirArgs.emplace_back(toValue(extendedVal, builder, loc));
  mlir::FunctionType funcType = getFunctionType(resultType, mlirArgs, builder);
  mlir::func::FuncOp wrapper = getWrapper(generator, name, funcType);
  auto call = builder.create<fir::CallOp>(loc, wrapper, mlirArgs);
  if (resultType)
    return toExtendedValue(call.getResult(0), builder, loc);
  // Subroutine calls
  return mlir::Value{};
}

IntrinsicLibrary::RuntimeCallGenerator
IntrinsicLibrary::getRuntimeCallGenerator(llvm::StringRef name,
                                          mlir::FunctionType soughtFuncType) {
  mlir::FunctionType actualFuncType;
  const MathOperation *mathOp = nullptr;

  // Look for a dedicated math operation generator, which
  // normally produces a single MLIR operation implementing
  // the math operation.
  const MathOperation *bestNearMatch = nullptr;
  FunctionDistance bestMatchDistance;
  mathOp = searchMathOperation(builder, name, soughtFuncType, &bestNearMatch,
                               bestMatchDistance);
  if (!mathOp && bestNearMatch) {
    // Use the best near match, optionally issuing an error,
    // if types conversions cause precision loss.
    checkPrecisionLoss(name, soughtFuncType, bestMatchDistance, loc);
    mathOp = bestNearMatch;
  }

  if (!mathOp) {
    std::string nameAndType;
    llvm::raw_string_ostream sstream(nameAndType);
    sstream << name << "\nrequested type: " << soughtFuncType;
    crashOnMissingIntrinsic(loc, nameAndType);
  }

  actualFuncType = mathOp->typeGenerator(builder.getContext());

  assert(actualFuncType.getNumResults() == soughtFuncType.getNumResults() &&
         actualFuncType.getNumInputs() == soughtFuncType.getNumInputs() &&
         actualFuncType.getNumResults() == 1 && "Bad intrinsic match");

  return [actualFuncType, mathOp,
          soughtFuncType](fir::FirOpBuilder &builder, mlir::Location loc,
                          llvm::ArrayRef<mlir::Value> args) {
    llvm::SmallVector<mlir::Value> convertedArguments;
    for (auto [fst, snd] : llvm::zip(actualFuncType.getInputs(), args))
      convertedArguments.push_back(builder.createConvert(loc, fst, snd));
    mlir::Value result = mathOp->funcGenerator(
        builder, loc, mathOp->runtimeFunc, actualFuncType, convertedArguments);
    mlir::Type soughtType = soughtFuncType.getResult(0);
    return builder.createConvert(loc, soughtType, result);
  };
}

mlir::SymbolRefAttr IntrinsicLibrary::getUnrestrictedIntrinsicSymbolRefAttr(
    llvm::StringRef name, mlir::FunctionType signature) {
  // Unrestricted intrinsics signature follows implicit rules: argument
  // are passed by references. But the runtime versions expect values.
  // So instead of duplicating the runtime, just have the wrappers loading
  // this before calling the code generators.
  bool loadRefArguments = true;
  mlir::func::FuncOp funcOp;
  if (const IntrinsicHandler *handler = findIntrinsicHandler(name))
    funcOp = std::visit(
        [&](auto generator) {
          return getWrapper(generator, name, signature, loadRefArguments);
        },
        handler->generator);

  if (!funcOp) {
    llvm::SmallVector<mlir::Type> argTypes;
    for (mlir::Type type : signature.getInputs()) {
      if (auto refType = type.dyn_cast<fir::ReferenceType>())
        argTypes.push_back(refType.getEleTy());
      else
        argTypes.push_back(type);
    }
    mlir::FunctionType soughtFuncType =
        builder.getFunctionType(argTypes, signature.getResults());
    IntrinsicLibrary::RuntimeCallGenerator rtCallGenerator =
        getRuntimeCallGenerator(name, soughtFuncType);
    funcOp = getWrapper(rtCallGenerator, name, signature, loadRefArguments);
  }

  return mlir::SymbolRefAttr::get(funcOp);
}

fir::ExtendedValue
IntrinsicLibrary::readAndAddCleanUp(fir::MutableBoxValue resultMutableBox,
                                    mlir::Type resultType,
                                    llvm::StringRef intrinsicName) {
  fir::ExtendedValue res =
      fir::factory::genMutableBoxRead(builder, loc, resultMutableBox);
  return res.match(
      [&](const fir::ArrayBoxValue &box) -> fir::ExtendedValue {
        setResultMustBeFreed();
        return box;
      },
      [&](const fir::BoxValue &box) -> fir::ExtendedValue {
        setResultMustBeFreed();
        return box;
      },
      [&](const fir::CharArrayBoxValue &box) -> fir::ExtendedValue {
        setResultMustBeFreed();
        return box;
      },
      [&](const mlir::Value &tempAddr) -> fir::ExtendedValue {
        auto load = builder.create<fir::LoadOp>(loc, resultType, tempAddr);
        // Temp can be freed right away since it was loaded.
        builder.create<fir::FreeMemOp>(loc, tempAddr);
        return load;
      },
      [&](const fir::CharBoxValue &box) -> fir::ExtendedValue {
        setResultMustBeFreed();
        return box;
      },
      [&](const auto &) -> fir::ExtendedValue {
        fir::emitFatalError(loc, "unexpected result for " + intrinsicName);
      });
}

//===----------------------------------------------------------------------===//
// Code generators for the intrinsic
//===----------------------------------------------------------------------===//

mlir::Value IntrinsicLibrary::genRuntimeCall(llvm::StringRef name,
                                             mlir::Type resultType,
                                             llvm::ArrayRef<mlir::Value> args) {
  mlir::FunctionType soughtFuncType =
      getFunctionType(resultType, args, builder);
  return getRuntimeCallGenerator(name, soughtFuncType)(builder, loc, args);
}

mlir::Value IntrinsicLibrary::genConversion(mlir::Type resultType,
                                            llvm::ArrayRef<mlir::Value> args) {
  // There can be an optional kind in second argument.
  assert(args.size() >= 1);
  return builder.convertWithSemantics(loc, resultType, args[0]);
}

mlir::Value IntrinsicLibrary::genIeeeIsNaN(mlir::Type resultType,
                                           llvm::ArrayRef<mlir::Value> args) {
  assert(args.size() == 1);
  mlir::Value arg = args[0];
  assert(fir::isa_real(arg.getType()));
  return builder.createConvert(loc, resultType, builder.genIsNaN(loc, arg));
}

// ABORT
void IntrinsicLibrary::genAbort(llvm::ArrayRef<fir::ExtendedValue> args) {
  assert(args.size() == 0);
  fir::runtime::genAbort(builder, loc);
}

// ABS
mlir::Value IntrinsicLibrary::genAbs(mlir::Type resultType,
                                     llvm::ArrayRef<mlir::Value> args) {
  assert(args.size() == 1);
  mlir::Value arg = args[0];
  mlir::Type type = arg.getType();
  if (fir::isa_real(type) || fir::isa_complex(type)) {
    // Runtime call to fp abs. An alternative would be to use mlir
    // math::AbsFOp but it does not support all fir floating point types.
    return genRuntimeCall("abs", resultType, args);
  }
  if (auto intType = type.dyn_cast<mlir::IntegerType>()) {
    // At the time of this implementation there is no abs op in mlir.
    // So, implement abs here without branching.
    mlir::Value shift =
        builder.createIntegerConstant(loc, intType, intType.getWidth() - 1);
    auto mask = builder.create<mlir::arith::ShRSIOp>(loc, arg, shift);
    auto xored = builder.create<mlir::arith::XOrIOp>(loc, arg, mask);
    return builder.create<mlir::arith::SubIOp>(loc, xored, mask);
  }
  llvm_unreachable("unexpected type in ABS argument");
}

// ADJUSTL & ADJUSTR
template <void (*CallRuntime)(fir::FirOpBuilder &, mlir::Location loc,
                              mlir::Value, mlir::Value)>
fir::ExtendedValue
IntrinsicLibrary::genAdjustRtCall(mlir::Type resultType,
                                  llvm::ArrayRef<fir::ExtendedValue> args) {
  assert(args.size() == 1);
  mlir::Value string = builder.createBox(loc, args[0]);
  // Create a mutable fir.box to be passed to the runtime for the result.
  fir::MutableBoxValue resultMutableBox =
      fir::factory::createTempMutableBox(builder, loc, resultType);
  mlir::Value resultIrBox =
      fir::factory::getMutableIRBox(builder, loc, resultMutableBox);

  // Call the runtime -- the runtime will allocate the result.
  CallRuntime(builder, loc, resultIrBox, string);
  // Read result from mutable fir.box and add it to the list of temps to be
  // finalized by the StatementContext.
  return readAndAddCleanUp(resultMutableBox, resultType, "ADJUSTL or ADJUSTR");
}

// AIMAG
mlir::Value IntrinsicLibrary::genAimag(mlir::Type resultType,
                                       llvm::ArrayRef<mlir::Value> args) {
  assert(args.size() == 1);
  return fir::factory::Complex{builder, loc}.extractComplexPart(
      args[0], /*isImagPart=*/true);
}

// AINT
mlir::Value IntrinsicLibrary::genAint(mlir::Type resultType,
                                      llvm::ArrayRef<mlir::Value> args) {
  assert(args.size() >= 1 && args.size() <= 2);
  // Skip optional kind argument to search the runtime; it is already reflected
  // in result type.
  return genRuntimeCall("aint", resultType, {args[0]});
}

// ALL
fir::ExtendedValue
IntrinsicLibrary::genAll(mlir::Type resultType,
                         llvm::ArrayRef<fir::ExtendedValue> args) {

  assert(args.size() == 2);
  // Handle required mask argument
  mlir::Value mask = builder.createBox(loc, args[0]);

  fir::BoxValue maskArry = builder.createBox(loc, args[0]);
  int rank = maskArry.rank();
  assert(rank >= 1);

  // Handle optional dim argument
  bool absentDim = isStaticallyAbsent(args[1]);
  mlir::Value dim =
      absentDim ? builder.createIntegerConstant(loc, builder.getIndexType(), 1)
                : fir::getBase(args[1]);

  if (rank == 1 || absentDim)
    return builder.createConvert(loc, resultType,
                                 fir::runtime::genAll(builder, loc, mask, dim));

  // else use the result descriptor AllDim() intrinsic

  // Create mutable fir.box to be passed to the runtime for the result.

  mlir::Type resultArrayType = builder.getVarLenSeqTy(resultType, rank - 1);
  fir::MutableBoxValue resultMutableBox =
      fir::factory::createTempMutableBox(builder, loc, resultArrayType);
  mlir::Value resultIrBox =
      fir::factory::getMutableIRBox(builder, loc, resultMutableBox);
  // Call runtime. The runtime is allocating the result.
  fir::runtime::genAllDescriptor(builder, loc, resultIrBox, mask, dim);
  return readAndAddCleanUp(resultMutableBox, resultType, "ALL");
}

// ALLOCATED
fir::ExtendedValue
IntrinsicLibrary::genAllocated(mlir::Type resultType,
                               llvm::ArrayRef<fir::ExtendedValue> args) {
  assert(args.size() == 1);
  return args[0].match(
      [&](const fir::MutableBoxValue &x) -> fir::ExtendedValue {
        return fir::factory::genIsAllocatedOrAssociatedTest(builder, loc, x);
      },
      [&](const auto &) -> fir::ExtendedValue {
        fir::emitFatalError(loc,
                            "allocated arg not lowered to MutableBoxValue");
      });
}

// ANINT
mlir::Value IntrinsicLibrary::genAnint(mlir::Type resultType,
                                       llvm::ArrayRef<mlir::Value> args) {
  assert(args.size() >= 1 && args.size() <= 2);
  // Skip optional kind argument to search the runtime; it is already reflected
  // in result type.
  return genRuntimeCall("anint", resultType, {args[0]});
}

// ANY
fir::ExtendedValue
IntrinsicLibrary::genAny(mlir::Type resultType,
                         llvm::ArrayRef<fir::ExtendedValue> args) {

  assert(args.size() == 2);
  // Handle required mask argument
  mlir::Value mask = builder.createBox(loc, args[0]);

  fir::BoxValue maskArry = builder.createBox(loc, args[0]);
  int rank = maskArry.rank();
  assert(rank >= 1);

  // Handle optional dim argument
  bool absentDim = isStaticallyAbsent(args[1]);
  mlir::Value dim =
      absentDim ? builder.createIntegerConstant(loc, builder.getIndexType(), 1)
                : fir::getBase(args[1]);

  if (rank == 1 || absentDim)
    return builder.createConvert(loc, resultType,
                                 fir::runtime::genAny(builder, loc, mask, dim));

  // else use the result descriptor AnyDim() intrinsic

  // Create mutable fir.box to be passed to the runtime for the result.

  mlir::Type resultArrayType = builder.getVarLenSeqTy(resultType, rank - 1);
  fir::MutableBoxValue resultMutableBox =
      fir::factory::createTempMutableBox(builder, loc, resultArrayType);
  mlir::Value resultIrBox =
      fir::factory::getMutableIRBox(builder, loc, resultMutableBox);
  // Call runtime. The runtime is allocating the result.
  fir::runtime::genAnyDescriptor(builder, loc, resultIrBox, mask, dim);
  return readAndAddCleanUp(resultMutableBox, resultType, "ANY");
}

// ASSOCIATED
fir::ExtendedValue
IntrinsicLibrary::genAssociated(mlir::Type resultType,
                                llvm::ArrayRef<fir::ExtendedValue> args) {
  assert(args.size() == 2);
  auto *pointer =
      args[0].match([&](const fir::MutableBoxValue &x) { return &x; },
                    [&](const auto &) -> const fir::MutableBoxValue * {
                      fir::emitFatalError(loc, "pointer not a MutableBoxValue");
                    });
  const fir::ExtendedValue &target = args[1];
  if (isStaticallyAbsent(target))
    return fir::factory::genIsAllocatedOrAssociatedTest(builder, loc, *pointer);

  mlir::Value targetBox;
  if (fir::valueHasFirAttribute(fir::getBase(target),
                                fir::getOptionalAttrName())) {
    // Subtle: contrary to other intrinsic optional arguments, disassociated
    // POINTER and unallocated ALLOCATABLE actual argument are not considered
    // absent here. This is because ASSOCIATED has special requirements for
    // TARGET actual arguments that are POINTERs. There is no precise
    // requirements for ALLOCATABLEs, but all existing Fortran compilers treat
    // them similarly to POINTERs. That is: unallocated TARGETs cause ASSOCIATED
    // to rerun false.  The runtime deals with the disassociated/unallocated
    // case. Simply ensures that TARGET that are OPTIONAL get conditionally
    // emboxed here to convey the optional aspect to the runtime.
    mlir::Type boxType = fir::BoxType::get(builder.getNoneType());
    auto isPresent = builder.create<fir::IsPresentOp>(loc, builder.getI1Type(),
                                                      fir::getBase(target));
    targetBox = builder
                    .genIfOp(loc, {boxType}, isPresent,
                             /*withElseRegion=*/true)
                    .genThen([&]() {
                      mlir::Value box = builder.createBox(loc, target);
                      mlir::Value cast =
                          builder.createConvert(loc, boxType, box);
                      builder.create<fir::ResultOp>(loc, cast);
                    })
                    .genElse([&]() {
                      mlir::Value absentBox =
                          builder.create<fir::AbsentOp>(loc, boxType);
                      builder.create<fir::ResultOp>(loc, absentBox);
                    })
                    .getResults()[0];
  } else {
    targetBox = builder.createBox(loc, target);
  }
  mlir::Value pointerBoxRef =
      fir::factory::getMutableIRBox(builder, loc, *pointer);
  auto pointerBox = builder.create<fir::LoadOp>(loc, pointerBoxRef);
  return Fortran::lower::genAssociated(builder, loc, pointerBox, targetBox);
}

// BESSEL_JN
fir::ExtendedValue
IntrinsicLibrary::genBesselJn(mlir::Type resultType,
                              llvm::ArrayRef<fir::ExtendedValue> args) {
  assert(args.size() == 2 || args.size() == 3);

  mlir::Value x = fir::getBase(args.back());

  if (args.size() == 2) {
    mlir::Value n = fir::getBase(args[0]);

    return genRuntimeCall("bessel_jn", resultType, {n, x});
  } else {
    mlir::Value n1 = fir::getBase(args[0]);
    mlir::Value n2 = fir::getBase(args[1]);

    mlir::Type intTy = n1.getType();
    mlir::Type floatTy = x.getType();
    mlir::Value zero = builder.createRealZeroConstant(loc, floatTy);
    mlir::Value one = builder.createIntegerConstant(loc, intTy, 1);

    mlir::Type resultArrayType = builder.getVarLenSeqTy(resultType, 1);
    fir::MutableBoxValue resultMutableBox =
        fir::factory::createTempMutableBox(builder, loc, resultArrayType);
    mlir::Value resultBox =
        fir::factory::getMutableIRBox(builder, loc, resultMutableBox);

    mlir::Value cmpXEq0 = builder.create<mlir::arith::CmpFOp>(
        loc, mlir::arith::CmpFPredicate::UEQ, x, zero);
    mlir::Value cmpN1LtN2 = builder.create<mlir::arith::CmpIOp>(
        loc, mlir::arith::CmpIPredicate::slt, n1, n2);
    mlir::Value cmpN1EqN2 = builder.create<mlir::arith::CmpIOp>(
        loc, mlir::arith::CmpIPredicate::eq, n1, n2);

    auto genXEq0 = [&]() {
      fir::runtime::genBesselJnX0(builder, loc, floatTy, resultBox, n1, n2);
    };

    auto genN1LtN2 = [&]() {
      // The runtime generates the values in the range using a backward
      // recursion from n2 to n1. (see https://dlmf.nist.gov/10.74.iv and
      // https://dlmf.nist.gov/10.6.E1). When n1 < n2, this requires
      // the values of BESSEL_JN(n2) and BESSEL_JN(n2 - 1) since they
      // are the anchors of the recursion.
      mlir::Value n2_1 = builder.create<mlir::arith::SubIOp>(loc, n2, one);
      mlir::Value bn2 = genRuntimeCall("bessel_jn", resultType, {n2, x});
      mlir::Value bn2_1 = genRuntimeCall("bessel_jn", resultType, {n2_1, x});
      fir::runtime::genBesselJn(builder, loc, resultBox, n1, n2, x, bn2, bn2_1);
    };

    auto genN1EqN2 = [&]() {
      // When n1 == n2, only BESSEL_JN(n2) is needed.
      mlir::Value bn2 = genRuntimeCall("bessel_jn", resultType, {n2, x});
      fir::runtime::genBesselJn(builder, loc, resultBox, n1, n2, x, bn2, zero);
    };

    auto genN1GtN2 = [&]() {
      // The standard requires n1 <= n2. However, we still need to allocate
      // a zero-length array and return it when n1 > n2, so we do need to call
      // the runtime function.
      fir::runtime::genBesselJn(builder, loc, resultBox, n1, n2, x, zero, zero);
    };

    auto genN1GeN2 = [&] {
      builder.genIfThenElse(loc, cmpN1EqN2)
          .genThen(genN1EqN2)
          .genElse(genN1GtN2)
          .end();
    };

    auto genXNeq0 = [&]() {
      builder.genIfThenElse(loc, cmpN1LtN2)
          .genThen(genN1LtN2)
          .genElse(genN1GeN2)
          .end();
    };

    builder.genIfThenElse(loc, cmpXEq0)
        .genThen(genXEq0)
        .genElse(genXNeq0)
        .end();
    return readAndAddCleanUp(resultMutableBox, resultType, "BESSEL_JN");
  }
}

// BESSEL_YN
fir::ExtendedValue
IntrinsicLibrary::genBesselYn(mlir::Type resultType,
                              llvm::ArrayRef<fir::ExtendedValue> args) {
  assert(args.size() == 2 || args.size() == 3);

  mlir::Value x = fir::getBase(args.back());

  if (args.size() == 2) {
    mlir::Value n = fir::getBase(args[0]);

    return genRuntimeCall("bessel_yn", resultType, {n, x});
  } else {
    mlir::Value n1 = fir::getBase(args[0]);
    mlir::Value n2 = fir::getBase(args[1]);

    mlir::Type floatTy = x.getType();
    mlir::Type intTy = n1.getType();
    mlir::Value zero = builder.createRealZeroConstant(loc, floatTy);
    mlir::Value one = builder.createIntegerConstant(loc, intTy, 1);

    mlir::Type resultArrayType = builder.getVarLenSeqTy(resultType, 1);
    fir::MutableBoxValue resultMutableBox =
        fir::factory::createTempMutableBox(builder, loc, resultArrayType);
    mlir::Value resultBox =
        fir::factory::getMutableIRBox(builder, loc, resultMutableBox);

    mlir::Value cmpXEq0 = builder.create<mlir::arith::CmpFOp>(
        loc, mlir::arith::CmpFPredicate::UEQ, x, zero);
    mlir::Value cmpN1LtN2 = builder.create<mlir::arith::CmpIOp>(
        loc, mlir::arith::CmpIPredicate::slt, n1, n2);
    mlir::Value cmpN1EqN2 = builder.create<mlir::arith::CmpIOp>(
        loc, mlir::arith::CmpIPredicate::eq, n1, n2);

    auto genXEq0 = [&]() {
      fir::runtime::genBesselYnX0(builder, loc, floatTy, resultBox, n1, n2);
    };

    auto genN1LtN2 = [&]() {
      // The runtime generates the values in the range using a forward
      // recursion from n1 to n2. (see https://dlmf.nist.gov/10.74.iv and
      // https://dlmf.nist.gov/10.6.E1). When n1 < n2, this requires
      // the values of BESSEL_YN(n1) and BESSEL_YN(n1 + 1) since they
      // are the anchors of the recursion.
      mlir::Value n1_1 = builder.create<mlir::arith::AddIOp>(loc, n1, one);
      mlir::Value bn1 = genRuntimeCall("bessel_yn", resultType, {n1, x});
      mlir::Value bn1_1 = genRuntimeCall("bessel_yn", resultType, {n1_1, x});
      fir::runtime::genBesselYn(builder, loc, resultBox, n1, n2, x, bn1, bn1_1);
    };

    auto genN1EqN2 = [&]() {
      // When n1 == n2, only BESSEL_YN(n1) is needed.
      mlir::Value bn1 = genRuntimeCall("bessel_yn", resultType, {n1, x});
      fir::runtime::genBesselYn(builder, loc, resultBox, n1, n2, x, bn1, zero);
    };

    auto genN1GtN2 = [&]() {
      // The standard requires n1 <= n2. However, we still need to allocate
      // a zero-length array and return it when n1 > n2, so we do need to call
      // the runtime function.
      fir::runtime::genBesselYn(builder, loc, resultBox, n1, n2, x, zero, zero);
    };

    auto genN1GeN2 = [&] {
      builder.genIfThenElse(loc, cmpN1EqN2)
          .genThen(genN1EqN2)
          .genElse(genN1GtN2)
          .end();
    };

    auto genXNeq0 = [&]() {
      builder.genIfThenElse(loc, cmpN1LtN2)
          .genThen(genN1LtN2)
          .genElse(genN1GeN2)
          .end();
    };

    builder.genIfThenElse(loc, cmpXEq0)
        .genThen(genXEq0)
        .genElse(genXNeq0)
        .end();
    return readAndAddCleanUp(resultMutableBox, resultType, "BESSEL_YN");
  }
}

// BGE, BGT, BLE, BLT
template <mlir::arith::CmpIPredicate pred>
mlir::Value
IntrinsicLibrary::genBitwiseCompare(mlir::Type resultType,
                                    llvm::ArrayRef<mlir::Value> args) {
  assert(args.size() == 2);

  mlir::Value arg0 = args[0];
  mlir::Value arg1 = args[1];
  mlir::Type arg0Ty = arg0.getType();
  mlir::Type arg1Ty = arg1.getType();
  unsigned bits0 = arg0Ty.getIntOrFloatBitWidth();
  unsigned bits1 = arg1Ty.getIntOrFloatBitWidth();

  // Arguments do not have to be of the same integer type. However, if neither
  // of the arguments is a BOZ literal, then the shorter of the two needs
  // to be converted to the longer by zero-extending (not sign-extending)
  // to the left [Fortran 2008, 13.3.2].
  //
  // In the case of BOZ literals, the standard describes zero-extension or
  // truncation depending on the kind of the result [Fortran 2008, 13.3.3].
  // However, that seems to be relevant for the case where the type of the
  // result must match the type of the BOZ literal. That is not the case for
  // these intrinsics, so, again, zero-extend to the larger type.
  //
  if (bits0 > bits1)
    arg1 = builder.create<mlir::arith::ExtUIOp>(loc, arg0Ty, arg1);
  else if (bits0 < bits1)
    arg0 = builder.create<mlir::arith::ExtUIOp>(loc, arg1Ty, arg0);

  return builder.create<mlir::arith::CmpIOp>(loc, pred, arg0, arg1);
}

// BTEST
mlir::Value IntrinsicLibrary::genBtest(mlir::Type resultType,
                                       llvm::ArrayRef<mlir::Value> args) {
  // A conformant BTEST(I,POS) call satisfies:
  //     POS >= 0
  //     POS < BIT_SIZE(I)
  // Return:  (I >> POS) & 1
  assert(args.size() == 2);
  mlir::Type argType = args[0].getType();
  mlir::Value pos = builder.createConvert(loc, argType, args[1]);
  auto shift = builder.create<mlir::arith::ShRUIOp>(loc, args[0], pos);
  mlir::Value one = builder.createIntegerConstant(loc, argType, 1);
  auto res = builder.create<mlir::arith::AndIOp>(loc, shift, one);
  return builder.createConvert(loc, resultType, res);
}

static mlir::Value getAddrFromBox(fir::FirOpBuilder &builder,
                                  mlir::Location loc, fir::ExtendedValue arg,
                                  bool isFunc) {
  mlir::Value argValue = fir::getBase(arg);
  mlir::Value addr{nullptr};
  if (isFunc) {
    auto funcTy = argValue.getType().cast<fir::BoxProcType>().getEleTy();
    addr = builder.create<fir::BoxAddrOp>(loc, funcTy, argValue);
  } else {
    const auto *box = arg.getBoxOf<fir::BoxValue>();
    addr = builder.create<fir::BoxAddrOp>(loc, box->getMemTy(),
                                          fir::getBase(*box));
  }
  return addr;
}

static fir::ExtendedValue
genCLocOrCFunLoc(fir::FirOpBuilder &builder, mlir::Location loc,
                 mlir::Type resultType, llvm::ArrayRef<fir::ExtendedValue> args,
                 bool isFunc = false) {
  assert(args.size() == 1);
  mlir::Value res = builder.create<fir::AllocaOp>(loc, resultType);
  mlir::Value resAddr =
      fir::factory::genCPtrOrCFunptrAddr(builder, loc, res, resultType);
  assert(fir::isa_box_type(fir::getBase(args[0]).getType()) &&
         "argument must have been lowered to box type");
  mlir::Value argAddr = getAddrFromBox(builder, loc, args[0], isFunc);
  mlir::Value argAddrVal = builder.createConvert(
      loc, fir::unwrapRefType(resAddr.getType()), argAddr);
  builder.create<fir::StoreOp>(loc, argAddrVal, resAddr);
  return res;
}

/// C_ASSOCIATED
static fir::ExtendedValue
genCAssociated(fir::FirOpBuilder &builder, mlir::Location loc,
               mlir::Type resultType, llvm::ArrayRef<fir::ExtendedValue> args) {
  assert(args.size() == 2);
  mlir::Value cPtr1 = fir::getBase(args[0]);
  mlir::Value cPtrVal1 =
      fir::factory::genCPtrOrCFunptrValue(builder, loc, cPtr1);
  mlir::Value zero = builder.createIntegerConstant(loc, cPtrVal1.getType(), 0);
  mlir::Value res = builder.create<mlir::arith::CmpIOp>(
      loc, mlir::arith::CmpIPredicate::ne, cPtrVal1, zero);

  if (isStaticallyPresent(args[1])) {
    mlir::Type i1Ty = builder.getI1Type();
    mlir::Value cPtr2 = fir::getBase(args[1]);
    mlir::Value isDynamicallyAbsent = builder.genIsNullAddr(loc, cPtr2);
    res =
        builder
            .genIfOp(loc, {i1Ty}, isDynamicallyAbsent, /*withElseRegion=*/true)
            .genThen([&]() { builder.create<fir::ResultOp>(loc, res); })
            .genElse([&]() {
              mlir::Value cPtrVal2 =
                  fir::factory::genCPtrOrCFunptrValue(builder, loc, cPtr2);
              mlir::Value cmpVal = builder.create<mlir::arith::CmpIOp>(
                  loc, mlir::arith::CmpIPredicate::eq, cPtrVal1, cPtrVal2);
              mlir::Value newRes =
                  builder.create<mlir::arith::AndIOp>(loc, res, cmpVal);
              builder.create<fir::ResultOp>(loc, newRes);
            })
            .getResults()[0];
  }
  return builder.createConvert(loc, resultType, res);
}

/// C_ASSOCIATED (C_FUNPTR [, C_FUNPTR])
fir::ExtendedValue IntrinsicLibrary::genCAssociatedCFunPtr(
    mlir::Type resultType, llvm::ArrayRef<fir::ExtendedValue> args) {
  return genCAssociated(builder, loc, resultType, args);
}

/// C_ASSOCIATED (C_PTR [, C_PTR])
fir::ExtendedValue
IntrinsicLibrary::genCAssociatedCPtr(mlir::Type resultType,
                                     llvm::ArrayRef<fir::ExtendedValue> args) {
  return genCAssociated(builder, loc, resultType, args);
}

// C_F_POINTER
void IntrinsicLibrary::genCFPointer(llvm::ArrayRef<fir::ExtendedValue> args) {
  assert(args.size() == 3);
  // Handle CPTR argument
  // Get the value of the C address or the result of a reference to C_LOC.
  mlir::Value cPtr = fir::getBase(args[0]);
  mlir::Value cPtrAddrVal =
      fir::factory::genCPtrOrCFunptrValue(builder, loc, cPtr);

  // Handle FPTR argument
  const auto *fPtr = args[1].getBoxOf<fir::MutableBoxValue>();
  assert(fPtr && "FPTR must be a pointer");

  auto getCPtrExtVal = [&](fir::MutableBoxValue box) -> fir::ExtendedValue {
    mlir::Value addr =
        builder.createConvert(loc, fPtr->getMemTy(), cPtrAddrVal);
    mlir::SmallVector<mlir::Value> extents;
    if (box.hasRank()) {
      assert(isStaticallyPresent(args[2]) &&
             "FPTR argument must be an array if SHAPE argument exists");
      mlir::Value shape = fir::getBase(args[2]);
      int arrayRank = box.rank();
      mlir::Type shapeElementType =
          fir::unwrapSequenceType(fir::unwrapPassByRefType(shape.getType()));
      mlir::Type idxType = builder.getIndexType();
      for (int i = 0; i < arrayRank; ++i) {
        mlir::Value index = builder.createIntegerConstant(loc, idxType, i);
        mlir::Value var = builder.create<fir::CoordinateOp>(
            loc, builder.getRefType(shapeElementType), shape, index);
        mlir::Value load = builder.create<fir::LoadOp>(loc, var);
        extents.push_back(builder.createConvert(loc, idxType, load));
      }
    }
    if (box.isCharacter()) {
      mlir::Value len = box.nonDeferredLenParams()[0];
      if (box.hasRank())
        return fir::CharArrayBoxValue{addr, len, extents};
      return fir::CharBoxValue{addr, len};
    }
    if (box.isDerivedWithLenParameters())
      TODO(loc, "get length parameters of derived type");
    if (box.hasRank())
      return fir::ArrayBoxValue{addr, extents};
    return addr;
  };

  fir::factory::associateMutableBox(builder, loc, *fPtr, getCPtrExtVal(*fPtr),
                                    /*lbounds=*/mlir::ValueRange{});
}

// C_FUNLOC
fir::ExtendedValue
IntrinsicLibrary::genCFunLoc(mlir::Type resultType,
                             llvm::ArrayRef<fir::ExtendedValue> args) {
  return genCLocOrCFunLoc(builder, loc, resultType, args, /*isFunc=*/true);
}

// C_LOC
fir::ExtendedValue
IntrinsicLibrary::genCLoc(mlir::Type resultType,
                          llvm::ArrayRef<fir::ExtendedValue> args) {
  return genCLocOrCFunLoc(builder, loc, resultType, args);
}

// CEILING
mlir::Value IntrinsicLibrary::genCeiling(mlir::Type resultType,
                                         llvm::ArrayRef<mlir::Value> args) {
  // Optional KIND argument.
  assert(args.size() >= 1);
  mlir::Value arg = args[0];
  // Use ceil that is not an actual Fortran intrinsic but that is
  // an llvm intrinsic that does the same, but return a floating
  // point.
  mlir::Value ceil = genRuntimeCall("ceil", arg.getType(), {arg});
  return builder.createConvert(loc, resultType, ceil);
}

// CHAR
fir::ExtendedValue
IntrinsicLibrary::genChar(mlir::Type type,
                          llvm::ArrayRef<fir::ExtendedValue> args) {
  // Optional KIND argument.
  assert(args.size() >= 1);
  const mlir::Value *arg = args[0].getUnboxed();
  // expect argument to be a scalar integer
  if (!arg)
    mlir::emitError(loc, "CHAR intrinsic argument not unboxed");
  fir::factory::CharacterExprHelper helper{builder, loc};
  fir::CharacterType::KindTy kind = helper.getCharacterType(type).getFKind();
  mlir::Value cast = helper.createSingletonFromCode(*arg, kind);
  mlir::Value len =
      builder.createIntegerConstant(loc, builder.getCharacterLengthType(), 1);
  return fir::CharBoxValue{cast, len};
}

// CMPLX
mlir::Value IntrinsicLibrary::genCmplx(mlir::Type resultType,
                                       llvm::ArrayRef<mlir::Value> args) {
  assert(args.size() >= 1);
  fir::factory::Complex complexHelper(builder, loc);
  mlir::Type partType = complexHelper.getComplexPartType(resultType);
  mlir::Value real = builder.createConvert(loc, partType, args[0]);
  mlir::Value imag = isStaticallyAbsent(args, 1)
                         ? builder.createRealZeroConstant(loc, partType)
                         : builder.createConvert(loc, partType, args[1]);
  return fir::factory::Complex{builder, loc}.createComplex(resultType, real,
                                                           imag);
}

// COMMAND_ARGUMENT_COUNT
fir::ExtendedValue IntrinsicLibrary::genCommandArgumentCount(
    mlir::Type resultType, llvm::ArrayRef<fir::ExtendedValue> args) {
  assert(args.size() == 0);
  assert(resultType == builder.getDefaultIntegerType() &&
         "result type is not default integer kind type");
  return builder.createConvert(
      loc, resultType, fir::runtime::genCommandArgumentCount(builder, loc));
  ;
}

// CONJG
mlir::Value IntrinsicLibrary::genConjg(mlir::Type resultType,
                                       llvm::ArrayRef<mlir::Value> args) {
  assert(args.size() == 1);
  if (resultType != args[0].getType())
    llvm_unreachable("argument type mismatch");

  mlir::Value cplx = args[0];
  auto imag = fir::factory::Complex{builder, loc}.extractComplexPart(
      cplx, /*isImagPart=*/true);
  auto negImag = builder.create<mlir::arith::NegFOp>(loc, imag);
  return fir::factory::Complex{builder, loc}.insertComplexPart(
      cplx, negImag, /*isImagPart=*/true);
}

// COUNT
fir::ExtendedValue
IntrinsicLibrary::genCount(mlir::Type resultType,
                           llvm::ArrayRef<fir::ExtendedValue> args) {
  assert(args.size() == 3);

  // Handle mask argument
  fir::BoxValue mask = builder.createBox(loc, args[0]);
  unsigned maskRank = mask.rank();

  assert(maskRank > 0);

  // Handle optional dim argument
  bool absentDim = isStaticallyAbsent(args[1]);
  mlir::Value dim =
      absentDim ? builder.createIntegerConstant(loc, builder.getIndexType(), 0)
                : fir::getBase(args[1]);

  if (absentDim || maskRank == 1) {
    // Result is scalar if no dim argument or mask is rank 1.
    // So, call specialized Count runtime routine.
    return builder.createConvert(
        loc, resultType,
        fir::runtime::genCount(builder, loc, fir::getBase(mask), dim));
  }

  // Call general CountDim runtime routine.

  // Handle optional kind argument
  bool absentKind = isStaticallyAbsent(args[2]);
  mlir::Value kind = absentKind ? builder.createIntegerConstant(
                                      loc, builder.getIndexType(),
                                      builder.getKindMap().defaultIntegerKind())
                                : fir::getBase(args[2]);

  // Create mutable fir.box to be passed to the runtime for the result.
  mlir::Type type = builder.getVarLenSeqTy(resultType, maskRank - 1);
  fir::MutableBoxValue resultMutableBox =
      fir::factory::createTempMutableBox(builder, loc, type);

  mlir::Value resultIrBox =
      fir::factory::getMutableIRBox(builder, loc, resultMutableBox);

  fir::runtime::genCountDim(builder, loc, resultIrBox, fir::getBase(mask), dim,
                            kind);
  // Handle cleanup of allocatable result descriptor and return
  return readAndAddCleanUp(resultMutableBox, resultType, "COUNT");
}

// CPU_TIME
void IntrinsicLibrary::genCpuTime(llvm::ArrayRef<fir::ExtendedValue> args) {
  assert(args.size() == 1);
  const mlir::Value *arg = args[0].getUnboxed();
  assert(arg && "nonscalar cpu_time argument");
  mlir::Value res1 = Fortran::lower::genCpuTime(builder, loc);
  mlir::Value res2 =
      builder.createConvert(loc, fir::dyn_cast_ptrEleTy(arg->getType()), res1);
  builder.create<fir::StoreOp>(loc, res2, *arg);
}

// CSHIFT
fir::ExtendedValue
IntrinsicLibrary::genCshift(mlir::Type resultType,
                            llvm::ArrayRef<fir::ExtendedValue> args) {
  assert(args.size() == 3);

  // Handle required ARRAY argument
  fir::BoxValue arrayBox = builder.createBox(loc, args[0]);
  mlir::Value array = fir::getBase(arrayBox);
  unsigned arrayRank = arrayBox.rank();

  // Create mutable fir.box to be passed to the runtime for the result.
  mlir::Type resultArrayType = builder.getVarLenSeqTy(resultType, arrayRank);
  fir::MutableBoxValue resultMutableBox =
      fir::factory::createTempMutableBox(builder, loc, resultArrayType);
  mlir::Value resultIrBox =
      fir::factory::getMutableIRBox(builder, loc, resultMutableBox);

  if (arrayRank == 1) {
    // Vector case
    // Handle required SHIFT argument as a scalar
    const mlir::Value *shiftAddr = args[1].getUnboxed();
    assert(shiftAddr && "nonscalar CSHIFT argument");
    auto shift = builder.create<fir::LoadOp>(loc, *shiftAddr);

    fir::runtime::genCshiftVector(builder, loc, resultIrBox, array, shift);
  } else {
    // Non-vector case
    // Handle required SHIFT argument as an array
    mlir::Value shift = builder.createBox(loc, args[1]);

    // Handle optional DIM argument
    mlir::Value dim =
        isStaticallyAbsent(args[2])
            ? builder.createIntegerConstant(loc, builder.getIndexType(), 1)
            : fir::getBase(args[2]);
    fir::runtime::genCshift(builder, loc, resultIrBox, array, shift, dim);
  }
  return readAndAddCleanUp(resultMutableBox, resultType, "CSHIFT");
}

// DATE_AND_TIME
void IntrinsicLibrary::genDateAndTime(llvm::ArrayRef<fir::ExtendedValue> args) {
  assert(args.size() == 4 && "date_and_time has 4 args");
  llvm::SmallVector<std::optional<fir::CharBoxValue>> charArgs(3);
  for (unsigned i = 0; i < 3; ++i)
    if (const fir::CharBoxValue *charBox = args[i].getCharBox())
      charArgs[i] = *charBox;

  mlir::Value values = fir::getBase(args[3]);
  if (!values)
    values = builder.create<fir::AbsentOp>(
        loc, fir::BoxType::get(builder.getNoneType()));

  Fortran::lower::genDateAndTime(builder, loc, charArgs[0], charArgs[1],
                                 charArgs[2], values);
}

// DIM
mlir::Value IntrinsicLibrary::genDim(mlir::Type resultType,
                                     llvm::ArrayRef<mlir::Value> args) {
  assert(args.size() == 2);
  if (resultType.isa<mlir::IntegerType>()) {
    mlir::Value zero = builder.createIntegerConstant(loc, resultType, 0);
    auto diff = builder.create<mlir::arith::SubIOp>(loc, args[0], args[1]);
    auto cmp = builder.create<mlir::arith::CmpIOp>(
        loc, mlir::arith::CmpIPredicate::sgt, diff, zero);
    return builder.create<mlir::arith::SelectOp>(loc, cmp, diff, zero);
  }
  assert(fir::isa_real(resultType) && "Only expects real and integer in DIM");
  mlir::Value zero = builder.createRealZeroConstant(loc, resultType);
  auto diff = builder.create<mlir::arith::SubFOp>(loc, args[0], args[1]);
  auto cmp = builder.create<mlir::arith::CmpFOp>(
      loc, mlir::arith::CmpFPredicate::OGT, diff, zero);
  return builder.create<mlir::arith::SelectOp>(loc, cmp, diff, zero);
}

// DOT_PRODUCT
fir::ExtendedValue
IntrinsicLibrary::genDotProduct(mlir::Type resultType,
                                llvm::ArrayRef<fir::ExtendedValue> args) {
  assert(args.size() == 2);

  // Handle required vector arguments
  mlir::Value vectorA = fir::getBase(args[0]);
  mlir::Value vectorB = fir::getBase(args[1]);
  // Result type is used for picking appropriate runtime function.
  mlir::Type eleTy = resultType;

  if (fir::isa_complex(eleTy)) {
    mlir::Value result = builder.createTemporary(loc, eleTy);
    fir::runtime::genDotProduct(builder, loc, vectorA, vectorB, result);
    return builder.create<fir::LoadOp>(loc, result);
  }

  // This operation is only used to pass the result type
  // information to the DotProduct generator.
  auto resultBox = builder.create<fir::AbsentOp>(loc, fir::BoxType::get(eleTy));
  return fir::runtime::genDotProduct(builder, loc, vectorA, vectorB, resultBox);
}

// DPROD
mlir::Value IntrinsicLibrary::genDprod(mlir::Type resultType,
                                       llvm::ArrayRef<mlir::Value> args) {
  assert(args.size() == 2);
  assert(fir::isa_real(resultType) &&
         "Result must be double precision in DPROD");
  mlir::Value a = builder.createConvert(loc, resultType, args[0]);
  mlir::Value b = builder.createConvert(loc, resultType, args[1]);
  return builder.create<mlir::arith::MulFOp>(loc, a, b);
}

// DSHIFTL
mlir::Value IntrinsicLibrary::genDshiftl(mlir::Type resultType,
                                         llvm::ArrayRef<mlir::Value> args) {
  assert(args.size() == 3);

  mlir::Value i = args[0];
  mlir::Value j = args[1];
  mlir::Value shift = builder.createConvert(loc, resultType, args[2]);
  mlir::Value bitSize = builder.createIntegerConstant(
      loc, resultType, resultType.getIntOrFloatBitWidth());

  // Per the standard, the value of DSHIFTL(I, J, SHIFT) is equal to
  // IOR (SHIFTL(I, SHIFT), SHIFTR(J, BIT_SIZE(J) - SHIFT))
  mlir::Value diff = builder.create<mlir::arith::SubIOp>(loc, bitSize, shift);

  mlir::Value lArgs[2]{i, shift};
  mlir::Value lft = genShift<mlir::arith::ShLIOp>(resultType, lArgs);

  mlir::Value rArgs[2]{j, diff};
  mlir::Value rgt = genShift<mlir::arith::ShRUIOp>(resultType, rArgs);

  return builder.create<mlir::arith::OrIOp>(loc, lft, rgt);
}

// DSHIFTR
mlir::Value IntrinsicLibrary::genDshiftr(mlir::Type resultType,
                                         llvm::ArrayRef<mlir::Value> args) {
  assert(args.size() == 3);

  mlir::Value i = args[0];
  mlir::Value j = args[1];
  mlir::Value shift = builder.createConvert(loc, resultType, args[2]);
  mlir::Value bitSize = builder.createIntegerConstant(
      loc, resultType, resultType.getIntOrFloatBitWidth());

  // Per the standard, the value of DSHIFTR(I, J, SHIFT) is equal to
  // IOR (SHIFTL(I, BIT_SIZE(I) - SHIFT), SHIFTR(J, SHIFT))
  mlir::Value diff = builder.create<mlir::arith::SubIOp>(loc, bitSize, shift);

  mlir::Value lArgs[2]{i, diff};
  mlir::Value lft = genShift<mlir::arith::ShLIOp>(resultType, lArgs);

  mlir::Value rArgs[2]{j, shift};
  mlir::Value rgt = genShift<mlir::arith::ShRUIOp>(resultType, rArgs);

  return builder.create<mlir::arith::OrIOp>(loc, lft, rgt);
}

// EOSHIFT
fir::ExtendedValue
IntrinsicLibrary::genEoshift(mlir::Type resultType,
                             llvm::ArrayRef<fir::ExtendedValue> args) {
  assert(args.size() == 4);

  // Handle required ARRAY argument
  fir::BoxValue arrayBox = builder.createBox(loc, args[0]);
  mlir::Value array = fir::getBase(arrayBox);
  unsigned arrayRank = arrayBox.rank();

  // Create mutable fir.box to be passed to the runtime for the result.
  mlir::Type resultArrayType = builder.getVarLenSeqTy(resultType, arrayRank);
  fir::MutableBoxValue resultMutableBox =
      fir::factory::createTempMutableBox(builder, loc, resultArrayType);
  mlir::Value resultIrBox =
      fir::factory::getMutableIRBox(builder, loc, resultMutableBox);

  // Handle optional BOUNDARY argument
  mlir::Value boundary =
      isStaticallyAbsent(args[2])
          ? builder.create<fir::AbsentOp>(
                loc, fir::BoxType::get(builder.getNoneType()))
          : builder.createBox(loc, args[2]);

  if (arrayRank == 1) {
    // Vector case
    // Handle required SHIFT argument as a scalar
    const mlir::Value *shiftAddr = args[1].getUnboxed();
    assert(shiftAddr && "nonscalar EOSHIFT SHIFT argument");
    auto shift = builder.create<fir::LoadOp>(loc, *shiftAddr);
    fir::runtime::genEoshiftVector(builder, loc, resultIrBox, array, shift,
                                   boundary);
  } else {
    // Non-vector case
    // Handle required SHIFT argument as an array
    mlir::Value shift = builder.createBox(loc, args[1]);

    // Handle optional DIM argument
    mlir::Value dim =
        isStaticallyAbsent(args[3])
            ? builder.createIntegerConstant(loc, builder.getIndexType(), 1)
            : fir::getBase(args[3]);
    fir::runtime::genEoshift(builder, loc, resultIrBox, array, shift, boundary,
                             dim);
  }
  return readAndAddCleanUp(resultMutableBox, resultType, "EOSHIFT");
}

// EXIT
void IntrinsicLibrary::genExit(llvm::ArrayRef<fir::ExtendedValue> args) {
  assert(args.size() == 1);

  mlir::Value status =
      isStaticallyAbsent(args[0])
          ? builder.createIntegerConstant(loc, builder.getDefaultIntegerType(),
                                          EXIT_SUCCESS)
          : fir::getBase(args[0]);

  assert(status.getType() == builder.getDefaultIntegerType() &&
         "STATUS parameter must be an INTEGER of default kind");

  fir::runtime::genExit(builder, loc, status);
}

// EXPONENT
mlir::Value IntrinsicLibrary::genExponent(mlir::Type resultType,
                                          llvm::ArrayRef<mlir::Value> args) {
  assert(args.size() == 1);

  return builder.createConvert(
      loc, resultType,
      fir::runtime::genExponent(builder, loc, resultType,
                                fir::getBase(args[0])));
}

// EXTENDS_TYPE_OF
fir::ExtendedValue
IntrinsicLibrary::genExtendsTypeOf(mlir::Type resultType,
                                   llvm::ArrayRef<fir::ExtendedValue> args) {
  assert(args.size() == 2);

  return builder.createConvert(
      loc, resultType,
      fir::runtime::genExtendsTypeOf(builder, loc, fir::getBase(args[0]),
                                     fir::getBase(args[1])));
}

// FINDLOC
fir::ExtendedValue
IntrinsicLibrary::genFindloc(mlir::Type resultType,
                             llvm::ArrayRef<fir::ExtendedValue> args) {
  assert(args.size() == 6);

  // Handle required array argument
  mlir::Value array = builder.createBox(loc, args[0]);
  unsigned rank = fir::BoxValue(array).rank();
  assert(rank >= 1);

  // Handle required value argument
  mlir::Value val = builder.createBox(loc, args[1]);

  // Check if dim argument is present
  bool absentDim = isStaticallyAbsent(args[2]);

  // Handle optional mask argument
  auto mask = isStaticallyAbsent(args[3])
                  ? builder.create<fir::AbsentOp>(
                        loc, fir::BoxType::get(builder.getI1Type()))
                  : builder.createBox(loc, args[3]);

  // Handle optional kind argument
  auto kind = isStaticallyAbsent(args[4])
                  ? builder.createIntegerConstant(
                        loc, builder.getIndexType(),
                        builder.getKindMap().defaultIntegerKind())
                  : fir::getBase(args[4]);

  // Handle optional back argument
  auto back = isStaticallyAbsent(args[5]) ? builder.createBool(loc, false)
                                          : fir::getBase(args[5]);

  if (!absentDim && rank == 1) {
    // If dim argument is present and the array is rank 1, then the result is
    // a scalar (since the the result is rank-1 or 0).
    // Therefore, we use a scalar result descriptor with FindlocDim().
    // Create mutable fir.box to be passed to the runtime for the result.
    fir::MutableBoxValue resultMutableBox =
        fir::factory::createTempMutableBox(builder, loc, resultType);
    mlir::Value resultIrBox =
        fir::factory::getMutableIRBox(builder, loc, resultMutableBox);
    mlir::Value dim = fir::getBase(args[2]);

    fir::runtime::genFindlocDim(builder, loc, resultIrBox, array, val, dim,
                                mask, kind, back);
    // Handle cleanup of allocatable result descriptor and return
    return readAndAddCleanUp(resultMutableBox, resultType, "FINDLOC");
  }

  // The result will be an array. Create mutable fir.box to be passed to the
  // runtime for the result.
  mlir::Type resultArrayType =
      builder.getVarLenSeqTy(resultType, absentDim ? 1 : rank - 1);
  fir::MutableBoxValue resultMutableBox =
      fir::factory::createTempMutableBox(builder, loc, resultArrayType);
  mlir::Value resultIrBox =
      fir::factory::getMutableIRBox(builder, loc, resultMutableBox);

  if (absentDim) {
    fir::runtime::genFindloc(builder, loc, resultIrBox, array, val, mask, kind,
                             back);
  } else {
    mlir::Value dim = fir::getBase(args[2]);
    fir::runtime::genFindlocDim(builder, loc, resultIrBox, array, val, dim,
                                mask, kind, back);
  }
  return readAndAddCleanUp(resultMutableBox, resultType, "FINDLOC");
}

// FLOOR
mlir::Value IntrinsicLibrary::genFloor(mlir::Type resultType,
                                       llvm::ArrayRef<mlir::Value> args) {
  // Optional KIND argument.
  assert(args.size() >= 1);
  mlir::Value arg = args[0];
  // Use LLVM floor that returns real.
  mlir::Value floor = genRuntimeCall("floor", arg.getType(), {arg});
  return builder.createConvert(loc, resultType, floor);
}

// FRACTION
mlir::Value IntrinsicLibrary::genFraction(mlir::Type resultType,
                                          llvm::ArrayRef<mlir::Value> args) {
  assert(args.size() == 1);

  return builder.createConvert(
      loc, resultType,
      fir::runtime::genFraction(builder, loc, fir::getBase(args[0])));
}

// GET_COMMAND
void IntrinsicLibrary::genGetCommand(llvm::ArrayRef<fir::ExtendedValue> args) {
  assert(args.size() == 4);
  const fir::ExtendedValue &command = args[0];
  const fir::ExtendedValue &length = args[1];
  const fir::ExtendedValue &status = args[2];
  const fir::ExtendedValue &errmsg = args[3];

  // If none of the optional parameters are present, do nothing.
  if (!isStaticallyPresent(command) && !isStaticallyPresent(length) &&
      !isStaticallyPresent(status) && !isStaticallyPresent(errmsg))
    return;

  mlir::Type boxNoneTy = fir::BoxType::get(builder.getNoneType());
  mlir::Value commandBox =
      isStaticallyPresent(command)
          ? fir::getBase(command)
          : builder.create<fir::AbsentOp>(loc, boxNoneTy).getResult();
  mlir::Value lenBox =
      isStaticallyPresent(length)
          ? fir::getBase(length)
          : builder.create<fir::AbsentOp>(loc, boxNoneTy).getResult();
  mlir::Value errBox =
      isStaticallyPresent(errmsg)
          ? fir::getBase(errmsg)
          : builder.create<fir::AbsentOp>(loc, boxNoneTy).getResult();
  mlir::Value stat =
      fir::runtime::genGetCommand(builder, loc, commandBox, lenBox, errBox);
  if (isStaticallyPresent(status)) {
    mlir::Value statAddr = fir::getBase(status);
    mlir::Value statIsPresentAtRuntime =
        builder.genIsNotNullAddr(loc, statAddr);
    builder.genIfThen(loc, statIsPresentAtRuntime)
        .genThen([&]() { builder.createStoreWithConvert(loc, stat, statAddr); })
        .end();
  }
}

// GET_COMMAND_ARGUMENT
void IntrinsicLibrary::genGetCommandArgument(
    llvm::ArrayRef<fir::ExtendedValue> args) {
  assert(args.size() == 5);
  mlir::Value number = fir::getBase(args[0]);
  const fir::ExtendedValue &value = args[1];
  const fir::ExtendedValue &length = args[2];
  const fir::ExtendedValue &status = args[3];
  const fir::ExtendedValue &errmsg = args[4];

  if (!number)
    fir::emitFatalError(loc, "expected NUMBER parameter");

  // If none of the optional parameters are present, do nothing.
  if (!isStaticallyPresent(value) && !isStaticallyPresent(length) &&
      !isStaticallyPresent(status) && !isStaticallyPresent(errmsg))
    return;

  mlir::Type boxNoneTy = fir::BoxType::get(builder.getNoneType());
  mlir::Value valBox =
      isStaticallyPresent(value)
          ? fir::getBase(value)
          : builder.create<fir::AbsentOp>(loc, boxNoneTy).getResult();
  mlir::Value lenBox =
      isStaticallyPresent(length)
          ? fir::getBase(length)
          : builder.create<fir::AbsentOp>(loc, boxNoneTy).getResult();
  mlir::Value errBox =
      isStaticallyPresent(errmsg)
          ? fir::getBase(errmsg)
          : builder.create<fir::AbsentOp>(loc, boxNoneTy).getResult();
  mlir::Value stat = fir::runtime::genGetCommandArgument(
      builder, loc, number, valBox, lenBox, errBox);
  if (isStaticallyPresent(status)) {
    mlir::Value statAddr = fir::getBase(status);
    mlir::Value statIsPresentAtRuntime =
        builder.genIsNotNullAddr(loc, statAddr);
    builder.genIfThen(loc, statIsPresentAtRuntime)
        .genThen([&]() { builder.createStoreWithConvert(loc, stat, statAddr); })
        .end();
  }
}

// GET_ENVIRONMENT_VARIABLE
void IntrinsicLibrary::genGetEnvironmentVariable(
    llvm::ArrayRef<fir::ExtendedValue> args) {
  assert(args.size() == 6);
  mlir::Value name = fir::getBase(args[0]);
  const fir::ExtendedValue &value = args[1];
  const fir::ExtendedValue &length = args[2];
  const fir::ExtendedValue &status = args[3];
  const fir::ExtendedValue &trimName = args[4];
  const fir::ExtendedValue &errmsg = args[5];

  // Handle optional TRIM_NAME argument
  mlir::Value trim;
  if (isStaticallyAbsent(trimName)) {
    trim = builder.createBool(loc, true);
  } else {
    mlir::Type i1Ty = builder.getI1Type();
    mlir::Value trimNameAddr = fir::getBase(trimName);
    mlir::Value trimNameIsPresentAtRuntime =
        builder.genIsNotNullAddr(loc, trimNameAddr);
    trim = builder
               .genIfOp(loc, {i1Ty}, trimNameIsPresentAtRuntime,
                        /*withElseRegion=*/true)
               .genThen([&]() {
                 auto trimLoad = builder.create<fir::LoadOp>(loc, trimNameAddr);
                 mlir::Value cast = builder.createConvert(loc, i1Ty, trimLoad);
                 builder.create<fir::ResultOp>(loc, cast);
               })
               .genElse([&]() {
                 mlir::Value trueVal = builder.createBool(loc, true);
                 builder.create<fir::ResultOp>(loc, trueVal);
               })
               .getResults()[0];
  }

  if (isStaticallyPresent(value) || isStaticallyPresent(status) ||
      isStaticallyPresent(errmsg)) {
    mlir::Type boxNoneTy = fir::BoxType::get(builder.getNoneType());
    mlir::Value valBox =
        isStaticallyPresent(value)
            ? fir::getBase(value)
            : builder.create<fir::AbsentOp>(loc, boxNoneTy).getResult();
    mlir::Value errBox =
        isStaticallyPresent(errmsg)
            ? fir::getBase(errmsg)
            : builder.create<fir::AbsentOp>(loc, boxNoneTy).getResult();
    mlir::Value stat = fir::runtime::genEnvVariableValue(builder, loc, name,
                                                         valBox, trim, errBox);
    if (isStaticallyPresent(status)) {
      mlir::Value statAddr = fir::getBase(status);
      mlir::Value statIsPresentAtRuntime =
          builder.genIsNotNullAddr(loc, statAddr);
      builder.genIfThen(loc, statIsPresentAtRuntime)
          .genThen(
              [&]() { builder.createStoreWithConvert(loc, stat, statAddr); })
          .end();
    }
  }

  if (isStaticallyPresent(length)) {
    mlir::Value lenAddr = fir::getBase(length);
    mlir::Value lenIsPresentAtRuntime = builder.genIsNotNullAddr(loc, lenAddr);
    builder.genIfThen(loc, lenIsPresentAtRuntime)
        .genThen([&]() {
          mlir::Value len =
              fir::runtime::genEnvVariableLength(builder, loc, name, trim);
          builder.createStoreWithConvert(loc, len, lenAddr);
        })
        .end();
  }
}

/// Process calls to Maxval, Minval, Product, Sum intrinsic functions that
/// take a DIM argument.
template <typename FD>
static fir::MutableBoxValue
genFuncDim(FD funcDim, mlir::Type resultType, fir::FirOpBuilder &builder,
           mlir::Location loc, mlir::Value array, fir::ExtendedValue dimArg,
           mlir::Value mask, int rank) {

  // Create mutable fir.box to be passed to the runtime for the result.
  mlir::Type resultArrayType = builder.getVarLenSeqTy(resultType, rank - 1);
  fir::MutableBoxValue resultMutableBox =
      fir::factory::createTempMutableBox(builder, loc, resultArrayType);
  mlir::Value resultIrBox =
      fir::factory::getMutableIRBox(builder, loc, resultMutableBox);

  mlir::Value dim =
      isStaticallyAbsent(dimArg)
          ? builder.createIntegerConstant(loc, builder.getIndexType(), 0)
          : fir::getBase(dimArg);
  funcDim(builder, loc, resultIrBox, array, dim, mask);

  return resultMutableBox;
}

/// Process calls to Product, Sum, IAll, IAny, IParity intrinsic functions
template <typename FN, typename FD>
fir::ExtendedValue
IntrinsicLibrary::genReduction(FN func, FD funcDim, llvm::StringRef errMsg,
                               mlir::Type resultType,
                               llvm::ArrayRef<fir::ExtendedValue> args) {

  assert(args.size() == 3);

  // Handle required array argument
  fir::BoxValue arryTmp = builder.createBox(loc, args[0]);
  mlir::Value array = fir::getBase(arryTmp);
  int rank = arryTmp.rank();
  assert(rank >= 1);

  // Handle optional mask argument
  auto mask = isStaticallyAbsent(args[2])
                  ? builder.create<fir::AbsentOp>(
                        loc, fir::BoxType::get(builder.getI1Type()))
                  : builder.createBox(loc, args[2]);

  bool absentDim = isStaticallyAbsent(args[1]);

  // We call the type specific versions because the result is scalar
  // in the case below.
  if (absentDim || rank == 1) {
    mlir::Type ty = array.getType();
    mlir::Type arrTy = fir::dyn_cast_ptrOrBoxEleTy(ty);
    auto eleTy = arrTy.cast<fir::SequenceType>().getEleTy();
    if (fir::isa_complex(eleTy)) {
      mlir::Value result = builder.createTemporary(loc, eleTy);
      func(builder, loc, array, mask, result);
      return builder.create<fir::LoadOp>(loc, result);
    }
    auto resultBox = builder.create<fir::AbsentOp>(
        loc, fir::BoxType::get(builder.getI1Type()));
    return func(builder, loc, array, mask, resultBox);
  }
  // Handle Product/Sum cases that have an array result.
  auto resultMutableBox =
      genFuncDim(funcDim, resultType, builder, loc, array, args[1], mask, rank);
  return readAndAddCleanUp(resultMutableBox, resultType, errMsg);
}

// IALL
fir::ExtendedValue
IntrinsicLibrary::genIall(mlir::Type resultType,
                          llvm::ArrayRef<fir::ExtendedValue> args) {
  return genReduction(fir::runtime::genIAll, fir::runtime::genIAllDim, "IALL",
                      resultType, args);
}

// IAND
mlir::Value IntrinsicLibrary::genIand(mlir::Type resultType,
                                      llvm::ArrayRef<mlir::Value> args) {
  assert(args.size() == 2);
  auto arg0 = builder.createConvert(loc, resultType, args[0]);
  auto arg1 = builder.createConvert(loc, resultType, args[1]);
  return builder.create<mlir::arith::AndIOp>(loc, arg0, arg1);
}

// IANY
fir::ExtendedValue
IntrinsicLibrary::genIany(mlir::Type resultType,
                          llvm::ArrayRef<fir::ExtendedValue> args) {
  return genReduction(fir::runtime::genIAny, fir::runtime::genIAnyDim, "IANY",
                      resultType, args);
}

// IBCLR
mlir::Value IntrinsicLibrary::genIbclr(mlir::Type resultType,
                                       llvm::ArrayRef<mlir::Value> args) {
  // A conformant IBCLR(I,POS) call satisfies:
  //     POS >= 0
  //     POS < BIT_SIZE(I)
  // Return:  I & (!(1 << POS))
  assert(args.size() == 2);
  mlir::Value pos = builder.createConvert(loc, resultType, args[1]);
  mlir::Value one = builder.createIntegerConstant(loc, resultType, 1);
  mlir::Value ones = builder.createIntegerConstant(loc, resultType, -1);
  auto mask = builder.create<mlir::arith::ShLIOp>(loc, one, pos);
  auto res = builder.create<mlir::arith::XOrIOp>(loc, ones, mask);
  return builder.create<mlir::arith::AndIOp>(loc, args[0], res);
}

// IBITS
mlir::Value IntrinsicLibrary::genIbits(mlir::Type resultType,
                                       llvm::ArrayRef<mlir::Value> args) {
  // A conformant IBITS(I,POS,LEN) call satisfies:
  //     POS >= 0
  //     LEN >= 0
  //     POS + LEN <= BIT_SIZE(I)
  // Return:  LEN == 0 ? 0 : (I >> POS) & (-1 >> (BIT_SIZE(I) - LEN))
  // For a conformant call, implementing (I >> POS) with a signed or an
  // unsigned shift produces the same result.  For a nonconformant call,
  // the two choices may produce different results.
  assert(args.size() == 3);
  mlir::Value pos = builder.createConvert(loc, resultType, args[1]);
  mlir::Value len = builder.createConvert(loc, resultType, args[2]);
  mlir::Value bitSize = builder.createIntegerConstant(
      loc, resultType, resultType.cast<mlir::IntegerType>().getWidth());
  auto shiftCount = builder.create<mlir::arith::SubIOp>(loc, bitSize, len);
  mlir::Value zero = builder.createIntegerConstant(loc, resultType, 0);
  mlir::Value ones = builder.createIntegerConstant(loc, resultType, -1);
  auto mask = builder.create<mlir::arith::ShRUIOp>(loc, ones, shiftCount);
  auto res1 = builder.create<mlir::arith::ShRSIOp>(loc, args[0], pos);
  auto res2 = builder.create<mlir::arith::AndIOp>(loc, res1, mask);
  auto lenIsZero = builder.create<mlir::arith::CmpIOp>(
      loc, mlir::arith::CmpIPredicate::eq, len, zero);
  return builder.create<mlir::arith::SelectOp>(loc, lenIsZero, zero, res2);
}

// IBSET
mlir::Value IntrinsicLibrary::genIbset(mlir::Type resultType,
                                       llvm::ArrayRef<mlir::Value> args) {
  // A conformant IBSET(I,POS) call satisfies:
  //     POS >= 0
  //     POS < BIT_SIZE(I)
  // Return:  I | (1 << POS)
  assert(args.size() == 2);
  mlir::Value pos = builder.createConvert(loc, resultType, args[1]);
  mlir::Value one = builder.createIntegerConstant(loc, resultType, 1);
  auto mask = builder.create<mlir::arith::ShLIOp>(loc, one, pos);
  return builder.create<mlir::arith::OrIOp>(loc, args[0], mask);
}

// ICHAR
fir::ExtendedValue
IntrinsicLibrary::genIchar(mlir::Type resultType,
                           llvm::ArrayRef<fir::ExtendedValue> args) {
  // There can be an optional kind in second argument.
  assert(args.size() == 2);
  const fir::CharBoxValue *charBox = args[0].getCharBox();
  if (!charBox)
    llvm::report_fatal_error("expected character scalar");

  fir::factory::CharacterExprHelper helper{builder, loc};
  mlir::Value buffer = charBox->getBuffer();
  mlir::Type bufferTy = buffer.getType();
  mlir::Value charVal;
  if (auto charTy = bufferTy.dyn_cast<fir::CharacterType>()) {
    assert(charTy.singleton());
    charVal = buffer;
  } else {
    // Character is in memory, cast to fir.ref<char> and load.
    mlir::Type ty = fir::dyn_cast_ptrEleTy(bufferTy);
    if (!ty)
      llvm::report_fatal_error("expected memory type");
    // The length of in the character type may be unknown. Casting
    // to a singleton ref is required before loading.
    fir::CharacterType eleType = helper.getCharacterType(ty);
    fir::CharacterType charType =
        fir::CharacterType::get(builder.getContext(), eleType.getFKind(), 1);
    mlir::Type toTy = builder.getRefType(charType);
    mlir::Value cast = builder.createConvert(loc, toTy, buffer);
    charVal = builder.create<fir::LoadOp>(loc, cast);
  }
  LLVM_DEBUG(llvm::dbgs() << "ichar(" << charVal << ")\n");
  auto code = helper.extractCodeFromSingleton(charVal);
  if (code.getType() == resultType)
    return code;
  return builder.create<mlir::arith::ExtUIOp>(loc, resultType, code);
}

// IEEE_CLASS_TYPE OPERATOR(==), OPERATOR(/=)
// IEEE_ROUND_TYPE OPERATOR(==), OPERATOR(/=)
template <mlir::arith::CmpIPredicate pred>
fir::ExtendedValue
IntrinsicLibrary::genIeeeTypeCompare(mlir::Type resultType,
                                     llvm::ArrayRef<fir::ExtendedValue> args) {
  assert(args.size() == 2);
  mlir::Value arg0 = fir::getBase(args[0]);
  mlir::Value arg1 = fir::getBase(args[1]);
  auto recType =
      fir::unwrapPassByRefType(arg0.getType()).dyn_cast<fir::RecordType>();
  assert(recType.getTypeList().size() == 1 && "expected exactly one component");
  auto [fieldName, fieldType] = recType.getTypeList().front();
  mlir::Type fieldIndexType = fir::FieldType::get(recType.getContext());
  mlir::Value field = builder.create<fir::FieldIndexOp>(
      loc, fieldIndexType, fieldName, recType, fir::getTypeParams(arg0));
  mlir::Value left = builder.create<fir::LoadOp>(
      loc, fieldType,
      builder.create<fir::CoordinateOp>(loc, builder.getRefType(fieldType),
                                        arg0, field));
  mlir::Value right = builder.create<fir::LoadOp>(
      loc, fieldType,
      builder.create<fir::CoordinateOp>(loc, builder.getRefType(fieldType),
                                        arg1, field));
  return builder.create<mlir::arith::CmpIOp>(loc, pred, left, right);
}

// IEEE_IS_FINITE
mlir::Value
IntrinsicLibrary::genIeeeIsFinite(mlir::Type resultType,
                                  llvm::ArrayRef<mlir::Value> args) {
  // IEEE_IS_FINITE(X) is true iff exponent(X) is the max exponent of kind(X).
  assert(args.size() == 1);
  mlir::Value floatVal = fir::getBase(args[0]);
  mlir::FloatType floatType = floatVal.getType().dyn_cast<mlir::FloatType>();
  int floatBits = floatType.getWidth();
  mlir::Type intType = builder.getIntegerType(
      floatType.isa<mlir::Float80Type>() ? 128 : floatBits);
  mlir::Value intVal =
      builder.create<mlir::arith::BitcastOp>(loc, intType, floatVal);
  int significandBits;
  if (floatType.isa<mlir::Float32Type>())
    significandBits = 23;
  else if (floatType.isa<mlir::Float64Type>())
    significandBits = 52;
  else // problems elsewhere for other kinds
    TODO(loc, "intrinsic module procedure: ieee_is_finite");
  mlir::Value significand =
      builder.createIntegerConstant(loc, intType, significandBits);
  int exponentBits = floatBits - 1 - significandBits;
  mlir::Value maxExponent =
      builder.createIntegerConstant(loc, intType, (1 << exponentBits) - 1);
  mlir::Value exponent = genIbits(
      intType, {intVal, significand,
                builder.createIntegerConstant(loc, intType, exponentBits)});
  return builder.createConvert(
      loc, resultType,
      builder.create<mlir::arith::CmpIOp>(loc, mlir::arith::CmpIPredicate::ne,
                                          exponent, maxExponent));
}

// IEOR
mlir::Value IntrinsicLibrary::genIeor(mlir::Type resultType,
                                      llvm::ArrayRef<mlir::Value> args) {
  assert(args.size() == 2);
  return builder.create<mlir::arith::XOrIOp>(loc, args[0], args[1]);
}

// INDEX
fir::ExtendedValue
IntrinsicLibrary::genIndex(mlir::Type resultType,
                           llvm::ArrayRef<fir::ExtendedValue> args) {
  assert(args.size() >= 2 && args.size() <= 4);

  mlir::Value stringBase = fir::getBase(args[0]);
  fir::KindTy kind =
      fir::factory::CharacterExprHelper{builder, loc}.getCharacterKind(
          stringBase.getType());
  mlir::Value stringLen = fir::getLen(args[0]);
  mlir::Value substringBase = fir::getBase(args[1]);
  mlir::Value substringLen = fir::getLen(args[1]);
  mlir::Value back =
      isStaticallyAbsent(args, 2)
          ? builder.createIntegerConstant(loc, builder.getI1Type(), 0)
          : fir::getBase(args[2]);
  if (isStaticallyAbsent(args, 3))
    return builder.createConvert(
        loc, resultType,
        fir::runtime::genIndex(builder, loc, kind, stringBase, stringLen,
                               substringBase, substringLen, back));

  // Call the descriptor-based Index implementation
  mlir::Value string = builder.createBox(loc, args[0]);
  mlir::Value substring = builder.createBox(loc, args[1]);
  auto makeRefThenEmbox = [&](mlir::Value b) {
    fir::LogicalType logTy = fir::LogicalType::get(
        builder.getContext(), builder.getKindMap().defaultLogicalKind());
    mlir::Value temp = builder.createTemporary(loc, logTy);
    mlir::Value castb = builder.createConvert(loc, logTy, b);
    builder.create<fir::StoreOp>(loc, castb, temp);
    return builder.createBox(loc, temp);
  };
  mlir::Value backOpt = isStaticallyAbsent(args, 2)
                            ? builder.create<fir::AbsentOp>(
                                  loc, fir::BoxType::get(builder.getI1Type()))
                            : makeRefThenEmbox(fir::getBase(args[2]));
  mlir::Value kindVal = isStaticallyAbsent(args, 3)
                            ? builder.createIntegerConstant(
                                  loc, builder.getIndexType(),
                                  builder.getKindMap().defaultIntegerKind())
                            : fir::getBase(args[3]);
  // Create mutable fir.box to be passed to the runtime for the result.
  fir::MutableBoxValue mutBox =
      fir::factory::createTempMutableBox(builder, loc, resultType);
  mlir::Value resBox = fir::factory::getMutableIRBox(builder, loc, mutBox);
  // Call runtime. The runtime is allocating the result.
  fir::runtime::genIndexDescriptor(builder, loc, resBox, string, substring,
                                   backOpt, kindVal);
  // Read back the result from the mutable box.
  return readAndAddCleanUp(mutBox, resultType, "INDEX");
}

// IOR
mlir::Value IntrinsicLibrary::genIor(mlir::Type resultType,
                                     llvm::ArrayRef<mlir::Value> args) {
  assert(args.size() == 2);
  return builder.create<mlir::arith::OrIOp>(loc, args[0], args[1]);
}

// IPARITY
fir::ExtendedValue
IntrinsicLibrary::genIparity(mlir::Type resultType,
                             llvm::ArrayRef<fir::ExtendedValue> args) {
  return genReduction(fir::runtime::genIParity, fir::runtime::genIParityDim,
                      "IPARITY", resultType, args);
}

// IS_CONTIGUOUS
fir::ExtendedValue
IntrinsicLibrary::genIsContiguous(mlir::Type resultType,
                                  llvm::ArrayRef<fir::ExtendedValue> args) {
  assert(args.size() == 1);
  if (const auto *boxValue = args[0].getBoxOf<fir::BoxValue>())
    if (boxValue->hasAssumedRank())
      TODO(loc, "intrinsic: is_contiguous with assumed rank argument");

  return builder.createConvert(
      loc, resultType,
      fir::runtime::genIsContiguous(builder, loc, fir::getBase(args[0])));
}

// ISHFT
mlir::Value IntrinsicLibrary::genIshft(mlir::Type resultType,
                                       llvm::ArrayRef<mlir::Value> args) {
  // A conformant ISHFT(I,SHIFT) call satisfies:
  //     abs(SHIFT) <= BIT_SIZE(I)
  // Return:  abs(SHIFT) >= BIT_SIZE(I)
  //              ? 0
  //              : SHIFT < 0
  //                    ? I >> abs(SHIFT)
  //                    : I << abs(SHIFT)
  assert(args.size() == 2);
  mlir::Value bitSize = builder.createIntegerConstant(
      loc, resultType, resultType.cast<mlir::IntegerType>().getWidth());
  mlir::Value zero = builder.createIntegerConstant(loc, resultType, 0);
  mlir::Value shift = builder.createConvert(loc, resultType, args[1]);
  mlir::Value absShift = genAbs(resultType, {shift});
  auto left = builder.create<mlir::arith::ShLIOp>(loc, args[0], absShift);
  auto right = builder.create<mlir::arith::ShRUIOp>(loc, args[0], absShift);
  auto shiftIsLarge = builder.create<mlir::arith::CmpIOp>(
      loc, mlir::arith::CmpIPredicate::sge, absShift, bitSize);
  auto shiftIsNegative = builder.create<mlir::arith::CmpIOp>(
      loc, mlir::arith::CmpIPredicate::slt, shift, zero);
  auto sel =
      builder.create<mlir::arith::SelectOp>(loc, shiftIsNegative, right, left);
  return builder.create<mlir::arith::SelectOp>(loc, shiftIsLarge, zero, sel);
}

// ISHFTC
mlir::Value IntrinsicLibrary::genIshftc(mlir::Type resultType,
                                        llvm::ArrayRef<mlir::Value> args) {
  // A conformant ISHFTC(I,SHIFT,SIZE) call satisfies:
  //     SIZE > 0
  //     SIZE <= BIT_SIZE(I)
  //     abs(SHIFT) <= SIZE
  // if SHIFT > 0
  //     leftSize = abs(SHIFT)
  //     rightSize = SIZE - abs(SHIFT)
  // else [if SHIFT < 0]
  //     leftSize = SIZE - abs(SHIFT)
  //     rightSize = abs(SHIFT)
  // unchanged = SIZE == BIT_SIZE(I) ? 0 : (I >> SIZE) << SIZE
  // leftMaskShift = BIT_SIZE(I) - leftSize
  // rightMaskShift = BIT_SIZE(I) - rightSize
  // left = (I >> rightSize) & (-1 >> leftMaskShift)
  // right = (I & (-1 >> rightMaskShift)) << leftSize
  // Return:  SHIFT == 0 || SIZE == abs(SHIFT) ? I : (unchanged | left | right)
  assert(args.size() == 3);
  mlir::Value bitSize = builder.createIntegerConstant(
      loc, resultType, resultType.cast<mlir::IntegerType>().getWidth());
  mlir::Value I = args[0];
  mlir::Value shift = builder.createConvert(loc, resultType, args[1]);
  mlir::Value size =
      args[2] ? builder.createConvert(loc, resultType, args[2]) : bitSize;
  mlir::Value zero = builder.createIntegerConstant(loc, resultType, 0);
  mlir::Value ones = builder.createIntegerConstant(loc, resultType, -1);
  mlir::Value absShift = genAbs(resultType, {shift});
  auto elseSize = builder.create<mlir::arith::SubIOp>(loc, size, absShift);
  auto shiftIsZero = builder.create<mlir::arith::CmpIOp>(
      loc, mlir::arith::CmpIPredicate::eq, shift, zero);
  auto shiftEqualsSize = builder.create<mlir::arith::CmpIOp>(
      loc, mlir::arith::CmpIPredicate::eq, absShift, size);
  auto shiftIsNop =
      builder.create<mlir::arith::OrIOp>(loc, shiftIsZero, shiftEqualsSize);
  auto shiftIsPositive = builder.create<mlir::arith::CmpIOp>(
      loc, mlir::arith::CmpIPredicate::sgt, shift, zero);
  auto leftSize = builder.create<mlir::arith::SelectOp>(loc, shiftIsPositive,
                                                        absShift, elseSize);
  auto rightSize = builder.create<mlir::arith::SelectOp>(loc, shiftIsPositive,
                                                         elseSize, absShift);
  auto hasUnchanged = builder.create<mlir::arith::CmpIOp>(
      loc, mlir::arith::CmpIPredicate::ne, size, bitSize);
  auto unchangedTmp1 = builder.create<mlir::arith::ShRUIOp>(loc, I, size);
  auto unchangedTmp2 =
      builder.create<mlir::arith::ShLIOp>(loc, unchangedTmp1, size);
  auto unchanged = builder.create<mlir::arith::SelectOp>(loc, hasUnchanged,
                                                         unchangedTmp2, zero);
  auto leftMaskShift =
      builder.create<mlir::arith::SubIOp>(loc, bitSize, leftSize);
  auto leftMask =
      builder.create<mlir::arith::ShRUIOp>(loc, ones, leftMaskShift);
  auto leftTmp = builder.create<mlir::arith::ShRUIOp>(loc, I, rightSize);
  auto left = builder.create<mlir::arith::AndIOp>(loc, leftTmp, leftMask);
  auto rightMaskShift =
      builder.create<mlir::arith::SubIOp>(loc, bitSize, rightSize);
  auto rightMask =
      builder.create<mlir::arith::ShRUIOp>(loc, ones, rightMaskShift);
  auto rightTmp = builder.create<mlir::arith::AndIOp>(loc, I, rightMask);
  auto right = builder.create<mlir::arith::ShLIOp>(loc, rightTmp, leftSize);
  auto resTmp = builder.create<mlir::arith::OrIOp>(loc, unchanged, left);
  auto res = builder.create<mlir::arith::OrIOp>(loc, resTmp, right);
  return builder.create<mlir::arith::SelectOp>(loc, shiftIsNop, I, res);
}

// LEADZ
mlir::Value IntrinsicLibrary::genLeadz(mlir::Type resultType,
                                       llvm::ArrayRef<mlir::Value> args) {
  assert(args.size() == 1);

  mlir::Value result =
      builder.create<mlir::math::CountLeadingZerosOp>(loc, args);

  return builder.createConvert(loc, resultType, result);
}

// LEN
// Note that this is only used for an unrestricted intrinsic LEN call.
// Other uses of LEN are rewritten as descriptor inquiries by the front-end.
fir::ExtendedValue
IntrinsicLibrary::genLen(mlir::Type resultType,
                         llvm::ArrayRef<fir::ExtendedValue> args) {
  // Optional KIND argument reflected in result type and otherwise ignored.
  assert(args.size() == 1 || args.size() == 2);
  mlir::Value len = fir::factory::readCharLen(builder, loc, args[0]);
  return builder.createConvert(loc, resultType, len);
}

// LEN_TRIM
fir::ExtendedValue
IntrinsicLibrary::genLenTrim(mlir::Type resultType,
                             llvm::ArrayRef<fir::ExtendedValue> args) {
  // Optional KIND argument reflected in result type and otherwise ignored.
  assert(args.size() == 1 || args.size() == 2);
  const fir::CharBoxValue *charBox = args[0].getCharBox();
  if (!charBox)
    TODO(loc, "intrinsic: len_trim for character array");
  auto len =
      fir::factory::CharacterExprHelper(builder, loc).createLenTrim(*charBox);
  return builder.createConvert(loc, resultType, len);
}

// LGE, LGT, LLE, LLT
template <mlir::arith::CmpIPredicate pred>
fir::ExtendedValue
IntrinsicLibrary::genCharacterCompare(mlir::Type resultType,
                                      llvm::ArrayRef<fir::ExtendedValue> args) {
  assert(args.size() == 2);
  return fir::runtime::genCharCompare(
      builder, loc, pred, fir::getBase(args[0]), fir::getLen(args[0]),
      fir::getBase(args[1]), fir::getLen(args[1]));
}

// LOC
fir::ExtendedValue
IntrinsicLibrary::genLoc(mlir::Type resultType,
                         llvm::ArrayRef<fir::ExtendedValue> args) {
  assert(args.size() == 1);
  mlir::Value argValue = fir::getBase(args[0]);
  assert(fir::isa_box_type(argValue.getType()) &&
         "argument must have been lowered to box type");
  bool isFunc = argValue.getType().isa<fir::BoxProcType>();
  mlir::Value argAddr = getAddrFromBox(builder, loc, args[0], isFunc);
  return builder.createConvert(loc, fir::unwrapRefType(resultType), argAddr);
}

// MASKL, MASKR
template <typename Shift>
mlir::Value IntrinsicLibrary::genMask(mlir::Type resultType,
                                      llvm::ArrayRef<mlir::Value> args) {
  assert(args.size() == 2);

  mlir::Value zero = builder.createIntegerConstant(loc, resultType, 0);
  mlir::Value ones = builder.createIntegerConstant(loc, resultType, -1);
  mlir::Value bitSize = builder.createIntegerConstant(
      loc, resultType, resultType.getIntOrFloatBitWidth());
  mlir::Value bitsToSet = builder.createConvert(loc, resultType, args[0]);

  // The standard does not specify what to return if the number of bits to be
  // set, I < 0 or I >= BIT_SIZE(KIND). The shift instruction used below will
  // produce a poison value which may return a possibly platform-specific and/or
  // non-deterministic result. Other compilers don't produce a consistent result
  // in this case either, so we choose the most efficient implementation.
  mlir::Value shift =
      builder.create<mlir::arith::SubIOp>(loc, bitSize, bitsToSet);
  mlir::Value shifted = builder.create<Shift>(loc, ones, shift);
  mlir::Value isZero = builder.create<mlir::arith::CmpIOp>(
      loc, mlir::arith::CmpIPredicate::eq, bitsToSet, zero);

  return builder.create<mlir::arith::SelectOp>(loc, isZero, zero, shifted);
}

// MATMUL
fir::ExtendedValue
IntrinsicLibrary::genMatmul(mlir::Type resultType,
                            llvm::ArrayRef<fir::ExtendedValue> args) {
  assert(args.size() == 2);

  // Handle required matmul arguments
  fir::BoxValue matrixTmpA = builder.createBox(loc, args[0]);
  mlir::Value matrixA = fir::getBase(matrixTmpA);
  fir::BoxValue matrixTmpB = builder.createBox(loc, args[1]);
  mlir::Value matrixB = fir::getBase(matrixTmpB);
  unsigned resultRank =
      (matrixTmpA.rank() == 1 || matrixTmpB.rank() == 1) ? 1 : 2;

  // Create mutable fir.box to be passed to the runtime for the result.
  mlir::Type resultArrayType = builder.getVarLenSeqTy(resultType, resultRank);
  fir::MutableBoxValue resultMutableBox =
      fir::factory::createTempMutableBox(builder, loc, resultArrayType);
  mlir::Value resultIrBox =
      fir::factory::getMutableIRBox(builder, loc, resultMutableBox);
  // Call runtime. The runtime is allocating the result.
  fir::runtime::genMatmul(builder, loc, resultIrBox, matrixA, matrixB);
  // Read result from mutable fir.box and add it to the list of temps to be
  // finalized by the StatementContext.
  return readAndAddCleanUp(resultMutableBox, resultType, "MATMUL");
}

// MERGE
fir::ExtendedValue
IntrinsicLibrary::genMerge(mlir::Type,
                           llvm::ArrayRef<fir::ExtendedValue> args) {
  assert(args.size() == 3);
  mlir::Value tsource = fir::getBase(args[0]);
  mlir::Value fsource = fir::getBase(args[1]);
  mlir::Value rawMask = fir::getBase(args[2]);
  mlir::Type type0 = fir::unwrapRefType(tsource.getType());
  bool isCharRslt = fir::isa_char(type0); // result is same as first argument
  mlir::Value mask = builder.createConvert(loc, builder.getI1Type(), rawMask);
  // FSOURCE has the same type as TSOURCE, but they may not have the same MLIR
  // types (one can have dynamic length while the other has constant lengths,
  // or one may be a fir.logical<> while the other is an i1). Insert a cast to
  // fulfill mlir::SelectOp constraint that the MLIR types must be the same.
  mlir::Value fsourceCast =
      builder.createConvert(loc, tsource.getType(), fsource);
  auto rslt =
      builder.create<mlir::arith::SelectOp>(loc, mask, tsource, fsourceCast);
  if (isCharRslt) {
    // Need a CharBoxValue for character results
    const fir::CharBoxValue *charBox = args[0].getCharBox();
    fir::CharBoxValue charRslt(rslt, charBox->getLen());
    return charRslt;
  }
  return rslt;
}

// MERGE_BITS
mlir::Value IntrinsicLibrary::genMergeBits(mlir::Type resultType,
                                           llvm::ArrayRef<mlir::Value> args) {
  assert(args.size() == 3);

  mlir::Value i = builder.createConvert(loc, resultType, args[0]);
  mlir::Value j = builder.createConvert(loc, resultType, args[1]);
  mlir::Value mask = builder.createConvert(loc, resultType, args[2]);
  mlir::Value ones = builder.createIntegerConstant(loc, resultType, -1);

  // MERGE_BITS(I, J, MASK) = IOR(IAND(I, MASK), IAND(J, NOT(MASK)))
  mlir::Value notMask = builder.create<mlir::arith::XOrIOp>(loc, mask, ones);
  mlir::Value lft = builder.create<mlir::arith::AndIOp>(loc, i, mask);
  mlir::Value rgt = builder.create<mlir::arith::AndIOp>(loc, j, notMask);

  return builder.create<mlir::arith::OrIOp>(loc, lft, rgt);
}

// MOD
mlir::Value IntrinsicLibrary::genMod(mlir::Type resultType,
                                     llvm::ArrayRef<mlir::Value> args) {
  assert(args.size() == 2);
  if (resultType.isa<mlir::IntegerType>())
    return builder.create<mlir::arith::RemSIOp>(loc, args[0], args[1]);

  // Use runtime.
  return builder.createConvert(
      loc, resultType, fir::runtime::genMod(builder, loc, args[0], args[1]));
}

// MODULO
mlir::Value IntrinsicLibrary::genModulo(mlir::Type resultType,
                                        llvm::ArrayRef<mlir::Value> args) {
  assert(args.size() == 2);
  // No floored modulo op in LLVM/MLIR yet. TODO: add one to MLIR.
  // In the meantime, use a simple inlined implementation based on truncated
  // modulo (MOD(A, P) implemented by RemIOp, RemFOp). This avoids making manual
  // division and multiplication from MODULO formula.
  //  - If A/P > 0 or MOD(A,P)=0, then INT(A/P) = FLOOR(A/P), and MODULO = MOD.
  //  - Otherwise, when A/P < 0 and MOD(A,P) !=0, then MODULO(A, P) =
  //    A-FLOOR(A/P)*P = A-(INT(A/P)-1)*P = A-INT(A/P)*P+P = MOD(A,P)+P
  // Note that A/P < 0 if and only if A and P signs are different.
  if (resultType.isa<mlir::IntegerType>()) {
    auto remainder =
        builder.create<mlir::arith::RemSIOp>(loc, args[0], args[1]);
    auto argXor = builder.create<mlir::arith::XOrIOp>(loc, args[0], args[1]);
    mlir::Value zero = builder.createIntegerConstant(loc, argXor.getType(), 0);
    auto argSignDifferent = builder.create<mlir::arith::CmpIOp>(
        loc, mlir::arith::CmpIPredicate::slt, argXor, zero);
    auto remainderIsNotZero = builder.create<mlir::arith::CmpIOp>(
        loc, mlir::arith::CmpIPredicate::ne, remainder, zero);
    auto mustAddP = builder.create<mlir::arith::AndIOp>(loc, remainderIsNotZero,
                                                        argSignDifferent);
    auto remPlusP =
        builder.create<mlir::arith::AddIOp>(loc, remainder, args[1]);
    return builder.create<mlir::arith::SelectOp>(loc, mustAddP, remPlusP,
                                                 remainder);
  }
  // Real case
  if (resultType == mlir::FloatType::getF128(builder.getContext()))

    TODO(loc, "intrinsic: modulo for floating point of KIND=16");
  auto remainder = builder.create<mlir::arith::RemFOp>(loc, args[0], args[1]);
  mlir::Value zero = builder.createRealZeroConstant(loc, remainder.getType());
  auto remainderIsNotZero = builder.create<mlir::arith::CmpFOp>(
      loc, mlir::arith::CmpFPredicate::UNE, remainder, zero);
  auto aLessThanZero = builder.create<mlir::arith::CmpFOp>(
      loc, mlir::arith::CmpFPredicate::OLT, args[0], zero);
  auto pLessThanZero = builder.create<mlir::arith::CmpFOp>(
      loc, mlir::arith::CmpFPredicate::OLT, args[1], zero);
  auto argSignDifferent =
      builder.create<mlir::arith::XOrIOp>(loc, aLessThanZero, pLessThanZero);
  auto mustAddP = builder.create<mlir::arith::AndIOp>(loc, remainderIsNotZero,
                                                      argSignDifferent);
  auto remPlusP = builder.create<mlir::arith::AddFOp>(loc, remainder, args[1]);
  return builder.create<mlir::arith::SelectOp>(loc, mustAddP, remPlusP,
                                               remainder);
}

// MVBITS
void IntrinsicLibrary::genMvbits(llvm::ArrayRef<fir::ExtendedValue> args) {
  // A conformant MVBITS(FROM,FROMPOS,LEN,TO,TOPOS) call satisfies:
  //     FROMPOS >= 0
  //     LEN >= 0
  //     TOPOS >= 0
  //     FROMPOS + LEN <= BIT_SIZE(FROM)
  //     TOPOS + LEN <= BIT_SIZE(TO)
  // MASK = -1 >> (BIT_SIZE(FROM) - LEN)
  // TO = LEN == 0 ? TO : ((!(MASK << TOPOS)) & TO) |
  //                      (((FROM >> FROMPOS) & MASK) << TOPOS)
  assert(args.size() == 5);
  auto unbox = [&](fir::ExtendedValue exv) {
    const mlir::Value *arg = exv.getUnboxed();
    assert(arg && "nonscalar mvbits argument");
    return *arg;
  };
  mlir::Value from = unbox(args[0]);
  mlir::Type resultType = from.getType();
  mlir::Value frompos = builder.createConvert(loc, resultType, unbox(args[1]));
  mlir::Value len = builder.createConvert(loc, resultType, unbox(args[2]));
  mlir::Value toAddr = unbox(args[3]);
  assert(fir::dyn_cast_ptrEleTy(toAddr.getType()) == resultType &&
         "mismatched mvbits types");
  auto to = builder.create<fir::LoadOp>(loc, resultType, toAddr);
  mlir::Value topos = builder.createConvert(loc, resultType, unbox(args[4]));
  mlir::Value zero = builder.createIntegerConstant(loc, resultType, 0);
  mlir::Value ones = builder.createIntegerConstant(loc, resultType, -1);
  mlir::Value bitSize = builder.createIntegerConstant(
      loc, resultType, resultType.cast<mlir::IntegerType>().getWidth());
  auto shiftCount = builder.create<mlir::arith::SubIOp>(loc, bitSize, len);
  auto mask = builder.create<mlir::arith::ShRUIOp>(loc, ones, shiftCount);
  auto unchangedTmp1 = builder.create<mlir::arith::ShLIOp>(loc, mask, topos);
  auto unchangedTmp2 =
      builder.create<mlir::arith::XOrIOp>(loc, unchangedTmp1, ones);
  auto unchanged = builder.create<mlir::arith::AndIOp>(loc, unchangedTmp2, to);
  auto frombitsTmp1 = builder.create<mlir::arith::ShRUIOp>(loc, from, frompos);
  auto frombitsTmp2 =
      builder.create<mlir::arith::AndIOp>(loc, frombitsTmp1, mask);
  auto frombits = builder.create<mlir::arith::ShLIOp>(loc, frombitsTmp2, topos);
  auto resTmp = builder.create<mlir::arith::OrIOp>(loc, unchanged, frombits);
  auto lenIsZero = builder.create<mlir::arith::CmpIOp>(
      loc, mlir::arith::CmpIPredicate::eq, len, zero);
  auto res = builder.create<mlir::arith::SelectOp>(loc, lenIsZero, to, resTmp);
  builder.create<fir::StoreOp>(loc, res, toAddr);
}

// NEAREST
mlir::Value IntrinsicLibrary::genNearest(mlir::Type resultType,
                                         llvm::ArrayRef<mlir::Value> args) {
  assert(args.size() == 2);

  mlir::Value realX = fir::getBase(args[0]);
  mlir::Value realS = fir::getBase(args[1]);

  return builder.createConvert(
      loc, resultType, fir::runtime::genNearest(builder, loc, realX, realS));
}

// NINT
mlir::Value IntrinsicLibrary::genNint(mlir::Type resultType,
                                      llvm::ArrayRef<mlir::Value> args) {
  assert(args.size() >= 1);
  // Skip optional kind argument to search the runtime; it is already reflected
  // in result type.
  return genRuntimeCall("nint", resultType, {args[0]});
}

// NORM2
fir::ExtendedValue
IntrinsicLibrary::genNorm2(mlir::Type resultType,
                           llvm::ArrayRef<fir::ExtendedValue> args) {
  assert(args.size() == 2);

  // Handle required array argument
  mlir::Value array = builder.createBox(loc, args[0]);
  unsigned rank = fir::BoxValue(array).rank();
  assert(rank >= 1);

  // Check if the dim argument is present
  bool absentDim = isStaticallyAbsent(args[1]);

  // If dim argument is absent or the array is rank 1, then the result is
  // a scalar (since the the result is rank-1 or 0). Otherwise, the result is
  // an array.
  if (absentDim || rank == 1) {
    return fir::runtime::genNorm2(builder, loc, array);
  } else {
    // Create mutable fir.box to be passed to the runtime for the result.
    mlir::Type resultArrayType = builder.getVarLenSeqTy(resultType, rank - 1);
    fir::MutableBoxValue resultMutableBox =
        fir::factory::createTempMutableBox(builder, loc, resultArrayType);
    mlir::Value resultIrBox =
        fir::factory::getMutableIRBox(builder, loc, resultMutableBox);

    mlir::Value dim = fir::getBase(args[1]);
    fir::runtime::genNorm2Dim(builder, loc, resultIrBox, array, dim);
    // Handle cleanup of allocatable result descriptor and return
    return readAndAddCleanUp(resultMutableBox, resultType, "NORM2");
  }
}

// NOT
mlir::Value IntrinsicLibrary::genNot(mlir::Type resultType,
                                     llvm::ArrayRef<mlir::Value> args) {
  assert(args.size() == 1);
  mlir::Value allOnes = builder.createIntegerConstant(loc, resultType, -1);
  return builder.create<mlir::arith::XOrIOp>(loc, args[0], allOnes);
}

// NULL
fir::ExtendedValue
IntrinsicLibrary::genNull(mlir::Type, llvm::ArrayRef<fir::ExtendedValue> args) {
  // NULL() without MOLD must be handled in the contexts where it can appear
  // (see table 16.5 of Fortran 2018 standard).
  assert(args.size() == 1 && isStaticallyPresent(args[0]) &&
         "MOLD argument required to lower NULL outside of any context");
  const auto *mold = args[0].getBoxOf<fir::MutableBoxValue>();
  assert(mold && "MOLD must be a pointer or allocatable");
  fir::BaseBoxType boxType = mold->getBoxTy();
  mlir::Value boxStorage = builder.createTemporary(loc, boxType);
  mlir::Value box = fir::factory::createUnallocatedBox(
      builder, loc, boxType, mold->nonDeferredLenParams());
  builder.create<fir::StoreOp>(loc, box, boxStorage);
  return fir::MutableBoxValue(boxStorage, mold->nonDeferredLenParams(), {});
}

// PACK
fir::ExtendedValue
IntrinsicLibrary::genPack(mlir::Type resultType,
                          llvm::ArrayRef<fir::ExtendedValue> args) {
  [[maybe_unused]] auto numArgs = args.size();
  assert(numArgs == 2 || numArgs == 3);

  // Handle required array argument
  mlir::Value array = builder.createBox(loc, args[0]);

  // Handle required mask argument
  mlir::Value mask = builder.createBox(loc, args[1]);

  // Handle optional vector argument
  mlir::Value vector = isStaticallyAbsent(args, 2)
                           ? builder.create<fir::AbsentOp>(
                                 loc, fir::BoxType::get(builder.getI1Type()))
                           : builder.createBox(loc, args[2]);

  // Create mutable fir.box to be passed to the runtime for the result.
  mlir::Type resultArrayType = builder.getVarLenSeqTy(resultType, 1);
  fir::MutableBoxValue resultMutableBox =
      fir::factory::createTempMutableBox(builder, loc, resultArrayType);
  mlir::Value resultIrBox =
      fir::factory::getMutableIRBox(builder, loc, resultMutableBox);

  fir::runtime::genPack(builder, loc, resultIrBox, array, mask, vector);

  return readAndAddCleanUp(resultMutableBox, resultType, "PACK");
}

// PARITY
fir::ExtendedValue
IntrinsicLibrary::genParity(mlir::Type resultType,
                            llvm::ArrayRef<fir::ExtendedValue> args) {

  assert(args.size() == 2);
  // Handle required mask argument
  mlir::Value mask = builder.createBox(loc, args[0]);

  fir::BoxValue maskArry = builder.createBox(loc, args[0]);
  int rank = maskArry.rank();
  assert(rank >= 1);

  // Handle optional dim argument
  bool absentDim = isStaticallyAbsent(args[1]);
  mlir::Value dim =
      absentDim ? builder.createIntegerConstant(loc, builder.getIndexType(), 1)
                : fir::getBase(args[1]);

  if (rank == 1 || absentDim)
    return builder.createConvert(
        loc, resultType, fir::runtime::genParity(builder, loc, mask, dim));

  // else use the result descriptor ParityDim() intrinsic

  // Create mutable fir.box to be passed to the runtime for the result.

  mlir::Type resultArrayType = builder.getVarLenSeqTy(resultType, rank - 1);
  fir::MutableBoxValue resultMutableBox =
      fir::factory::createTempMutableBox(builder, loc, resultArrayType);
  mlir::Value resultIrBox =
      fir::factory::getMutableIRBox(builder, loc, resultMutableBox);

  // Call runtime. The runtime is allocating the result.
  fir::runtime::genParityDescriptor(builder, loc, resultIrBox, mask, dim);
  return readAndAddCleanUp(resultMutableBox, resultType, "PARITY");
}

// POPCNT
mlir::Value IntrinsicLibrary::genPopcnt(mlir::Type resultType,
                                        llvm::ArrayRef<mlir::Value> args) {
  assert(args.size() == 1);

  mlir::Value count = builder.create<mlir::math::CtPopOp>(loc, args);

  return builder.createConvert(loc, resultType, count);
}

// POPPAR
mlir::Value IntrinsicLibrary::genPoppar(mlir::Type resultType,
                                        llvm::ArrayRef<mlir::Value> args) {
  assert(args.size() == 1);

  mlir::Value count = genPopcnt(resultType, args);
  mlir::Value one = builder.createIntegerConstant(loc, resultType, 1);

  return builder.create<mlir::arith::AndIOp>(loc, count, one);
}

// PRESENT
fir::ExtendedValue
IntrinsicLibrary::genPresent(mlir::Type,
                             llvm::ArrayRef<fir::ExtendedValue> args) {
  assert(args.size() == 1);
  return builder.create<fir::IsPresentOp>(loc, builder.getI1Type(),
                                          fir::getBase(args[0]));
}

// PRODUCT
fir::ExtendedValue
IntrinsicLibrary::genProduct(mlir::Type resultType,
                             llvm::ArrayRef<fir::ExtendedValue> args) {
  return genReduction(fir::runtime::genProduct, fir::runtime::genProductDim,
                      "PRODUCT", resultType, args);
}

// RANDOM_INIT
void IntrinsicLibrary::genRandomInit(llvm::ArrayRef<fir::ExtendedValue> args) {
  assert(args.size() == 2);
  Fortran::lower::genRandomInit(builder, loc, fir::getBase(args[0]),
                                fir::getBase(args[1]));
}

// RANDOM_NUMBER
void IntrinsicLibrary::genRandomNumber(
    llvm::ArrayRef<fir::ExtendedValue> args) {
  assert(args.size() == 1);
  Fortran::lower::genRandomNumber(builder, loc, fir::getBase(args[0]));
}

// RANDOM_SEED
void IntrinsicLibrary::genRandomSeed(llvm::ArrayRef<fir::ExtendedValue> args) {
  assert(args.size() == 3);
  mlir::Type boxNoneTy = fir::BoxType::get(builder.getNoneType());
  auto getDesc = [&](int i) {
    return isStaticallyPresent(args[i])
               ? fir::getBase(args[i])
               : builder.create<fir::AbsentOp>(loc, boxNoneTy).getResult();
  };
  mlir::Value size = getDesc(0);
  mlir::Value put = getDesc(1);
  mlir::Value get = getDesc(2);
  Fortran::lower::genRandomSeed(builder, loc, size, put, get);
}

// REDUCE
fir::ExtendedValue
IntrinsicLibrary::genReduce(mlir::Type resultType,
                            llvm::ArrayRef<fir::ExtendedValue> args) {
  TODO(loc, "intrinsic: reduce");
}

// REPEAT
fir::ExtendedValue
IntrinsicLibrary::genRepeat(mlir::Type resultType,
                            llvm::ArrayRef<fir::ExtendedValue> args) {
  assert(args.size() == 2);
  mlir::Value string = builder.createBox(loc, args[0]);
  mlir::Value ncopies = fir::getBase(args[1]);
  // Create mutable fir.box to be passed to the runtime for the result.
  fir::MutableBoxValue resultMutableBox =
      fir::factory::createTempMutableBox(builder, loc, resultType);
  mlir::Value resultIrBox =
      fir::factory::getMutableIRBox(builder, loc, resultMutableBox);
  // Call runtime. The runtime is allocating the result.
  fir::runtime::genRepeat(builder, loc, resultIrBox, string, ncopies);
  // Read result from mutable fir.box and add it to the list of temps to be
  // finalized by the StatementContext.
  return readAndAddCleanUp(resultMutableBox, resultType, "REPEAT");
}

// RESHAPE
fir::ExtendedValue
IntrinsicLibrary::genReshape(mlir::Type resultType,
                             llvm::ArrayRef<fir::ExtendedValue> args) {
  assert(args.size() == 4);

  // Handle source argument
  mlir::Value source = builder.createBox(loc, args[0]);

  // Handle shape argument
  mlir::Value shape = builder.createBox(loc, args[1]);
  assert(fir::BoxValue(shape).rank() == 1);
  mlir::Type shapeTy = shape.getType();
  mlir::Type shapeArrTy = fir::dyn_cast_ptrOrBoxEleTy(shapeTy);
  auto resultRank = shapeArrTy.cast<fir::SequenceType>().getShape()[0];

  if (resultRank == fir::SequenceType::getUnknownExtent())
    TODO(loc, "intrinsic: reshape requires computing rank of result");

  // Handle optional pad argument
  mlir::Value pad = isStaticallyAbsent(args[2])
                        ? builder.create<fir::AbsentOp>(
                              loc, fir::BoxType::get(builder.getI1Type()))
                        : builder.createBox(loc, args[2]);

  // Handle optional order argument
  mlir::Value order = isStaticallyAbsent(args[3])
                          ? builder.create<fir::AbsentOp>(
                                loc, fir::BoxType::get(builder.getI1Type()))
                          : builder.createBox(loc, args[3]);

  // Create mutable fir.box to be passed to the runtime for the result.
  mlir::Type type = builder.getVarLenSeqTy(resultType, resultRank);
  fir::MutableBoxValue resultMutableBox =
      fir::factory::createTempMutableBox(builder, loc, type);

  mlir::Value resultIrBox =
      fir::factory::getMutableIRBox(builder, loc, resultMutableBox);

  fir::runtime::genReshape(builder, loc, resultIrBox, source, shape, pad,
                           order);

  return readAndAddCleanUp(resultMutableBox, resultType, "RESHAPE");
}

// RRSPACING
mlir::Value IntrinsicLibrary::genRRSpacing(mlir::Type resultType,
                                           llvm::ArrayRef<mlir::Value> args) {
  assert(args.size() == 1);

  return builder.createConvert(
      loc, resultType,
      fir::runtime::genRRSpacing(builder, loc, fir::getBase(args[0])));
}

// SAME_TYPE_AS
fir::ExtendedValue
IntrinsicLibrary::genSameTypeAs(mlir::Type resultType,
                                llvm::ArrayRef<fir::ExtendedValue> args) {
  assert(args.size() == 2);

  return builder.createConvert(
      loc, resultType,
      fir::runtime::genSameTypeAs(builder, loc, fir::getBase(args[0]),
                                  fir::getBase(args[1])));
}

// SCALE
mlir::Value IntrinsicLibrary::genScale(mlir::Type resultType,
                                       llvm::ArrayRef<mlir::Value> args) {
  assert(args.size() == 2);

  mlir::Value realX = fir::getBase(args[0]);
  mlir::Value intI = fir::getBase(args[1]);

  return builder.createConvert(
      loc, resultType, fir::runtime::genScale(builder, loc, realX, intI));
}

// SCAN
fir::ExtendedValue
IntrinsicLibrary::genScan(mlir::Type resultType,
                          llvm::ArrayRef<fir::ExtendedValue> args) {

  assert(args.size() == 4);

  if (isStaticallyAbsent(args[3])) {
    // Kind not specified, so call scan/verify runtime routine that is
    // specialized on the kind of characters in string.

    // Handle required string base arg
    mlir::Value stringBase = fir::getBase(args[0]);

    // Handle required set string base arg
    mlir::Value setBase = fir::getBase(args[1]);

    // Handle kind argument; it is the kind of character in this case
    fir::KindTy kind =
        fir::factory::CharacterExprHelper{builder, loc}.getCharacterKind(
            stringBase.getType());

    // Get string length argument
    mlir::Value stringLen = fir::getLen(args[0]);

    // Get set string length argument
    mlir::Value setLen = fir::getLen(args[1]);

    // Handle optional back argument
    mlir::Value back =
        isStaticallyAbsent(args[2])
            ? builder.createIntegerConstant(loc, builder.getI1Type(), 0)
            : fir::getBase(args[2]);

    return builder.createConvert(loc, resultType,
                                 fir::runtime::genScan(builder, loc, kind,
                                                       stringBase, stringLen,
                                                       setBase, setLen, back));
  }
  // else use the runtime descriptor version of scan/verify

  // Handle optional argument, back
  auto makeRefThenEmbox = [&](mlir::Value b) {
    fir::LogicalType logTy = fir::LogicalType::get(
        builder.getContext(), builder.getKindMap().defaultLogicalKind());
    mlir::Value temp = builder.createTemporary(loc, logTy);
    mlir::Value castb = builder.createConvert(loc, logTy, b);
    builder.create<fir::StoreOp>(loc, castb, temp);
    return builder.createBox(loc, temp);
  };
  mlir::Value back = fir::isUnboxedValue(args[2])
                         ? makeRefThenEmbox(*args[2].getUnboxed())
                         : builder.create<fir::AbsentOp>(
                               loc, fir::BoxType::get(builder.getI1Type()));

  // Handle required string argument
  mlir::Value string = builder.createBox(loc, args[0]);

  // Handle required set argument
  mlir::Value set = builder.createBox(loc, args[1]);

  // Handle kind argument
  mlir::Value kind = fir::getBase(args[3]);

  // Create result descriptor
  fir::MutableBoxValue resultMutableBox =
      fir::factory::createTempMutableBox(builder, loc, resultType);
  mlir::Value resultIrBox =
      fir::factory::getMutableIRBox(builder, loc, resultMutableBox);

  fir::runtime::genScanDescriptor(builder, loc, resultIrBox, string, set, back,
                                  kind);

  // Handle cleanup of allocatable result descriptor and return
  return readAndAddCleanUp(resultMutableBox, resultType, "SCAN");
}

// SELECTED_INT_KIND
mlir::Value
IntrinsicLibrary::genSelectedIntKind(mlir::Type resultType,
                                     llvm::ArrayRef<mlir::Value> args) {
  assert(args.size() == 1);

  return builder.createConvert(
      loc, resultType,
      fir::runtime::genSelectedIntKind(builder, loc, fir::getBase(args[0])));
}

// SELECTED_REAL_KIND
mlir::Value
IntrinsicLibrary::genSelectedRealKind(mlir::Type resultType,
                                      llvm::ArrayRef<mlir::Value> args) {
  assert(args.size() == 3);

  // Handle optional precision(P) argument
  mlir::Value precision =
      isStaticallyAbsent(args[0])
          ? builder.create<fir::AbsentOp>(
                loc, fir::ReferenceType::get(builder.getI1Type()))
          : fir::getBase(args[0]);

  // Handle optional range(R) argument
  mlir::Value range =
      isStaticallyAbsent(args[1])
          ? builder.create<fir::AbsentOp>(
                loc, fir::ReferenceType::get(builder.getI1Type()))
          : fir::getBase(args[1]);

  // Handle optional radix(RADIX) argument
  mlir::Value radix =
      isStaticallyAbsent(args[2])
          ? builder.create<fir::AbsentOp>(
                loc, fir::ReferenceType::get(builder.getI1Type()))
          : fir::getBase(args[2]);

  return builder.createConvert(
      loc, resultType,
      fir::runtime::genSelectedRealKind(builder, loc, precision, range, radix));
}

// SET_EXPONENT
mlir::Value IntrinsicLibrary::genSetExponent(mlir::Type resultType,
                                             llvm::ArrayRef<mlir::Value> args) {
  assert(args.size() == 2);

  return builder.createConvert(
      loc, resultType,
      fir::runtime::genSetExponent(builder, loc, fir::getBase(args[0]),
                                   fir::getBase(args[1])));
}

// SHIFTL, SHIFTR
template <typename Shift>
mlir::Value IntrinsicLibrary::genShift(mlir::Type resultType,
                                       llvm::ArrayRef<mlir::Value> args) {
  assert(args.size() == 2);

  // If SHIFT < 0 or SHIFT >= BIT_SIZE(I), return 0. This is not required by
  // the standard. However, several other compilers behave this way, so try and
  // maintain compatibility with them to an extent.

  unsigned bits = resultType.getIntOrFloatBitWidth();
  mlir::Value bitSize = builder.createIntegerConstant(loc, resultType, bits);
  mlir::Value zero = builder.createIntegerConstant(loc, resultType, 0);
  mlir::Value shift = builder.createConvert(loc, resultType, args[1]);

  mlir::Value tooSmall = builder.create<mlir::arith::CmpIOp>(
      loc, mlir::arith::CmpIPredicate::slt, shift, zero);
  mlir::Value tooLarge = builder.create<mlir::arith::CmpIOp>(
      loc, mlir::arith::CmpIPredicate::sge, shift, bitSize);
  mlir::Value outOfBounds =
      builder.create<mlir::arith::OrIOp>(loc, tooSmall, tooLarge);

  mlir::Value shifted = builder.create<Shift>(loc, args[0], shift);
  return builder.create<mlir::arith::SelectOp>(loc, outOfBounds, zero, shifted);
}

// SHIFTA
mlir::Value IntrinsicLibrary::genShiftA(mlir::Type resultType,
                                        llvm::ArrayRef<mlir::Value> args) {
  unsigned bits = resultType.getIntOrFloatBitWidth();
  mlir::Value bitSize = builder.createIntegerConstant(loc, resultType, bits);
  mlir::Value shift = builder.createConvert(loc, resultType, args[1]);
  mlir::Value shiftEqBitSize = builder.create<mlir::arith::CmpIOp>(
      loc, mlir::arith::CmpIPredicate::eq, shift, bitSize);

  // Lowering of mlir::arith::ShRSIOp is using `ashr`. `ashr` is undefined when
  // the shift amount is equal to the element size.
  // So if SHIFT is equal to the bit width then it is handled as a special case.
  mlir::Value zero = builder.createIntegerConstant(loc, resultType, 0);
  mlir::Value minusOne = builder.createIntegerConstant(loc, resultType, -1);
  mlir::Value valueIsNeg = builder.create<mlir::arith::CmpIOp>(
      loc, mlir::arith::CmpIPredicate::slt, args[0], zero);
  mlir::Value specialRes =
      builder.create<mlir::arith::SelectOp>(loc, valueIsNeg, minusOne, zero);

  mlir::Value shifted =
      builder.create<mlir::arith::ShRSIOp>(loc, args[0], shift);
  return builder.create<mlir::arith::SelectOp>(loc, shiftEqBitSize, specialRes,
                                               shifted);
}

// SIGN
mlir::Value IntrinsicLibrary::genSign(mlir::Type resultType,
                                      llvm::ArrayRef<mlir::Value> args) {
  assert(args.size() == 2);
  if (resultType.isa<mlir::IntegerType>()) {
    mlir::Value abs = genAbs(resultType, {args[0]});
    mlir::Value zero = builder.createIntegerConstant(loc, resultType, 0);
    auto neg = builder.create<mlir::arith::SubIOp>(loc, zero, abs);
    auto cmp = builder.create<mlir::arith::CmpIOp>(
        loc, mlir::arith::CmpIPredicate::slt, args[1], zero);
    return builder.create<mlir::arith::SelectOp>(loc, cmp, neg, abs);
  }
  return genRuntimeCall("sign", resultType, args);
}

// SIZE
fir::ExtendedValue
IntrinsicLibrary::genSize(mlir::Type resultType,
                          llvm::ArrayRef<fir::ExtendedValue> args) {
  // Note that the value of the KIND argument is already reflected in the
  // resultType
  assert(args.size() == 3);
  if (const auto *boxValue = args[0].getBoxOf<fir::BoxValue>())
    if (boxValue->hasAssumedRank())
      TODO(loc, "intrinsic: size with assumed rank argument");

  // Get the ARRAY argument
  mlir::Value array = builder.createBox(loc, args[0]);

  // The front-end rewrites SIZE without the DIM argument to
  // an array of SIZE with DIM in most cases, but it may not be
  // possible in some cases like when in SIZE(function_call()).
  if (isStaticallyAbsent(args, 1))
    return builder.createConvert(loc, resultType,
                                 fir::runtime::genSize(builder, loc, array));

  // Get the DIM argument.
  mlir::Value dim = fir::getBase(args[1]);
  if (!fir::isa_ref_type(dim.getType()))
    return builder.createConvert(
        loc, resultType, fir::runtime::genSizeDim(builder, loc, array, dim));

  mlir::Value isDynamicallyAbsent = builder.genIsNullAddr(loc, dim);
  return builder
      .genIfOp(loc, {resultType}, isDynamicallyAbsent,
               /*withElseRegion=*/true)
      .genThen([&]() {
        mlir::Value size = builder.createConvert(
            loc, resultType, fir::runtime::genSize(builder, loc, array));
        builder.create<fir::ResultOp>(loc, size);
      })
      .genElse([&]() {
        mlir::Value dimValue = builder.create<fir::LoadOp>(loc, dim);
        mlir::Value size = builder.createConvert(
            loc, resultType,
            fir::runtime::genSizeDim(builder, loc, array, dimValue));
        builder.create<fir::ResultOp>(loc, size);
      })
      .getResults()[0];
}

// TRAILZ
mlir::Value IntrinsicLibrary::genTrailz(mlir::Type resultType,
                                        llvm::ArrayRef<mlir::Value> args) {
  assert(args.size() == 1);

  mlir::Value result =
      builder.create<mlir::math::CountTrailingZerosOp>(loc, args);

  return builder.createConvert(loc, resultType, result);
}

static bool hasDefaultLowerBound(const fir::ExtendedValue &exv) {
  return exv.match(
      [](const fir::ArrayBoxValue &arr) { return arr.getLBounds().empty(); },
      [](const fir::CharArrayBoxValue &arr) {
        return arr.getLBounds().empty();
      },
      [](const fir::BoxValue &arr) { return arr.getLBounds().empty(); },
      [](const auto &) { return false; });
}

/// Compute the lower bound in dimension \p dim (zero based) of \p array
/// taking care of returning one when the related extent is zero.
static mlir::Value computeLBOUND(fir::FirOpBuilder &builder, mlir::Location loc,
                                 const fir::ExtendedValue &array, unsigned dim,
                                 mlir::Value zero, mlir::Value one) {
  assert(dim < array.rank() && "invalid dimension");
  if (hasDefaultLowerBound(array))
    return one;
  mlir::Value lb = fir::factory::readLowerBound(builder, loc, array, dim, one);
  if (dim + 1 == array.rank() && array.isAssumedSize())
    return lb;
  mlir::Value extent = fir::factory::readExtent(builder, loc, array, dim);
  zero = builder.createConvert(loc, extent.getType(), zero);
  auto dimIsEmpty = builder.create<mlir::arith::CmpIOp>(
      loc, mlir::arith::CmpIPredicate::eq, extent, zero);
  one = builder.createConvert(loc, lb.getType(), one);
  return builder.create<mlir::arith::SelectOp>(loc, dimIsEmpty, one, lb);
}

/// Create a fir.box to be passed to the LBOUND/UBOUND runtime.
/// This ensure that local lower bounds of assumed shape are propagated and that
/// a fir.box with equivalent LBOUNDs but an explicit shape is created for
/// assumed size arrays to avoid undefined behaviors in codegen or the runtime.
static mlir::Value
createBoxForRuntimeBoundInquiry(mlir::Location loc, fir::FirOpBuilder &builder,
                                const fir::ExtendedValue &array) {
  if (!array.isAssumedSize())
    return array.match(
        [&](const fir::BoxValue &boxValue) -> mlir::Value {
          // This entity is mapped to a fir.box that may not contain the local
          // lower bound information if it is a dummy. Rebox it with the local
          // shape information.
          mlir::Value localShape = builder.createShape(loc, array);
          mlir::Value oldBox = boxValue.getAddr();
          return builder.create<fir::ReboxOp>(loc, oldBox.getType(), oldBox,
                                              localShape,
                                              /*slice=*/mlir::Value{});
        },
        [&](const auto &) -> mlir::Value {
          // This a pointer/allocatable, or an entity not yet tracked with a
          // fir.box. For pointer/allocatable, createBox will forward the
          // descriptor that contains the correct lower bound information. For
          // other entities, a new fir.box will be made with the local lower
          // bounds.
          return builder.createBox(loc, array);
        });
  // Assumed sized are not meant to be emboxed. This could cause the undefined
  // extent cannot safely be understood by the runtime/codegen that will
  // consider that the dimension is empty and that the related LBOUND value must
  // be one. Pretend that the related extent is one to get the correct LBOUND
  // value.
  llvm::SmallVector<mlir::Value> shape =
      fir::factory::getExtents(loc, builder, array);
  assert(!shape.empty() && "assumed size must have at least one dimension");
  shape.back() = builder.createIntegerConstant(loc, builder.getIndexType(), 1);
  auto safeToEmbox = array.match(
      [&](const fir::CharArrayBoxValue &x) -> fir::ExtendedValue {
        return fir::CharArrayBoxValue{x.getAddr(), x.getLen(), shape,
                                      x.getLBounds()};
      },
      [&](const fir::ArrayBoxValue &x) -> fir::ExtendedValue {
        return fir::ArrayBoxValue{x.getAddr(), shape, x.getLBounds()};
      },
      [&](const auto &) -> fir::ExtendedValue {
        fir::emitFatalError(loc, "not an assumed size array");
      });
  return builder.createBox(loc, safeToEmbox);
}

// LBOUND
fir::ExtendedValue
IntrinsicLibrary::genLbound(mlir::Type resultType,
                            llvm::ArrayRef<fir::ExtendedValue> args) {
  assert(args.size() == 2 || args.size() == 3);
  const fir::ExtendedValue &array = args[0];
  if (const auto *boxValue = array.getBoxOf<fir::BoxValue>())
    if (boxValue->hasAssumedRank())
      TODO(loc, "intrinsic: lbound with assumed rank argument");

  //===----------------------------------------------------------------------===//
  mlir::Type indexType = builder.getIndexType();

  // Semantics builds signatures for LBOUND calls as either
  // LBOUND(array, dim, [kind]) or LBOUND(array, [kind]).
  if (args.size() == 2 || isStaticallyAbsent(args, 1)) {
    // DIM is absent.
    mlir::Type lbType = fir::unwrapSequenceType(resultType);
    unsigned rank = array.rank();
    mlir::Type lbArrayType = fir::SequenceType::get(
        {static_cast<fir::SequenceType::Extent>(array.rank())}, lbType);
    mlir::Value lbArray = builder.createTemporary(loc, lbArrayType);
    mlir::Type lbAddrType = builder.getRefType(lbType);
    mlir::Value one = builder.createIntegerConstant(loc, lbType, 1);
    mlir::Value zero = builder.createIntegerConstant(loc, indexType, 0);
    for (unsigned dim = 0; dim < rank; ++dim) {
      mlir::Value lb = computeLBOUND(builder, loc, array, dim, zero, one);
      lb = builder.createConvert(loc, lbType, lb);
      auto index = builder.createIntegerConstant(loc, indexType, dim);
      auto lbAddr =
          builder.create<fir::CoordinateOp>(loc, lbAddrType, lbArray, index);
      builder.create<fir::StoreOp>(loc, lb, lbAddr);
    }
    mlir::Value lbArrayExtent =
        builder.createIntegerConstant(loc, indexType, rank);
    llvm::SmallVector<mlir::Value> extents{lbArrayExtent};
    return fir::ArrayBoxValue{lbArray, extents};
  }
  // DIM is present.
  mlir::Value dim = fir::getBase(args[1]);

  // If it is a compile time constant, skip the runtime call.
  if (std::optional<std::int64_t> cstDim = fir::getIntIfConstant(dim)) {
    mlir::Value one = builder.createIntegerConstant(loc, resultType, 1);
    mlir::Value zero = builder.createIntegerConstant(loc, indexType, 0);
    mlir::Value lb = computeLBOUND(builder, loc, array, *cstDim - 1, zero, one);
    return builder.createConvert(loc, resultType, lb);
  }

  fir::ExtendedValue box = createBoxForRuntimeBoundInquiry(loc, builder, array);
  return builder.createConvert(
      loc, resultType,
      fir::runtime::genLboundDim(builder, loc, fir::getBase(box), dim));
}

// UBOUND
fir::ExtendedValue
IntrinsicLibrary::genUbound(mlir::Type resultType,
                            llvm::ArrayRef<fir::ExtendedValue> args) {
  assert(args.size() == 3 || args.size() == 2);
  if (args.size() == 3) {
    // Handle calls to UBOUND with the DIM argument, which return a scalar
    mlir::Value extent = fir::getBase(genSize(resultType, args));
    mlir::Value lbound = fir::getBase(genLbound(resultType, args));

    mlir::Value one = builder.createIntegerConstant(loc, resultType, 1);
    mlir::Value ubound = builder.create<mlir::arith::SubIOp>(loc, lbound, one);
    return builder.create<mlir::arith::AddIOp>(loc, ubound, extent);
  } else {
    // Handle calls to UBOUND without the DIM argument, which return an array
    mlir::Value kind = isStaticallyAbsent(args[1])
                           ? builder.createIntegerConstant(
                                 loc, builder.getIndexType(),
                                 builder.getKindMap().defaultIntegerKind())
                           : fir::getBase(args[1]);

    // Create mutable fir.box to be passed to the runtime for the result.
    mlir::Type type = builder.getVarLenSeqTy(resultType, /*rank=*/1);
    fir::MutableBoxValue resultMutableBox =
        fir::factory::createTempMutableBox(builder, loc, type);
    mlir::Value resultIrBox =
        fir::factory::getMutableIRBox(builder, loc, resultMutableBox);

    fir::ExtendedValue box =
        createBoxForRuntimeBoundInquiry(loc, builder, args[0]);
    fir::runtime::genUbound(builder, loc, resultIrBox, fir::getBase(box), kind);

    return readAndAddCleanUp(resultMutableBox, resultType, "UBOUND");
  }
  return mlir::Value();
}

// SPACING
mlir::Value IntrinsicLibrary::genSpacing(mlir::Type resultType,
                                         llvm::ArrayRef<mlir::Value> args) {
  assert(args.size() == 1);

  return builder.createConvert(
      loc, resultType,
      fir::runtime::genSpacing(builder, loc, fir::getBase(args[0])));
}

// SPREAD
fir::ExtendedValue
IntrinsicLibrary::genSpread(mlir::Type resultType,
                            llvm::ArrayRef<fir::ExtendedValue> args) {

  assert(args.size() == 3);

  // Handle source argument
  mlir::Value source = builder.createBox(loc, args[0]);
  fir::BoxValue sourceTmp = source;
  unsigned sourceRank = sourceTmp.rank();

  // Handle Dim argument
  mlir::Value dim = fir::getBase(args[1]);

  // Handle ncopies argument
  mlir::Value ncopies = fir::getBase(args[2]);

  // Generate result descriptor
  mlir::Type resultArrayType =
      builder.getVarLenSeqTy(resultType, sourceRank + 1);
  fir::MutableBoxValue resultMutableBox = fir::factory::createTempMutableBox(
      builder, loc, resultArrayType, {},
      fir::isPolymorphicType(source.getType()) ? source : mlir::Value{});
  mlir::Value resultIrBox =
      fir::factory::getMutableIRBox(builder, loc, resultMutableBox);

  fir::runtime::genSpread(builder, loc, resultIrBox, source, dim, ncopies);

  return readAndAddCleanUp(resultMutableBox, resultType, "SPREAD");
}

// SUM
fir::ExtendedValue
IntrinsicLibrary::genSum(mlir::Type resultType,
                         llvm::ArrayRef<fir::ExtendedValue> args) {
  return genReduction(fir::runtime::genSum, fir::runtime::genSumDim, "SUM",
                      resultType, args);
}

// SYSTEM_CLOCK
void IntrinsicLibrary::genSystemClock(llvm::ArrayRef<fir::ExtendedValue> args) {
  assert(args.size() == 3);
  Fortran::lower::genSystemClock(builder, loc, fir::getBase(args[0]),
                                 fir::getBase(args[1]), fir::getBase(args[2]));
}

// TRANSFER
fir::ExtendedValue
IntrinsicLibrary::genTransfer(mlir::Type resultType,
                              llvm::ArrayRef<fir::ExtendedValue> args) {

  assert(args.size() >= 2); // args.size() == 2 when size argument is omitted.

  // Handle source argument
  mlir::Value source = builder.createBox(loc, args[0]);

  // Handle mold argument
  mlir::Value mold = builder.createBox(loc, args[1]);
  fir::BoxValue moldTmp = mold;
  unsigned moldRank = moldTmp.rank();

  bool absentSize = (args.size() == 2);

  // Create mutable fir.box to be passed to the runtime for the result.
  mlir::Type type = (moldRank == 0 && absentSize)
                        ? resultType
                        : builder.getVarLenSeqTy(resultType, 1);
  fir::MutableBoxValue resultMutableBox =
      fir::factory::createTempMutableBox(builder, loc, type);

  if (moldRank == 0 && absentSize) {
    // This result is a scalar in this case.
    mlir::Value resultIrBox =
        fir::factory::getMutableIRBox(builder, loc, resultMutableBox);

    Fortran::lower::genTransfer(builder, loc, resultIrBox, source, mold);
  } else {
    // The result is a rank one array in this case.
    mlir::Value resultIrBox =
        fir::factory::getMutableIRBox(builder, loc, resultMutableBox);

    if (absentSize) {
      Fortran::lower::genTransfer(builder, loc, resultIrBox, source, mold);
    } else {
      mlir::Value sizeArg = fir::getBase(args[2]);
      Fortran::lower::genTransferSize(builder, loc, resultIrBox, source, mold,
                                      sizeArg);
    }
  }
  return readAndAddCleanUp(resultMutableBox, resultType, "TRANSFER");
}

// TRANSPOSE
fir::ExtendedValue
IntrinsicLibrary::genTranspose(mlir::Type resultType,
                               llvm::ArrayRef<fir::ExtendedValue> args) {

  assert(args.size() == 1);

  // Handle source argument
  mlir::Value source = builder.createBox(loc, args[0]);

  // Create mutable fir.box to be passed to the runtime for the result.
  mlir::Type resultArrayType = builder.getVarLenSeqTy(resultType, 2);
  fir::MutableBoxValue resultMutableBox =
      fir::factory::createTempMutableBox(builder, loc, resultArrayType);
  mlir::Value resultIrBox =
      fir::factory::getMutableIRBox(builder, loc, resultMutableBox);
  // Call runtime. The runtime is allocating the result.
  fir::runtime::genTranspose(builder, loc, resultIrBox, source);
  // Read result from mutable fir.box and add it to the list of temps to be
  // finalized by the StatementContext.
  return readAndAddCleanUp(resultMutableBox, resultType, "TRANSPOSE");
}

// TRIM
fir::ExtendedValue
IntrinsicLibrary::genTrim(mlir::Type resultType,
                          llvm::ArrayRef<fir::ExtendedValue> args) {
  assert(args.size() == 1);
  mlir::Value string = builder.createBox(loc, args[0]);
  // Create mutable fir.box to be passed to the runtime for the result.
  fir::MutableBoxValue resultMutableBox =
      fir::factory::createTempMutableBox(builder, loc, resultType);
  mlir::Value resultIrBox =
      fir::factory::getMutableIRBox(builder, loc, resultMutableBox);
  // Call runtime. The runtime is allocating the result.
  fir::runtime::genTrim(builder, loc, resultIrBox, string);
  // Read result from mutable fir.box and add it to the list of temps to be
  // finalized by the StatementContext.
  return readAndAddCleanUp(resultMutableBox, resultType, "TRIM");
}

// Compare two FIR values and return boolean result as i1.
template <Extremum extremum, ExtremumBehavior behavior>
static mlir::Value createExtremumCompare(mlir::Location loc,
                                         fir::FirOpBuilder &builder,
                                         mlir::Value left, mlir::Value right) {
  static constexpr mlir::arith::CmpIPredicate integerPredicate =
      extremum == Extremum::Max ? mlir::arith::CmpIPredicate::sgt
                                : mlir::arith::CmpIPredicate::slt;
  static constexpr mlir::arith::CmpFPredicate orderedCmp =
      extremum == Extremum::Max ? mlir::arith::CmpFPredicate::OGT
                                : mlir::arith::CmpFPredicate::OLT;
  mlir::Type type = left.getType();
  mlir::Value result;
  if (fir::isa_real(type)) {
    // Note: the signaling/quit aspect of the result required by IEEE
    // cannot currently be obtained with LLVM without ad-hoc runtime.
    if constexpr (behavior == ExtremumBehavior::IeeeMinMaximumNumber) {
      // Return the number if one of the inputs is NaN and the other is
      // a number.
      auto leftIsResult =
          builder.create<mlir::arith::CmpFOp>(loc, orderedCmp, left, right);
      auto rightIsNan = builder.genIsNaN(loc, right);
      result =
          builder.create<mlir::arith::OrIOp>(loc, leftIsResult, rightIsNan);
    } else if constexpr (behavior == ExtremumBehavior::IeeeMinMaximum) {
      // Always return NaNs if one the input is NaNs
      auto leftIsResult =
          builder.create<mlir::arith::CmpFOp>(loc, orderedCmp, left, right);
      auto leftIsNan = builder.genIsNaN(loc, left);
      result = builder.create<mlir::arith::OrIOp>(loc, leftIsResult, leftIsNan);
    } else if constexpr (behavior == ExtremumBehavior::MinMaxss) {
      // If the left is a NaN, return the right whatever it is.
      result =
          builder.create<mlir::arith::CmpFOp>(loc, orderedCmp, left, right);
    } else if constexpr (behavior == ExtremumBehavior::PgfortranLlvm) {
      // If one of the operand is a NaN, return left whatever it is.
      static constexpr auto unorderedCmp =
          extremum == Extremum::Max ? mlir::arith::CmpFPredicate::UGT
                                    : mlir::arith::CmpFPredicate::ULT;
      result =
          builder.create<mlir::arith::CmpFOp>(loc, unorderedCmp, left, right);
    } else {
      // TODO: ieeeMinNum/ieeeMaxNum
      static_assert(behavior == ExtremumBehavior::IeeeMinMaxNum,
                    "ieeeMinNum/ieeeMaxNum behavior not implemented");
    }
  } else if (fir::isa_integer(type)) {
    result =
        builder.create<mlir::arith::CmpIOp>(loc, integerPredicate, left, right);
  } else if (fir::isa_char(type) || fir::isa_char(fir::unwrapRefType(type))) {
    // TODO: ! character min and max is tricky because the result
    // length is the length of the longest argument!
    // So we may need a temp.
    TODO(loc, "intrinsic: min and max for CHARACTER");
  }
  assert(result && "result must be defined");
  return result;
}

// UNPACK
fir::ExtendedValue
IntrinsicLibrary::genUnpack(mlir::Type resultType,
                            llvm::ArrayRef<fir::ExtendedValue> args) {
  assert(args.size() == 3);

  // Handle required vector argument
  mlir::Value vector = builder.createBox(loc, args[0]);

  // Handle required mask argument
  fir::BoxValue maskBox = builder.createBox(loc, args[1]);
  mlir::Value mask = fir::getBase(maskBox);
  unsigned maskRank = maskBox.rank();

  // Handle required field argument
  mlir::Value field = builder.createBox(loc, args[2]);

  // Create mutable fir.box to be passed to the runtime for the result.
  mlir::Type resultArrayType = builder.getVarLenSeqTy(resultType, maskRank);
  fir::MutableBoxValue resultMutableBox =
      fir::factory::createTempMutableBox(builder, loc, resultArrayType);
  mlir::Value resultIrBox =
      fir::factory::getMutableIRBox(builder, loc, resultMutableBox);

  fir::runtime::genUnpack(builder, loc, resultIrBox, vector, mask, field);

  return readAndAddCleanUp(resultMutableBox, resultType, "UNPACK");
}

// VERIFY
fir::ExtendedValue
IntrinsicLibrary::genVerify(mlir::Type resultType,
                            llvm::ArrayRef<fir::ExtendedValue> args) {

  assert(args.size() == 4);

  if (isStaticallyAbsent(args[3])) {
    // Kind not specified, so call scan/verify runtime routine that is
    // specialized on the kind of characters in string.

    // Handle required string base arg
    mlir::Value stringBase = fir::getBase(args[0]);

    // Handle required set string base arg
    mlir::Value setBase = fir::getBase(args[1]);

    // Handle kind argument; it is the kind of character in this case
    fir::KindTy kind =
        fir::factory::CharacterExprHelper{builder, loc}.getCharacterKind(
            stringBase.getType());

    // Get string length argument
    mlir::Value stringLen = fir::getLen(args[0]);

    // Get set string length argument
    mlir::Value setLen = fir::getLen(args[1]);

    // Handle optional back argument
    mlir::Value back =
        isStaticallyAbsent(args[2])
            ? builder.createIntegerConstant(loc, builder.getI1Type(), 0)
            : fir::getBase(args[2]);

    return builder.createConvert(
        loc, resultType,
        fir::runtime::genVerify(builder, loc, kind, stringBase, stringLen,
                                setBase, setLen, back));
  }
  // else use the runtime descriptor version of scan/verify

  // Handle optional argument, back
  auto makeRefThenEmbox = [&](mlir::Value b) {
    fir::LogicalType logTy = fir::LogicalType::get(
        builder.getContext(), builder.getKindMap().defaultLogicalKind());
    mlir::Value temp = builder.createTemporary(loc, logTy);
    mlir::Value castb = builder.createConvert(loc, logTy, b);
    builder.create<fir::StoreOp>(loc, castb, temp);
    return builder.createBox(loc, temp);
  };
  mlir::Value back = fir::isUnboxedValue(args[2])
                         ? makeRefThenEmbox(*args[2].getUnboxed())
                         : builder.create<fir::AbsentOp>(
                               loc, fir::BoxType::get(builder.getI1Type()));

  // Handle required string argument
  mlir::Value string = builder.createBox(loc, args[0]);

  // Handle required set argument
  mlir::Value set = builder.createBox(loc, args[1]);

  // Handle kind argument
  mlir::Value kind = fir::getBase(args[3]);

  // Create result descriptor
  fir::MutableBoxValue resultMutableBox =
      fir::factory::createTempMutableBox(builder, loc, resultType);
  mlir::Value resultIrBox =
      fir::factory::getMutableIRBox(builder, loc, resultMutableBox);

  fir::runtime::genVerifyDescriptor(builder, loc, resultIrBox, string, set,
                                    back, kind);

  // Handle cleanup of allocatable result descriptor and return
  return readAndAddCleanUp(resultMutableBox, resultType, "VERIFY");
}

/// Process calls to Minloc, Maxloc intrinsic functions
template <typename FN, typename FD>
fir::ExtendedValue
IntrinsicLibrary::genExtremumloc(FN func, FD funcDim, llvm::StringRef errMsg,
                                 mlir::Type resultType,
                                 llvm::ArrayRef<fir::ExtendedValue> args) {

  assert(args.size() == 5);

  // Handle required array argument
  mlir::Value array = builder.createBox(loc, args[0]);
  unsigned rank = fir::BoxValue(array).rank();
  assert(rank >= 1);

  // Handle optional mask argument
  auto mask = isStaticallyAbsent(args[2])
                  ? builder.create<fir::AbsentOp>(
                        loc, fir::BoxType::get(builder.getI1Type()))
                  : builder.createBox(loc, args[2]);

  // Handle optional kind argument
  auto kind = isStaticallyAbsent(args[3])
                  ? builder.createIntegerConstant(
                        loc, builder.getIndexType(),
                        builder.getKindMap().defaultIntegerKind())
                  : fir::getBase(args[3]);

  // Handle optional back argument
  auto back = isStaticallyAbsent(args[4]) ? builder.createBool(loc, false)
                                          : fir::getBase(args[4]);

  bool absentDim = isStaticallyAbsent(args[1]);

  if (!absentDim && rank == 1) {
    // If dim argument is present and the array is rank 1, then the result is
    // a scalar (since the the result is rank-1 or 0).
    // Therefore, we use a scalar result descriptor with Min/MaxlocDim().
    mlir::Value dim = fir::getBase(args[1]);
    // Create mutable fir.box to be passed to the runtime for the result.
    fir::MutableBoxValue resultMutableBox =
        fir::factory::createTempMutableBox(builder, loc, resultType);
    mlir::Value resultIrBox =
        fir::factory::getMutableIRBox(builder, loc, resultMutableBox);

    funcDim(builder, loc, resultIrBox, array, dim, mask, kind, back);

    // Handle cleanup of allocatable result descriptor and return
    return readAndAddCleanUp(resultMutableBox, resultType, errMsg);
  }

  // Note: The Min/Maxloc/val cases below have an array result.

  // Create mutable fir.box to be passed to the runtime for the result.
  mlir::Type resultArrayType =
      builder.getVarLenSeqTy(resultType, absentDim ? 1 : rank - 1);
  fir::MutableBoxValue resultMutableBox =
      fir::factory::createTempMutableBox(builder, loc, resultArrayType);
  mlir::Value resultIrBox =
      fir::factory::getMutableIRBox(builder, loc, resultMutableBox);

  if (absentDim) {
    // Handle min/maxloc/val case where there is no dim argument
    // (calls Min/Maxloc()/MinMaxval() runtime routine)
    func(builder, loc, resultIrBox, array, mask, kind, back);
  } else {
    // else handle min/maxloc case with dim argument (calls
    // Min/Max/loc/val/Dim() runtime routine).
    mlir::Value dim = fir::getBase(args[1]);
    funcDim(builder, loc, resultIrBox, array, dim, mask, kind, back);
  }
  return readAndAddCleanUp(resultMutableBox, resultType, errMsg);
}

// MAXLOC
fir::ExtendedValue
IntrinsicLibrary::genMaxloc(mlir::Type resultType,
                            llvm::ArrayRef<fir::ExtendedValue> args) {
  return genExtremumloc(fir::runtime::genMaxloc, fir::runtime::genMaxlocDim,
                        "MAXLOC", resultType, args);
}

/// Process calls to Maxval and Minval
template <typename FN, typename FD, typename FC>
fir::ExtendedValue
IntrinsicLibrary::genExtremumVal(FN func, FD funcDim, FC funcChar,
                                 llvm::StringRef errMsg, mlir::Type resultType,
                                 llvm::ArrayRef<fir::ExtendedValue> args) {

  assert(args.size() == 3);

  // Handle required array argument
  fir::BoxValue arryTmp = builder.createBox(loc, args[0]);
  mlir::Value array = fir::getBase(arryTmp);
  int rank = arryTmp.rank();
  assert(rank >= 1);
  bool hasCharacterResult = arryTmp.isCharacter();

  // Handle optional mask argument
  auto mask = isStaticallyAbsent(args[2])
                  ? builder.create<fir::AbsentOp>(
                        loc, fir::BoxType::get(builder.getI1Type()))
                  : builder.createBox(loc, args[2]);

  bool absentDim = isStaticallyAbsent(args[1]);

  // For Maxval/MinVal, we call the type specific versions of
  // Maxval/Minval because the result is scalar in the case below.
  if (!hasCharacterResult && (absentDim || rank == 1))
    return func(builder, loc, array, mask);

  if (hasCharacterResult && (absentDim || rank == 1)) {
    // Create mutable fir.box to be passed to the runtime for the result.
    fir::MutableBoxValue resultMutableBox =
        fir::factory::createTempMutableBox(builder, loc, resultType);
    mlir::Value resultIrBox =
        fir::factory::getMutableIRBox(builder, loc, resultMutableBox);

    funcChar(builder, loc, resultIrBox, array, mask);

    // Handle cleanup of allocatable result descriptor and return
    return readAndAddCleanUp(resultMutableBox, resultType, errMsg);
  }

  // Handle Min/Maxval cases that have an array result.
  auto resultMutableBox =
      genFuncDim(funcDim, resultType, builder, loc, array, args[1], mask, rank);
  return readAndAddCleanUp(resultMutableBox, resultType, errMsg);
}

// MAXVAL
fir::ExtendedValue
IntrinsicLibrary::genMaxval(mlir::Type resultType,
                            llvm::ArrayRef<fir::ExtendedValue> args) {
  return genExtremumVal(fir::runtime::genMaxval, fir::runtime::genMaxvalDim,
                        fir::runtime::genMaxvalChar, "MAXVAL", resultType,
                        args);
}

// MINLOC
fir::ExtendedValue
IntrinsicLibrary::genMinloc(mlir::Type resultType,
                            llvm::ArrayRef<fir::ExtendedValue> args) {
  return genExtremumloc(fir::runtime::genMinloc, fir::runtime::genMinlocDim,
                        "MINLOC", resultType, args);
}

// MINVAL
fir::ExtendedValue
IntrinsicLibrary::genMinval(mlir::Type resultType,
                            llvm::ArrayRef<fir::ExtendedValue> args) {
  return genExtremumVal(fir::runtime::genMinval, fir::runtime::genMinvalDim,
                        fir::runtime::genMinvalChar, "MINVAL", resultType,
                        args);
}

// MIN and MAX
template <Extremum extremum, ExtremumBehavior behavior>
mlir::Value IntrinsicLibrary::genExtremum(mlir::Type,
                                          llvm::ArrayRef<mlir::Value> args) {
  assert(args.size() >= 1);
  mlir::Value result = args[0];
  for (auto arg : args.drop_front()) {
    mlir::Value mask =
        createExtremumCompare<extremum, behavior>(loc, builder, result, arg);
    result = builder.create<mlir::arith::SelectOp>(loc, mask, result, arg);
  }
  return result;
}

//===----------------------------------------------------------------------===//
// Argument lowering rules interface for intrinsic or intrinsic module
// procedure.
//===----------------------------------------------------------------------===//

const Fortran::lower::IntrinsicArgumentLoweringRules *
Fortran::lower::getIntrinsicArgumentLowering(llvm::StringRef specificName) {
  llvm::StringRef name = genericName(specificName);
  if (const IntrinsicHandler *handler = findIntrinsicHandler(name))
    if (!handler->argLoweringRules.hasDefaultRules())
      return &handler->argLoweringRules;
  return nullptr;
}

/// Return how argument \p argName should be lowered given the rules for the
/// intrinsic function.
Fortran::lower::ArgLoweringRule Fortran::lower::lowerIntrinsicArgumentAs(
    const IntrinsicArgumentLoweringRules &rules, unsigned position) {
  assert(position < sizeof(rules.args) / (sizeof(decltype(*rules.args))) &&
         "invalid argument");
  return {rules.args[position].lowerAs,
          rules.args[position].handleDynamicOptional};
}

//===----------------------------------------------------------------------===//
// Public intrinsic call helpers
//===----------------------------------------------------------------------===//

fir::ExtendedValue
Fortran::lower::genIntrinsicCall(fir::FirOpBuilder &builder, mlir::Location loc,
                                 llvm::StringRef name,
                                 std::optional<mlir::Type> resultType,
                                 llvm::ArrayRef<fir::ExtendedValue> args,
                                 Fortran::lower::StatementContext &stmtCtx) {
  auto [result, mustBeFreed] =
      IntrinsicLibrary{builder, loc}.genIntrinsicCall(name, resultType, args);
  if (mustBeFreed) {
    mlir::Value addr = fir::getBase(result);
    if (auto *box = result.getBoxOf<fir::BoxValue>())
      addr =
          builder.create<fir::BoxAddrOp>(loc, box->getMemTy(), box->getAddr());
    fir::FirOpBuilder *bldr = &builder;
    stmtCtx.attachCleanup([=]() { bldr->create<fir::FreeMemOp>(loc, addr); });
  }
  return result;
}
std::pair<fir::ExtendedValue, bool>
Fortran::lower::genIntrinsicCall(fir::FirOpBuilder &builder, mlir::Location loc,
                                 llvm::StringRef name,
                                 std::optional<mlir::Type> resultType,
                                 llvm::ArrayRef<fir::ExtendedValue> args) {
  return IntrinsicLibrary{builder, loc}.genIntrinsicCall(name, resultType,
                                                         args);
}

mlir::Value Fortran::lower::genMax(fir::FirOpBuilder &builder,
                                   mlir::Location loc,
                                   llvm::ArrayRef<mlir::Value> args) {
  assert(args.size() > 0 && "max requires at least one argument");
  return IntrinsicLibrary{builder, loc}
      .genExtremum<Extremum::Max, ExtremumBehavior::MinMaxss>(args[0].getType(),
                                                              args);
}

mlir::Value Fortran::lower::genMin(fir::FirOpBuilder &builder,
                                   mlir::Location loc,
                                   llvm::ArrayRef<mlir::Value> args) {
  assert(args.size() > 0 && "min requires at least one argument");
  return IntrinsicLibrary{builder, loc}
      .genExtremum<Extremum::Min, ExtremumBehavior::MinMaxss>(args[0].getType(),
                                                              args);
}

mlir::Value Fortran::lower::genPow(fir::FirOpBuilder &builder,
                                   mlir::Location loc, mlir::Type type,
                                   mlir::Value x, mlir::Value y) {
  // TODO: since there is no libm version of pow with integer exponent,
  //       we have to provide an alternative implementation for
  //       "precise/strict" FP mode.
  //       One option is to generate internal function with inlined
  //       implementation and mark it 'strictfp'.
  //       Another option is to implement it in Fortran runtime library
  //       (just like matmul).
  return IntrinsicLibrary{builder, loc}.genRuntimeCall("pow", type, {x, y});
}

mlir::SymbolRefAttr Fortran::lower::getUnrestrictedIntrinsicSymbolRefAttr(
    fir::FirOpBuilder &builder, mlir::Location loc, llvm::StringRef name,
    mlir::FunctionType signature) {
  return IntrinsicLibrary{builder, loc}.getUnrestrictedIntrinsicSymbolRefAttr(
      name, signature);
}<|MERGE_RESOLUTION|>--- conflicted
+++ resolved
@@ -1724,13 +1724,8 @@
   return mlir::Value{};
 }
 
-<<<<<<< HEAD
-fir::ExtendedValue
+std::pair<fir::ExtendedValue, bool>
 IntrinsicLibrary::genIntrinsicCall(llvm::StringRef name,
-=======
-std::pair<fir::ExtendedValue, bool>
-IntrinsicLibrary::genIntrinsicCall(llvm::StringRef specificName,
->>>>>>> b64ad1f2
                                    std::optional<mlir::Type> resultType,
                                    llvm::ArrayRef<fir::ExtendedValue> args) {
   if (const IntrinsicHandler *handler = findIntrinsicHandler(name)) {

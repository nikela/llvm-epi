//===-- IntrinsicCall.cpp -------------------------------------------------===//
//
// Part of the LLVM Project, under the Apache License v2.0 with LLVM Exceptions.
// See https://llvm.org/LICENSE.txt for license information.
// SPDX-License-Identifier: Apache-2.0 WITH LLVM-exception
//
//===----------------------------------------------------------------------===//
//
// Helper routines for constructing the FIR dialect of MLIR. As FIR is a
// dialect of MLIR, it makes extensive use of MLIR interfaces and MLIR's coding
// style (https://mlir.llvm.org/getting_started/DeveloperGuide/) is used in this
// module.
//
//===----------------------------------------------------------------------===//

#include "flang/Lower/IntrinsicCall.h"
#include "flang/Common/static-multimap-view.h"
#include "flang/Lower/BuiltinModules.h"
#include "flang/Lower/Mangler.h"
#include "flang/Lower/Runtime.h"
#include "flang/Lower/StatementContext.h"
#include "flang/Lower/SymbolMap.h"
#include "flang/Optimizer/Builder/Character.h"
#include "flang/Optimizer/Builder/Complex.h"
#include "flang/Optimizer/Builder/FIRBuilder.h"
#include "flang/Optimizer/Builder/MutableBox.h"
#include "flang/Optimizer/Builder/Runtime/Character.h"
#include "flang/Optimizer/Builder/Runtime/Command.h"
#include "flang/Optimizer/Builder/Runtime/Inquiry.h"
#include "flang/Optimizer/Builder/Runtime/Numeric.h"
#include "flang/Optimizer/Builder/Runtime/RTBuilder.h"
#include "flang/Optimizer/Builder/Runtime/Reduction.h"
#include "flang/Optimizer/Builder/Runtime/Stop.h"
#include "flang/Optimizer/Builder/Runtime/Transformational.h"
#include "flang/Optimizer/Builder/Todo.h"
#include "flang/Optimizer/Dialect/FIROpsSupport.h"
#include "flang/Optimizer/Support/FatalError.h"
#include "flang/Runtime/entry-names.h"
#include "mlir/Dialect/Complex/IR/Complex.h"
#include "mlir/Dialect/LLVMIR/LLVMDialect.h"
#include "mlir/Dialect/Math/IR/Math.h"
#include "llvm/Support/CommandLine.h"
#include "llvm/Support/Debug.h"
#include <optional>

#define DEBUG_TYPE "flang-lower-intrinsic"

/// This file implements lowering of Fortran intrinsic procedures and Fortran
/// intrinsic module procedures.  A call may be inlined with a mix of FIR and
/// MLIR operations, or as a call to a runtime function or LLVM intrinsic.

/// Lowering of intrinsic procedure calls is based on a map that associates
/// Fortran intrinsic generic names to FIR generator functions.
/// All generator functions are member functions of the IntrinsicLibrary class
/// and have the same interface.
/// If no generator is given for an intrinsic name, a math runtime library
/// is searched for an implementation and, if a runtime function is found,
/// a call is generated for it. LLVM intrinsics are handled as a math
/// runtime library here.

/// Enums used to templatize and share lowering of MIN and MAX.
enum class Extremum { Min, Max };

// There are different ways to deal with NaNs in MIN and MAX.
// Known existing behaviors are listed below and can be selected for
// f18 MIN/MAX implementation.
enum class ExtremumBehavior {
  // Note: the Signaling/quiet aspect of NaNs in the behaviors below are
  // not described because there is no way to control/observe such aspect in
  // MLIR/LLVM yet. The IEEE behaviors come with requirements regarding this
  // aspect that are therefore currently not enforced. In the descriptions
  // below, NaNs can be signaling or quite. Returned NaNs may be signaling
  // if one of the input NaN was signaling but it cannot be guaranteed either.
  // Existing compilers using an IEEE behavior (gfortran) also do not fulfill
  // signaling/quiet requirements.
  IeeeMinMaximumNumber,
  // IEEE minimumNumber/maximumNumber behavior (754-2019, section 9.6):
  // If one of the argument is and number and the other is NaN, return the
  // number. If both arguements are NaN, return NaN.
  // Compilers: gfortran.
  IeeeMinMaximum,
  // IEEE minimum/maximum behavior (754-2019, section 9.6):
  // If one of the argument is NaN, return NaN.
  MinMaxss,
  // x86 minss/maxss behavior:
  // If the second argument is a number and the other is NaN, return the number.
  // In all other cases where at least one operand is NaN, return NaN.
  // Compilers: xlf (only for MAX), ifort, pgfortran -nollvm, and nagfor.
  PgfortranLlvm,
  // "Opposite of" x86 minss/maxss behavior:
  // If the first argument is a number and the other is NaN, return the
  // number.
  // In all other cases where at least one operand is NaN, return NaN.
  // Compilers: xlf (only for MIN), and pgfortran (with llvm).
  IeeeMinMaxNum
  // IEEE minNum/maxNum behavior (754-2008, section 5.3.1):
  // TODO: Not implemented.
  // It is the only behavior where the signaling/quiet aspect of a NaN argument
  // impacts if the result should be NaN or the argument that is a number.
  // LLVM/MLIR do not provide ways to observe this aspect, so it is not
  // possible to implement it without some target dependent runtime.
};

fir::ExtendedValue Fortran::lower::getAbsentIntrinsicArgument() {
  return fir::UnboxedValue{};
}

/// Test if an ExtendedValue is absent. This is used to test if an intrinsic
/// argument are absent at compile time.
static bool isStaticallyAbsent(const fir::ExtendedValue &exv) {
  return !fir::getBase(exv);
}
static bool isStaticallyAbsent(llvm::ArrayRef<fir::ExtendedValue> args,
                               size_t argIndex) {
  return args.size() <= argIndex || isStaticallyAbsent(args[argIndex]);
}
static bool isStaticallyAbsent(llvm::ArrayRef<mlir::Value> args,
                               size_t argIndex) {
  return args.size() <= argIndex || !args[argIndex];
}

/// Test if an ExtendedValue is present. This is used to test if an intrinsic
/// argument is present at compile time. This does not imply that the related
/// value may not be an absent dummy optional, disassociated pointer, or a
/// deallocated allocatable. See `handleDynamicOptional` to deal with these
/// cases when it makes sense.
static bool isStaticallyPresent(const fir::ExtendedValue &exv) {
  return !isStaticallyAbsent(exv);
}

/// Process calls to Maxval, Minval, Product, Sum intrinsic functions that
/// take a DIM argument.
template <typename FD>
static fir::ExtendedValue
genFuncDim(FD funcDim, mlir::Type resultType, fir::FirOpBuilder &builder,
           mlir::Location loc, Fortran::lower::StatementContext *stmtCtx,
           llvm::StringRef errMsg, mlir::Value array, fir::ExtendedValue dimArg,
           mlir::Value mask, int rank) {

  // Create mutable fir.box to be passed to the runtime for the result.
  mlir::Type resultArrayType = builder.getVarLenSeqTy(resultType, rank - 1);
  fir::MutableBoxValue resultMutableBox =
      fir::factory::createTempMutableBox(builder, loc, resultArrayType);
  mlir::Value resultIrBox =
      fir::factory::getMutableIRBox(builder, loc, resultMutableBox);

  mlir::Value dim =
      isStaticallyAbsent(dimArg)
          ? builder.createIntegerConstant(loc, builder.getIndexType(), 0)
          : fir::getBase(dimArg);
  funcDim(builder, loc, resultIrBox, array, dim, mask);

  fir::ExtendedValue res =
      fir::factory::genMutableBoxRead(builder, loc, resultMutableBox);
  return res.match(
      [&](const fir::ArrayBoxValue &box) -> fir::ExtendedValue {
        // Add cleanup code
        assert(stmtCtx);
        fir::FirOpBuilder *bldr = &builder;
        mlir::Value temp = box.getAddr();
        stmtCtx->attachCleanup(
            [=]() { bldr->create<fir::FreeMemOp>(loc, temp); });
        return box;
      },
      [&](const fir::CharArrayBoxValue &box) -> fir::ExtendedValue {
        // Add cleanup code
        assert(stmtCtx);
        fir::FirOpBuilder *bldr = &builder;
        mlir::Value temp = box.getAddr();
        stmtCtx->attachCleanup(
            [=]() { bldr->create<fir::FreeMemOp>(loc, temp); });
        return box;
      },
      [&](const auto &) -> fir::ExtendedValue {
        fir::emitFatalError(loc, errMsg);
      });
}

/// Process calls to Product, Sum, IAll, IAny, IParity intrinsic functions
template <typename FN, typename FD>
static fir::ExtendedValue
genReduction(FN func, FD funcDim, mlir::Type resultType,
             fir::FirOpBuilder &builder, mlir::Location loc,
             Fortran::lower::StatementContext *stmtCtx, llvm::StringRef errMsg,
             llvm::ArrayRef<fir::ExtendedValue> args) {

  assert(args.size() == 3);

  // Handle required array argument
  fir::BoxValue arryTmp = builder.createBox(loc, args[0]);
  mlir::Value array = fir::getBase(arryTmp);
  int rank = arryTmp.rank();
  assert(rank >= 1);

  // Handle optional mask argument
  auto mask = isStaticallyAbsent(args[2])
                  ? builder.create<fir::AbsentOp>(
                        loc, fir::BoxType::get(builder.getI1Type()))
                  : builder.createBox(loc, args[2]);

  bool absentDim = isStaticallyAbsent(args[1]);

  // We call the type specific versions because the result is scalar
  // in the case below.
  if (absentDim || rank == 1) {
    mlir::Type ty = array.getType();
    mlir::Type arrTy = fir::dyn_cast_ptrOrBoxEleTy(ty);
    auto eleTy = arrTy.cast<fir::SequenceType>().getEleTy();
    if (fir::isa_complex(eleTy)) {
      mlir::Value result = builder.createTemporary(loc, eleTy);
      func(builder, loc, array, mask, result);
      return builder.create<fir::LoadOp>(loc, result);
    }
    auto resultBox = builder.create<fir::AbsentOp>(
        loc, fir::BoxType::get(builder.getI1Type()));
    return func(builder, loc, array, mask, resultBox);
  }
  // Handle Product/Sum cases that have an array result.
  return genFuncDim(funcDim, resultType, builder, loc, stmtCtx, errMsg, array,
                    args[1], mask, rank);
}

/// Process calls to DotProduct
template <typename FN>
static fir::ExtendedValue
genDotProd(FN func, mlir::Type resultType, fir::FirOpBuilder &builder,
           mlir::Location loc, Fortran::lower::StatementContext *stmtCtx,
           llvm::ArrayRef<fir::ExtendedValue> args) {

  assert(args.size() == 2);

  // Handle required vector arguments
  mlir::Value vectorA = fir::getBase(args[0]);
  mlir::Value vectorB = fir::getBase(args[1]);
  // Result type is used for picking appropriate runtime function.
  mlir::Type eleTy = resultType;

  if (fir::isa_complex(eleTy)) {
    mlir::Value result = builder.createTemporary(loc, eleTy);
    func(builder, loc, vectorA, vectorB, result);
    return builder.create<fir::LoadOp>(loc, result);
  }

  // This operation is only used to pass the result type
  // information to the DotProduct generator.
  auto resultBox = builder.create<fir::AbsentOp>(loc, fir::BoxType::get(eleTy));
  return func(builder, loc, vectorA, vectorB, resultBox);
}

/// Process calls to Maxval, Minval, Product, Sum intrinsic functions
template <typename FN, typename FD, typename FC>
static fir::ExtendedValue
genExtremumVal(FN func, FD funcDim, FC funcChar, mlir::Type resultType,
               fir::FirOpBuilder &builder, mlir::Location loc,
               Fortran::lower::StatementContext *stmtCtx,
               llvm::StringRef errMsg,
               llvm::ArrayRef<fir::ExtendedValue> args) {

  assert(args.size() == 3);

  // Handle required array argument
  fir::BoxValue arryTmp = builder.createBox(loc, args[0]);
  mlir::Value array = fir::getBase(arryTmp);
  int rank = arryTmp.rank();
  assert(rank >= 1);
  bool hasCharacterResult = arryTmp.isCharacter();

  // Handle optional mask argument
  auto mask = isStaticallyAbsent(args[2])
                  ? builder.create<fir::AbsentOp>(
                        loc, fir::BoxType::get(builder.getI1Type()))
                  : builder.createBox(loc, args[2]);

  bool absentDim = isStaticallyAbsent(args[1]);

  // For Maxval/MinVal, we call the type specific versions of
  // Maxval/Minval because the result is scalar in the case below.
  if (!hasCharacterResult && (absentDim || rank == 1))
    return func(builder, loc, array, mask);

  if (hasCharacterResult && (absentDim || rank == 1)) {
    // Create mutable fir.box to be passed to the runtime for the result.
    fir::MutableBoxValue resultMutableBox =
        fir::factory::createTempMutableBox(builder, loc, resultType);
    mlir::Value resultIrBox =
        fir::factory::getMutableIRBox(builder, loc, resultMutableBox);

    funcChar(builder, loc, resultIrBox, array, mask);

    // Handle cleanup of allocatable result descriptor and return
    fir::ExtendedValue res =
        fir::factory::genMutableBoxRead(builder, loc, resultMutableBox);
    return res.match(
        [&](const fir::CharBoxValue &box) -> fir::ExtendedValue {
          // Add cleanup code
          assert(stmtCtx);
          fir::FirOpBuilder *bldr = &builder;
          mlir::Value temp = box.getAddr();
          stmtCtx->attachCleanup(
              [=]() { bldr->create<fir::FreeMemOp>(loc, temp); });
          return box;
        },
        [&](const auto &) -> fir::ExtendedValue {
          fir::emitFatalError(loc, errMsg);
        });
  }

  // Handle Min/Maxval cases that have an array result.
  return genFuncDim(funcDim, resultType, builder, loc, stmtCtx, errMsg, array,
                    args[1], mask, rank);
}

/// Process calls to Minloc, Maxloc intrinsic functions
template <typename FN, typename FD>
static fir::ExtendedValue genExtremumloc(
    FN func, FD funcDim, mlir::Type resultType, fir::FirOpBuilder &builder,
    mlir::Location loc, Fortran::lower::StatementContext *stmtCtx,
    llvm::StringRef errMsg, llvm::ArrayRef<fir::ExtendedValue> args) {

  assert(args.size() == 5);

  // Handle required array argument
  mlir::Value array = builder.createBox(loc, args[0]);
  unsigned rank = fir::BoxValue(array).rank();
  assert(rank >= 1);

  // Handle optional mask argument
  auto mask = isStaticallyAbsent(args[2])
                  ? builder.create<fir::AbsentOp>(
                        loc, fir::BoxType::get(builder.getI1Type()))
                  : builder.createBox(loc, args[2]);

  // Handle optional kind argument
  auto kind = isStaticallyAbsent(args[3])
                  ? builder.createIntegerConstant(
                        loc, builder.getIndexType(),
                        builder.getKindMap().defaultIntegerKind())
                  : fir::getBase(args[3]);

  // Handle optional back argument
  auto back = isStaticallyAbsent(args[4]) ? builder.createBool(loc, false)
                                          : fir::getBase(args[4]);

  bool absentDim = isStaticallyAbsent(args[1]);

  if (!absentDim && rank == 1) {
    // If dim argument is present and the array is rank 1, then the result is
    // a scalar (since the the result is rank-1 or 0).
    // Therefore, we use a scalar result descriptor with Min/MaxlocDim().
    mlir::Value dim = fir::getBase(args[1]);
    // Create mutable fir.box to be passed to the runtime for the result.
    fir::MutableBoxValue resultMutableBox =
        fir::factory::createTempMutableBox(builder, loc, resultType);
    mlir::Value resultIrBox =
        fir::factory::getMutableIRBox(builder, loc, resultMutableBox);

    funcDim(builder, loc, resultIrBox, array, dim, mask, kind, back);

    // Handle cleanup of allocatable result descriptor and return
    fir::ExtendedValue res =
        fir::factory::genMutableBoxRead(builder, loc, resultMutableBox);
    return res.match(
        [&](const mlir::Value &tempAddr) -> fir::ExtendedValue {
          // Add cleanup code
          assert(stmtCtx);
          fir::FirOpBuilder *bldr = &builder;
          stmtCtx->attachCleanup(
              [=]() { bldr->create<fir::FreeMemOp>(loc, tempAddr); });
          return builder.create<fir::LoadOp>(loc, resultType, tempAddr);
        },
        [&](const auto &) -> fir::ExtendedValue {
          fir::emitFatalError(loc, errMsg);
        });
  }

  // Note: The Min/Maxloc/val cases below have an array result.

  // Create mutable fir.box to be passed to the runtime for the result.
  mlir::Type resultArrayType =
      builder.getVarLenSeqTy(resultType, absentDim ? 1 : rank - 1);
  fir::MutableBoxValue resultMutableBox =
      fir::factory::createTempMutableBox(builder, loc, resultArrayType);
  mlir::Value resultIrBox =
      fir::factory::getMutableIRBox(builder, loc, resultMutableBox);

  if (absentDim) {
    // Handle min/maxloc/val case where there is no dim argument
    // (calls Min/Maxloc()/MinMaxval() runtime routine)
    func(builder, loc, resultIrBox, array, mask, kind, back);
  } else {
    // else handle min/maxloc case with dim argument (calls
    // Min/Max/loc/val/Dim() runtime routine).
    mlir::Value dim = fir::getBase(args[1]);
    funcDim(builder, loc, resultIrBox, array, dim, mask, kind, back);
  }

  return fir::factory::genMutableBoxRead(builder, loc, resultMutableBox)
      .match(
          [&](const fir::ArrayBoxValue &box) -> fir::ExtendedValue {
            // Add cleanup code
            assert(stmtCtx);
            fir::FirOpBuilder *bldr = &builder;
            mlir::Value temp = box.getAddr();
            stmtCtx->attachCleanup(
                [=]() { bldr->create<fir::FreeMemOp>(loc, temp); });
            return box;
          },
          [&](const auto &) -> fir::ExtendedValue {
            fir::emitFatalError(loc, errMsg);
          });
}

// TODO error handling -> return a code or directly emit messages ?
struct IntrinsicLibrary {

  // Constructors.
  explicit IntrinsicLibrary(fir::FirOpBuilder &builder, mlir::Location loc,
                            Fortran::lower::StatementContext *stmtCtx = nullptr)
      : builder{builder}, loc{loc}, stmtCtx{stmtCtx} {}
  IntrinsicLibrary() = delete;
  IntrinsicLibrary(const IntrinsicLibrary &) = delete;

  /// Generate FIR for call to Fortran intrinsic \p name with arguments \p arg
  /// and expected result type \p resultType.
  fir::ExtendedValue genIntrinsicCall(llvm::StringRef name,
                                      std::optional<mlir::Type> resultType,
                                      llvm::ArrayRef<fir::ExtendedValue> arg);

  /// Search a runtime function that is associated to the generic intrinsic name
  /// and whose signature matches the intrinsic arguments and result types.
  /// If no such runtime function is found but a runtime function associated
  /// with the Fortran generic exists and has the same number of arguments,
  /// conversions will be inserted before and/or after the call. This is to
  /// mainly to allow 16 bits float support even-though little or no math
  /// runtime is currently available for it.
  mlir::Value genRuntimeCall(llvm::StringRef name, mlir::Type,
                             llvm::ArrayRef<mlir::Value>);

  using RuntimeCallGenerator = std::function<mlir::Value(
      fir::FirOpBuilder &, mlir::Location, llvm::ArrayRef<mlir::Value>)>;
  RuntimeCallGenerator
  getRuntimeCallGenerator(llvm::StringRef name,
                          mlir::FunctionType soughtFuncType);

  mlir::Value genIeeeIsNaN(mlir::Type, llvm::ArrayRef<mlir::Value>);
  void genAbort(llvm::ArrayRef<fir::ExtendedValue>);

  /// Lowering for the ABS intrinsic. The ABS intrinsic expects one argument in
  /// the llvm::ArrayRef. The ABS intrinsic is lowered into MLIR/FIR operation
  /// if the argument is an integer, into llvm intrinsics if the argument is
  /// real and to the `hypot` math routine if the argument is of complex type.
  mlir::Value genAbs(mlir::Type, llvm::ArrayRef<mlir::Value>);
  template <void (*CallRuntime)(fir::FirOpBuilder &, mlir::Location loc,
                                mlir::Value, mlir::Value)>
  fir::ExtendedValue genAdjustRtCall(mlir::Type,
                                     llvm::ArrayRef<fir::ExtendedValue>);
  mlir::Value genAimag(mlir::Type, llvm::ArrayRef<mlir::Value>);
  mlir::Value genAint(mlir::Type, llvm::ArrayRef<mlir::Value>);
  fir::ExtendedValue genAll(mlir::Type, llvm::ArrayRef<fir::ExtendedValue>);
  fir::ExtendedValue genAllocated(mlir::Type,
                                  llvm::ArrayRef<fir::ExtendedValue>);
  mlir::Value genAnint(mlir::Type, llvm::ArrayRef<mlir::Value>);
  fir::ExtendedValue genAny(mlir::Type, llvm::ArrayRef<fir::ExtendedValue>);
  fir::ExtendedValue
      genCommandArgumentCount(mlir::Type, llvm::ArrayRef<fir::ExtendedValue>);
  fir::ExtendedValue genAssociated(mlir::Type,
                                   llvm::ArrayRef<fir::ExtendedValue>);
  fir::ExtendedValue genBesselJn(mlir::Type,
                                 llvm::ArrayRef<fir::ExtendedValue>);
  fir::ExtendedValue genBesselYn(mlir::Type,
                                 llvm::ArrayRef<fir::ExtendedValue>);
  /// Lower a bitwise comparison intrinsic using the given comparator.
  template <mlir::arith::CmpIPredicate pred>
  mlir::Value genBitwiseCompare(mlir::Type resultType,
                                llvm::ArrayRef<mlir::Value> args);

  mlir::Value genBtest(mlir::Type, llvm::ArrayRef<mlir::Value>);
  mlir::Value genCeiling(mlir::Type, llvm::ArrayRef<mlir::Value>);
  fir::ExtendedValue genChar(mlir::Type, llvm::ArrayRef<fir::ExtendedValue>);
  template <mlir::arith::CmpIPredicate pred>
  fir::ExtendedValue genCharacterCompare(mlir::Type,
                                         llvm::ArrayRef<fir::ExtendedValue>);
  mlir::Value genCmplx(mlir::Type, llvm::ArrayRef<mlir::Value>);
  mlir::Value genConjg(mlir::Type, llvm::ArrayRef<mlir::Value>);
  fir::ExtendedValue genCount(mlir::Type, llvm::ArrayRef<fir::ExtendedValue>);
  void genCpuTime(llvm::ArrayRef<fir::ExtendedValue>);
  fir::ExtendedValue genCshift(mlir::Type, llvm::ArrayRef<fir::ExtendedValue>);
  fir::ExtendedValue genCAssociatedCFunPtr(mlir::Type,
                                           llvm::ArrayRef<fir::ExtendedValue>);
  fir::ExtendedValue genCAssociatedCPtr(mlir::Type,
                                        llvm::ArrayRef<fir::ExtendedValue>);
  void genCFPointer(llvm::ArrayRef<fir::ExtendedValue>);
  fir::ExtendedValue genCFunLoc(mlir::Type, llvm::ArrayRef<fir::ExtendedValue>);
  fir::ExtendedValue genCLoc(mlir::Type, llvm::ArrayRef<fir::ExtendedValue>);
  void genDateAndTime(llvm::ArrayRef<fir::ExtendedValue>);
  mlir::Value genDim(mlir::Type, llvm::ArrayRef<mlir::Value>);
  fir::ExtendedValue genDotProduct(mlir::Type,
                                   llvm::ArrayRef<fir::ExtendedValue>);
  mlir::Value genDprod(mlir::Type, llvm::ArrayRef<mlir::Value>);
  mlir::Value genDshiftl(mlir::Type, llvm::ArrayRef<mlir::Value>);
  mlir::Value genDshiftr(mlir::Type, llvm::ArrayRef<mlir::Value>);
  fir::ExtendedValue genEoshift(mlir::Type, llvm::ArrayRef<fir::ExtendedValue>);
  void genExit(llvm::ArrayRef<fir::ExtendedValue>);
  mlir::Value genExponent(mlir::Type, llvm::ArrayRef<mlir::Value>);
  template <Extremum, ExtremumBehavior>
  mlir::Value genExtremum(mlir::Type, llvm::ArrayRef<mlir::Value>);
  mlir::Value genFloor(mlir::Type, llvm::ArrayRef<mlir::Value>);
  mlir::Value genFraction(mlir::Type resultType,
                          mlir::ArrayRef<mlir::Value> args);
  void genGetCommand(mlir::ArrayRef<fir::ExtendedValue> args);
  void genGetCommandArgument(mlir::ArrayRef<fir::ExtendedValue> args);
  void genGetEnvironmentVariable(llvm::ArrayRef<fir::ExtendedValue>);
  fir::ExtendedValue genIall(mlir::Type, llvm::ArrayRef<fir::ExtendedValue>);
  /// Lowering for the IAND intrinsic. The IAND intrinsic expects two arguments
  /// in the llvm::ArrayRef.
  mlir::Value genIand(mlir::Type, llvm::ArrayRef<mlir::Value>);
  fir::ExtendedValue genIany(mlir::Type, llvm::ArrayRef<fir::ExtendedValue>);
  mlir::Value genIbclr(mlir::Type, llvm::ArrayRef<mlir::Value>);
  mlir::Value genIbits(mlir::Type, llvm::ArrayRef<mlir::Value>);
  mlir::Value genIbset(mlir::Type, llvm::ArrayRef<mlir::Value>);
  fir::ExtendedValue genIchar(mlir::Type, llvm::ArrayRef<fir::ExtendedValue>);
  fir::ExtendedValue genFindloc(mlir::Type, llvm::ArrayRef<fir::ExtendedValue>);
  mlir::Value genIeeeIsFinite(mlir::Type, llvm::ArrayRef<mlir::Value>);
  template <mlir::arith::CmpIPredicate pred>
  fir::ExtendedValue genIeeeTypeCompare(mlir::Type,
                                        llvm::ArrayRef<fir::ExtendedValue>);
  mlir::Value genIeor(mlir::Type, llvm::ArrayRef<mlir::Value>);
  fir::ExtendedValue genIndex(mlir::Type, llvm::ArrayRef<fir::ExtendedValue>);
  mlir::Value genIor(mlir::Type, llvm::ArrayRef<mlir::Value>);
  fir::ExtendedValue genIparity(mlir::Type, llvm::ArrayRef<fir::ExtendedValue>);
  mlir::Value genIshft(mlir::Type, llvm::ArrayRef<mlir::Value>);
  mlir::Value genIshftc(mlir::Type, llvm::ArrayRef<mlir::Value>);
  fir::ExtendedValue genLbound(mlir::Type, llvm::ArrayRef<fir::ExtendedValue>);
  mlir::Value genLeadz(mlir::Type, llvm::ArrayRef<mlir::Value>);
  fir::ExtendedValue genLen(mlir::Type, llvm::ArrayRef<fir::ExtendedValue>);
  fir::ExtendedValue genLenTrim(mlir::Type, llvm::ArrayRef<fir::ExtendedValue>);
  fir::ExtendedValue genLoc(mlir::Type, llvm::ArrayRef<fir::ExtendedValue>);
  template <typename Shift>
  mlir::Value genMask(mlir::Type, llvm::ArrayRef<mlir::Value>);
  fir::ExtendedValue genMatmul(mlir::Type, llvm::ArrayRef<fir::ExtendedValue>);
  fir::ExtendedValue genMaxloc(mlir::Type, llvm::ArrayRef<fir::ExtendedValue>);
  fir::ExtendedValue genMaxval(mlir::Type, llvm::ArrayRef<fir::ExtendedValue>);
  fir::ExtendedValue genMerge(mlir::Type, llvm::ArrayRef<fir::ExtendedValue>);
  mlir::Value genMergeBits(mlir::Type, llvm::ArrayRef<mlir::Value>);
  fir::ExtendedValue genMinloc(mlir::Type, llvm::ArrayRef<fir::ExtendedValue>);
  fir::ExtendedValue genMinval(mlir::Type, llvm::ArrayRef<fir::ExtendedValue>);
  mlir::Value genMod(mlir::Type, llvm::ArrayRef<mlir::Value>);
  mlir::Value genModulo(mlir::Type, llvm::ArrayRef<mlir::Value>);
  void genMvbits(llvm::ArrayRef<fir::ExtendedValue>);
  mlir::Value genNearest(mlir::Type, llvm::ArrayRef<mlir::Value>);
  mlir::Value genNint(mlir::Type, llvm::ArrayRef<mlir::Value>);
  fir::ExtendedValue genNorm2(mlir::Type, llvm::ArrayRef<fir::ExtendedValue>);
  mlir::Value genNot(mlir::Type, llvm::ArrayRef<mlir::Value>);
  fir::ExtendedValue genNull(mlir::Type, llvm::ArrayRef<fir::ExtendedValue>);
  fir::ExtendedValue genPack(mlir::Type, llvm::ArrayRef<fir::ExtendedValue>);
  fir::ExtendedValue genParity(mlir::Type, llvm::ArrayRef<fir::ExtendedValue>);
  mlir::Value genPopcnt(mlir::Type, llvm::ArrayRef<mlir::Value>);
  mlir::Value genPoppar(mlir::Type, llvm::ArrayRef<mlir::Value>);
  fir::ExtendedValue genPresent(mlir::Type, llvm::ArrayRef<fir::ExtendedValue>);
  fir::ExtendedValue genProduct(mlir::Type, llvm::ArrayRef<fir::ExtendedValue>);
  void genRandomInit(llvm::ArrayRef<fir::ExtendedValue>);
  void genRandomNumber(llvm::ArrayRef<fir::ExtendedValue>);
  void genRandomSeed(llvm::ArrayRef<fir::ExtendedValue>);
  fir::ExtendedValue genReduce(mlir::Type, llvm::ArrayRef<fir::ExtendedValue>);
  fir::ExtendedValue genRepeat(mlir::Type, llvm::ArrayRef<fir::ExtendedValue>);
  fir::ExtendedValue genReshape(mlir::Type, llvm::ArrayRef<fir::ExtendedValue>);
  mlir::Value genRRSpacing(mlir::Type resultType,
                           llvm::ArrayRef<mlir::Value> args);
  mlir::Value genScale(mlir::Type, llvm::ArrayRef<mlir::Value>);
  fir::ExtendedValue genScan(mlir::Type, llvm::ArrayRef<fir::ExtendedValue>);
  mlir::Value genSelectedIntKind(mlir::Type, llvm::ArrayRef<mlir::Value>);
  mlir::Value genSelectedRealKind(mlir::Type, llvm::ArrayRef<mlir::Value>);
  mlir::Value genSetExponent(mlir::Type resultType,
                             llvm::ArrayRef<mlir::Value> args);
  template <typename Shift>
  mlir::Value genShift(mlir::Type resultType, llvm::ArrayRef<mlir::Value>);
  mlir::Value genShiftA(mlir::Type resultType, llvm::ArrayRef<mlir::Value>);
  mlir::Value genSign(mlir::Type, llvm::ArrayRef<mlir::Value>);
  fir::ExtendedValue genSize(mlir::Type, llvm::ArrayRef<fir::ExtendedValue>);
  mlir::Value genSpacing(mlir::Type resultType,
                         llvm::ArrayRef<mlir::Value> args);
  fir::ExtendedValue genSpread(mlir::Type, llvm::ArrayRef<fir::ExtendedValue>);
  fir::ExtendedValue genSum(mlir::Type, llvm::ArrayRef<fir::ExtendedValue>);
  void genSystemClock(llvm::ArrayRef<fir::ExtendedValue>);
  mlir::Value genTrailz(mlir::Type, llvm::ArrayRef<mlir::Value>);
  fir::ExtendedValue genTransfer(mlir::Type,
                                 llvm::ArrayRef<fir::ExtendedValue>);
  fir::ExtendedValue genTranspose(mlir::Type,
                                  llvm::ArrayRef<fir::ExtendedValue>);
  fir::ExtendedValue genTrim(mlir::Type, llvm::ArrayRef<fir::ExtendedValue>);
  fir::ExtendedValue genUbound(mlir::Type, llvm::ArrayRef<fir::ExtendedValue>);
  fir::ExtendedValue genUnpack(mlir::Type, llvm::ArrayRef<fir::ExtendedValue>);
  fir::ExtendedValue genVerify(mlir::Type, llvm::ArrayRef<fir::ExtendedValue>);
  /// Implement all conversion functions like DBLE, the first argument is
  /// the value to convert. There may be an additional KIND arguments that
  /// is ignored because this is already reflected in the result type.
  mlir::Value genConversion(mlir::Type, llvm::ArrayRef<mlir::Value>);

  /// Define the different FIR generators that can be mapped to intrinsic to
  /// generate the related code.
  using ElementalGenerator = decltype(&IntrinsicLibrary::genAbs);
  using ExtendedGenerator = decltype(&IntrinsicLibrary::genLenTrim);
  using SubroutineGenerator = decltype(&IntrinsicLibrary::genDateAndTime);
  using Generator =
      std::variant<ElementalGenerator, ExtendedGenerator, SubroutineGenerator>;

  /// All generators can be outlined. This will build a function named
  /// "fir."+ <generic name> + "." + <result type code> and generate the
  /// intrinsic implementation inside instead of at the intrinsic call sites.
  /// This can be used to keep the FIR more readable. Only one function will
  /// be generated for all the similar calls in a program.
  /// If the Generator is nullptr, the wrapper uses genRuntimeCall.
  template <typename GeneratorType>
  mlir::Value outlineInWrapper(GeneratorType, llvm::StringRef name,
                               mlir::Type resultType,
                               llvm::ArrayRef<mlir::Value> args);
  template <typename GeneratorType>
  fir::ExtendedValue
  outlineInExtendedWrapper(GeneratorType, llvm::StringRef name,
                           std::optional<mlir::Type> resultType,
                           llvm::ArrayRef<fir::ExtendedValue> args);

  template <typename GeneratorType>
  mlir::func::FuncOp getWrapper(GeneratorType, llvm::StringRef name,
                                mlir::FunctionType,
                                bool loadRefArguments = false);

  /// Generate calls to ElementalGenerator, handling the elemental aspects
  template <typename GeneratorType>
  fir::ExtendedValue
  genElementalCall(GeneratorType, llvm::StringRef name, mlir::Type resultType,
                   llvm::ArrayRef<fir::ExtendedValue> args, bool outline);

  /// Helper to invoke code generator for the intrinsics given arguments.
  mlir::Value invokeGenerator(ElementalGenerator generator,
                              mlir::Type resultType,
                              llvm::ArrayRef<mlir::Value> args);
  mlir::Value invokeGenerator(RuntimeCallGenerator generator,
                              mlir::Type resultType,
                              llvm::ArrayRef<mlir::Value> args);
  mlir::Value invokeGenerator(ExtendedGenerator generator,
                              mlir::Type resultType,
                              llvm::ArrayRef<mlir::Value> args);
  mlir::Value invokeGenerator(SubroutineGenerator generator,
                              llvm::ArrayRef<mlir::Value> args);

  /// Get pointer to unrestricted intrinsic. Generate the related unrestricted
  /// intrinsic if it is not defined yet.
  mlir::SymbolRefAttr
  getUnrestrictedIntrinsicSymbolRefAttr(llvm::StringRef name,
                                        mlir::FunctionType signature);

  /// Add clean-up for \p temp to the current statement context;
  void addCleanUpForTemp(mlir::Location loc, mlir::Value temp);
  /// Helper function for generating code clean-up for result descriptors
  fir::ExtendedValue readAndAddCleanUp(fir::MutableBoxValue resultMutableBox,
                                       mlir::Type resultType,
                                       llvm::StringRef errMsg);

  fir::FirOpBuilder &builder;
  mlir::Location loc;
  Fortran::lower::StatementContext *stmtCtx;
};

struct IntrinsicDummyArgument {
  const char *name = nullptr;
  Fortran::lower::LowerIntrinsicArgAs lowerAs =
      Fortran::lower::LowerIntrinsicArgAs::Value;
  bool handleDynamicOptional = false;
};

/// This is shared by intrinsics and intrinsic module procedures.
struct Fortran::lower::IntrinsicArgumentLoweringRules {
  /// There is no more than 7 non repeated arguments in Fortran intrinsics.
  IntrinsicDummyArgument args[7];
  constexpr bool hasDefaultRules() const { return args[0].name == nullptr; }
};

/// Structure describing what needs to be done to lower intrinsic or intrinsic
/// module procedure "name".
struct IntrinsicHandler {
  const char *name;
  IntrinsicLibrary::Generator generator;
  // The following may be omitted in the table below.
  Fortran::lower::IntrinsicArgumentLoweringRules argLoweringRules = {};
  bool isElemental = true;
  /// Code heavy intrinsic can be outlined to make FIR
  /// more readable.
  bool outline = false;
};

constexpr auto asValue = Fortran::lower::LowerIntrinsicArgAs::Value;
constexpr auto asAddr = Fortran::lower::LowerIntrinsicArgAs::Addr;
constexpr auto asBox = Fortran::lower::LowerIntrinsicArgAs::Box;
constexpr auto asInquired = Fortran::lower::LowerIntrinsicArgAs::Inquired;
using I = IntrinsicLibrary;

/// Flag to indicate that an intrinsic argument has to be handled as
/// being dynamically optional (e.g. special handling when actual
/// argument is an optional variable in the current scope).
static constexpr bool handleDynamicOptional = true;

/// Table that drives the fir generation depending on the intrinsic or intrinsic
/// module procedure one to one mapping with Fortran arguments. If no mapping is
/// defined here for a generic intrinsic, genRuntimeCall will be called
/// to look for a match in the runtime a emit a call. Note that the argument
/// lowering rules for an intrinsic need to be provided only if at least one
/// argument must not be lowered by value. In which case, the lowering rules
/// should be provided for all the intrinsic arguments for completeness.
static constexpr IntrinsicHandler handlers[]{
    {"abort", &I::genAbort},
    {"abs", &I::genAbs},
    {"achar", &I::genChar},
    {"adjustl",
     &I::genAdjustRtCall<fir::runtime::genAdjustL>,
     {{{"string", asAddr}}},
     /*isElemental=*/true},
    {"adjustr",
     &I::genAdjustRtCall<fir::runtime::genAdjustR>,
     {{{"string", asAddr}}},
     /*isElemental=*/true},
    {"aimag", &I::genAimag},
    {"aint", &I::genAint},
    {"all",
     &I::genAll,
     {{{"mask", asAddr}, {"dim", asValue}}},
     /*isElemental=*/false},
    {"allocated",
     &I::genAllocated,
     {{{"array", asInquired}, {"scalar", asInquired}}},
     /*isElemental=*/false},
    {"anint", &I::genAnint},
    {"any",
     &I::genAny,
     {{{"mask", asAddr}, {"dim", asValue}}},
     /*isElemental=*/false},
    {"associated",
     &I::genAssociated,
     {{{"pointer", asInquired}, {"target", asInquired}}},
     /*isElemental=*/false},
    {"bessel_jn",
     &I::genBesselJn,
     {{{"n1", asValue}, {"n2", asValue}, {"x", asValue}}},
     /*isElemental=*/false},
    {"bessel_yn",
     &I::genBesselYn,
     {{{"n1", asValue}, {"n2", asValue}, {"x", asValue}}},
     /*isElemental=*/false},
    {"bge", &I::genBitwiseCompare<mlir::arith::CmpIPredicate::uge>},
    {"bgt", &I::genBitwiseCompare<mlir::arith::CmpIPredicate::ugt>},
    {"ble", &I::genBitwiseCompare<mlir::arith::CmpIPredicate::ule>},
    {"blt", &I::genBitwiseCompare<mlir::arith::CmpIPredicate::ult>},
    {"btest", &I::genBtest},
    {"c_associated_c_funptr",
     &I::genCAssociatedCFunPtr,
     {{{"c_ptr_1", asAddr}, {"c_ptr_2", asAddr, handleDynamicOptional}}},
     /*isElemental=*/false},
    {"c_associated_c_ptr",
     &I::genCAssociatedCPtr,
     {{{"c_ptr_1", asAddr}, {"c_ptr_2", asAddr, handleDynamicOptional}}},
     /*isElemental=*/false},
    {"c_f_pointer",
     &I::genCFPointer,
     {{{"cptr", asValue},
       {"fptr", asInquired},
       {"shape", asAddr, handleDynamicOptional}}},
     /*isElemental=*/false},
    {"c_funloc", &I::genCFunLoc, {{{"x", asBox}}}, /*isElemental=*/false},
    {"c_loc", &I::genCLoc, {{{"x", asBox}}}, /*isElemental=*/false},
    {"ceiling", &I::genCeiling},
    {"char", &I::genChar},
    {"cmplx",
     &I::genCmplx,
     {{{"x", asValue}, {"y", asValue, handleDynamicOptional}}}},
    {"command_argument_count", &I::genCommandArgumentCount},
    {"conjg", &I::genConjg},
    {"count",
     &I::genCount,
     {{{"mask", asAddr}, {"dim", asValue}, {"kind", asValue}}},
     /*isElemental=*/false},
    {"cpu_time",
     &I::genCpuTime,
     {{{"time", asAddr}}},
     /*isElemental=*/false},
    {"cshift",
     &I::genCshift,
     {{{"array", asAddr}, {"shift", asAddr}, {"dim", asValue}}},
     /*isElemental=*/false},
    {"date_and_time",
     &I::genDateAndTime,
     {{{"date", asAddr, handleDynamicOptional},
       {"time", asAddr, handleDynamicOptional},
       {"zone", asAddr, handleDynamicOptional},
       {"values", asBox, handleDynamicOptional}}},
     /*isElemental=*/false},
    {"dble", &I::genConversion},
    {"dim", &I::genDim},
    {"dot_product",
     &I::genDotProduct,
     {{{"vector_a", asBox}, {"vector_b", asBox}}},
     /*isElemental=*/false},
    {"dprod", &I::genDprod},
    {"dshiftl", &I::genDshiftl},
    {"dshiftr", &I::genDshiftr},
    {"eoshift",
     &I::genEoshift,
     {{{"array", asBox},
       {"shift", asAddr},
       {"boundary", asBox, handleDynamicOptional},
       {"dim", asValue}}},
     /*isElemental=*/false},
    {"exit",
     &I::genExit,
     {{{"status", asValue, handleDynamicOptional}}},
     /*isElemental=*/false},
    {"exponent", &I::genExponent},
    {"findloc",
     &I::genFindloc,
     {{{"array", asBox},
       {"value", asAddr},
       {"dim", asValue},
       {"mask", asBox, handleDynamicOptional},
       {"kind", asValue},
       {"back", asValue, handleDynamicOptional}}},
     /*isElemental=*/false},
    {"floor", &I::genFloor},
    {"fraction", &I::genFraction},
    {"get_command",
     &I::genGetCommand,
     {{{"command", asBox, handleDynamicOptional},
       {"length", asBox, handleDynamicOptional},
       {"status", asAddr, handleDynamicOptional},
       {"errmsg", asBox, handleDynamicOptional}}},
     /*isElemental=*/false},
    {"get_command_argument",
     &I::genGetCommandArgument,
     {{{"number", asValue},
       {"value", asBox, handleDynamicOptional},
       {"length", asBox, handleDynamicOptional},
       {"status", asAddr, handleDynamicOptional},
       {"errmsg", asBox, handleDynamicOptional}}},
     /*isElemental=*/false},
    {"get_environment_variable",
     &I::genGetEnvironmentVariable,
     {{{"name", asBox},
       {"value", asBox, handleDynamicOptional},
       {"length", asAddr},
       {"status", asAddr},
       {"trim_name", asAddr},
       {"errmsg", asBox, handleDynamicOptional}}},
     /*isElemental=*/false},
    {"iachar", &I::genIchar},
    {"iall",
     &I::genIall,
     {{{"array", asBox},
       {"dim", asValue},
       {"mask", asBox, handleDynamicOptional}}},
     /*isElemental=*/false},
    {"iand", &I::genIand},
    {"iany",
     &I::genIany,
     {{{"array", asBox},
       {"dim", asValue},
       {"mask", asBox, handleDynamicOptional}}},
     /*isElemental=*/false},
    {"ibclr", &I::genIbclr},
    {"ibits", &I::genIbits},
    {"ibset", &I::genIbset},
    {"ichar", &I::genIchar},
    {"ieee_class_eq", &I::genIeeeTypeCompare<mlir::arith::CmpIPredicate::eq>},
    {"ieee_class_ne", &I::genIeeeTypeCompare<mlir::arith::CmpIPredicate::ne>},
    {"ieee_is_finite", &I::genIeeeIsFinite},
    {"ieee_is_nan", &I::genIeeeIsNaN},
    {"ieee_round_eq", &I::genIeeeTypeCompare<mlir::arith::CmpIPredicate::eq>},
    {"ieee_round_ne", &I::genIeeeTypeCompare<mlir::arith::CmpIPredicate::ne>},
    {"ieor", &I::genIeor},
    {"index",
     &I::genIndex,
     {{{"string", asAddr},
       {"substring", asAddr},
       {"back", asValue, handleDynamicOptional},
       {"kind", asValue}}}},
    {"ior", &I::genIor},
    {"iparity",
     &I::genIparity,
     {{{"array", asBox},
       {"dim", asValue},
       {"mask", asBox, handleDynamicOptional}}},
     /*isElemental=*/false},
    {"ishft", &I::genIshft},
    {"ishftc", &I::genIshftc},
    {"lbound",
     &I::genLbound,
     {{{"array", asInquired}, {"dim", asValue}, {"kind", asValue}}},
     /*isElemental=*/false},
    {"leadz", &I::genLeadz},
    {"len",
     &I::genLen,
     {{{"string", asInquired}, {"kind", asValue}}},
     /*isElemental=*/false},
    {"len_trim", &I::genLenTrim},
    {"lge", &I::genCharacterCompare<mlir::arith::CmpIPredicate::sge>},
    {"lgt", &I::genCharacterCompare<mlir::arith::CmpIPredicate::sgt>},
    {"lle", &I::genCharacterCompare<mlir::arith::CmpIPredicate::sle>},
    {"llt", &I::genCharacterCompare<mlir::arith::CmpIPredicate::slt>},
    {"loc", &I::genLoc, {{{"x", asBox}}}, /*isElemental=*/false},
    {"maskl", &I::genMask<mlir::arith::ShLIOp>},
    {"maskr", &I::genMask<mlir::arith::ShRUIOp>},
    {"matmul",
     &I::genMatmul,
     {{{"matrix_a", asAddr}, {"matrix_b", asAddr}}},
     /*isElemental=*/false},
    {"max", &I::genExtremum<Extremum::Max, ExtremumBehavior::MinMaxss>},
    {"maxloc",
     &I::genMaxloc,
     {{{"array", asBox},
       {"dim", asValue},
       {"mask", asBox, handleDynamicOptional},
       {"kind", asValue},
       {"back", asValue, handleDynamicOptional}}},
     /*isElemental=*/false},
    {"maxval",
     &I::genMaxval,
     {{{"array", asBox},
       {"dim", asValue},
       {"mask", asBox, handleDynamicOptional}}},
     /*isElemental=*/false},
    {"merge", &I::genMerge},
    {"merge_bits", &I::genMergeBits},
    {"min", &I::genExtremum<Extremum::Min, ExtremumBehavior::MinMaxss>},
    {"minloc",
     &I::genMinloc,
     {{{"array", asBox},
       {"dim", asValue},
       {"mask", asBox, handleDynamicOptional},
       {"kind", asValue},
       {"back", asValue, handleDynamicOptional}}},
     /*isElemental=*/false},
    {"minval",
     &I::genMinval,
     {{{"array", asBox},
       {"dim", asValue},
       {"mask", asBox, handleDynamicOptional}}},
     /*isElemental=*/false},
    {"mod", &I::genMod},
    {"modulo", &I::genModulo},
    {"mvbits",
     &I::genMvbits,
     {{{"from", asValue},
       {"frompos", asValue},
       {"len", asValue},
       {"to", asAddr},
       {"topos", asValue}}}},
    {"nearest", &I::genNearest},
    {"nint", &I::genNint},
    {"norm2",
     &I::genNorm2,
     {{{"array", asBox}, {"dim", asValue}}},
     /*isElemental=*/false},
    {"not", &I::genNot},
    {"null", &I::genNull, {{{"mold", asInquired}}}, /*isElemental=*/false},
    {"pack",
     &I::genPack,
     {{{"array", asBox},
       {"mask", asBox},
       {"vector", asBox, handleDynamicOptional}}},
     /*isElemental=*/false},
    {"parity",
     &I::genParity,
     {{{"mask", asBox}, {"dim", asValue}}},
     /*isElemental=*/false},
    {"popcnt", &I::genPopcnt},
    {"poppar", &I::genPoppar},
    {"present",
     &I::genPresent,
     {{{"a", asInquired}}},
     /*isElemental=*/false},
    {"product",
     &I::genProduct,
     {{{"array", asBox},
       {"dim", asValue},
       {"mask", asBox, handleDynamicOptional}}},
     /*isElemental=*/false},
    {"random_init",
     &I::genRandomInit,
     {{{"repeatable", asValue}, {"image_distinct", asValue}}},
     /*isElemental=*/false},
    {"random_number",
     &I::genRandomNumber,
     {{{"harvest", asBox}}},
     /*isElemental=*/false},
    {"random_seed",
     &I::genRandomSeed,
     {{{"size", asBox, handleDynamicOptional},
       {"put", asBox, handleDynamicOptional},
       {"get", asBox, handleDynamicOptional}}},
     /*isElemental=*/false},
    {"reduce",
     &I::genReduce,
     {{{"array", asBox},
       {"operation", asAddr},
       {"dim", asValue},
       {"mask", asBox, handleDynamicOptional},
       {"identity", asValue},
       {"ordered", asValue}}},
     /*isElemental=*/false},
    {"repeat",
     &I::genRepeat,
     {{{"string", asAddr}, {"ncopies", asValue}}},
     /*isElemental=*/false},
    {"reshape",
     &I::genReshape,
     {{{"source", asBox},
       {"shape", asBox},
       {"pad", asBox, handleDynamicOptional},
       {"order", asBox, handleDynamicOptional}}},
     /*isElemental=*/false},
    {"rrspacing", &I::genRRSpacing},
    {"scale",
     &I::genScale,
     {{{"x", asValue}, {"i", asValue}}},
     /*isElemental=*/true},
    {"scan",
     &I::genScan,
     {{{"string", asAddr},
       {"set", asAddr},
       {"back", asValue, handleDynamicOptional},
       {"kind", asValue}}},
     /*isElemental=*/true},
    {"selected_int_kind",
     &I::genSelectedIntKind,
     {{{"scalar", asAddr}}},
     /*isElemental=*/false},
    {"selected_real_kind",
     &I::genSelectedRealKind,
     {{{"precision", asAddr, handleDynamicOptional},
       {"range", asAddr, handleDynamicOptional},
       {"radix", asAddr, handleDynamicOptional}}},
     /*isElemental=*/false},
    {"set_exponent", &I::genSetExponent},
    {"shifta", &I::genShiftA},
    {"shiftl", &I::genShift<mlir::arith::ShLIOp>},
    {"shiftr", &I::genShift<mlir::arith::ShRUIOp>},
    {"sign", &I::genSign},
    {"size",
     &I::genSize,
     {{{"array", asBox},
       {"dim", asAddr, handleDynamicOptional},
       {"kind", asValue}}},
     /*isElemental=*/false},
    {"spacing", &I::genSpacing},
    {"spread",
     &I::genSpread,
     {{{"source", asAddr}, {"dim", asValue}, {"ncopies", asValue}}},
     /*isElemental=*/false},
    {"sum",
     &I::genSum,
     {{{"array", asBox},
       {"dim", asValue},
       {"mask", asBox, handleDynamicOptional}}},
     /*isElemental=*/false},
    {"system_clock",
     &I::genSystemClock,
     {{{"count", asAddr}, {"count_rate", asAddr}, {"count_max", asAddr}}},
     /*isElemental=*/false},
    {"trailz", &I::genTrailz},
    {"transfer",
     &I::genTransfer,
     {{{"source", asAddr}, {"mold", asAddr}, {"size", asValue}}},
     /*isElemental=*/false},
    {"transpose",
     &I::genTranspose,
     {{{"matrix", asAddr}}},
     /*isElemental=*/false},
    {"trim", &I::genTrim, {{{"string", asAddr}}}, /*isElemental=*/false},
    {"ubound",
     &I::genUbound,
     {{{"array", asBox}, {"dim", asValue}, {"kind", asValue}}},
     /*isElemental=*/false},
    {"unpack",
     &I::genUnpack,
     {{{"vector", asBox}, {"mask", asBox}, {"field", asBox}}},
     /*isElemental=*/false},
    {"verify",
     &I::genVerify,
     {{{"string", asAddr},
       {"set", asAddr},
       {"back", asValue, handleDynamicOptional},
       {"kind", asValue}}},
     /*isElemental=*/true},
};

static bool isIntrinsicModuleProcedure(llvm::StringRef name) {
  return name.startswith("c_") || name.startswith("compiler_") ||
         name.startswith("ieee_");
}

/// Return the generic name of an intrinsic module procedure specific name.
/// Remove any "__builtin_" prefix, and any specific suffix of the form
/// {_[ail]?[0-9]+}*, such as _1 or _a4.
static
llvm::StringRef genericName(llvm::StringRef specificName) {
  const std::string builtin = "__builtin_";
  llvm::StringRef name = specificName.startswith(builtin)
                             ? specificName.drop_front(builtin.size())
                             : specificName;
  size_t size = name.size();
  if (isIntrinsicModuleProcedure(name))
    while (isdigit(name[size - 1]))
      while (name[--size] != '_')
        ;
  return name.drop_back(name.size() - size);
}

static const IntrinsicHandler *findIntrinsicHandler(llvm::StringRef name) {
  name = genericName(name);
  auto compare = [](const IntrinsicHandler &handler, llvm::StringRef name) {
    return name.compare(handler.name) > 0;
  };
  auto result = llvm::lower_bound(handlers, name, compare);
  return result != std::end(handlers) && result->name == name ? result
                                                              : nullptr;
}

/// To make fir output more readable for debug, one can outline all intrinsic
/// implementation in wrappers (overrides the IntrinsicHandler::outline flag).
static llvm::cl::opt<bool> outlineAllIntrinsics(
    "outline-intrinsics",
    llvm::cl::desc(
        "Lower all intrinsic procedure implementation in their own functions"),
    llvm::cl::init(false));

//===----------------------------------------------------------------------===//
// Math runtime description and matching utility
//===----------------------------------------------------------------------===//

/// Command line option to modify math runtime behavior used to implement
/// intrinsics. This option applies both to early and late math-lowering modes.
enum MathRuntimeVersion { fastVersion, relaxedVersion, preciseVersion };
llvm::cl::opt<MathRuntimeVersion> mathRuntimeVersion(
    "math-runtime", llvm::cl::desc("Select math operations' runtime behavior:"),
    llvm::cl::values(
        clEnumValN(fastVersion, "fast", "use fast runtime behavior"),
        clEnumValN(relaxedVersion, "relaxed", "use relaxed runtime behavior"),
        clEnumValN(preciseVersion, "precise", "use precise runtime behavior")),
    llvm::cl::init(fastVersion));

static llvm::cl::opt<bool>
    disableMlirComplex("disable-mlir-complex",
                       llvm::cl::desc("Use libm instead of the MLIR complex "
                                      "dialect to lower complex operations"),
                       llvm::cl::init(false));

struct RuntimeFunction {
  // llvm::StringRef comparison operator are not constexpr, so use string_view.
  using Key = std::string_view;
  // Needed for implicit compare with keys.
  constexpr operator Key() const { return key; }
  Key key; // intrinsic name

  // Name of a runtime function that implements the operation.
  llvm::StringRef symbol;
  fir::runtime::FuncTypeBuilderFunc typeGenerator;
};

static mlir::FunctionType genF32F32FuncType(mlir::MLIRContext *context) {
  mlir::Type t = mlir::FloatType::getF32(context);
  return mlir::FunctionType::get(context, {t}, {t});
}

static mlir::FunctionType genF64F64FuncType(mlir::MLIRContext *context) {
  mlir::Type t = mlir::FloatType::getF64(context);
  return mlir::FunctionType::get(context, {t}, {t});
}

static mlir::FunctionType genF80F80FuncType(mlir::MLIRContext *context) {
  mlir::Type t = mlir::FloatType::getF80(context);
  return mlir::FunctionType::get(context, {t}, {t});
}

static mlir::FunctionType genF128F128FuncType(mlir::MLIRContext *context) {
  mlir::Type t = mlir::FloatType::getF128(context);
  return mlir::FunctionType::get(context, {t}, {t});
}

static mlir::FunctionType genF32F32F32FuncType(mlir::MLIRContext *context) {
  auto t = mlir::FloatType::getF32(context);
  return mlir::FunctionType::get(context, {t, t}, {t});
}

static mlir::FunctionType genF64F64F64FuncType(mlir::MLIRContext *context) {
  auto t = mlir::FloatType::getF64(context);
  return mlir::FunctionType::get(context, {t, t}, {t});
}

static mlir::FunctionType genF80F80F80FuncType(mlir::MLIRContext *context) {
  auto t = mlir::FloatType::getF80(context);
  return mlir::FunctionType::get(context, {t, t}, {t});
}

static mlir::FunctionType genF128F128F128FuncType(mlir::MLIRContext *context) {
  auto t = mlir::FloatType::getF128(context);
  return mlir::FunctionType::get(context, {t, t}, {t});
}

template <int Bits>
static mlir::FunctionType genIntF64FuncType(mlir::MLIRContext *context) {
  auto t = mlir::FloatType::getF64(context);
  auto r = mlir::IntegerType::get(context, Bits);
  return mlir::FunctionType::get(context, {t}, {r});
}

template <int Bits>
static mlir::FunctionType genIntF32FuncType(mlir::MLIRContext *context) {
  auto t = mlir::FloatType::getF32(context);
  auto r = mlir::IntegerType::get(context, Bits);
  return mlir::FunctionType::get(context, {t}, {r});
}

template <int Bits>
static mlir::FunctionType genF64F64IntFuncType(mlir::MLIRContext *context) {
  auto ftype = mlir::FloatType::getF64(context);
  auto itype = mlir::IntegerType::get(context, Bits);
  return mlir::FunctionType::get(context, {ftype, itype}, {ftype});
}

template <int Bits>
static mlir::FunctionType genF32F32IntFuncType(mlir::MLIRContext *context) {
  auto ftype = mlir::FloatType::getF32(context);
  auto itype = mlir::IntegerType::get(context, Bits);
  return mlir::FunctionType::get(context, {ftype, itype}, {ftype});
}

template <int Bits>
static mlir::FunctionType genF64IntF64FuncType(mlir::MLIRContext *context) {
  auto ftype = mlir::FloatType::getF64(context);
  auto itype = mlir::IntegerType::get(context, Bits);
  return mlir::FunctionType::get(context, {itype, ftype}, {ftype});
}

template <int Bits>
static mlir::FunctionType genF32IntF32FuncType(mlir::MLIRContext *context) {
  auto ftype = mlir::FloatType::getF32(context);
  auto itype = mlir::IntegerType::get(context, Bits);
  return mlir::FunctionType::get(context, {itype, ftype}, {ftype});
}

template <int Bits>
static mlir::FunctionType genIntIntIntFuncType(mlir::MLIRContext *context) {
  auto itype = mlir::IntegerType::get(context, Bits);
  return mlir::FunctionType::get(context, {itype, itype}, {itype});
}

template <int Kind>
static mlir::FunctionType
genComplexComplexFuncType(mlir::MLIRContext *context) {
  auto ctype = fir::ComplexType::get(context, Kind);
  return mlir::FunctionType::get(context, {ctype}, {ctype});
}

template <int Kind>
static mlir::FunctionType
genComplexComplexComplexFuncType(mlir::MLIRContext *context) {
  auto ctype = fir::ComplexType::get(context, Kind);
  return mlir::FunctionType::get(context, {ctype, ctype}, {ctype});
}

static mlir::FunctionType genF32ComplexFuncType(mlir::MLIRContext *context) {
  auto ctype = fir::ComplexType::get(context, 4);
  auto ftype = mlir::FloatType::getF32(context);
  return mlir::FunctionType::get(context, {ctype}, {ftype});
}

static mlir::FunctionType genF64ComplexFuncType(mlir::MLIRContext *context) {
  auto ctype = fir::ComplexType::get(context, 8);
  auto ftype = mlir::FloatType::getF64(context);
  return mlir::FunctionType::get(context, {ctype}, {ftype});
}

template <int Kind, int Bits>
static mlir::FunctionType
genComplexComplexIntFuncType(mlir::MLIRContext *context) {
  auto ctype = fir::ComplexType::get(context, Kind);
  auto itype = mlir::IntegerType::get(context, Bits);
  return mlir::FunctionType::get(context, {ctype, itype}, {ctype});
}

/// Callback type for generating lowering for a math operation.
using MathGeneratorTy = mlir::Value (*)(fir::FirOpBuilder &, mlir::Location,
                                        llvm::StringRef, mlir::FunctionType,
                                        llvm::ArrayRef<mlir::Value>);

struct MathOperation {
  // llvm::StringRef comparison operator are not constexpr, so use string_view.
  using Key = std::string_view;
  // Needed for implicit compare with keys.
  constexpr operator Key() const { return key; }
  // Intrinsic name.
  Key key;

  // Name of a runtime function that implements the operation.
  llvm::StringRef runtimeFunc;
  fir::runtime::FuncTypeBuilderFunc typeGenerator;

  // A callback to generate FIR for the intrinsic defined by 'key'.
  // A callback may generate either dedicated MLIR operation(s) or
  // a function call to a runtime function with name defined by
  // 'runtimeFunc'.
  MathGeneratorTy funcGenerator;
};

static mlir::Value genLibCall(fir::FirOpBuilder &builder, mlir::Location loc,
                              llvm::StringRef libFuncName,
                              mlir::FunctionType libFuncType,
                              llvm::ArrayRef<mlir::Value> args) {
  LLVM_DEBUG(llvm::dbgs() << "Generating '" << libFuncName
                          << "' call with type ";
             libFuncType.dump(); llvm::dbgs() << "\n");
  mlir::func::FuncOp funcOp =
      builder.addNamedFunction(loc, libFuncName, libFuncType);
  // TODO: ensure 'strictfp' setting on the call for "precise/strict"
  //       FP mode. Set appropriate Fast-Math Flags otherwise.
  // TODO: we should also mark as many libm function as possible
  //       with 'pure' attribute (of course, not in strict FP mode).
  auto libCall = builder.create<fir::CallOp>(loc, funcOp, args);
  LLVM_DEBUG(libCall.dump(); llvm::dbgs() << "\n");
  return libCall.getResult(0);
}

template <typename T>
static mlir::Value genMathOp(fir::FirOpBuilder &builder, mlir::Location loc,
                             llvm::StringRef mathLibFuncName,
                             mlir::FunctionType mathLibFuncType,
                             llvm::ArrayRef<mlir::Value> args) {
  // TODO: we have to annotate the math operations with flags
  //       that will allow to define FP accuracy/exception
  //       behavior per operation, so that after early multi-module
  //       MLIR inlining we can distiguish operation that were
  //       compiled with different settings.
  //       Suggestion:
  //         * For "relaxed" FP mode set all Fast-Math Flags
  //           (see "[RFC] FastMath flags support in MLIR (arith dialect)"
  //           topic at discourse.llvm.org).
  //         * For "fast" FP mode set all Fast-Math Flags except 'afn'.
  //         * For "precise/strict" FP mode generate fir.calls to libm
  //           entries and annotate them with an attribute that will
  //           end up transformed into 'strictfp' LLVM attribute (TBD).
  //           Elsewhere, "precise/strict" FP mode should also set
  //           'strictfp' for all user functions and calls so that
  //           LLVM backend does the right job.
  //         * Operations that cannot be reasonably optimized in MLIR
  //           can be also lowered to libm calls for "fast" and "relaxed"
  //           modes.
  mlir::Value result;
  if (mathRuntimeVersion == preciseVersion &&
      // Some operations do not have to be lowered as conservative
      // calls, since they do not affect strict FP behavior.
      // For example, purely integer operations like exponentiation
      // with integer operands fall into this class.
      !mathLibFuncName.empty()) {
    result = genLibCall(builder, loc, mathLibFuncName, mathLibFuncType, args);
  } else {
    LLVM_DEBUG(llvm::dbgs() << "Generating '" << mathLibFuncName
                            << "' operation with type ";
               mathLibFuncType.dump(); llvm::dbgs() << "\n");
    result = builder.create<T>(loc, args);
  }
  LLVM_DEBUG(result.dump(); llvm::dbgs() << "\n");
  return result;
}

template <typename T>
static mlir::Value genComplexMathOp(fir::FirOpBuilder &builder,
                                    mlir::Location loc,
                                    llvm::StringRef mathLibFuncName,
                                    mlir::FunctionType mathLibFuncType,
                                    llvm::ArrayRef<mlir::Value> args) {
  mlir::Value result;
  if (disableMlirComplex ||
      (mathRuntimeVersion == preciseVersion && !mathLibFuncName.empty())) {
    result = genLibCall(builder, loc, mathLibFuncName, mathLibFuncType, args);
    LLVM_DEBUG(result.dump(); llvm::dbgs() << "\n");
    return result;
  }

  LLVM_DEBUG(llvm::dbgs() << "Generating '" << mathLibFuncName
                          << "' operation with type ";
             mathLibFuncType.dump(); llvm::dbgs() << "\n");
  auto type = mathLibFuncType.getInput(0).cast<fir::ComplexType>();
  auto kind = type.getElementType().cast<fir::RealType>().getFKind();
  auto realTy = builder.getRealType(kind);
  auto mComplexTy = mlir::ComplexType::get(realTy);

  llvm::SmallVector<mlir::Value, 2> cargs;
  for (const mlir::Value &arg : args) {
    // Convert the fir.complex to a mlir::complex
    cargs.push_back(builder.createConvert(loc, mComplexTy, arg));
  }

  // Builder expects an extra return type to be provided if different to
  // the argument types for an operation
  if constexpr (T::template hasTrait<
                    mlir::OpTrait::SameOperandsAndResultType>()) {
    result = builder.create<T>(loc, cargs);
    result = builder.createConvert(loc, mathLibFuncType.getResult(0), result);
  } else {
    result = builder.create<T>(loc, realTy, cargs);
    result = builder.createConvert(loc, mathLibFuncType.getResult(0), result);
  }

  LLVM_DEBUG(result.dump(); llvm::dbgs() << "\n");
  return result;
}

/// Mapping between mathematical intrinsic operations and MLIR operations
/// of some appropriate dialect (math, complex, etc.) or libm calls.
/// TODO: support remaining Fortran math intrinsics.
///       See https://gcc.gnu.org/onlinedocs/gcc-12.1.0/gfortran/\
///       Intrinsic-Procedures.html for a reference.
static constexpr MathOperation mathOperations[] = {
    {"abs", "fabsf", genF32F32FuncType, genMathOp<mlir::math::AbsFOp>},
    {"abs", "fabs", genF64F64FuncType, genMathOp<mlir::math::AbsFOp>},
    {"abs", "llvm.fabs.f128", genF128F128FuncType,
     genMathOp<mlir::math::AbsFOp>},
    {"abs", "cabsf", genF32ComplexFuncType,
     genComplexMathOp<mlir::complex::AbsOp>},
    {"abs", "cabs", genF64ComplexFuncType,
     genComplexMathOp<mlir::complex::AbsOp>},
    {"acos", "acosf", genF32F32FuncType, genLibCall},
    {"acos", "acos", genF64F64FuncType, genLibCall},
    {"acos", "cacosf", genComplexComplexFuncType<4>, genLibCall},
    {"acos", "cacos", genComplexComplexFuncType<8>, genLibCall},
    {"acosh", "acoshf", genF32F32FuncType, genLibCall},
    {"acosh", "acosh", genF64F64FuncType, genLibCall},
    {"acosh", "cacoshf", genComplexComplexFuncType<4>, genLibCall},
    {"acosh", "cacosh", genComplexComplexFuncType<8>, genLibCall},
    // llvm.trunc behaves the same way as libm's trunc.
    {"aint", "llvm.trunc.f32", genF32F32FuncType, genLibCall},
    {"aint", "llvm.trunc.f64", genF64F64FuncType, genLibCall},
    {"aint", "llvm.trunc.f80", genF80F80FuncType, genLibCall},
    // llvm.round behaves the same way as libm's round.
    {"anint", "llvm.round.f32", genF32F32FuncType,
     genMathOp<mlir::LLVM::RoundOp>},
    {"anint", "llvm.round.f64", genF64F64FuncType,
     genMathOp<mlir::LLVM::RoundOp>},
    {"anint", "llvm.round.f80", genF80F80FuncType,
     genMathOp<mlir::LLVM::RoundOp>},
    {"asin", "asinf", genF32F32FuncType, genLibCall},
    {"asin", "asin", genF64F64FuncType, genLibCall},
    {"asin", "casinf", genComplexComplexFuncType<4>, genLibCall},
    {"asin", "casin", genComplexComplexFuncType<8>, genLibCall},
    {"asinh", "asinhf", genF32F32FuncType, genLibCall},
    {"asinh", "asinh", genF64F64FuncType, genLibCall},
    {"asinh", "casinhf", genComplexComplexFuncType<4>, genLibCall},
    {"asinh", "casinh", genComplexComplexFuncType<8>, genLibCall},
    {"atan", "atanf", genF32F32FuncType, genMathOp<mlir::math::AtanOp>},
    {"atan", "atan", genF64F64FuncType, genMathOp<mlir::math::AtanOp>},
    {"atan", "catanf", genComplexComplexFuncType<4>, genLibCall},
    {"atan", "catan", genComplexComplexFuncType<8>, genLibCall},
    {"atan2", "atan2f", genF32F32F32FuncType, genMathOp<mlir::math::Atan2Op>},
    {"atan2", "atan2", genF64F64F64FuncType, genMathOp<mlir::math::Atan2Op>},
    {"atanh", "atanhf", genF32F32FuncType, genLibCall},
    {"atanh", "atanh", genF64F64FuncType, genLibCall},
    {"atanh", "catanhf", genComplexComplexFuncType<4>, genLibCall},
    {"atanh", "catanh", genComplexComplexFuncType<8>, genLibCall},
    {"bessel_j0", "j0f", genF32F32FuncType, genLibCall},
    {"bessel_j0", "j0", genF64F64FuncType, genLibCall},
    {"bessel_j1", "j1f", genF32F32FuncType, genLibCall},
    {"bessel_j1", "j1", genF64F64FuncType, genLibCall},
    {"bessel_jn", "jnf", genF32IntF32FuncType<32>, genLibCall},
    {"bessel_jn", "jn", genF64IntF64FuncType<32>, genLibCall},
    {"bessel_y0", "y0f", genF32F32FuncType, genLibCall},
    {"bessel_y0", "y0", genF64F64FuncType, genLibCall},
    {"bessel_y1", "y1f", genF32F32FuncType, genLibCall},
    {"bessel_y1", "y1", genF64F64FuncType, genLibCall},
    {"bessel_yn", "ynf", genF32IntF32FuncType<32>, genLibCall},
    {"bessel_yn", "yn", genF64IntF64FuncType<32>, genLibCall},
    // math::CeilOp returns a real, while Fortran CEILING returns integer.
    {"ceil", "ceilf", genF32F32FuncType, genMathOp<mlir::math::CeilOp>},
    {"ceil", "ceil", genF64F64FuncType, genMathOp<mlir::math::CeilOp>},
    {"cos", "cosf", genF32F32FuncType, genMathOp<mlir::math::CosOp>},
    {"cos", "cos", genF64F64FuncType, genMathOp<mlir::math::CosOp>},
    {"cos", "ccosf", genComplexComplexFuncType<4>,
     genComplexMathOp<mlir::complex::CosOp>},
    {"cos", "ccos", genComplexComplexFuncType<8>,
     genComplexMathOp<mlir::complex::CosOp>},
    {"cosh", "coshf", genF32F32FuncType, genLibCall},
    {"cosh", "cosh", genF64F64FuncType, genLibCall},
    {"cosh", "ccoshf", genComplexComplexFuncType<4>, genLibCall},
    {"cosh", "ccosh", genComplexComplexFuncType<8>, genLibCall},
    {"erf", "erff", genF32F32FuncType, genMathOp<mlir::math::ErfOp>},
    {"erf", "erf", genF64F64FuncType, genMathOp<mlir::math::ErfOp>},
    {"erfc", "erfcf", genF32F32FuncType, genLibCall},
    {"erfc", "erfc", genF64F64FuncType, genLibCall},
    {"exp", "expf", genF32F32FuncType, genMathOp<mlir::math::ExpOp>},
    {"exp", "exp", genF64F64FuncType, genMathOp<mlir::math::ExpOp>},
    {"exp", "cexpf", genComplexComplexFuncType<4>,
     genComplexMathOp<mlir::complex::ExpOp>},
    {"exp", "cexp", genComplexComplexFuncType<8>,
     genComplexMathOp<mlir::complex::ExpOp>},
    // math::FloorOp returns a real, while Fortran FLOOR returns integer.
    {"floor", "floorf", genF32F32FuncType, genMathOp<mlir::math::FloorOp>},
    {"floor", "floor", genF64F64FuncType, genMathOp<mlir::math::FloorOp>},
    {"gamma", "tgammaf", genF32F32FuncType, genLibCall},
    {"gamma", "tgamma", genF64F64FuncType, genLibCall},
    {"hypot", "hypotf", genF32F32F32FuncType, genLibCall},
    {"hypot", "hypot", genF64F64F64FuncType, genLibCall},
    {"log", "logf", genF32F32FuncType, genMathOp<mlir::math::LogOp>},
    {"log", "log", genF64F64FuncType, genMathOp<mlir::math::LogOp>},
    {"log", "clogf", genComplexComplexFuncType<4>,
     genComplexMathOp<mlir::complex::LogOp>},
    {"log", "clog", genComplexComplexFuncType<8>,
     genComplexMathOp<mlir::complex::LogOp>},
    {"log10", "log10f", genF32F32FuncType, genMathOp<mlir::math::Log10Op>},
    {"log10", "log10", genF64F64FuncType, genMathOp<mlir::math::Log10Op>},
    {"log_gamma", "lgammaf", genF32F32FuncType, genLibCall},
    {"log_gamma", "lgamma", genF64F64FuncType, genLibCall},
    // llvm.lround behaves the same way as libm's lround.
    {"nint", "llvm.lround.i64.f64", genIntF64FuncType<64>, genLibCall},
    {"nint", "llvm.lround.i64.f32", genIntF32FuncType<64>, genLibCall},
    {"nint", "llvm.lround.i32.f64", genIntF64FuncType<32>, genLibCall},
    {"nint", "llvm.lround.i32.f32", genIntF32FuncType<32>, genLibCall},
    {"pow", {}, genIntIntIntFuncType<8>, genMathOp<mlir::math::IPowIOp>},
    {"pow", {}, genIntIntIntFuncType<16>, genMathOp<mlir::math::IPowIOp>},
    {"pow", {}, genIntIntIntFuncType<32>, genMathOp<mlir::math::IPowIOp>},
    {"pow", {}, genIntIntIntFuncType<64>, genMathOp<mlir::math::IPowIOp>},
    {"pow", "powf", genF32F32F32FuncType, genMathOp<mlir::math::PowFOp>},
    {"pow", "pow", genF64F64F64FuncType, genMathOp<mlir::math::PowFOp>},
    {"pow", "cpowf", genComplexComplexComplexFuncType<4>,
     genComplexMathOp<mlir::complex::PowOp>},
    {"pow", "cpow", genComplexComplexComplexFuncType<8>,
     genComplexMathOp<mlir::complex::PowOp>},
    {"pow", RTNAME_STRING(FPow4i), genF32F32IntFuncType<32>,
     genMathOp<mlir::math::FPowIOp>},
    {"pow", RTNAME_STRING(FPow8i), genF64F64IntFuncType<32>,
     genMathOp<mlir::math::FPowIOp>},
    {"pow", RTNAME_STRING(FPow4k), genF32F32IntFuncType<64>,
     genMathOp<mlir::math::FPowIOp>},
    {"pow", RTNAME_STRING(FPow8k), genF64F64IntFuncType<64>,
     genMathOp<mlir::math::FPowIOp>},
    {"pow", RTNAME_STRING(cpowi), genComplexComplexIntFuncType<4, 32>,
     genLibCall},
    {"pow", RTNAME_STRING(zpowi), genComplexComplexIntFuncType<8, 32>,
     genLibCall},
    {"pow", RTNAME_STRING(cpowk), genComplexComplexIntFuncType<4, 64>,
     genLibCall},
    {"pow", RTNAME_STRING(zpowk), genComplexComplexIntFuncType<8, 64>,
     genLibCall},
    {"sign", "copysignf", genF32F32F32FuncType,
     genMathOp<mlir::math::CopySignOp>},
    {"sign", "copysign", genF64F64F64FuncType,
     genMathOp<mlir::math::CopySignOp>},
    {"sign", "copysignl", genF80F80F80FuncType,
     genMathOp<mlir::math::CopySignOp>},
    {"sign", "llvm.copysign.f128", genF128F128F128FuncType,
     genMathOp<mlir::math::CopySignOp>},
    {"sin", "sinf", genF32F32FuncType, genMathOp<mlir::math::SinOp>},
    {"sin", "sin", genF64F64FuncType, genMathOp<mlir::math::SinOp>},
    {"sin", "csinf", genComplexComplexFuncType<4>,
     genComplexMathOp<mlir::complex::SinOp>},
    {"sin", "csin", genComplexComplexFuncType<8>,
     genComplexMathOp<mlir::complex::SinOp>},
    {"sinh", "sinhf", genF32F32FuncType, genLibCall},
    {"sinh", "sinh", genF64F64FuncType, genLibCall},
    {"sinh", "csinhf", genComplexComplexFuncType<4>, genLibCall},
    {"sinh", "csinh", genComplexComplexFuncType<8>, genLibCall},
    {"sqrt", "sqrtf", genF32F32FuncType, genMathOp<mlir::math::SqrtOp>},
    {"sqrt", "sqrt", genF64F64FuncType, genMathOp<mlir::math::SqrtOp>},
    {"sqrt", "csqrtf", genComplexComplexFuncType<4>,
     genComplexMathOp<mlir::complex::SqrtOp>},
    {"sqrt", "csqrt", genComplexComplexFuncType<8>,
     genComplexMathOp<mlir::complex::SqrtOp>},
    {"tan", "tanf", genF32F32FuncType, genMathOp<mlir::math::TanOp>},
    {"tan", "tan", genF64F64FuncType, genMathOp<mlir::math::TanOp>},
    {"tan", "ctanf", genComplexComplexFuncType<4>,
     genComplexMathOp<mlir::complex::TanOp>},
    {"tan", "ctan", genComplexComplexFuncType<8>,
     genComplexMathOp<mlir::complex::TanOp>},
    {"tanh", "tanhf", genF32F32FuncType, genMathOp<mlir::math::TanhOp>},
    {"tanh", "tanh", genF64F64FuncType, genMathOp<mlir::math::TanhOp>},
    {"tanh", "ctanhf", genComplexComplexFuncType<4>,
     genComplexMathOp<mlir::complex::TanhOp>},
    {"tanh", "ctanh", genComplexComplexFuncType<8>,
     genComplexMathOp<mlir::complex::TanhOp>},
};

// This helper class computes a "distance" between two function types.
// The distance measures how many narrowing conversions of actual arguments
// and result of "from" must be made in order to use "to" instead of "from".
// For instance, the distance between ACOS(REAL(10)) and ACOS(REAL(8)) is
// greater than the one between ACOS(REAL(10)) and ACOS(REAL(16)). This means
// if no implementation of ACOS(REAL(10)) is available, it is better to use
// ACOS(REAL(16)) with casts rather than ACOS(REAL(8)).
// Note that this is not a symmetric distance and the order of "from" and "to"
// arguments matters, d(foo, bar) may not be the same as d(bar, foo) because it
// may be safe to replace foo by bar, but not the opposite.
class FunctionDistance {
public:
  FunctionDistance() : infinite{true} {}

  FunctionDistance(mlir::FunctionType from, mlir::FunctionType to) {
    unsigned nInputs = from.getNumInputs();
    unsigned nResults = from.getNumResults();
    if (nResults != to.getNumResults() || nInputs != to.getNumInputs()) {
      infinite = true;
    } else {
      for (decltype(nInputs) i = 0; i < nInputs && !infinite; ++i)
        addArgumentDistance(from.getInput(i), to.getInput(i));
      for (decltype(nResults) i = 0; i < nResults && !infinite; ++i)
        addResultDistance(to.getResult(i), from.getResult(i));
    }
  }

  /// Beware both d1.isSmallerThan(d2) *and* d2.isSmallerThan(d1) may be
  /// false if both d1 and d2 are infinite. This implies that
  ///  d1.isSmallerThan(d2) is not equivalent to !d2.isSmallerThan(d1)
  bool isSmallerThan(const FunctionDistance &d) const {
    return !infinite &&
           (d.infinite || std::lexicographical_compare(
                              conversions.begin(), conversions.end(),
                              d.conversions.begin(), d.conversions.end()));
  }

  bool isLosingPrecision() const {
    return conversions[narrowingArg] != 0 || conversions[extendingResult] != 0;
  }

  bool isInfinite() const { return infinite; }

private:
  enum class Conversion { Forbidden, None, Narrow, Extend };

  void addArgumentDistance(mlir::Type from, mlir::Type to) {
    switch (conversionBetweenTypes(from, to)) {
    case Conversion::Forbidden:
      infinite = true;
      break;
    case Conversion::None:
      break;
    case Conversion::Narrow:
      conversions[narrowingArg]++;
      break;
    case Conversion::Extend:
      conversions[nonNarrowingArg]++;
      break;
    }
  }

  void addResultDistance(mlir::Type from, mlir::Type to) {
    switch (conversionBetweenTypes(from, to)) {
    case Conversion::Forbidden:
      infinite = true;
      break;
    case Conversion::None:
      break;
    case Conversion::Narrow:
      conversions[nonExtendingResult]++;
      break;
    case Conversion::Extend:
      conversions[extendingResult]++;
      break;
    }
  }

  // Floating point can be mlir::FloatType or fir::real
  static unsigned getFloatingPointWidth(mlir::Type t) {
    if (auto f{t.dyn_cast<mlir::FloatType>()})
      return f.getWidth();
    // FIXME: Get width another way for fir.real/complex
    // - use fir/KindMapping.h and llvm::Type
    // - or use evaluate/type.h
    if (auto r{t.dyn_cast<fir::RealType>()})
      return r.getFKind() * 4;
    if (auto cplx{t.dyn_cast<fir::ComplexType>()})
      return cplx.getFKind() * 4;
    llvm_unreachable("not a floating-point type");
  }

  static Conversion conversionBetweenTypes(mlir::Type from, mlir::Type to) {
    if (from == to)
      return Conversion::None;

    if (auto fromIntTy{from.dyn_cast<mlir::IntegerType>()}) {
      if (auto toIntTy{to.dyn_cast<mlir::IntegerType>()}) {
        return fromIntTy.getWidth() > toIntTy.getWidth() ? Conversion::Narrow
                                                         : Conversion::Extend;
      }
    }

    if (fir::isa_real(from) && fir::isa_real(to)) {
      return getFloatingPointWidth(from) > getFloatingPointWidth(to)
                 ? Conversion::Narrow
                 : Conversion::Extend;
    }

    if (auto fromCplxTy{from.dyn_cast<fir::ComplexType>()}) {
      if (auto toCplxTy{to.dyn_cast<fir::ComplexType>()}) {
        return getFloatingPointWidth(fromCplxTy) >
                       getFloatingPointWidth(toCplxTy)
                   ? Conversion::Narrow
                   : Conversion::Extend;
      }
    }
    // Notes:
    // - No conversion between character types, specialization of runtime
    // functions should be made instead.
    // - It is not clear there is a use case for automatic conversions
    // around Logical and it may damage hidden information in the physical
    // storage so do not do it.
    return Conversion::Forbidden;
  }

  // Below are indexes to access data in conversions.
  // The order in data does matter for lexicographical_compare
  enum {
    narrowingArg = 0,   // usually bad
    extendingResult,    // usually bad
    nonExtendingResult, // usually ok
    nonNarrowingArg,    // usually ok
    dataSize
  };

  std::array<int, dataSize> conversions = {};
  bool infinite = false; // When forbidden conversion or wrong argument number
};

using RtMap = Fortran::common::StaticMultimapView<MathOperation>;
static constexpr RtMap mathOps(mathOperations);
static_assert(mathOps.Verify() && "map must be sorted");

/// Look for a MathOperation entry specifying how to lower a mathematical
/// operation defined by \p name with its result' and operands' types
/// specified in the form of a FunctionType \p funcType.
/// If exact match for the given types is found, then the function
/// returns a pointer to the corresponding MathOperation.
/// Otherwise, the function returns nullptr.
/// If there is a MathOperation that can be used with additional
/// type casts for the operands or/and result (non-exact match),
/// then it is returned via \p bestNearMatch argument, and
/// \p bestMatchDistance specifies the FunctionDistance between
/// the requested operation and the non-exact match.
static const MathOperation *
searchMathOperation(fir::FirOpBuilder &builder, llvm::StringRef name,
                    mlir::FunctionType funcType,
                    const MathOperation **bestNearMatch,
                    FunctionDistance &bestMatchDistance) {
  auto range = mathOps.equal_range(name);
  for (auto iter = range.first; iter != range.second && iter; ++iter) {
    const auto &impl = *iter;
    auto implType = impl.typeGenerator(builder.getContext());
    if (funcType == implType)
      return &impl; // exact match

    FunctionDistance distance(funcType, implType);
    if (distance.isSmallerThan(bestMatchDistance)) {
      *bestNearMatch = &impl;
      bestMatchDistance = std::move(distance);
    }
  }
  return nullptr;
}

/// Implementation of the operation defined by \p name with type
/// \p funcType is not precise, and the actual available implementation
/// is \p distance away from the requested. If using the available
/// implementation results in a precision loss, emit an error message
/// with the given code location \p loc.
static void checkPrecisionLoss(llvm::StringRef name,
                               mlir::FunctionType funcType,
                               const FunctionDistance &distance,
                               mlir::Location loc) {
  if (!distance.isLosingPrecision())
    return;

  // Using this runtime version requires narrowing the arguments
  // or extending the result. It is not numerically safe. There
  // is currently no quad math library that was described in
  // lowering and could be used here. Emit an error and continue
  // generating the code with the narrowing cast so that the user
  // can get a complete list of the problematic intrinsic calls.
  std::string message("not yet implemented: no math runtime available for '");
  llvm::raw_string_ostream sstream(message);
  if (name == "pow") {
    assert(funcType.getNumInputs() == 2 && "power operator has two arguments");
    sstream << funcType.getInput(0) << " ** " << funcType.getInput(1);
  } else {
    sstream << name << "(";
    if (funcType.getNumInputs() > 0)
      sstream << funcType.getInput(0);
    for (mlir::Type argType : funcType.getInputs().drop_front())
      sstream << ", " << argType;
    sstream << ")";
  }
  sstream << "'";
  mlir::emitError(loc, message);
}

/// Helpers to get function type from arguments and result type.
static mlir::FunctionType getFunctionType(std::optional<mlir::Type> resultType,
                                          llvm::ArrayRef<mlir::Value> arguments,
                                          fir::FirOpBuilder &builder) {
  llvm::SmallVector<mlir::Type> argTypes;
  for (mlir::Value arg : arguments)
    argTypes.push_back(arg.getType());
  llvm::SmallVector<mlir::Type> resTypes;
  if (resultType)
    resTypes.push_back(*resultType);
  return mlir::FunctionType::get(builder.getModule().getContext(), argTypes,
                                 resTypes);
}

/// fir::ExtendedValue to mlir::Value translation layer

fir::ExtendedValue toExtendedValue(mlir::Value val, fir::FirOpBuilder &builder,
                                   mlir::Location loc) {
  assert(val && "optional unhandled here");
  mlir::Type type = val.getType();
  mlir::Value base = val;
  mlir::IndexType indexType = builder.getIndexType();
  llvm::SmallVector<mlir::Value> extents;

  fir::factory::CharacterExprHelper charHelper{builder, loc};
  // FIXME: we may want to allow non character scalar here.
  if (charHelper.isCharacterScalar(type))
    return charHelper.toExtendedValue(val);

  if (auto refType = type.dyn_cast<fir::ReferenceType>())
    type = refType.getEleTy();

  if (auto arrayType = type.dyn_cast<fir::SequenceType>()) {
    type = arrayType.getEleTy();
    for (fir::SequenceType::Extent extent : arrayType.getShape()) {
      if (extent == fir::SequenceType::getUnknownExtent())
        break;
      extents.emplace_back(
          builder.createIntegerConstant(loc, indexType, extent));
    }
    // Last extent might be missing in case of assumed-size. If more extents
    // could not be deduced from type, that's an error (a fir.box should
    // have been used in the interface).
    if (extents.size() + 1 < arrayType.getShape().size())
      mlir::emitError(loc, "cannot retrieve array extents from type");
  } else if (type.isa<fir::BoxType>() || type.isa<fir::RecordType>()) {
    fir::emitFatalError(loc, "not yet implemented: descriptor or derived type");
  }

  if (!extents.empty())
    return fir::ArrayBoxValue{base, extents};
  return base;
}

mlir::Value toValue(const fir::ExtendedValue &val, fir::FirOpBuilder &builder,
                    mlir::Location loc) {
  if (const fir::CharBoxValue *charBox = val.getCharBox()) {
    mlir::Value buffer = charBox->getBuffer();
    auto buffTy = buffer.getType();
    if (buffTy.isa<mlir::FunctionType>())
      fir::emitFatalError(
          loc, "A character's buffer type cannot be a function type.");
    if (buffTy.isa<fir::BoxCharType>())
      return buffer;
    return fir::factory::CharacterExprHelper{builder, loc}.createEmboxChar(
        buffer, charBox->getLen());
  }

  // FIXME: need to access other ExtendedValue variants and handle them
  // properly.
  return fir::getBase(val);
}

//===----------------------------------------------------------------------===//
// IntrinsicLibrary
//===----------------------------------------------------------------------===//

/// Generate a TODO error message for an as yet unimplemented intrinsic.
void crashOnMissingIntrinsic(mlir::Location loc, llvm::StringRef name) {
  if (isIntrinsicModuleProcedure(name))
    TODO(loc, "intrinsic module procedure: " + llvm::Twine(name));
  else
    TODO(loc, "intrinsic: " + llvm::Twine(name));
}

template <typename GeneratorType>
fir::ExtendedValue IntrinsicLibrary::genElementalCall(
    GeneratorType generator, llvm::StringRef name, mlir::Type resultType,
    llvm::ArrayRef<fir::ExtendedValue> args, bool outline) {
  llvm::SmallVector<mlir::Value> scalarArgs;
  for (const fir::ExtendedValue &arg : args)
    if (arg.getUnboxed() || arg.getCharBox())
      scalarArgs.emplace_back(fir::getBase(arg));
    else
      fir::emitFatalError(loc, "nonscalar intrinsic argument");
  if (outline)
    return outlineInWrapper(generator, name, resultType, scalarArgs);
  return invokeGenerator(generator, resultType, scalarArgs);
}

template <>
fir::ExtendedValue
IntrinsicLibrary::genElementalCall<IntrinsicLibrary::ExtendedGenerator>(
    ExtendedGenerator generator, llvm::StringRef name, mlir::Type resultType,
    llvm::ArrayRef<fir::ExtendedValue> args, bool outline) {
  for (const fir::ExtendedValue &arg : args)
    if (!arg.getUnboxed() && !arg.getCharBox())
      fir::emitFatalError(loc, "nonscalar intrinsic argument");
  if (outline)
    return outlineInExtendedWrapper(generator, name, resultType, args);
  return std::invoke(generator, *this, resultType, args);
}

template <>
fir::ExtendedValue
IntrinsicLibrary::genElementalCall<IntrinsicLibrary::SubroutineGenerator>(
    SubroutineGenerator generator, llvm::StringRef name, mlir::Type resultType,
    llvm::ArrayRef<fir::ExtendedValue> args, bool outline) {
  for (const fir::ExtendedValue &arg : args)
    if (!arg.getUnboxed() && !arg.getCharBox())
      // fir::emitFatalError(loc, "nonscalar intrinsic argument");
      crashOnMissingIntrinsic(loc, name);
  if (outline)
    return outlineInExtendedWrapper(generator, name, resultType, args);
  std::invoke(generator, *this, args);
  return mlir::Value();
}

static fir::ExtendedValue
invokeHandler(IntrinsicLibrary::ElementalGenerator generator,
              const IntrinsicHandler &handler,
              std::optional<mlir::Type> resultType,
              llvm::ArrayRef<fir::ExtendedValue> args, bool outline,
              IntrinsicLibrary &lib) {
  assert(resultType && "expect elemental intrinsic to be functions");
  return lib.genElementalCall(generator, handler.name, *resultType, args,
                              outline);
}

static fir::ExtendedValue
invokeHandler(IntrinsicLibrary::ExtendedGenerator generator,
              const IntrinsicHandler &handler,
              std::optional<mlir::Type> resultType,
              llvm::ArrayRef<fir::ExtendedValue> args, bool outline,
              IntrinsicLibrary &lib) {
  assert(resultType && "expect intrinsic function");
  if (handler.isElemental)
    return lib.genElementalCall(generator, handler.name, *resultType, args,
                                outline);
  if (outline)
    return lib.outlineInExtendedWrapper(generator, handler.name, *resultType,
                                        args);
  return std::invoke(generator, lib, *resultType, args);
}

static fir::ExtendedValue
invokeHandler(IntrinsicLibrary::SubroutineGenerator generator,
              const IntrinsicHandler &handler,
              std::optional<mlir::Type> resultType,
              llvm::ArrayRef<fir::ExtendedValue> args, bool outline,
              IntrinsicLibrary &lib) {
  if (handler.isElemental)
    return lib.genElementalCall(generator, handler.name, mlir::Type{}, args,
                                outline);
  if (outline)
    return lib.outlineInExtendedWrapper(generator, handler.name, resultType,
                                        args);
  std::invoke(generator, lib, args);
  return mlir::Value{};
}

fir::ExtendedValue
<<<<<<< HEAD
IntrinsicLibrary::genIntrinsicCall(llvm::StringRef name,
                                   llvm::Optional<mlir::Type> resultType,
=======
IntrinsicLibrary::genIntrinsicCall(llvm::StringRef specificName,
                                   std::optional<mlir::Type> resultType,
>>>>>>> f3a2df0d
                                   llvm::ArrayRef<fir::ExtendedValue> args) {
  if (const IntrinsicHandler *handler = findIntrinsicHandler(name)) {
    bool outline = handler->outline || outlineAllIntrinsics;
    return std::visit(
        [&](auto &generator) -> fir::ExtendedValue {
          return invokeHandler(generator, *handler, resultType, args, outline,
                               *this);
        },
        handler->generator);
  }

  if (!resultType)
    // Subroutine should have a handler, they are likely missing for now.
    crashOnMissingIntrinsic(loc, name);

  // Try the runtime if no special handler was defined for the
  // intrinsic being called. Maths runtime only has numerical elemental.
  // No optional arguments are expected at this point, the code will
  // crash if it gets absent optional.

  // FIXME: using toValue to get the type won't work with array arguments.
  llvm::SmallVector<mlir::Value> mlirArgs;
  for (const fir::ExtendedValue &extendedVal : args) {
    mlir::Value val = toValue(extendedVal, builder, loc);
    if (!val)
      // If an absent optional gets there, most likely its handler has just
      // not yet been defined.
      crashOnMissingIntrinsic(loc, name);
    mlirArgs.emplace_back(val);
  }
  mlir::FunctionType soughtFuncType =
      getFunctionType(*resultType, mlirArgs, builder);

  IntrinsicLibrary::RuntimeCallGenerator runtimeCallGenerator =
      getRuntimeCallGenerator(name, soughtFuncType);
  return genElementalCall(runtimeCallGenerator, name, *resultType, args,
                          /*outline=*/outlineAllIntrinsics);
}

mlir::Value
IntrinsicLibrary::invokeGenerator(ElementalGenerator generator,
                                  mlir::Type resultType,
                                  llvm::ArrayRef<mlir::Value> args) {
  return std::invoke(generator, *this, resultType, args);
}

mlir::Value
IntrinsicLibrary::invokeGenerator(RuntimeCallGenerator generator,
                                  mlir::Type resultType,
                                  llvm::ArrayRef<mlir::Value> args) {
  return generator(builder, loc, args);
}

mlir::Value
IntrinsicLibrary::invokeGenerator(ExtendedGenerator generator,
                                  mlir::Type resultType,
                                  llvm::ArrayRef<mlir::Value> args) {
  llvm::SmallVector<fir::ExtendedValue> extendedArgs;
  for (mlir::Value arg : args)
    extendedArgs.emplace_back(toExtendedValue(arg, builder, loc));
  auto extendedResult = std::invoke(generator, *this, resultType, extendedArgs);
  return toValue(extendedResult, builder, loc);
}

mlir::Value
IntrinsicLibrary::invokeGenerator(SubroutineGenerator generator,
                                  llvm::ArrayRef<mlir::Value> args) {
  llvm::SmallVector<fir::ExtendedValue> extendedArgs;
  for (mlir::Value arg : args)
    extendedArgs.emplace_back(toExtendedValue(arg, builder, loc));
  std::invoke(generator, *this, extendedArgs);
  return {};
}

template <typename GeneratorType>
mlir::func::FuncOp IntrinsicLibrary::getWrapper(GeneratorType generator,
                                                llvm::StringRef name,
                                                mlir::FunctionType funcType,
                                                bool loadRefArguments) {
  std::string wrapperName = fir::mangleIntrinsicProcedure(name, funcType);
  mlir::func::FuncOp function = builder.getNamedFunction(wrapperName);
  if (!function) {
    // First time this wrapper is needed, build it.
    function = builder.createFunction(loc, wrapperName, funcType);
    function->setAttr("fir.intrinsic", builder.getUnitAttr());
    auto internalLinkage = mlir::LLVM::linkage::Linkage::Internal;
    auto linkage =
        mlir::LLVM::LinkageAttr::get(builder.getContext(), internalLinkage);
    function->setAttr("llvm.linkage", linkage);
    function.addEntryBlock();

    // Create local context to emit code into the newly created function
    // This new function is not linked to a source file location, only
    // its calls will be.
    auto localBuilder =
        std::make_unique<fir::FirOpBuilder>(function, builder.getKindMap());
    localBuilder->setInsertionPointToStart(&function.front());
    // Location of code inside wrapper of the wrapper is independent from
    // the location of the intrinsic call.
    mlir::Location localLoc = localBuilder->getUnknownLoc();
    llvm::SmallVector<mlir::Value> localArguments;
    for (mlir::BlockArgument bArg : function.front().getArguments()) {
      auto refType = bArg.getType().dyn_cast<fir::ReferenceType>();
      if (loadRefArguments && refType) {
        auto loaded = localBuilder->create<fir::LoadOp>(localLoc, bArg);
        localArguments.push_back(loaded);
      } else {
        localArguments.push_back(bArg);
      }
    }

    IntrinsicLibrary localLib{*localBuilder, localLoc};

    if constexpr (std::is_same_v<GeneratorType, SubroutineGenerator>) {
      localLib.invokeGenerator(generator, localArguments);
      localBuilder->create<mlir::func::ReturnOp>(localLoc);
    } else {
      assert(funcType.getNumResults() == 1 &&
             "expect one result for intrinsic function wrapper type");
      mlir::Type resultType = funcType.getResult(0);
      auto result =
          localLib.invokeGenerator(generator, resultType, localArguments);
      localBuilder->create<mlir::func::ReturnOp>(localLoc, result);
    }
  } else {
    // Wrapper was already built, ensure it has the sought type
    assert(function.getFunctionType() == funcType &&
           "conflict between intrinsic wrapper types");
  }
  return function;
}

/// Helpers to detect absent optional (not yet supported in outlining).
bool static hasAbsentOptional(llvm::ArrayRef<mlir::Value> args) {
  for (const mlir::Value &arg : args)
    if (!arg)
      return true;
  return false;
}
bool static hasAbsentOptional(llvm::ArrayRef<fir::ExtendedValue> args) {
  for (const fir::ExtendedValue &arg : args)
    if (!fir::getBase(arg))
      return true;
  return false;
}

template <typename GeneratorType>
mlir::Value
IntrinsicLibrary::outlineInWrapper(GeneratorType generator,
                                   llvm::StringRef name, mlir::Type resultType,
                                   llvm::ArrayRef<mlir::Value> args) {
  if (hasAbsentOptional(args)) {
    // TODO: absent optional in outlining is an issue: we cannot just ignore
    // them. Needs a better interface here. The issue is that we cannot easily
    // tell that a value is optional or not here if it is presents. And if it is
    // absent, we cannot tell what it type should be.
    TODO(loc, "cannot outline call to intrinsic " + llvm::Twine(name) +
                  " with absent optional argument");
  }

  mlir::FunctionType funcType = getFunctionType(resultType, args, builder);
  mlir::func::FuncOp wrapper = getWrapper(generator, name, funcType);
  return builder.create<fir::CallOp>(loc, wrapper, args).getResult(0);
}

template <typename GeneratorType>
fir::ExtendedValue IntrinsicLibrary::outlineInExtendedWrapper(
    GeneratorType generator, llvm::StringRef name,
    std::optional<mlir::Type> resultType,
    llvm::ArrayRef<fir::ExtendedValue> args) {
  if (hasAbsentOptional(args))
    TODO(loc, "cannot outline call to intrinsic " + llvm::Twine(name) +
                  " with absent optional argument");
  llvm::SmallVector<mlir::Value> mlirArgs;
  for (const auto &extendedVal : args)
    mlirArgs.emplace_back(toValue(extendedVal, builder, loc));
  mlir::FunctionType funcType = getFunctionType(resultType, mlirArgs, builder);
  mlir::func::FuncOp wrapper = getWrapper(generator, name, funcType);
  auto call = builder.create<fir::CallOp>(loc, wrapper, mlirArgs);
  if (resultType)
    return toExtendedValue(call.getResult(0), builder, loc);
  // Subroutine calls
  return mlir::Value{};
}

IntrinsicLibrary::RuntimeCallGenerator
IntrinsicLibrary::getRuntimeCallGenerator(llvm::StringRef name,
                                          mlir::FunctionType soughtFuncType) {
  mlir::FunctionType actualFuncType;
  const MathOperation *mathOp = nullptr;

  // Look for a dedicated math operation generator, which
  // normally produces a single MLIR operation implementing
  // the math operation.
  const MathOperation *bestNearMatch = nullptr;
  FunctionDistance bestMatchDistance;
  mathOp = searchMathOperation(builder, name, soughtFuncType, &bestNearMatch,
                               bestMatchDistance);
  if (!mathOp && bestNearMatch) {
    // Use the best near match, optionally issuing an error,
    // if types conversions cause precision loss.
    checkPrecisionLoss(name, soughtFuncType, bestMatchDistance, loc);
    mathOp = bestNearMatch;
  }

  if (!mathOp) {
    std::string nameAndType;
    llvm::raw_string_ostream sstream(nameAndType);
    sstream << name << "\nrequested type: " << soughtFuncType;
    crashOnMissingIntrinsic(loc, nameAndType);
  }

  actualFuncType = mathOp->typeGenerator(builder.getContext());

  assert(actualFuncType.getNumResults() == soughtFuncType.getNumResults() &&
         actualFuncType.getNumInputs() == soughtFuncType.getNumInputs() &&
         actualFuncType.getNumResults() == 1 && "Bad intrinsic match");

  return [actualFuncType, mathOp,
          soughtFuncType](fir::FirOpBuilder &builder, mlir::Location loc,
                          llvm::ArrayRef<mlir::Value> args) {
    llvm::SmallVector<mlir::Value> convertedArguments;
    for (auto [fst, snd] : llvm::zip(actualFuncType.getInputs(), args))
      convertedArguments.push_back(builder.createConvert(loc, fst, snd));
    mlir::Value result = mathOp->funcGenerator(
        builder, loc, mathOp->runtimeFunc, actualFuncType, convertedArguments);
    mlir::Type soughtType = soughtFuncType.getResult(0);
    return builder.createConvert(loc, soughtType, result);
  };
}

mlir::SymbolRefAttr IntrinsicLibrary::getUnrestrictedIntrinsicSymbolRefAttr(
    llvm::StringRef name, mlir::FunctionType signature) {
  // Unrestricted intrinsics signature follows implicit rules: argument
  // are passed by references. But the runtime versions expect values.
  // So instead of duplicating the runtime, just have the wrappers loading
  // this before calling the code generators.
  bool loadRefArguments = true;
  mlir::func::FuncOp funcOp;
  if (const IntrinsicHandler *handler = findIntrinsicHandler(name))
    funcOp = std::visit(
        [&](auto generator) {
          return getWrapper(generator, name, signature, loadRefArguments);
        },
        handler->generator);

  if (!funcOp) {
    llvm::SmallVector<mlir::Type> argTypes;
    for (mlir::Type type : signature.getInputs()) {
      if (auto refType = type.dyn_cast<fir::ReferenceType>())
        argTypes.push_back(refType.getEleTy());
      else
        argTypes.push_back(type);
    }
    mlir::FunctionType soughtFuncType =
        builder.getFunctionType(argTypes, signature.getResults());
    IntrinsicLibrary::RuntimeCallGenerator rtCallGenerator =
        getRuntimeCallGenerator(name, soughtFuncType);
    funcOp = getWrapper(rtCallGenerator, name, signature, loadRefArguments);
  }

  return mlir::SymbolRefAttr::get(funcOp);
}

void IntrinsicLibrary::addCleanUpForTemp(mlir::Location loc, mlir::Value temp) {
  assert(stmtCtx);
  fir::FirOpBuilder *bldr = &builder;
  stmtCtx->attachCleanup([=]() { bldr->create<fir::FreeMemOp>(loc, temp); });
}

fir::ExtendedValue
IntrinsicLibrary::readAndAddCleanUp(fir::MutableBoxValue resultMutableBox,
                                    mlir::Type resultType,
                                    llvm::StringRef intrinsicName) {
  fir::ExtendedValue res =
      fir::factory::genMutableBoxRead(builder, loc, resultMutableBox);
  return res.match(
      [&](const fir::ArrayBoxValue &box) -> fir::ExtendedValue {
        // Add cleanup code
        addCleanUpForTemp(loc, box.getAddr());
        return box;
      },
      [&](const fir::BoxValue &box) -> fir::ExtendedValue {
        // Add cleanup code
        auto addr =
            builder.create<fir::BoxAddrOp>(loc, box.getMemTy(), box.getAddr());
        addCleanUpForTemp(loc, addr);
        return box;
      },
      [&](const fir::CharArrayBoxValue &box) -> fir::ExtendedValue {
        // Add cleanup code
        addCleanUpForTemp(loc, box.getAddr());
        return box;
      },
      [&](const mlir::Value &tempAddr) -> fir::ExtendedValue {
        // Add cleanup code
        addCleanUpForTemp(loc, tempAddr);
        return builder.create<fir::LoadOp>(loc, resultType, tempAddr);
      },
      [&](const fir::CharBoxValue &box) -> fir::ExtendedValue {
        // Add cleanup code
        addCleanUpForTemp(loc, box.getAddr());
        return box;
      },
      [&](const auto &) -> fir::ExtendedValue {
        fir::emitFatalError(loc, "unexpected result for " + intrinsicName);
      });
}

//===----------------------------------------------------------------------===//
// Code generators for the intrinsic
//===----------------------------------------------------------------------===//

mlir::Value IntrinsicLibrary::genRuntimeCall(llvm::StringRef name,
                                             mlir::Type resultType,
                                             llvm::ArrayRef<mlir::Value> args) {
  mlir::FunctionType soughtFuncType =
      getFunctionType(resultType, args, builder);
  return getRuntimeCallGenerator(name, soughtFuncType)(builder, loc, args);
}

mlir::Value IntrinsicLibrary::genConversion(mlir::Type resultType,
                                            llvm::ArrayRef<mlir::Value> args) {
  // There can be an optional kind in second argument.
  assert(args.size() >= 1);
  return builder.convertWithSemantics(loc, resultType, args[0]);
}

mlir::Value IntrinsicLibrary::genIeeeIsNaN(mlir::Type resultType,
                                           llvm::ArrayRef<mlir::Value> args) {
  assert(args.size() == 1);
  mlir::Value arg = args[0];
  assert(fir::isa_real(arg.getType()));
  return builder.createConvert(loc, resultType, builder.genIsNaN(loc, arg));
}

// ABORT
void IntrinsicLibrary::genAbort(llvm::ArrayRef<fir::ExtendedValue> args) {
  assert(args.size() == 0);
  fir::runtime::genAbort(builder, loc);
}

// ABS
mlir::Value IntrinsicLibrary::genAbs(mlir::Type resultType,
                                     llvm::ArrayRef<mlir::Value> args) {
  assert(args.size() == 1);
  mlir::Value arg = args[0];
  mlir::Type type = arg.getType();
  if (fir::isa_real(type) || fir::isa_complex(type)) {
    // Runtime call to fp abs. An alternative would be to use mlir
    // math::AbsFOp but it does not support all fir floating point types.
    return genRuntimeCall("abs", resultType, args);
  }
  if (auto intType = type.dyn_cast<mlir::IntegerType>()) {
    // At the time of this implementation there is no abs op in mlir.
    // So, implement abs here without branching.
    mlir::Value shift =
        builder.createIntegerConstant(loc, intType, intType.getWidth() - 1);
    auto mask = builder.create<mlir::arith::ShRSIOp>(loc, arg, shift);
    auto xored = builder.create<mlir::arith::XOrIOp>(loc, arg, mask);
    return builder.create<mlir::arith::SubIOp>(loc, xored, mask);
  }
  llvm_unreachable("unexpected type in ABS argument");
}

// ADJUSTL & ADJUSTR
template <void (*CallRuntime)(fir::FirOpBuilder &, mlir::Location loc,
                              mlir::Value, mlir::Value)>
fir::ExtendedValue
IntrinsicLibrary::genAdjustRtCall(mlir::Type resultType,
                                  llvm::ArrayRef<fir::ExtendedValue> args) {
  assert(args.size() == 1);
  mlir::Value string = builder.createBox(loc, args[0]);
  // Create a mutable fir.box to be passed to the runtime for the result.
  fir::MutableBoxValue resultMutableBox =
      fir::factory::createTempMutableBox(builder, loc, resultType);
  mlir::Value resultIrBox =
      fir::factory::getMutableIRBox(builder, loc, resultMutableBox);

  // Call the runtime -- the runtime will allocate the result.
  CallRuntime(builder, loc, resultIrBox, string);

  // Read result from mutable fir.box and add it to the list of temps to be
  // finalized by the StatementContext.
  fir::ExtendedValue res =
      fir::factory::genMutableBoxRead(builder, loc, resultMutableBox);
  return res.match(
      [&](const fir::CharBoxValue &box) -> fir::ExtendedValue {
        addCleanUpForTemp(loc, fir::getBase(box));
        return box;
      },
      [&](const auto &) -> fir::ExtendedValue {
        fir::emitFatalError(loc, "result of ADJUSTL is not a scalar character");
      });
}

// AIMAG
mlir::Value IntrinsicLibrary::genAimag(mlir::Type resultType,
                                       llvm::ArrayRef<mlir::Value> args) {
  assert(args.size() == 1);
  return fir::factory::Complex{builder, loc}.extractComplexPart(
      args[0], /*isImagPart=*/true);
}

// AINT
mlir::Value IntrinsicLibrary::genAint(mlir::Type resultType,
                                      llvm::ArrayRef<mlir::Value> args) {
  assert(args.size() >= 1 && args.size() <= 2);
  // Skip optional kind argument to search the runtime; it is already reflected
  // in result type.
  return genRuntimeCall("aint", resultType, {args[0]});
}

// ALL
fir::ExtendedValue
IntrinsicLibrary::genAll(mlir::Type resultType,
                         llvm::ArrayRef<fir::ExtendedValue> args) {

  assert(args.size() == 2);
  // Handle required mask argument
  mlir::Value mask = builder.createBox(loc, args[0]);

  fir::BoxValue maskArry = builder.createBox(loc, args[0]);
  int rank = maskArry.rank();
  assert(rank >= 1);

  // Handle optional dim argument
  bool absentDim = isStaticallyAbsent(args[1]);
  mlir::Value dim =
      absentDim ? builder.createIntegerConstant(loc, builder.getIndexType(), 1)
                : fir::getBase(args[1]);

  if (rank == 1 || absentDim)
    return builder.createConvert(loc, resultType,
                                 fir::runtime::genAll(builder, loc, mask, dim));

  // else use the result descriptor AllDim() intrinsic

  // Create mutable fir.box to be passed to the runtime for the result.

  mlir::Type resultArrayType = builder.getVarLenSeqTy(resultType, rank - 1);
  fir::MutableBoxValue resultMutableBox =
      fir::factory::createTempMutableBox(builder, loc, resultArrayType);
  mlir::Value resultIrBox =
      fir::factory::getMutableIRBox(builder, loc, resultMutableBox);

  // Call runtime. The runtime is allocating the result.
  fir::runtime::genAllDescriptor(builder, loc, resultIrBox, mask, dim);
  return fir::factory::genMutableBoxRead(builder, loc, resultMutableBox)
      .match(
          [&](const fir::ArrayBoxValue &box) -> fir::ExtendedValue {
            addCleanUpForTemp(loc, box.getAddr());
            return box;
          },
          [&](const auto &) -> fir::ExtendedValue {
            fir::emitFatalError(loc, "Invalid result for ALL");
          });
}

// ALLOCATED
fir::ExtendedValue
IntrinsicLibrary::genAllocated(mlir::Type resultType,
                               llvm::ArrayRef<fir::ExtendedValue> args) {
  assert(args.size() == 1);
  return args[0].match(
      [&](const fir::MutableBoxValue &x) -> fir::ExtendedValue {
        return fir::factory::genIsAllocatedOrAssociatedTest(builder, loc, x);
      },
      [&](const auto &) -> fir::ExtendedValue {
        fir::emitFatalError(loc,
                            "allocated arg not lowered to MutableBoxValue");
      });
}

// ANINT
mlir::Value IntrinsicLibrary::genAnint(mlir::Type resultType,
                                       llvm::ArrayRef<mlir::Value> args) {
  assert(args.size() >= 1 && args.size() <= 2);
  // Skip optional kind argument to search the runtime; it is already reflected
  // in result type.
  return genRuntimeCall("anint", resultType, {args[0]});
}

// ANY
fir::ExtendedValue
IntrinsicLibrary::genAny(mlir::Type resultType,
                         llvm::ArrayRef<fir::ExtendedValue> args) {

  assert(args.size() == 2);
  // Handle required mask argument
  mlir::Value mask = builder.createBox(loc, args[0]);

  fir::BoxValue maskArry = builder.createBox(loc, args[0]);
  int rank = maskArry.rank();
  assert(rank >= 1);

  // Handle optional dim argument
  bool absentDim = isStaticallyAbsent(args[1]);
  mlir::Value dim =
      absentDim ? builder.createIntegerConstant(loc, builder.getIndexType(), 1)
                : fir::getBase(args[1]);

  if (rank == 1 || absentDim)
    return builder.createConvert(loc, resultType,
                                 fir::runtime::genAny(builder, loc, mask, dim));

  // else use the result descriptor AnyDim() intrinsic

  // Create mutable fir.box to be passed to the runtime for the result.

  mlir::Type resultArrayType = builder.getVarLenSeqTy(resultType, rank - 1);
  fir::MutableBoxValue resultMutableBox =
      fir::factory::createTempMutableBox(builder, loc, resultArrayType);
  mlir::Value resultIrBox =
      fir::factory::getMutableIRBox(builder, loc, resultMutableBox);

  // Call runtime. The runtime is allocating the result.
  fir::runtime::genAnyDescriptor(builder, loc, resultIrBox, mask, dim);
  return fir::factory::genMutableBoxRead(builder, loc, resultMutableBox)
      .match(
          [&](const fir::ArrayBoxValue &box) -> fir::ExtendedValue {
            addCleanUpForTemp(loc, box.getAddr());
            return box;
          },
          [&](const auto &) -> fir::ExtendedValue {
            fir::emitFatalError(loc, "Invalid result for ANY");
          });
}

// ASSOCIATED
fir::ExtendedValue
IntrinsicLibrary::genAssociated(mlir::Type resultType,
                                llvm::ArrayRef<fir::ExtendedValue> args) {
  assert(args.size() == 2);
  auto *pointer =
      args[0].match([&](const fir::MutableBoxValue &x) { return &x; },
                    [&](const auto &) -> const fir::MutableBoxValue * {
                      fir::emitFatalError(loc, "pointer not a MutableBoxValue");
                    });
  const fir::ExtendedValue &target = args[1];
  if (isStaticallyAbsent(target))
    return fir::factory::genIsAllocatedOrAssociatedTest(builder, loc, *pointer);

  mlir::Value targetBox;
  if (fir::valueHasFirAttribute(fir::getBase(target),
                                fir::getOptionalAttrName())) {
    // Subtle: contrary to other intrinsic optional arguments, disassociated
    // POINTER and unallocated ALLOCATABLE actual argument are not considered
    // absent here. This is because ASSOCIATED has special requirements for
    // TARGET actual arguments that are POINTERs. There is no precise
    // requirements for ALLOCATABLEs, but all existing Fortran compilers treat
    // them similarly to POINTERs. That is: unallocated TARGETs cause ASSOCIATED
    // to rerun false.  The runtime deals with the disassociated/unallocated
    // case. Simply ensures that TARGET that are OPTIONAL get conditionally
    // emboxed here to convey the optional aspect to the runtime.
    mlir::Type boxType = fir::BoxType::get(builder.getNoneType());
    auto isPresent = builder.create<fir::IsPresentOp>(loc, builder.getI1Type(),
                                                      fir::getBase(target));
    targetBox = builder
                    .genIfOp(loc, {boxType}, isPresent,
                             /*withElseRegion=*/true)
                    .genThen([&]() {
                      mlir::Value box = builder.createBox(loc, target);
                      mlir::Value cast =
                          builder.createConvert(loc, boxType, box);
                      builder.create<fir::ResultOp>(loc, cast);
                    })
                    .genElse([&]() {
                      mlir::Value absentBox =
                          builder.create<fir::AbsentOp>(loc, boxType);
                      builder.create<fir::ResultOp>(loc, absentBox);
                    })
                    .getResults()[0];
  } else {
    targetBox = builder.createBox(loc, target);
  }
  mlir::Value pointerBoxRef =
      fir::factory::getMutableIRBox(builder, loc, *pointer);
  auto pointerBox = builder.create<fir::LoadOp>(loc, pointerBoxRef);
  return Fortran::lower::genAssociated(builder, loc, pointerBox, targetBox);
}

// BESSEL_JN
fir::ExtendedValue
IntrinsicLibrary::genBesselJn(mlir::Type resultType,
                              llvm::ArrayRef<fir::ExtendedValue> args) {
  assert(args.size() == 2 || args.size() == 3);

  mlir::Value x = fir::getBase(args.back());

  if (args.size() == 2) {
    mlir::Value n = fir::getBase(args[0]);

    return genRuntimeCall("bessel_jn", resultType, {n, x});
  } else {
    mlir::Value n1 = fir::getBase(args[0]);
    mlir::Value n2 = fir::getBase(args[1]);

    mlir::Type intTy = n1.getType();
    mlir::Type floatTy = x.getType();
    mlir::Value zero = builder.createRealZeroConstant(loc, floatTy);
    mlir::Value one = builder.createIntegerConstant(loc, intTy, 1);

    mlir::Type resultArrayType = builder.getVarLenSeqTy(resultType, 1);
    fir::MutableBoxValue resultMutableBox =
        fir::factory::createTempMutableBox(builder, loc, resultArrayType);
    mlir::Value resultBox =
        fir::factory::getMutableIRBox(builder, loc, resultMutableBox);

    mlir::Value cmpXEq0 = builder.create<mlir::arith::CmpFOp>(
        loc, mlir::arith::CmpFPredicate::UEQ, x, zero);
    mlir::Value cmpN1LtN2 = builder.create<mlir::arith::CmpIOp>(
        loc, mlir::arith::CmpIPredicate::slt, n1, n2);
    mlir::Value cmpN1EqN2 = builder.create<mlir::arith::CmpIOp>(
        loc, mlir::arith::CmpIPredicate::eq, n1, n2);

    auto genXEq0 = [&]() {
      fir::runtime::genBesselJnX0(builder, loc, floatTy, resultBox, n1, n2);
    };

    auto genN1LtN2 = [&]() {
      // The runtime generates the values in the range using a backward
      // recursion from n2 to n1. (see https://dlmf.nist.gov/10.74.iv and
      // https://dlmf.nist.gov/10.6.E1). When n1 < n2, this requires
      // the values of BESSEL_JN(n2) and BESSEL_JN(n2 - 1) since they
      // are the anchors of the recursion.
      mlir::Value n2_1 = builder.create<mlir::arith::SubIOp>(loc, n2, one);
      mlir::Value bn2 = genRuntimeCall("bessel_jn", resultType, {n2, x});
      mlir::Value bn2_1 = genRuntimeCall("bessel_jn", resultType, {n2_1, x});
      fir::runtime::genBesselJn(builder, loc, resultBox, n1, n2, x, bn2, bn2_1);
    };

    auto genN1EqN2 = [&]() {
      // When n1 == n2, only BESSEL_JN(n2) is needed.
      mlir::Value bn2 = genRuntimeCall("bessel_jn", resultType, {n2, x});
      fir::runtime::genBesselJn(builder, loc, resultBox, n1, n2, x, bn2, zero);
    };

    auto genN1GtN2 = [&]() {
      // The standard requires n1 <= n2. However, we still need to allocate
      // a zero-length array and return it when n1 > n2, so we do need to call
      // the runtime function.
      fir::runtime::genBesselJn(builder, loc, resultBox, n1, n2, x, zero, zero);
    };

    auto genN1GeN2 = [&] {
      builder.genIfThenElse(loc, cmpN1EqN2)
          .genThen(genN1EqN2)
          .genElse(genN1GtN2)
          .end();
    };

    auto genXNeq0 = [&]() {
      builder.genIfThenElse(loc, cmpN1LtN2)
          .genThen(genN1LtN2)
          .genElse(genN1GeN2)
          .end();
    };

    builder.genIfThenElse(loc, cmpXEq0)
        .genThen(genXEq0)
        .genElse(genXNeq0)
        .end();

    fir::ExtendedValue res =
        fir::factory::genMutableBoxRead(builder, loc, resultMutableBox);
    return res.match(
        [&](const fir::ArrayBoxValue &box) -> fir::ExtendedValue {
          addCleanUpForTemp(loc, box.getAddr());
          return box;
        },
        [&](const auto &) -> fir::ExtendedValue {
          fir::emitFatalError(loc, "unexpected result for BESSEL_JN");
        });
  }
}

// BESSEL_YN
fir::ExtendedValue
IntrinsicLibrary::genBesselYn(mlir::Type resultType,
                              llvm::ArrayRef<fir::ExtendedValue> args) {
  assert(args.size() == 2 || args.size() == 3);

  mlir::Value x = fir::getBase(args.back());

  if (args.size() == 2) {
    mlir::Value n = fir::getBase(args[0]);

    return genRuntimeCall("bessel_yn", resultType, {n, x});
  } else {
    mlir::Value n1 = fir::getBase(args[0]);
    mlir::Value n2 = fir::getBase(args[1]);

    mlir::Type floatTy = x.getType();
    mlir::Type intTy = n1.getType();
    mlir::Value zero = builder.createRealZeroConstant(loc, floatTy);
    mlir::Value one = builder.createIntegerConstant(loc, intTy, 1);

    mlir::Type resultArrayType = builder.getVarLenSeqTy(resultType, 1);
    fir::MutableBoxValue resultMutableBox =
        fir::factory::createTempMutableBox(builder, loc, resultArrayType);
    mlir::Value resultBox =
        fir::factory::getMutableIRBox(builder, loc, resultMutableBox);

    mlir::Value cmpXEq0 = builder.create<mlir::arith::CmpFOp>(
        loc, mlir::arith::CmpFPredicate::UEQ, x, zero);
    mlir::Value cmpN1LtN2 = builder.create<mlir::arith::CmpIOp>(
        loc, mlir::arith::CmpIPredicate::slt, n1, n2);
    mlir::Value cmpN1EqN2 = builder.create<mlir::arith::CmpIOp>(
        loc, mlir::arith::CmpIPredicate::eq, n1, n2);

    auto genXEq0 = [&]() {
      fir::runtime::genBesselYnX0(builder, loc, floatTy, resultBox, n1, n2);
    };

    auto genN1LtN2 = [&]() {
      // The runtime generates the values in the range using a forward
      // recursion from n1 to n2. (see https://dlmf.nist.gov/10.74.iv and
      // https://dlmf.nist.gov/10.6.E1). When n1 < n2, this requires
      // the values of BESSEL_YN(n1) and BESSEL_YN(n1 + 1) since they
      // are the anchors of the recursion.
      mlir::Value n1_1 = builder.create<mlir::arith::AddIOp>(loc, n1, one);
      mlir::Value bn1 = genRuntimeCall("bessel_yn", resultType, {n1, x});
      mlir::Value bn1_1 = genRuntimeCall("bessel_yn", resultType, {n1_1, x});
      fir::runtime::genBesselYn(builder, loc, resultBox, n1, n2, x, bn1, bn1_1);
    };

    auto genN1EqN2 = [&]() {
      // When n1 == n2, only BESSEL_YN(n1) is needed.
      mlir::Value bn1 = genRuntimeCall("bessel_yn", resultType, {n1, x});
      fir::runtime::genBesselYn(builder, loc, resultBox, n1, n2, x, bn1, zero);
    };

    auto genN1GtN2 = [&]() {
      // The standard requires n1 <= n2. However, we still need to allocate
      // a zero-length array and return it when n1 > n2, so we do need to call
      // the runtime function.
      fir::runtime::genBesselYn(builder, loc, resultBox, n1, n2, x, zero, zero);
    };

    auto genN1GeN2 = [&] {
      builder.genIfThenElse(loc, cmpN1EqN2)
          .genThen(genN1EqN2)
          .genElse(genN1GtN2)
          .end();
    };

    auto genXNeq0 = [&]() {
      builder.genIfThenElse(loc, cmpN1LtN2)
          .genThen(genN1LtN2)
          .genElse(genN1GeN2)
          .end();
    };

    builder.genIfThenElse(loc, cmpXEq0)
        .genThen(genXEq0)
        .genElse(genXNeq0)
        .end();

    fir::ExtendedValue res =
        fir::factory::genMutableBoxRead(builder, loc, resultMutableBox);
    return res.match(
        [&](const fir::ArrayBoxValue &box) -> fir::ExtendedValue {
          addCleanUpForTemp(loc, box.getAddr());
          return box;
        },
        [&](const auto &) -> fir::ExtendedValue {
          fir::emitFatalError(loc, "unexpected result for BESSEL_YN");
        });
  }
}

// BGE, BGT, BLE, BLT
template <mlir::arith::CmpIPredicate pred>
mlir::Value
IntrinsicLibrary::genBitwiseCompare(mlir::Type resultType,
                                    llvm::ArrayRef<mlir::Value> args) {
  assert(args.size() == 2);

  mlir::Value arg0 = args[0];
  mlir::Value arg1 = args[1];
  mlir::Type arg0Ty = arg0.getType();
  mlir::Type arg1Ty = arg1.getType();
  unsigned bits0 = arg0Ty.getIntOrFloatBitWidth();
  unsigned bits1 = arg1Ty.getIntOrFloatBitWidth();

  // Arguments do not have to be of the same integer type. However, if neither
  // of the arguments is a BOZ literal, then the shorter of the two needs
  // to be converted to the longer by zero-extending (not sign-extending)
  // to the left [Fortran 2008, 13.3.2].
  //
  // In the case of BOZ literals, the standard describes zero-extension or
  // truncation depending on the kind of the result [Fortran 2008, 13.3.3].
  // However, that seems to be relevant for the case where the type of the
  // result must match the type of the BOZ literal. That is not the case for
  // these intrinsics, so, again, zero-extend to the larger type.
  //
  if (bits0 > bits1)
    arg1 = builder.create<mlir::arith::ExtUIOp>(loc, arg0Ty, arg1);
  else if (bits0 < bits1)
    arg0 = builder.create<mlir::arith::ExtUIOp>(loc, arg1Ty, arg0);

  return builder.create<mlir::arith::CmpIOp>(loc, pred, arg0, arg1);
}

// BTEST
mlir::Value IntrinsicLibrary::genBtest(mlir::Type resultType,
                                       llvm::ArrayRef<mlir::Value> args) {
  // A conformant BTEST(I,POS) call satisfies:
  //     POS >= 0
  //     POS < BIT_SIZE(I)
  // Return:  (I >> POS) & 1
  assert(args.size() == 2);
  mlir::Type argType = args[0].getType();
  mlir::Value pos = builder.createConvert(loc, argType, args[1]);
  auto shift = builder.create<mlir::arith::ShRUIOp>(loc, args[0], pos);
  mlir::Value one = builder.createIntegerConstant(loc, argType, 1);
  auto res = builder.create<mlir::arith::AndIOp>(loc, shift, one);
  return builder.createConvert(loc, resultType, res);
}

static mlir::Value getAddrFromBox(fir::FirOpBuilder &builder,
                                  mlir::Location loc, fir::ExtendedValue arg,
                                  bool isFunc) {
  mlir::Value argValue = fir::getBase(arg);
  mlir::Value addr{nullptr};
  if (isFunc) {
    auto funcTy = argValue.getType().cast<fir::BoxProcType>().getEleTy();
    addr = builder.create<fir::BoxAddrOp>(loc, funcTy, argValue);
  } else {
    const auto *box = arg.getBoxOf<fir::BoxValue>();
    addr = builder.create<fir::BoxAddrOp>(loc, box->getMemTy(),
                                          fir::getBase(*box));
  }
  return addr;
}

static fir::ExtendedValue
genCLocOrCFunLoc(fir::FirOpBuilder &builder, mlir::Location loc,
                 mlir::Type resultType, llvm::ArrayRef<fir::ExtendedValue> args,
                 bool isFunc = false) {
  assert(args.size() == 1);
  mlir::Value res = builder.create<fir::AllocaOp>(loc, resultType);
  mlir::Value resAddr =
      fir::factory::genCPtrOrCFunptrAddr(builder, loc, res, resultType);
  assert(fir::isa_box_type(fir::getBase(args[0]).getType()) &&
         "argument must have been lowered to box type");
  mlir::Value argAddr = getAddrFromBox(builder, loc, args[0], isFunc);
  mlir::Value argAddrVal = builder.createConvert(
      loc, fir::unwrapRefType(resAddr.getType()), argAddr);
  builder.create<fir::StoreOp>(loc, argAddrVal, resAddr);
  return res;
}

/// C_ASSOCIATED
static fir::ExtendedValue
genCAssociated(fir::FirOpBuilder &builder, mlir::Location loc,
               mlir::Type resultType, llvm::ArrayRef<fir::ExtendedValue> args) {
  assert(args.size() == 2);
  mlir::Value cPtr1 = fir::getBase(args[0]);
  mlir::Value cPtrVal1 =
      fir::factory::genCPtrOrCFunptrValue(builder, loc, cPtr1);
  mlir::Value zero = builder.createIntegerConstant(loc, cPtrVal1.getType(), 0);
  mlir::Value res = builder.create<mlir::arith::CmpIOp>(
      loc, mlir::arith::CmpIPredicate::ne, cPtrVal1, zero);

  if (isStaticallyPresent(args[1])) {
    mlir::Type i1Ty = builder.getI1Type();
    mlir::Value cPtr2 = fir::getBase(args[1]);
    mlir::Value isDynamicallyAbsent = builder.genIsNullAddr(loc, cPtr2);
    res =
        builder
            .genIfOp(loc, {i1Ty}, isDynamicallyAbsent, /*withElseRegion=*/true)
            .genThen([&]() { builder.create<fir::ResultOp>(loc, res); })
            .genElse([&]() {
              mlir::Value cPtrVal2 =
                  fir::factory::genCPtrOrCFunptrValue(builder, loc, cPtr2);
              mlir::Value cmpVal = builder.create<mlir::arith::CmpIOp>(
                  loc, mlir::arith::CmpIPredicate::eq, cPtrVal1, cPtrVal2);
              mlir::Value newRes =
                  builder.create<mlir::arith::AndIOp>(loc, res, cmpVal);
              builder.create<fir::ResultOp>(loc, newRes);
            })
            .getResults()[0];
  }
  return builder.createConvert(loc, resultType, res);
}

/// C_ASSOCIATED (C_FUNPTR [, C_FUNPTR])
fir::ExtendedValue IntrinsicLibrary::genCAssociatedCFunPtr(
    mlir::Type resultType, llvm::ArrayRef<fir::ExtendedValue> args) {
  return genCAssociated(builder, loc, resultType, args);
}

/// C_ASSOCIATED (C_PTR [, C_PTR])
fir::ExtendedValue
IntrinsicLibrary::genCAssociatedCPtr(mlir::Type resultType,
                                     llvm::ArrayRef<fir::ExtendedValue> args) {
  return genCAssociated(builder, loc, resultType, args);
}

// C_F_POINTER
void IntrinsicLibrary::genCFPointer(llvm::ArrayRef<fir::ExtendedValue> args) {
  assert(args.size() == 3);
  // Handle CPTR argument
  // Get the value of the C address or the result of a reference to C_LOC.
  mlir::Value cPtr = fir::getBase(args[0]);
  mlir::Value cPtrAddrVal =
      fir::factory::genCPtrOrCFunptrValue(builder, loc, cPtr);

  // Handle FPTR argument
  const auto *fPtr = args[1].getBoxOf<fir::MutableBoxValue>();
  assert(fPtr && "FPTR must be a pointer");

  auto getCPtrExtVal = [&](fir::MutableBoxValue box) -> fir::ExtendedValue {
    mlir::Value addr =
        builder.createConvert(loc, fPtr->getMemTy(), cPtrAddrVal);
    mlir::SmallVector<mlir::Value> extents;
    if (box.hasRank()) {
      assert(isStaticallyPresent(args[2]) &&
             "FPTR argument must be an array if SHAPE argument exists");
      mlir::Value shape = fir::getBase(args[2]);
      int arrayRank = box.rank();
      mlir::Type shapeElementType =
          fir::unwrapSequenceType(fir::unwrapPassByRefType(shape.getType()));
      mlir::Type idxType = builder.getIndexType();
      for (int i = 0; i < arrayRank; ++i) {
        mlir::Value index = builder.createIntegerConstant(loc, idxType, i);
        mlir::Value var = builder.create<fir::CoordinateOp>(
            loc, builder.getRefType(shapeElementType), shape, index);
        mlir::Value load = builder.create<fir::LoadOp>(loc, var);
        extents.push_back(builder.createConvert(loc, idxType, load));
      }
    }
    if (box.isCharacter()) {
      mlir::Value len = box.nonDeferredLenParams()[0];
      if (box.hasRank())
        return fir::CharArrayBoxValue{addr, len, extents};
      return fir::CharBoxValue{addr, len};
    }
    if (box.isDerivedWithLenParameters())
      TODO(loc, "get length parameters of derived type");
    if (box.hasRank())
      return fir::ArrayBoxValue{addr, extents};
    return addr;
  };

  fir::factory::associateMutableBox(builder, loc, *fPtr, getCPtrExtVal(*fPtr),
                                    /*lbounds=*/mlir::ValueRange{});
}

// C_FUNLOC
fir::ExtendedValue
IntrinsicLibrary::genCFunLoc(mlir::Type resultType,
                             llvm::ArrayRef<fir::ExtendedValue> args) {
  return genCLocOrCFunLoc(builder, loc, resultType, args, /*isFunc=*/true);
}

// C_LOC
fir::ExtendedValue
IntrinsicLibrary::genCLoc(mlir::Type resultType,
                          llvm::ArrayRef<fir::ExtendedValue> args) {
  return genCLocOrCFunLoc(builder, loc, resultType, args);
}

// CEILING
mlir::Value IntrinsicLibrary::genCeiling(mlir::Type resultType,
                                         llvm::ArrayRef<mlir::Value> args) {
  // Optional KIND argument.
  assert(args.size() >= 1);
  mlir::Value arg = args[0];
  // Use ceil that is not an actual Fortran intrinsic but that is
  // an llvm intrinsic that does the same, but return a floating
  // point.
  mlir::Value ceil = genRuntimeCall("ceil", arg.getType(), {arg});
  return builder.createConvert(loc, resultType, ceil);
}

// CHAR
fir::ExtendedValue
IntrinsicLibrary::genChar(mlir::Type type,
                          llvm::ArrayRef<fir::ExtendedValue> args) {
  // Optional KIND argument.
  assert(args.size() >= 1);
  const mlir::Value *arg = args[0].getUnboxed();
  // expect argument to be a scalar integer
  if (!arg)
    mlir::emitError(loc, "CHAR intrinsic argument not unboxed");
  fir::factory::CharacterExprHelper helper{builder, loc};
  fir::CharacterType::KindTy kind = helper.getCharacterType(type).getFKind();
  mlir::Value cast = helper.createSingletonFromCode(*arg, kind);
  mlir::Value len =
      builder.createIntegerConstant(loc, builder.getCharacterLengthType(), 1);
  return fir::CharBoxValue{cast, len};
}

// CMPLX
mlir::Value IntrinsicLibrary::genCmplx(mlir::Type resultType,
                                       llvm::ArrayRef<mlir::Value> args) {
  assert(args.size() >= 1);
  fir::factory::Complex complexHelper(builder, loc);
  mlir::Type partType = complexHelper.getComplexPartType(resultType);
  mlir::Value real = builder.createConvert(loc, partType, args[0]);
  mlir::Value imag = isStaticallyAbsent(args, 1)
                         ? builder.createRealZeroConstant(loc, partType)
                         : builder.createConvert(loc, partType, args[1]);
  return fir::factory::Complex{builder, loc}.createComplex(resultType, real,
                                                           imag);
}

// COMMAND_ARGUMENT_COUNT
fir::ExtendedValue IntrinsicLibrary::genCommandArgumentCount(
    mlir::Type resultType, llvm::ArrayRef<fir::ExtendedValue> args) {
  assert(args.size() == 0);
  assert(resultType == builder.getDefaultIntegerType() &&
         "result type is not default integer kind type");
  return builder.createConvert(
      loc, resultType, fir::runtime::genCommandArgumentCount(builder, loc));
  ;
}

// CONJG
mlir::Value IntrinsicLibrary::genConjg(mlir::Type resultType,
                                       llvm::ArrayRef<mlir::Value> args) {
  assert(args.size() == 1);
  if (resultType != args[0].getType())
    llvm_unreachable("argument type mismatch");

  mlir::Value cplx = args[0];
  auto imag = fir::factory::Complex{builder, loc}.extractComplexPart(
      cplx, /*isImagPart=*/true);
  auto negImag = builder.create<mlir::arith::NegFOp>(loc, imag);
  return fir::factory::Complex{builder, loc}.insertComplexPart(
      cplx, negImag, /*isImagPart=*/true);
}

// COUNT
fir::ExtendedValue
IntrinsicLibrary::genCount(mlir::Type resultType,
                           llvm::ArrayRef<fir::ExtendedValue> args) {
  assert(args.size() == 3);

  // Handle mask argument
  fir::BoxValue mask = builder.createBox(loc, args[0]);
  unsigned maskRank = mask.rank();

  assert(maskRank > 0);

  // Handle optional dim argument
  bool absentDim = isStaticallyAbsent(args[1]);
  mlir::Value dim =
      absentDim ? builder.createIntegerConstant(loc, builder.getIndexType(), 0)
                : fir::getBase(args[1]);

  if (absentDim || maskRank == 1) {
    // Result is scalar if no dim argument or mask is rank 1.
    // So, call specialized Count runtime routine.
    return builder.createConvert(
        loc, resultType,
        fir::runtime::genCount(builder, loc, fir::getBase(mask), dim));
  }

  // Call general CountDim runtime routine.

  // Handle optional kind argument
  bool absentKind = isStaticallyAbsent(args[2]);
  mlir::Value kind = absentKind ? builder.createIntegerConstant(
                                      loc, builder.getIndexType(),
                                      builder.getKindMap().defaultIntegerKind())
                                : fir::getBase(args[2]);

  // Create mutable fir.box to be passed to the runtime for the result.
  mlir::Type type = builder.getVarLenSeqTy(resultType, maskRank - 1);
  fir::MutableBoxValue resultMutableBox =
      fir::factory::createTempMutableBox(builder, loc, type);

  mlir::Value resultIrBox =
      fir::factory::getMutableIRBox(builder, loc, resultMutableBox);

  fir::runtime::genCountDim(builder, loc, resultIrBox, fir::getBase(mask), dim,
                            kind);

  // Handle cleanup of allocatable result descriptor and return
  fir::ExtendedValue res =
      fir::factory::genMutableBoxRead(builder, loc, resultMutableBox);
  return res.match(
      [&](const fir::ArrayBoxValue &box) -> fir::ExtendedValue {
        // Add cleanup code
        addCleanUpForTemp(loc, box.getAddr());
        return box;
      },
      [&](const auto &) -> fir::ExtendedValue {
        fir::emitFatalError(loc, "unexpected result for COUNT");
      });
}

// CPU_TIME
void IntrinsicLibrary::genCpuTime(llvm::ArrayRef<fir::ExtendedValue> args) {
  assert(args.size() == 1);
  const mlir::Value *arg = args[0].getUnboxed();
  assert(arg && "nonscalar cpu_time argument");
  mlir::Value res1 = Fortran::lower::genCpuTime(builder, loc);
  mlir::Value res2 =
      builder.createConvert(loc, fir::dyn_cast_ptrEleTy(arg->getType()), res1);
  builder.create<fir::StoreOp>(loc, res2, *arg);
}

// CSHIFT
fir::ExtendedValue
IntrinsicLibrary::genCshift(mlir::Type resultType,
                            llvm::ArrayRef<fir::ExtendedValue> args) {
  assert(args.size() == 3);

  // Handle required ARRAY argument
  fir::BoxValue arrayBox = builder.createBox(loc, args[0]);
  mlir::Value array = fir::getBase(arrayBox);
  unsigned arrayRank = arrayBox.rank();

  // Create mutable fir.box to be passed to the runtime for the result.
  mlir::Type resultArrayType = builder.getVarLenSeqTy(resultType, arrayRank);
  fir::MutableBoxValue resultMutableBox =
      fir::factory::createTempMutableBox(builder, loc, resultArrayType);
  mlir::Value resultIrBox =
      fir::factory::getMutableIRBox(builder, loc, resultMutableBox);

  if (arrayRank == 1) {
    // Vector case
    // Handle required SHIFT argument as a scalar
    const mlir::Value *shiftAddr = args[1].getUnboxed();
    assert(shiftAddr && "nonscalar CSHIFT argument");
    auto shift = builder.create<fir::LoadOp>(loc, *shiftAddr);

    fir::runtime::genCshiftVector(builder, loc, resultIrBox, array, shift);
  } else {
    // Non-vector case
    // Handle required SHIFT argument as an array
    mlir::Value shift = builder.createBox(loc, args[1]);

    // Handle optional DIM argument
    mlir::Value dim =
        isStaticallyAbsent(args[2])
            ? builder.createIntegerConstant(loc, builder.getIndexType(), 1)
            : fir::getBase(args[2]);
    fir::runtime::genCshift(builder, loc, resultIrBox, array, shift, dim);
  }
  return readAndAddCleanUp(resultMutableBox, resultType, "CSHIFT");
}

// DATE_AND_TIME
void IntrinsicLibrary::genDateAndTime(llvm::ArrayRef<fir::ExtendedValue> args) {
  assert(args.size() == 4 && "date_and_time has 4 args");
  llvm::SmallVector<std::optional<fir::CharBoxValue>> charArgs(3);
  for (unsigned i = 0; i < 3; ++i)
    if (const fir::CharBoxValue *charBox = args[i].getCharBox())
      charArgs[i] = *charBox;

  mlir::Value values = fir::getBase(args[3]);
  if (!values)
    values = builder.create<fir::AbsentOp>(
        loc, fir::BoxType::get(builder.getNoneType()));

  Fortran::lower::genDateAndTime(builder, loc, charArgs[0], charArgs[1],
                                 charArgs[2], values);
}

// DIM
mlir::Value IntrinsicLibrary::genDim(mlir::Type resultType,
                                     llvm::ArrayRef<mlir::Value> args) {
  assert(args.size() == 2);
  if (resultType.isa<mlir::IntegerType>()) {
    mlir::Value zero = builder.createIntegerConstant(loc, resultType, 0);
    auto diff = builder.create<mlir::arith::SubIOp>(loc, args[0], args[1]);
    auto cmp = builder.create<mlir::arith::CmpIOp>(
        loc, mlir::arith::CmpIPredicate::sgt, diff, zero);
    return builder.create<mlir::arith::SelectOp>(loc, cmp, diff, zero);
  }
  assert(fir::isa_real(resultType) && "Only expects real and integer in DIM");
  mlir::Value zero = builder.createRealZeroConstant(loc, resultType);
  auto diff = builder.create<mlir::arith::SubFOp>(loc, args[0], args[1]);
  auto cmp = builder.create<mlir::arith::CmpFOp>(
      loc, mlir::arith::CmpFPredicate::OGT, diff, zero);
  return builder.create<mlir::arith::SelectOp>(loc, cmp, diff, zero);
}

// DOT_PRODUCT
fir::ExtendedValue
IntrinsicLibrary::genDotProduct(mlir::Type resultType,
                                llvm::ArrayRef<fir::ExtendedValue> args) {
  return genDotProd(fir::runtime::genDotProduct, resultType, builder, loc,
                    stmtCtx, args);
}

// DPROD
mlir::Value IntrinsicLibrary::genDprod(mlir::Type resultType,
                                       llvm::ArrayRef<mlir::Value> args) {
  assert(args.size() == 2);
  assert(fir::isa_real(resultType) &&
         "Result must be double precision in DPROD");
  mlir::Value a = builder.createConvert(loc, resultType, args[0]);
  mlir::Value b = builder.createConvert(loc, resultType, args[1]);
  return builder.create<mlir::arith::MulFOp>(loc, a, b);
}

// DSHIFTL
mlir::Value IntrinsicLibrary::genDshiftl(mlir::Type resultType,
                                         llvm::ArrayRef<mlir::Value> args) {
  assert(args.size() == 3);

  mlir::Value i = args[0];
  mlir::Value j = args[1];
  mlir::Value shift = builder.createConvert(loc, resultType, args[2]);
  mlir::Value bitSize = builder.createIntegerConstant(
      loc, resultType, resultType.getIntOrFloatBitWidth());

  // Per the standard, the value of DSHIFTL(I, J, SHIFT) is equal to
  // IOR (SHIFTL(I, SHIFT), SHIFTR(J, BIT_SIZE(J) - SHIFT))
  mlir::Value diff = builder.create<mlir::arith::SubIOp>(loc, bitSize, shift);

  mlir::Value lArgs[2]{i, shift};
  mlir::Value lft = genShift<mlir::arith::ShLIOp>(resultType, lArgs);

  mlir::Value rArgs[2]{j, diff};
  mlir::Value rgt = genShift<mlir::arith::ShRUIOp>(resultType, rArgs);

  return builder.create<mlir::arith::OrIOp>(loc, lft, rgt);
}

// DSHIFTR
mlir::Value IntrinsicLibrary::genDshiftr(mlir::Type resultType,
                                         llvm::ArrayRef<mlir::Value> args) {
  assert(args.size() == 3);

  mlir::Value i = args[0];
  mlir::Value j = args[1];
  mlir::Value shift = builder.createConvert(loc, resultType, args[2]);
  mlir::Value bitSize = builder.createIntegerConstant(
      loc, resultType, resultType.getIntOrFloatBitWidth());

  // Per the standard, the value of DSHIFTR(I, J, SHIFT) is equal to
  // IOR (SHIFTL(I, BIT_SIZE(I) - SHIFT), SHIFTR(J, SHIFT))
  mlir::Value diff = builder.create<mlir::arith::SubIOp>(loc, bitSize, shift);

  mlir::Value lArgs[2]{i, diff};
  mlir::Value lft = genShift<mlir::arith::ShLIOp>(resultType, lArgs);

  mlir::Value rArgs[2]{j, shift};
  mlir::Value rgt = genShift<mlir::arith::ShRUIOp>(resultType, rArgs);

  return builder.create<mlir::arith::OrIOp>(loc, lft, rgt);
}

// EOSHIFT
fir::ExtendedValue
IntrinsicLibrary::genEoshift(mlir::Type resultType,
                             llvm::ArrayRef<fir::ExtendedValue> args) {
  assert(args.size() == 4);

  // Handle required ARRAY argument
  fir::BoxValue arrayBox = builder.createBox(loc, args[0]);
  mlir::Value array = fir::getBase(arrayBox);
  unsigned arrayRank = arrayBox.rank();

  // Create mutable fir.box to be passed to the runtime for the result.
  mlir::Type resultArrayType = builder.getVarLenSeqTy(resultType, arrayRank);
  fir::MutableBoxValue resultMutableBox =
      fir::factory::createTempMutableBox(builder, loc, resultArrayType);
  mlir::Value resultIrBox =
      fir::factory::getMutableIRBox(builder, loc, resultMutableBox);

  // Handle optional BOUNDARY argument
  mlir::Value boundary =
      isStaticallyAbsent(args[2])
          ? builder.create<fir::AbsentOp>(
                loc, fir::BoxType::get(builder.getNoneType()))
          : builder.createBox(loc, args[2]);

  if (arrayRank == 1) {
    // Vector case
    // Handle required SHIFT argument as a scalar
    const mlir::Value *shiftAddr = args[1].getUnboxed();
    assert(shiftAddr && "nonscalar EOSHIFT SHIFT argument");
    auto shift = builder.create<fir::LoadOp>(loc, *shiftAddr);
    fir::runtime::genEoshiftVector(builder, loc, resultIrBox, array, shift,
                                   boundary);
  } else {
    // Non-vector case
    // Handle required SHIFT argument as an array
    mlir::Value shift = builder.createBox(loc, args[1]);

    // Handle optional DIM argument
    mlir::Value dim =
        isStaticallyAbsent(args[3])
            ? builder.createIntegerConstant(loc, builder.getIndexType(), 1)
            : fir::getBase(args[3]);
    fir::runtime::genEoshift(builder, loc, resultIrBox, array, shift, boundary,
                             dim);
  }
  return readAndAddCleanUp(resultMutableBox, resultType,
                           "unexpected result for EOSHIFT");
}

// EXIT
void IntrinsicLibrary::genExit(llvm::ArrayRef<fir::ExtendedValue> args) {
  assert(args.size() == 1);

  mlir::Value status =
      isStaticallyAbsent(args[0])
          ? builder.createIntegerConstant(loc, builder.getDefaultIntegerType(),
                                          EXIT_SUCCESS)
          : fir::getBase(args[0]);

  assert(status.getType() == builder.getDefaultIntegerType() &&
         "STATUS parameter must be an INTEGER of default kind");

  fir::runtime::genExit(builder, loc, status);
}

// EXPONENT
mlir::Value IntrinsicLibrary::genExponent(mlir::Type resultType,
                                          llvm::ArrayRef<mlir::Value> args) {
  assert(args.size() == 1);

  return builder.createConvert(
      loc, resultType,
      fir::runtime::genExponent(builder, loc, resultType,
                                fir::getBase(args[0])));
}

// FINDLOC
fir::ExtendedValue
IntrinsicLibrary::genFindloc(mlir::Type resultType,
                             llvm::ArrayRef<fir::ExtendedValue> args) {
  assert(args.size() == 6);

  llvm::StringRef errMsg = "unexpected result for Findloc";

  // Handle required array argument
  mlir::Value array = builder.createBox(loc, args[0]);
  unsigned rank = fir::BoxValue(array).rank();
  assert(rank >= 1);

  // Handle required value argument
  mlir::Value val = builder.createBox(loc, args[1]);

  // Check if dim argument is present
  bool absentDim = isStaticallyAbsent(args[2]);

  // Handle optional mask argument
  auto mask = isStaticallyAbsent(args[3])
                  ? builder.create<fir::AbsentOp>(
                        loc, fir::BoxType::get(builder.getI1Type()))
                  : builder.createBox(loc, args[3]);

  // Handle optional kind argument
  auto kind = isStaticallyAbsent(args[4])
                  ? builder.createIntegerConstant(
                        loc, builder.getIndexType(),
                        builder.getKindMap().defaultIntegerKind())
                  : fir::getBase(args[4]);

  // Handle optional back argument
  auto back = isStaticallyAbsent(args[5]) ? builder.createBool(loc, false)
                                          : fir::getBase(args[5]);

  if (!absentDim && rank == 1) {
    // If dim argument is present and the array is rank 1, then the result is
    // a scalar (since the the result is rank-1 or 0).
    // Therefore, we use a scalar result descriptor with FindlocDim().
    // Create mutable fir.box to be passed to the runtime for the result.
    fir::MutableBoxValue resultMutableBox =
        fir::factory::createTempMutableBox(builder, loc, resultType);
    mlir::Value resultIrBox =
        fir::factory::getMutableIRBox(builder, loc, resultMutableBox);
    mlir::Value dim = fir::getBase(args[2]);

    fir::runtime::genFindlocDim(builder, loc, resultIrBox, array, val, dim,
                                mask, kind, back);

    // Handle cleanup of allocatable result descriptor and return
    fir::ExtendedValue res =
        fir::factory::genMutableBoxRead(builder, loc, resultMutableBox);
    return res.match(
        [&](const mlir::Value &addr) -> fir::ExtendedValue {
          addCleanUpForTemp(loc, addr);
          return builder.create<fir::LoadOp>(loc, resultType, addr);
        },
        [&](const auto &) -> fir::ExtendedValue {
          fir::emitFatalError(loc, errMsg);
        });
  }

  // The result will be an array. Create mutable fir.box to be passed to the
  // runtime for the result.
  mlir::Type resultArrayType =
      builder.getVarLenSeqTy(resultType, absentDim ? 1 : rank - 1);
  fir::MutableBoxValue resultMutableBox =
      fir::factory::createTempMutableBox(builder, loc, resultArrayType);
  mlir::Value resultIrBox =
      fir::factory::getMutableIRBox(builder, loc, resultMutableBox);

  if (absentDim) {
    fir::runtime::genFindloc(builder, loc, resultIrBox, array, val, mask, kind,
                             back);
  } else {
    mlir::Value dim = fir::getBase(args[2]);
    fir::runtime::genFindlocDim(builder, loc, resultIrBox, array, val, dim,
                                mask, kind, back);
  }

  return fir::factory::genMutableBoxRead(builder, loc, resultMutableBox)
      .match(
          [&](const fir::ArrayBoxValue &box) -> fir::ExtendedValue {
            addCleanUpForTemp(loc, box.getAddr());
            return box;
          },
          [&](const auto &) -> fir::ExtendedValue {
            fir::emitFatalError(loc, errMsg);
          });
}

// FLOOR
mlir::Value IntrinsicLibrary::genFloor(mlir::Type resultType,
                                       llvm::ArrayRef<mlir::Value> args) {
  // Optional KIND argument.
  assert(args.size() >= 1);
  mlir::Value arg = args[0];
  // Use LLVM floor that returns real.
  mlir::Value floor = genRuntimeCall("floor", arg.getType(), {arg});
  return builder.createConvert(loc, resultType, floor);
}

// FRACTION
mlir::Value IntrinsicLibrary::genFraction(mlir::Type resultType,
                                          llvm::ArrayRef<mlir::Value> args) {
  assert(args.size() == 1);

  return builder.createConvert(
      loc, resultType,
      fir::runtime::genFraction(builder, loc, fir::getBase(args[0])));
}

// GET_COMMAND
void IntrinsicLibrary::genGetCommand(llvm::ArrayRef<fir::ExtendedValue> args) {
  assert(args.size() == 4);
  const fir::ExtendedValue &command = args[0];
  const fir::ExtendedValue &length = args[1];
  const fir::ExtendedValue &status = args[2];
  const fir::ExtendedValue &errmsg = args[3];

  // If none of the optional parameters are present, do nothing.
  if (!isStaticallyPresent(command) && !isStaticallyPresent(length) &&
      !isStaticallyPresent(status) && !isStaticallyPresent(errmsg))
    return;

  mlir::Type boxNoneTy = fir::BoxType::get(builder.getNoneType());
  mlir::Value commandBox =
      isStaticallyPresent(command)
          ? fir::getBase(command)
          : builder.create<fir::AbsentOp>(loc, boxNoneTy).getResult();
  mlir::Value lenBox =
      isStaticallyPresent(length)
          ? fir::getBase(length)
          : builder.create<fir::AbsentOp>(loc, boxNoneTy).getResult();
  mlir::Value errBox =
      isStaticallyPresent(errmsg)
          ? fir::getBase(errmsg)
          : builder.create<fir::AbsentOp>(loc, boxNoneTy).getResult();
  mlir::Value stat =
      fir::runtime::genGetCommand(builder, loc, commandBox, lenBox, errBox);
  if (isStaticallyPresent(status)) {
    mlir::Value statAddr = fir::getBase(status);
    mlir::Value statIsPresentAtRuntime =
        builder.genIsNotNullAddr(loc, statAddr);
    builder.genIfThen(loc, statIsPresentAtRuntime)
        .genThen([&]() { builder.createStoreWithConvert(loc, stat, statAddr); })
        .end();
  }
}

// GET_COMMAND_ARGUMENT
void IntrinsicLibrary::genGetCommandArgument(
    llvm::ArrayRef<fir::ExtendedValue> args) {
  assert(args.size() == 5);
  mlir::Value number = fir::getBase(args[0]);
  const fir::ExtendedValue &value = args[1];
  const fir::ExtendedValue &length = args[2];
  const fir::ExtendedValue &status = args[3];
  const fir::ExtendedValue &errmsg = args[4];

  if (!number)
    fir::emitFatalError(loc, "expected NUMBER parameter");

  // If none of the optional parameters are present, do nothing.
  if (!isStaticallyPresent(value) && !isStaticallyPresent(length) &&
      !isStaticallyPresent(status) && !isStaticallyPresent(errmsg))
    return;

  mlir::Type boxNoneTy = fir::BoxType::get(builder.getNoneType());
  mlir::Value valBox =
      isStaticallyPresent(value)
          ? fir::getBase(value)
          : builder.create<fir::AbsentOp>(loc, boxNoneTy).getResult();
  mlir::Value lenBox =
      isStaticallyPresent(length)
          ? fir::getBase(length)
          : builder.create<fir::AbsentOp>(loc, boxNoneTy).getResult();
  mlir::Value errBox =
      isStaticallyPresent(errmsg)
          ? fir::getBase(errmsg)
          : builder.create<fir::AbsentOp>(loc, boxNoneTy).getResult();
  mlir::Value stat = fir::runtime::genGetCommandArgument(
      builder, loc, number, valBox, lenBox, errBox);
  if (isStaticallyPresent(status)) {
    mlir::Value statAddr = fir::getBase(status);
    mlir::Value statIsPresentAtRuntime =
        builder.genIsNotNullAddr(loc, statAddr);
    builder.genIfThen(loc, statIsPresentAtRuntime)
        .genThen([&]() { builder.createStoreWithConvert(loc, stat, statAddr); })
        .end();
  }
}

// GET_ENVIRONMENT_VARIABLE
void IntrinsicLibrary::genGetEnvironmentVariable(
    llvm::ArrayRef<fir::ExtendedValue> args) {
  assert(args.size() == 6);
  mlir::Value name = fir::getBase(args[0]);
  const fir::ExtendedValue &value = args[1];
  const fir::ExtendedValue &length = args[2];
  const fir::ExtendedValue &status = args[3];
  const fir::ExtendedValue &trimName = args[4];
  const fir::ExtendedValue &errmsg = args[5];

  // Handle optional TRIM_NAME argument
  mlir::Value trim;
  if (isStaticallyAbsent(trimName)) {
    trim = builder.createBool(loc, true);
  } else {
    mlir::Type i1Ty = builder.getI1Type();
    mlir::Value trimNameAddr = fir::getBase(trimName);
    mlir::Value trimNameIsPresentAtRuntime =
        builder.genIsNotNullAddr(loc, trimNameAddr);
    trim = builder
               .genIfOp(loc, {i1Ty}, trimNameIsPresentAtRuntime,
                        /*withElseRegion=*/true)
               .genThen([&]() {
                 auto trimLoad = builder.create<fir::LoadOp>(loc, trimNameAddr);
                 mlir::Value cast = builder.createConvert(loc, i1Ty, trimLoad);
                 builder.create<fir::ResultOp>(loc, cast);
               })
               .genElse([&]() {
                 mlir::Value trueVal = builder.createBool(loc, true);
                 builder.create<fir::ResultOp>(loc, trueVal);
               })
               .getResults()[0];
  }

  if (isStaticallyPresent(value) || isStaticallyPresent(status) ||
      isStaticallyPresent(errmsg)) {
    mlir::Type boxNoneTy = fir::BoxType::get(builder.getNoneType());
    mlir::Value valBox =
        isStaticallyPresent(value)
            ? fir::getBase(value)
            : builder.create<fir::AbsentOp>(loc, boxNoneTy).getResult();
    mlir::Value errBox =
        isStaticallyPresent(errmsg)
            ? fir::getBase(errmsg)
            : builder.create<fir::AbsentOp>(loc, boxNoneTy).getResult();
    mlir::Value stat = fir::runtime::genEnvVariableValue(builder, loc, name,
                                                         valBox, trim, errBox);
    if (isStaticallyPresent(status)) {
      mlir::Value statAddr = fir::getBase(status);
      mlir::Value statIsPresentAtRuntime =
          builder.genIsNotNullAddr(loc, statAddr);
      builder.genIfThen(loc, statIsPresentAtRuntime)
          .genThen(
              [&]() { builder.createStoreWithConvert(loc, stat, statAddr); })
          .end();
    }
  }

  if (isStaticallyPresent(length)) {
    mlir::Value lenAddr = fir::getBase(length);
    mlir::Value lenIsPresentAtRuntime = builder.genIsNotNullAddr(loc, lenAddr);
    builder.genIfThen(loc, lenIsPresentAtRuntime)
        .genThen([&]() {
          mlir::Value len =
              fir::runtime::genEnvVariableLength(builder, loc, name, trim);
          builder.createStoreWithConvert(loc, len, lenAddr);
        })
        .end();
  }
}

// IALL
fir::ExtendedValue
IntrinsicLibrary::genIall(mlir::Type resultType,
                          llvm::ArrayRef<fir::ExtendedValue> args) {
  return genReduction(fir::runtime::genIAll, fir::runtime::genIAllDim,
                      resultType, builder, loc, stmtCtx,
                      "unexpected result for IALL", args);
}

// IAND
mlir::Value IntrinsicLibrary::genIand(mlir::Type resultType,
                                      llvm::ArrayRef<mlir::Value> args) {
  assert(args.size() == 2);
  auto arg0 = builder.createConvert(loc, resultType, args[0]);
  auto arg1 = builder.createConvert(loc, resultType, args[1]);
  return builder.create<mlir::arith::AndIOp>(loc, arg0, arg1);
}

// IANY
fir::ExtendedValue
IntrinsicLibrary::genIany(mlir::Type resultType,
                          llvm::ArrayRef<fir::ExtendedValue> args) {
  return genReduction(fir::runtime::genIAny, fir::runtime::genIAnyDim,
                      resultType, builder, loc, stmtCtx,
                      "unexpected result for IANY", args);
}

// IBCLR
mlir::Value IntrinsicLibrary::genIbclr(mlir::Type resultType,
                                       llvm::ArrayRef<mlir::Value> args) {
  // A conformant IBCLR(I,POS) call satisfies:
  //     POS >= 0
  //     POS < BIT_SIZE(I)
  // Return:  I & (!(1 << POS))
  assert(args.size() == 2);
  mlir::Value pos = builder.createConvert(loc, resultType, args[1]);
  mlir::Value one = builder.createIntegerConstant(loc, resultType, 1);
  mlir::Value ones = builder.createIntegerConstant(loc, resultType, -1);
  auto mask = builder.create<mlir::arith::ShLIOp>(loc, one, pos);
  auto res = builder.create<mlir::arith::XOrIOp>(loc, ones, mask);
  return builder.create<mlir::arith::AndIOp>(loc, args[0], res);
}

// IBITS
mlir::Value IntrinsicLibrary::genIbits(mlir::Type resultType,
                                       llvm::ArrayRef<mlir::Value> args) {
  // A conformant IBITS(I,POS,LEN) call satisfies:
  //     POS >= 0
  //     LEN >= 0
  //     POS + LEN <= BIT_SIZE(I)
  // Return:  LEN == 0 ? 0 : (I >> POS) & (-1 >> (BIT_SIZE(I) - LEN))
  // For a conformant call, implementing (I >> POS) with a signed or an
  // unsigned shift produces the same result.  For a nonconformant call,
  // the two choices may produce different results.
  assert(args.size() == 3);
  mlir::Value pos = builder.createConvert(loc, resultType, args[1]);
  mlir::Value len = builder.createConvert(loc, resultType, args[2]);
  mlir::Value bitSize = builder.createIntegerConstant(
      loc, resultType, resultType.cast<mlir::IntegerType>().getWidth());
  auto shiftCount = builder.create<mlir::arith::SubIOp>(loc, bitSize, len);
  mlir::Value zero = builder.createIntegerConstant(loc, resultType, 0);
  mlir::Value ones = builder.createIntegerConstant(loc, resultType, -1);
  auto mask = builder.create<mlir::arith::ShRUIOp>(loc, ones, shiftCount);
  auto res1 = builder.create<mlir::arith::ShRSIOp>(loc, args[0], pos);
  auto res2 = builder.create<mlir::arith::AndIOp>(loc, res1, mask);
  auto lenIsZero = builder.create<mlir::arith::CmpIOp>(
      loc, mlir::arith::CmpIPredicate::eq, len, zero);
  return builder.create<mlir::arith::SelectOp>(loc, lenIsZero, zero, res2);
}

// IBSET
mlir::Value IntrinsicLibrary::genIbset(mlir::Type resultType,
                                       llvm::ArrayRef<mlir::Value> args) {
  // A conformant IBSET(I,POS) call satisfies:
  //     POS >= 0
  //     POS < BIT_SIZE(I)
  // Return:  I | (1 << POS)
  assert(args.size() == 2);
  mlir::Value pos = builder.createConvert(loc, resultType, args[1]);
  mlir::Value one = builder.createIntegerConstant(loc, resultType, 1);
  auto mask = builder.create<mlir::arith::ShLIOp>(loc, one, pos);
  return builder.create<mlir::arith::OrIOp>(loc, args[0], mask);
}

// ICHAR
fir::ExtendedValue
IntrinsicLibrary::genIchar(mlir::Type resultType,
                           llvm::ArrayRef<fir::ExtendedValue> args) {
  // There can be an optional kind in second argument.
  assert(args.size() == 2);
  const fir::CharBoxValue *charBox = args[0].getCharBox();
  if (!charBox)
    llvm::report_fatal_error("expected character scalar");

  fir::factory::CharacterExprHelper helper{builder, loc};
  mlir::Value buffer = charBox->getBuffer();
  mlir::Type bufferTy = buffer.getType();
  mlir::Value charVal;
  if (auto charTy = bufferTy.dyn_cast<fir::CharacterType>()) {
    assert(charTy.singleton());
    charVal = buffer;
  } else {
    // Character is in memory, cast to fir.ref<char> and load.
    mlir::Type ty = fir::dyn_cast_ptrEleTy(bufferTy);
    if (!ty)
      llvm::report_fatal_error("expected memory type");
    // The length of in the character type may be unknown. Casting
    // to a singleton ref is required before loading.
    fir::CharacterType eleType = helper.getCharacterType(ty);
    fir::CharacterType charType =
        fir::CharacterType::get(builder.getContext(), eleType.getFKind(), 1);
    mlir::Type toTy = builder.getRefType(charType);
    mlir::Value cast = builder.createConvert(loc, toTy, buffer);
    charVal = builder.create<fir::LoadOp>(loc, cast);
  }
  LLVM_DEBUG(llvm::dbgs() << "ichar(" << charVal << ")\n");
  auto code = helper.extractCodeFromSingleton(charVal);
  if (code.getType() == resultType)
    return code;
  return builder.create<mlir::arith::ExtUIOp>(loc, resultType, code);
}

// IEEE_CLASS_TYPE OPERATOR(==), OPERATOR(/=)
// IEEE_ROUND_TYPE OPERATOR(==), OPERATOR(/=)
template <mlir::arith::CmpIPredicate pred>
fir::ExtendedValue
IntrinsicLibrary::genIeeeTypeCompare(mlir::Type resultType,
                                     llvm::ArrayRef<fir::ExtendedValue> args) {
  assert(args.size() == 2);
  mlir::Value arg0 = fir::getBase(args[0]);
  mlir::Value arg1 = fir::getBase(args[1]);
  auto recType =
      fir::unwrapPassByRefType(arg0.getType()).dyn_cast<fir::RecordType>();
  assert(recType.getTypeList().size() == 1 && "expected exactly one component");
  auto [fieldName, fieldType] = recType.getTypeList().front();
  mlir::Type fieldIndexType = fir::FieldType::get(recType.getContext());
  mlir::Value field = builder.create<fir::FieldIndexOp>(
      loc, fieldIndexType, fieldName, recType, fir::getTypeParams(arg0));
  mlir::Value left = builder.create<fir::LoadOp>(
      loc, fieldType,
      builder.create<fir::CoordinateOp>(loc, builder.getRefType(fieldType),
                                        arg0, field));
  mlir::Value right = builder.create<fir::LoadOp>(
      loc, fieldType,
      builder.create<fir::CoordinateOp>(loc, builder.getRefType(fieldType),
                                        arg1, field));
  return builder.create<mlir::arith::CmpIOp>(loc, pred, left, right);
}

// IEEE_IS_FINITE
mlir::Value
IntrinsicLibrary::genIeeeIsFinite(mlir::Type resultType,
                                  llvm::ArrayRef<mlir::Value> args) {
  // IEEE_IS_FINITE(X) is true iff exponent(X) is the max exponent of kind(X).
  assert(args.size() == 1);
  mlir::Value floatVal = fir::getBase(args[0]);
  mlir::FloatType floatType = floatVal.getType().dyn_cast<mlir::FloatType>();
  int floatBits = floatType.getWidth();
  mlir::Type intType = builder.getIntegerType(
      floatType.isa<mlir::Float80Type>() ? 128 : floatBits);
  mlir::Value intVal =
      builder.create<mlir::arith::BitcastOp>(loc, intType, floatVal);
  int significandBits;
  if (floatType.isa<mlir::Float32Type>())
    significandBits = 23;
  else if (floatType.isa<mlir::Float64Type>())
    significandBits = 52;
  else // problems elsewhere for other kinds
    TODO(loc, "intrinsic module procedure: ieee_is_finite");
  mlir::Value significand =
      builder.createIntegerConstant(loc, intType, significandBits);
  int exponentBits = floatBits - 1 - significandBits;
  mlir::Value maxExponent =
      builder.createIntegerConstant(loc, intType, (1 << exponentBits) - 1);
  mlir::Value exponent = genIbits(
      intType, {intVal, significand,
                builder.createIntegerConstant(loc, intType, exponentBits)});
  return builder.createConvert(
      loc, resultType,
      builder.create<mlir::arith::CmpIOp>(loc, mlir::arith::CmpIPredicate::ne,
                                          exponent, maxExponent));
}

// IEOR
mlir::Value IntrinsicLibrary::genIeor(mlir::Type resultType,
                                      llvm::ArrayRef<mlir::Value> args) {
  assert(args.size() == 2);
  return builder.create<mlir::arith::XOrIOp>(loc, args[0], args[1]);
}

// INDEX
fir::ExtendedValue
IntrinsicLibrary::genIndex(mlir::Type resultType,
                           llvm::ArrayRef<fir::ExtendedValue> args) {
  assert(args.size() >= 2 && args.size() <= 4);

  mlir::Value stringBase = fir::getBase(args[0]);
  fir::KindTy kind =
      fir::factory::CharacterExprHelper{builder, loc}.getCharacterKind(
          stringBase.getType());
  mlir::Value stringLen = fir::getLen(args[0]);
  mlir::Value substringBase = fir::getBase(args[1]);
  mlir::Value substringLen = fir::getLen(args[1]);
  mlir::Value back =
      isStaticallyAbsent(args, 2)
          ? builder.createIntegerConstant(loc, builder.getI1Type(), 0)
          : fir::getBase(args[2]);
  if (isStaticallyAbsent(args, 3))
    return builder.createConvert(
        loc, resultType,
        fir::runtime::genIndex(builder, loc, kind, stringBase, stringLen,
                               substringBase, substringLen, back));

  // Call the descriptor-based Index implementation
  mlir::Value string = builder.createBox(loc, args[0]);
  mlir::Value substring = builder.createBox(loc, args[1]);
  auto makeRefThenEmbox = [&](mlir::Value b) {
    fir::LogicalType logTy = fir::LogicalType::get(
        builder.getContext(), builder.getKindMap().defaultLogicalKind());
    mlir::Value temp = builder.createTemporary(loc, logTy);
    mlir::Value castb = builder.createConvert(loc, logTy, b);
    builder.create<fir::StoreOp>(loc, castb, temp);
    return builder.createBox(loc, temp);
  };
  mlir::Value backOpt = isStaticallyAbsent(args, 2)
                            ? builder.create<fir::AbsentOp>(
                                  loc, fir::BoxType::get(builder.getI1Type()))
                            : makeRefThenEmbox(fir::getBase(args[2]));
  mlir::Value kindVal = isStaticallyAbsent(args, 3)
                            ? builder.createIntegerConstant(
                                  loc, builder.getIndexType(),
                                  builder.getKindMap().defaultIntegerKind())
                            : fir::getBase(args[3]);
  // Create mutable fir.box to be passed to the runtime for the result.
  fir::MutableBoxValue mutBox =
      fir::factory::createTempMutableBox(builder, loc, resultType);
  mlir::Value resBox = fir::factory::getMutableIRBox(builder, loc, mutBox);
  // Call runtime. The runtime is allocating the result.
  fir::runtime::genIndexDescriptor(builder, loc, resBox, string, substring,
                                   backOpt, kindVal);
  // Read back the result from the mutable box.
  return readAndAddCleanUp(mutBox, resultType, "INDEX");
}

// IOR
mlir::Value IntrinsicLibrary::genIor(mlir::Type resultType,
                                     llvm::ArrayRef<mlir::Value> args) {
  assert(args.size() == 2);
  return builder.create<mlir::arith::OrIOp>(loc, args[0], args[1]);
}

// IPARITY
fir::ExtendedValue
IntrinsicLibrary::genIparity(mlir::Type resultType,
                             llvm::ArrayRef<fir::ExtendedValue> args) {
  return genReduction(fir::runtime::genIParity, fir::runtime::genIParityDim,
                      resultType, builder, loc, stmtCtx,
                      "unexpected result for IPARITY", args);
}

// ISHFT
mlir::Value IntrinsicLibrary::genIshft(mlir::Type resultType,
                                       llvm::ArrayRef<mlir::Value> args) {
  // A conformant ISHFT(I,SHIFT) call satisfies:
  //     abs(SHIFT) <= BIT_SIZE(I)
  // Return:  abs(SHIFT) >= BIT_SIZE(I)
  //              ? 0
  //              : SHIFT < 0
  //                    ? I >> abs(SHIFT)
  //                    : I << abs(SHIFT)
  assert(args.size() == 2);
  mlir::Value bitSize = builder.createIntegerConstant(
      loc, resultType, resultType.cast<mlir::IntegerType>().getWidth());
  mlir::Value zero = builder.createIntegerConstant(loc, resultType, 0);
  mlir::Value shift = builder.createConvert(loc, resultType, args[1]);
  mlir::Value absShift = genAbs(resultType, {shift});
  auto left = builder.create<mlir::arith::ShLIOp>(loc, args[0], absShift);
  auto right = builder.create<mlir::arith::ShRUIOp>(loc, args[0], absShift);
  auto shiftIsLarge = builder.create<mlir::arith::CmpIOp>(
      loc, mlir::arith::CmpIPredicate::sge, absShift, bitSize);
  auto shiftIsNegative = builder.create<mlir::arith::CmpIOp>(
      loc, mlir::arith::CmpIPredicate::slt, shift, zero);
  auto sel =
      builder.create<mlir::arith::SelectOp>(loc, shiftIsNegative, right, left);
  return builder.create<mlir::arith::SelectOp>(loc, shiftIsLarge, zero, sel);
}

// ISHFTC
mlir::Value IntrinsicLibrary::genIshftc(mlir::Type resultType,
                                        llvm::ArrayRef<mlir::Value> args) {
  // A conformant ISHFTC(I,SHIFT,SIZE) call satisfies:
  //     SIZE > 0
  //     SIZE <= BIT_SIZE(I)
  //     abs(SHIFT) <= SIZE
  // if SHIFT > 0
  //     leftSize = abs(SHIFT)
  //     rightSize = SIZE - abs(SHIFT)
  // else [if SHIFT < 0]
  //     leftSize = SIZE - abs(SHIFT)
  //     rightSize = abs(SHIFT)
  // unchanged = SIZE == BIT_SIZE(I) ? 0 : (I >> SIZE) << SIZE
  // leftMaskShift = BIT_SIZE(I) - leftSize
  // rightMaskShift = BIT_SIZE(I) - rightSize
  // left = (I >> rightSize) & (-1 >> leftMaskShift)
  // right = (I & (-1 >> rightMaskShift)) << leftSize
  // Return:  SHIFT == 0 || SIZE == abs(SHIFT) ? I : (unchanged | left | right)
  assert(args.size() == 3);
  mlir::Value bitSize = builder.createIntegerConstant(
      loc, resultType, resultType.cast<mlir::IntegerType>().getWidth());
  mlir::Value I = args[0];
  mlir::Value shift = builder.createConvert(loc, resultType, args[1]);
  mlir::Value size =
      args[2] ? builder.createConvert(loc, resultType, args[2]) : bitSize;
  mlir::Value zero = builder.createIntegerConstant(loc, resultType, 0);
  mlir::Value ones = builder.createIntegerConstant(loc, resultType, -1);
  mlir::Value absShift = genAbs(resultType, {shift});
  auto elseSize = builder.create<mlir::arith::SubIOp>(loc, size, absShift);
  auto shiftIsZero = builder.create<mlir::arith::CmpIOp>(
      loc, mlir::arith::CmpIPredicate::eq, shift, zero);
  auto shiftEqualsSize = builder.create<mlir::arith::CmpIOp>(
      loc, mlir::arith::CmpIPredicate::eq, absShift, size);
  auto shiftIsNop =
      builder.create<mlir::arith::OrIOp>(loc, shiftIsZero, shiftEqualsSize);
  auto shiftIsPositive = builder.create<mlir::arith::CmpIOp>(
      loc, mlir::arith::CmpIPredicate::sgt, shift, zero);
  auto leftSize = builder.create<mlir::arith::SelectOp>(loc, shiftIsPositive,
                                                        absShift, elseSize);
  auto rightSize = builder.create<mlir::arith::SelectOp>(loc, shiftIsPositive,
                                                         elseSize, absShift);
  auto hasUnchanged = builder.create<mlir::arith::CmpIOp>(
      loc, mlir::arith::CmpIPredicate::ne, size, bitSize);
  auto unchangedTmp1 = builder.create<mlir::arith::ShRUIOp>(loc, I, size);
  auto unchangedTmp2 =
      builder.create<mlir::arith::ShLIOp>(loc, unchangedTmp1, size);
  auto unchanged = builder.create<mlir::arith::SelectOp>(loc, hasUnchanged,
                                                         unchangedTmp2, zero);
  auto leftMaskShift =
      builder.create<mlir::arith::SubIOp>(loc, bitSize, leftSize);
  auto leftMask =
      builder.create<mlir::arith::ShRUIOp>(loc, ones, leftMaskShift);
  auto leftTmp = builder.create<mlir::arith::ShRUIOp>(loc, I, rightSize);
  auto left = builder.create<mlir::arith::AndIOp>(loc, leftTmp, leftMask);
  auto rightMaskShift =
      builder.create<mlir::arith::SubIOp>(loc, bitSize, rightSize);
  auto rightMask =
      builder.create<mlir::arith::ShRUIOp>(loc, ones, rightMaskShift);
  auto rightTmp = builder.create<mlir::arith::AndIOp>(loc, I, rightMask);
  auto right = builder.create<mlir::arith::ShLIOp>(loc, rightTmp, leftSize);
  auto resTmp = builder.create<mlir::arith::OrIOp>(loc, unchanged, left);
  auto res = builder.create<mlir::arith::OrIOp>(loc, resTmp, right);
  return builder.create<mlir::arith::SelectOp>(loc, shiftIsNop, I, res);
}

// LEADZ
mlir::Value IntrinsicLibrary::genLeadz(mlir::Type resultType,
                                       llvm::ArrayRef<mlir::Value> args) {
  assert(args.size() == 1);

  mlir::Value result =
      builder.create<mlir::math::CountLeadingZerosOp>(loc, args);

  return builder.createConvert(loc, resultType, result);
}

// LEN
// Note that this is only used for an unrestricted intrinsic LEN call.
// Other uses of LEN are rewritten as descriptor inquiries by the front-end.
fir::ExtendedValue
IntrinsicLibrary::genLen(mlir::Type resultType,
                         llvm::ArrayRef<fir::ExtendedValue> args) {
  // Optional KIND argument reflected in result type and otherwise ignored.
  assert(args.size() == 1 || args.size() == 2);
  mlir::Value len = fir::factory::readCharLen(builder, loc, args[0]);
  return builder.createConvert(loc, resultType, len);
}

// LEN_TRIM
fir::ExtendedValue
IntrinsicLibrary::genLenTrim(mlir::Type resultType,
                             llvm::ArrayRef<fir::ExtendedValue> args) {
  // Optional KIND argument reflected in result type and otherwise ignored.
  assert(args.size() == 1 || args.size() == 2);
  const fir::CharBoxValue *charBox = args[0].getCharBox();
  if (!charBox)
    TODO(loc, "intrinsic: len_trim for character array");
  auto len =
      fir::factory::CharacterExprHelper(builder, loc).createLenTrim(*charBox);
  return builder.createConvert(loc, resultType, len);
}

// LGE, LGT, LLE, LLT
template <mlir::arith::CmpIPredicate pred>
fir::ExtendedValue
IntrinsicLibrary::genCharacterCompare(mlir::Type resultType,
                                      llvm::ArrayRef<fir::ExtendedValue> args) {
  assert(args.size() == 2);
  return fir::runtime::genCharCompare(
      builder, loc, pred, fir::getBase(args[0]), fir::getLen(args[0]),
      fir::getBase(args[1]), fir::getLen(args[1]));
}

// LOC
fir::ExtendedValue
IntrinsicLibrary::genLoc(mlir::Type resultType,
                         llvm::ArrayRef<fir::ExtendedValue> args) {
  assert(args.size() == 1);
  mlir::Value argValue = fir::getBase(args[0]);
  assert(fir::isa_box_type(argValue.getType()) &&
         "argument must have been lowered to box type");
  bool isFunc = argValue.getType().isa<fir::BoxProcType>();
  mlir::Value argAddr = getAddrFromBox(builder, loc, args[0], isFunc);
  return builder.createConvert(loc, fir::unwrapRefType(resultType), argAddr);
}

// MASKL, MASKR
template <typename Shift>
mlir::Value IntrinsicLibrary::genMask(mlir::Type resultType,
                                      llvm::ArrayRef<mlir::Value> args) {
  assert(args.size() == 2);

  mlir::Value zero = builder.createIntegerConstant(loc, resultType, 0);
  mlir::Value ones = builder.createIntegerConstant(loc, resultType, -1);
  mlir::Value bitSize = builder.createIntegerConstant(
      loc, resultType, resultType.getIntOrFloatBitWidth());
  mlir::Value bitsToSet = builder.createConvert(loc, resultType, args[0]);

  // The standard does not specify what to return if the number of bits to be
  // set, I < 0 or I >= BIT_SIZE(KIND). The shift instruction used below will
  // produce a poison value which may return a possibly platform-specific and/or
  // non-deterministic result. Other compilers don't produce a consistent result
  // in this case either, so we choose the most efficient implementation.
  mlir::Value shift =
      builder.create<mlir::arith::SubIOp>(loc, bitSize, bitsToSet);
  mlir::Value shifted = builder.create<Shift>(loc, ones, shift);
  mlir::Value isZero = builder.create<mlir::arith::CmpIOp>(
      loc, mlir::arith::CmpIPredicate::eq, bitsToSet, zero);

  return builder.create<mlir::arith::SelectOp>(loc, isZero, zero, shifted);
}

// MATMUL
fir::ExtendedValue
IntrinsicLibrary::genMatmul(mlir::Type resultType,
                            llvm::ArrayRef<fir::ExtendedValue> args) {
  assert(args.size() == 2);

  // Handle required matmul arguments
  fir::BoxValue matrixTmpA = builder.createBox(loc, args[0]);
  mlir::Value matrixA = fir::getBase(matrixTmpA);
  fir::BoxValue matrixTmpB = builder.createBox(loc, args[1]);
  mlir::Value matrixB = fir::getBase(matrixTmpB);
  unsigned resultRank =
      (matrixTmpA.rank() == 1 || matrixTmpB.rank() == 1) ? 1 : 2;

  // Create mutable fir.box to be passed to the runtime for the result.
  mlir::Type resultArrayType = builder.getVarLenSeqTy(resultType, resultRank);
  fir::MutableBoxValue resultMutableBox =
      fir::factory::createTempMutableBox(builder, loc, resultArrayType);
  mlir::Value resultIrBox =
      fir::factory::getMutableIRBox(builder, loc, resultMutableBox);
  // Call runtime. The runtime is allocating the result.
  fir::runtime::genMatmul(builder, loc, resultIrBox, matrixA, matrixB);
  // Read result from mutable fir.box and add it to the list of temps to be
  // finalized by the StatementContext.
  return readAndAddCleanUp(resultMutableBox, resultType,
                           "unexpected result for MATMUL");
}

// MERGE
fir::ExtendedValue
IntrinsicLibrary::genMerge(mlir::Type,
                           llvm::ArrayRef<fir::ExtendedValue> args) {
  assert(args.size() == 3);
  mlir::Value tsource = fir::getBase(args[0]);
  mlir::Value fsource = fir::getBase(args[1]);
  mlir::Value rawMask = fir::getBase(args[2]);
  mlir::Type type0 = fir::unwrapRefType(tsource.getType());
  bool isCharRslt = fir::isa_char(type0); // result is same as first argument
  mlir::Value mask = builder.createConvert(loc, builder.getI1Type(), rawMask);
  // FSOURCE has the same type as TSOURCE, but they may not have the same MLIR
  // types (one can have dynamic length while the other has constant lengths,
  // or one may be a fir.logical<> while the other is an i1). Insert a cast to
  // fulfill mlir::SelectOp constraint that the MLIR types must be the same.
  mlir::Value fsourceCast =
      builder.createConvert(loc, tsource.getType(), fsource);
  auto rslt =
      builder.create<mlir::arith::SelectOp>(loc, mask, tsource, fsourceCast);
  if (isCharRslt) {
    // Need a CharBoxValue for character results
    const fir::CharBoxValue *charBox = args[0].getCharBox();
    fir::CharBoxValue charRslt(rslt, charBox->getLen());
    return charRslt;
  }
  return rslt;
}

// MERGE_BITS
mlir::Value IntrinsicLibrary::genMergeBits(mlir::Type resultType,
                                           llvm::ArrayRef<mlir::Value> args) {
  assert(args.size() == 3);

  mlir::Value i = builder.createConvert(loc, resultType, args[0]);
  mlir::Value j = builder.createConvert(loc, resultType, args[1]);
  mlir::Value mask = builder.createConvert(loc, resultType, args[2]);
  mlir::Value ones = builder.createIntegerConstant(loc, resultType, -1);

  // MERGE_BITS(I, J, MASK) = IOR(IAND(I, MASK), IAND(J, NOT(MASK)))
  mlir::Value notMask = builder.create<mlir::arith::XOrIOp>(loc, mask, ones);
  mlir::Value lft = builder.create<mlir::arith::AndIOp>(loc, i, mask);
  mlir::Value rgt = builder.create<mlir::arith::AndIOp>(loc, j, notMask);

  return builder.create<mlir::arith::OrIOp>(loc, lft, rgt);
}

// MOD
mlir::Value IntrinsicLibrary::genMod(mlir::Type resultType,
                                     llvm::ArrayRef<mlir::Value> args) {
  assert(args.size() == 2);
  if (resultType.isa<mlir::IntegerType>())
    return builder.create<mlir::arith::RemSIOp>(loc, args[0], args[1]);

  // Use runtime.
  return builder.createConvert(
      loc, resultType, fir::runtime::genMod(builder, loc, args[0], args[1]));
}

// MODULO
mlir::Value IntrinsicLibrary::genModulo(mlir::Type resultType,
                                        llvm::ArrayRef<mlir::Value> args) {
  assert(args.size() == 2);
  // No floored modulo op in LLVM/MLIR yet. TODO: add one to MLIR.
  // In the meantime, use a simple inlined implementation based on truncated
  // modulo (MOD(A, P) implemented by RemIOp, RemFOp). This avoids making manual
  // division and multiplication from MODULO formula.
  //  - If A/P > 0 or MOD(A,P)=0, then INT(A/P) = FLOOR(A/P), and MODULO = MOD.
  //  - Otherwise, when A/P < 0 and MOD(A,P) !=0, then MODULO(A, P) =
  //    A-FLOOR(A/P)*P = A-(INT(A/P)-1)*P = A-INT(A/P)*P+P = MOD(A,P)+P
  // Note that A/P < 0 if and only if A and P signs are different.
  if (resultType.isa<mlir::IntegerType>()) {
    auto remainder =
        builder.create<mlir::arith::RemSIOp>(loc, args[0], args[1]);
    auto argXor = builder.create<mlir::arith::XOrIOp>(loc, args[0], args[1]);
    mlir::Value zero = builder.createIntegerConstant(loc, argXor.getType(), 0);
    auto argSignDifferent = builder.create<mlir::arith::CmpIOp>(
        loc, mlir::arith::CmpIPredicate::slt, argXor, zero);
    auto remainderIsNotZero = builder.create<mlir::arith::CmpIOp>(
        loc, mlir::arith::CmpIPredicate::ne, remainder, zero);
    auto mustAddP = builder.create<mlir::arith::AndIOp>(loc, remainderIsNotZero,
                                                        argSignDifferent);
    auto remPlusP =
        builder.create<mlir::arith::AddIOp>(loc, remainder, args[1]);
    return builder.create<mlir::arith::SelectOp>(loc, mustAddP, remPlusP,
                                                 remainder);
  }
  // Real case
  if (resultType == mlir::FloatType::getF128(builder.getContext()))

    TODO(loc, "intrinsic: modulo for floating point of KIND=16");
  auto remainder = builder.create<mlir::arith::RemFOp>(loc, args[0], args[1]);
  mlir::Value zero = builder.createRealZeroConstant(loc, remainder.getType());
  auto remainderIsNotZero = builder.create<mlir::arith::CmpFOp>(
      loc, mlir::arith::CmpFPredicate::UNE, remainder, zero);
  auto aLessThanZero = builder.create<mlir::arith::CmpFOp>(
      loc, mlir::arith::CmpFPredicate::OLT, args[0], zero);
  auto pLessThanZero = builder.create<mlir::arith::CmpFOp>(
      loc, mlir::arith::CmpFPredicate::OLT, args[1], zero);
  auto argSignDifferent =
      builder.create<mlir::arith::XOrIOp>(loc, aLessThanZero, pLessThanZero);
  auto mustAddP = builder.create<mlir::arith::AndIOp>(loc, remainderIsNotZero,
                                                      argSignDifferent);
  auto remPlusP = builder.create<mlir::arith::AddFOp>(loc, remainder, args[1]);
  return builder.create<mlir::arith::SelectOp>(loc, mustAddP, remPlusP,
                                               remainder);
}

// MVBITS
void IntrinsicLibrary::genMvbits(llvm::ArrayRef<fir::ExtendedValue> args) {
  // A conformant MVBITS(FROM,FROMPOS,LEN,TO,TOPOS) call satisfies:
  //     FROMPOS >= 0
  //     LEN >= 0
  //     TOPOS >= 0
  //     FROMPOS + LEN <= BIT_SIZE(FROM)
  //     TOPOS + LEN <= BIT_SIZE(TO)
  // MASK = -1 >> (BIT_SIZE(FROM) - LEN)
  // TO = LEN == 0 ? TO : ((!(MASK << TOPOS)) & TO) |
  //                      (((FROM >> FROMPOS) & MASK) << TOPOS)
  assert(args.size() == 5);
  auto unbox = [&](fir::ExtendedValue exv) {
    const mlir::Value *arg = exv.getUnboxed();
    assert(arg && "nonscalar mvbits argument");
    return *arg;
  };
  mlir::Value from = unbox(args[0]);
  mlir::Type resultType = from.getType();
  mlir::Value frompos = builder.createConvert(loc, resultType, unbox(args[1]));
  mlir::Value len = builder.createConvert(loc, resultType, unbox(args[2]));
  mlir::Value toAddr = unbox(args[3]);
  assert(fir::dyn_cast_ptrEleTy(toAddr.getType()) == resultType &&
         "mismatched mvbits types");
  auto to = builder.create<fir::LoadOp>(loc, resultType, toAddr);
  mlir::Value topos = builder.createConvert(loc, resultType, unbox(args[4]));
  mlir::Value zero = builder.createIntegerConstant(loc, resultType, 0);
  mlir::Value ones = builder.createIntegerConstant(loc, resultType, -1);
  mlir::Value bitSize = builder.createIntegerConstant(
      loc, resultType, resultType.cast<mlir::IntegerType>().getWidth());
  auto shiftCount = builder.create<mlir::arith::SubIOp>(loc, bitSize, len);
  auto mask = builder.create<mlir::arith::ShRUIOp>(loc, ones, shiftCount);
  auto unchangedTmp1 = builder.create<mlir::arith::ShLIOp>(loc, mask, topos);
  auto unchangedTmp2 =
      builder.create<mlir::arith::XOrIOp>(loc, unchangedTmp1, ones);
  auto unchanged = builder.create<mlir::arith::AndIOp>(loc, unchangedTmp2, to);
  auto frombitsTmp1 = builder.create<mlir::arith::ShRUIOp>(loc, from, frompos);
  auto frombitsTmp2 =
      builder.create<mlir::arith::AndIOp>(loc, frombitsTmp1, mask);
  auto frombits = builder.create<mlir::arith::ShLIOp>(loc, frombitsTmp2, topos);
  auto resTmp = builder.create<mlir::arith::OrIOp>(loc, unchanged, frombits);
  auto lenIsZero = builder.create<mlir::arith::CmpIOp>(
      loc, mlir::arith::CmpIPredicate::eq, len, zero);
  auto res = builder.create<mlir::arith::SelectOp>(loc, lenIsZero, to, resTmp);
  builder.create<fir::StoreOp>(loc, res, toAddr);
}

// NEAREST
mlir::Value IntrinsicLibrary::genNearest(mlir::Type resultType,
                                         llvm::ArrayRef<mlir::Value> args) {
  assert(args.size() == 2);

  mlir::Value realX = fir::getBase(args[0]);
  mlir::Value realS = fir::getBase(args[1]);

  return builder.createConvert(
      loc, resultType, fir::runtime::genNearest(builder, loc, realX, realS));
}

// NINT
mlir::Value IntrinsicLibrary::genNint(mlir::Type resultType,
                                      llvm::ArrayRef<mlir::Value> args) {
  assert(args.size() >= 1);
  // Skip optional kind argument to search the runtime; it is already reflected
  // in result type.
  return genRuntimeCall("nint", resultType, {args[0]});
}

// NORM2
fir::ExtendedValue
IntrinsicLibrary::genNorm2(mlir::Type resultType,
                           llvm::ArrayRef<fir::ExtendedValue> args) {
  assert(args.size() == 2);

  // Handle required array argument
  mlir::Value array = builder.createBox(loc, args[0]);
  unsigned rank = fir::BoxValue(array).rank();
  assert(rank >= 1);

  // Check if the dim argument is present
  bool absentDim = isStaticallyAbsent(args[1]);

  // If dim argument is absent or the array is rank 1, then the result is
  // a scalar (since the the result is rank-1 or 0). Otherwise, the result is
  // an array.
  if (absentDim || rank == 1) {
    return fir::runtime::genNorm2(builder, loc, array);
  } else {
    // Create mutable fir.box to be passed to the runtime for the result.
    mlir::Type resultArrayType = builder.getVarLenSeqTy(resultType, rank - 1);
    fir::MutableBoxValue resultMutableBox =
        fir::factory::createTempMutableBox(builder, loc, resultArrayType);
    mlir::Value resultIrBox =
        fir::factory::getMutableIRBox(builder, loc, resultMutableBox);

    mlir::Value dim = fir::getBase(args[1]);
    fir::runtime::genNorm2Dim(builder, loc, resultIrBox, array, dim);

    // Handle cleanup of allocatable result descriptor and return
    fir::ExtendedValue res =
        fir::factory::genMutableBoxRead(builder, loc, resultMutableBox);
    return res.match(
        [&](const fir::ArrayBoxValue &box) -> fir::ExtendedValue {
          addCleanUpForTemp(loc, box.getAddr());
          return box;
        },
        [&](const auto &) -> fir::ExtendedValue {
          fir::emitFatalError(loc, "unexpected result for Norm2");
        });
  }
}

// NOT
mlir::Value IntrinsicLibrary::genNot(mlir::Type resultType,
                                     llvm::ArrayRef<mlir::Value> args) {
  assert(args.size() == 1);
  mlir::Value allOnes = builder.createIntegerConstant(loc, resultType, -1);
  return builder.create<mlir::arith::XOrIOp>(loc, args[0], allOnes);
}

// NULL
fir::ExtendedValue
IntrinsicLibrary::genNull(mlir::Type, llvm::ArrayRef<fir::ExtendedValue> args) {
  // NULL() without MOLD must be handled in the contexts where it can appear
  // (see table 16.5 of Fortran 2018 standard).
  assert(args.size() == 1 && isStaticallyPresent(args[0]) &&
         "MOLD argument required to lower NULL outside of any context");
  const auto *mold = args[0].getBoxOf<fir::MutableBoxValue>();
  assert(mold && "MOLD must be a pointer or allocatable");
  fir::BaseBoxType boxType = mold->getBoxTy();
  mlir::Value boxStorage = builder.createTemporary(loc, boxType);
  mlir::Value box = fir::factory::createUnallocatedBox(
      builder, loc, boxType, mold->nonDeferredLenParams());
  builder.create<fir::StoreOp>(loc, box, boxStorage);
  return fir::MutableBoxValue(boxStorage, mold->nonDeferredLenParams(), {});
}

// PACK
fir::ExtendedValue
IntrinsicLibrary::genPack(mlir::Type resultType,
                          llvm::ArrayRef<fir::ExtendedValue> args) {
  [[maybe_unused]] auto numArgs = args.size();
  assert(numArgs == 2 || numArgs == 3);

  // Handle required array argument
  mlir::Value array = builder.createBox(loc, args[0]);

  // Handle required mask argument
  mlir::Value mask = builder.createBox(loc, args[1]);

  // Handle optional vector argument
  mlir::Value vector = isStaticallyAbsent(args, 2)
                           ? builder.create<fir::AbsentOp>(
                                 loc, fir::BoxType::get(builder.getI1Type()))
                           : builder.createBox(loc, args[2]);

  // Create mutable fir.box to be passed to the runtime for the result.
  mlir::Type resultArrayType = builder.getVarLenSeqTy(resultType, 1);
  fir::MutableBoxValue resultMutableBox =
      fir::factory::createTempMutableBox(builder, loc, resultArrayType);
  mlir::Value resultIrBox =
      fir::factory::getMutableIRBox(builder, loc, resultMutableBox);

  fir::runtime::genPack(builder, loc, resultIrBox, array, mask, vector);

  return readAndAddCleanUp(resultMutableBox, resultType,
                           "unexpected result for PACK");
}

// PARITY
fir::ExtendedValue
IntrinsicLibrary::genParity(mlir::Type resultType,
                            llvm::ArrayRef<fir::ExtendedValue> args) {

  assert(args.size() == 2);
  // Handle required mask argument
  mlir::Value mask = builder.createBox(loc, args[0]);

  fir::BoxValue maskArry = builder.createBox(loc, args[0]);
  int rank = maskArry.rank();
  assert(rank >= 1);

  // Handle optional dim argument
  bool absentDim = isStaticallyAbsent(args[1]);
  mlir::Value dim =
      absentDim ? builder.createIntegerConstant(loc, builder.getIndexType(), 1)
                : fir::getBase(args[1]);

  if (rank == 1 || absentDim)
    return builder.createConvert(
        loc, resultType, fir::runtime::genParity(builder, loc, mask, dim));

  // else use the result descriptor ParityDim() intrinsic

  // Create mutable fir.box to be passed to the runtime for the result.

  mlir::Type resultArrayType = builder.getVarLenSeqTy(resultType, rank - 1);
  fir::MutableBoxValue resultMutableBox =
      fir::factory::createTempMutableBox(builder, loc, resultArrayType);
  mlir::Value resultIrBox =
      fir::factory::getMutableIRBox(builder, loc, resultMutableBox);

  // Call runtime. The runtime is allocating the result.
  fir::runtime::genParityDescriptor(builder, loc, resultIrBox, mask, dim);
  return fir::factory::genMutableBoxRead(builder, loc, resultMutableBox)
      .match(
          [&](const fir::ArrayBoxValue &box) -> fir::ExtendedValue {
            addCleanUpForTemp(loc, box.getAddr());
            return box;
          },
          [&](const auto &) -> fir::ExtendedValue {
            fir::emitFatalError(loc, "Invalid result for PARITY");
          });
}

// POPCNT
mlir::Value IntrinsicLibrary::genPopcnt(mlir::Type resultType,
                                        llvm::ArrayRef<mlir::Value> args) {
  assert(args.size() == 1);

  mlir::Value count = builder.create<mlir::math::CtPopOp>(loc, args);

  return builder.createConvert(loc, resultType, count);
}

// POPPAR
mlir::Value IntrinsicLibrary::genPoppar(mlir::Type resultType,
                                        llvm::ArrayRef<mlir::Value> args) {
  assert(args.size() == 1);

  mlir::Value count = genPopcnt(resultType, args);
  mlir::Value one = builder.createIntegerConstant(loc, resultType, 1);

  return builder.create<mlir::arith::AndIOp>(loc, count, one);
}

// PRESENT
fir::ExtendedValue
IntrinsicLibrary::genPresent(mlir::Type,
                             llvm::ArrayRef<fir::ExtendedValue> args) {
  assert(args.size() == 1);
  return builder.create<fir::IsPresentOp>(loc, builder.getI1Type(),
                                          fir::getBase(args[0]));
}

// PRODUCT
fir::ExtendedValue
IntrinsicLibrary::genProduct(mlir::Type resultType,
                             llvm::ArrayRef<fir::ExtendedValue> args) {
  return genReduction(fir::runtime::genProduct, fir::runtime::genProductDim,
                      resultType, builder, loc, stmtCtx,
                      "unexpected result for Product", args);
}

// RANDOM_INIT
void IntrinsicLibrary::genRandomInit(llvm::ArrayRef<fir::ExtendedValue> args) {
  assert(args.size() == 2);
  Fortran::lower::genRandomInit(builder, loc, fir::getBase(args[0]),
                                fir::getBase(args[1]));
}

// RANDOM_NUMBER
void IntrinsicLibrary::genRandomNumber(
    llvm::ArrayRef<fir::ExtendedValue> args) {
  assert(args.size() == 1);
  Fortran::lower::genRandomNumber(builder, loc, fir::getBase(args[0]));
}

// RANDOM_SEED
void IntrinsicLibrary::genRandomSeed(llvm::ArrayRef<fir::ExtendedValue> args) {
  assert(args.size() == 3);
  mlir::Type boxNoneTy = fir::BoxType::get(builder.getNoneType());
  auto getDesc = [&](int i) {
    return isStaticallyPresent(args[i])
               ? fir::getBase(args[i])
               : builder.create<fir::AbsentOp>(loc, boxNoneTy).getResult();
  };
  mlir::Value size = getDesc(0);
  mlir::Value put = getDesc(1);
  mlir::Value get = getDesc(2);
  Fortran::lower::genRandomSeed(builder, loc, size, put, get);
}

// REDUCE
fir::ExtendedValue
IntrinsicLibrary::genReduce(mlir::Type resultType,
                            llvm::ArrayRef<fir::ExtendedValue> args) {
  TODO(loc, "intrinsic: reduce");
}

// REPEAT
fir::ExtendedValue
IntrinsicLibrary::genRepeat(mlir::Type resultType,
                            llvm::ArrayRef<fir::ExtendedValue> args) {
  assert(args.size() == 2);
  mlir::Value string = builder.createBox(loc, args[0]);
  mlir::Value ncopies = fir::getBase(args[1]);
  // Create mutable fir.box to be passed to the runtime for the result.
  fir::MutableBoxValue resultMutableBox =
      fir::factory::createTempMutableBox(builder, loc, resultType);
  mlir::Value resultIrBox =
      fir::factory::getMutableIRBox(builder, loc, resultMutableBox);
  // Call runtime. The runtime is allocating the result.
  fir::runtime::genRepeat(builder, loc, resultIrBox, string, ncopies);
  // Read result from mutable fir.box and add it to the list of temps to be
  // finalized by the StatementContext.
  return readAndAddCleanUp(resultMutableBox, resultType, "REPEAT");
}

// RESHAPE
fir::ExtendedValue
IntrinsicLibrary::genReshape(mlir::Type resultType,
                             llvm::ArrayRef<fir::ExtendedValue> args) {
  assert(args.size() == 4);

  // Handle source argument
  mlir::Value source = builder.createBox(loc, args[0]);

  // Handle shape argument
  mlir::Value shape = builder.createBox(loc, args[1]);
  assert(fir::BoxValue(shape).rank() == 1);
  mlir::Type shapeTy = shape.getType();
  mlir::Type shapeArrTy = fir::dyn_cast_ptrOrBoxEleTy(shapeTy);
  auto resultRank = shapeArrTy.cast<fir::SequenceType>().getShape()[0];

  if (resultRank == fir::SequenceType::getUnknownExtent())
    TODO(loc, "intrinsic: reshape requires computing rank of result");

  // Handle optional pad argument
  mlir::Value pad = isStaticallyAbsent(args[2])
                        ? builder.create<fir::AbsentOp>(
                              loc, fir::BoxType::get(builder.getI1Type()))
                        : builder.createBox(loc, args[2]);

  // Handle optional order argument
  mlir::Value order = isStaticallyAbsent(args[3])
                          ? builder.create<fir::AbsentOp>(
                                loc, fir::BoxType::get(builder.getI1Type()))
                          : builder.createBox(loc, args[3]);

  // Create mutable fir.box to be passed to the runtime for the result.
  mlir::Type type = builder.getVarLenSeqTy(resultType, resultRank);
  fir::MutableBoxValue resultMutableBox =
      fir::factory::createTempMutableBox(builder, loc, type);

  mlir::Value resultIrBox =
      fir::factory::getMutableIRBox(builder, loc, resultMutableBox);

  fir::runtime::genReshape(builder, loc, resultIrBox, source, shape, pad,
                           order);

  return readAndAddCleanUp(resultMutableBox, resultType,
                           "unexpected result for RESHAPE");
}

// RRSPACING
mlir::Value IntrinsicLibrary::genRRSpacing(mlir::Type resultType,
                                           llvm::ArrayRef<mlir::Value> args) {
  assert(args.size() == 1);

  return builder.createConvert(
      loc, resultType,
      fir::runtime::genRRSpacing(builder, loc, fir::getBase(args[0])));
}

// SCALE
mlir::Value IntrinsicLibrary::genScale(mlir::Type resultType,
                                       llvm::ArrayRef<mlir::Value> args) {
  assert(args.size() == 2);

  mlir::Value realX = fir::getBase(args[0]);
  mlir::Value intI = fir::getBase(args[1]);

  return builder.createConvert(
      loc, resultType, fir::runtime::genScale(builder, loc, realX, intI));
}

// SCAN
fir::ExtendedValue
IntrinsicLibrary::genScan(mlir::Type resultType,
                          llvm::ArrayRef<fir::ExtendedValue> args) {

  assert(args.size() == 4);

  if (isStaticallyAbsent(args[3])) {
    // Kind not specified, so call scan/verify runtime routine that is
    // specialized on the kind of characters in string.

    // Handle required string base arg
    mlir::Value stringBase = fir::getBase(args[0]);

    // Handle required set string base arg
    mlir::Value setBase = fir::getBase(args[1]);

    // Handle kind argument; it is the kind of character in this case
    fir::KindTy kind =
        fir::factory::CharacterExprHelper{builder, loc}.getCharacterKind(
            stringBase.getType());

    // Get string length argument
    mlir::Value stringLen = fir::getLen(args[0]);

    // Get set string length argument
    mlir::Value setLen = fir::getLen(args[1]);

    // Handle optional back argument
    mlir::Value back =
        isStaticallyAbsent(args[2])
            ? builder.createIntegerConstant(loc, builder.getI1Type(), 0)
            : fir::getBase(args[2]);

    return builder.createConvert(loc, resultType,
                                 fir::runtime::genScan(builder, loc, kind,
                                                       stringBase, stringLen,
                                                       setBase, setLen, back));
  }
  // else use the runtime descriptor version of scan/verify

  // Handle optional argument, back
  auto makeRefThenEmbox = [&](mlir::Value b) {
    fir::LogicalType logTy = fir::LogicalType::get(
        builder.getContext(), builder.getKindMap().defaultLogicalKind());
    mlir::Value temp = builder.createTemporary(loc, logTy);
    mlir::Value castb = builder.createConvert(loc, logTy, b);
    builder.create<fir::StoreOp>(loc, castb, temp);
    return builder.createBox(loc, temp);
  };
  mlir::Value back = fir::isUnboxedValue(args[2])
                         ? makeRefThenEmbox(*args[2].getUnboxed())
                         : builder.create<fir::AbsentOp>(
                               loc, fir::BoxType::get(builder.getI1Type()));

  // Handle required string argument
  mlir::Value string = builder.createBox(loc, args[0]);

  // Handle required set argument
  mlir::Value set = builder.createBox(loc, args[1]);

  // Handle kind argument
  mlir::Value kind = fir::getBase(args[3]);

  // Create result descriptor
  fir::MutableBoxValue resultMutableBox =
      fir::factory::createTempMutableBox(builder, loc, resultType);
  mlir::Value resultIrBox =
      fir::factory::getMutableIRBox(builder, loc, resultMutableBox);

  fir::runtime::genScanDescriptor(builder, loc, resultIrBox, string, set, back,
                                  kind);

  // Handle cleanup of allocatable result descriptor and return
  return readAndAddCleanUp(resultMutableBox, resultType, "SCAN");
}

// SELECTED_INT_KIND
mlir::Value
IntrinsicLibrary::genSelectedIntKind(mlir::Type resultType,
                                     llvm::ArrayRef<mlir::Value> args) {
  assert(args.size() == 1);

  return builder.createConvert(
      loc, resultType,
      fir::runtime::genSelectedIntKind(builder, loc, fir::getBase(args[0])));
}

// SELECTED_REAL_KIND
mlir::Value
IntrinsicLibrary::genSelectedRealKind(mlir::Type resultType,
                                      llvm::ArrayRef<mlir::Value> args) {
  assert(args.size() == 3);

  // Handle optional precision(P) argument
  mlir::Value precision =
      isStaticallyAbsent(args[0])
          ? builder.create<fir::AbsentOp>(
                loc, fir::ReferenceType::get(builder.getI1Type()))
          : fir::getBase(args[0]);

  // Handle optional range(R) argument
  mlir::Value range =
      isStaticallyAbsent(args[1])
          ? builder.create<fir::AbsentOp>(
                loc, fir::ReferenceType::get(builder.getI1Type()))
          : fir::getBase(args[1]);

  // Handle optional radix(RADIX) argument
  mlir::Value radix =
      isStaticallyAbsent(args[2])
          ? builder.create<fir::AbsentOp>(
                loc, fir::ReferenceType::get(builder.getI1Type()))
          : fir::getBase(args[2]);

  return builder.createConvert(
      loc, resultType,
      fir::runtime::genSelectedRealKind(builder, loc, precision, range, radix));
}

// SET_EXPONENT
mlir::Value IntrinsicLibrary::genSetExponent(mlir::Type resultType,
                                             llvm::ArrayRef<mlir::Value> args) {
  assert(args.size() == 2);

  return builder.createConvert(
      loc, resultType,
      fir::runtime::genSetExponent(builder, loc, fir::getBase(args[0]),
                                   fir::getBase(args[1])));
}

// SHIFTL, SHIFTR
template <typename Shift>
mlir::Value IntrinsicLibrary::genShift(mlir::Type resultType,
                                       llvm::ArrayRef<mlir::Value> args) {
  assert(args.size() == 2);

  // If SHIFT < 0 or SHIFT >= BIT_SIZE(I), return 0. This is not required by
  // the standard. However, several other compilers behave this way, so try and
  // maintain compatibility with them to an extent.

  unsigned bits = resultType.getIntOrFloatBitWidth();
  mlir::Value bitSize = builder.createIntegerConstant(loc, resultType, bits);
  mlir::Value zero = builder.createIntegerConstant(loc, resultType, 0);
  mlir::Value shift = builder.createConvert(loc, resultType, args[1]);

  mlir::Value tooSmall = builder.create<mlir::arith::CmpIOp>(
      loc, mlir::arith::CmpIPredicate::slt, shift, zero);
  mlir::Value tooLarge = builder.create<mlir::arith::CmpIOp>(
      loc, mlir::arith::CmpIPredicate::sge, shift, bitSize);
  mlir::Value outOfBounds =
      builder.create<mlir::arith::OrIOp>(loc, tooSmall, tooLarge);

  mlir::Value shifted = builder.create<Shift>(loc, args[0], shift);
  return builder.create<mlir::arith::SelectOp>(loc, outOfBounds, zero, shifted);
}

// SHIFTA
mlir::Value IntrinsicLibrary::genShiftA(mlir::Type resultType,
                                        llvm::ArrayRef<mlir::Value> args) {
  unsigned bits = resultType.getIntOrFloatBitWidth();
  mlir::Value bitSize = builder.createIntegerConstant(loc, resultType, bits);
  mlir::Value shift = builder.createConvert(loc, resultType, args[1]);
  mlir::Value shiftEqBitSize = builder.create<mlir::arith::CmpIOp>(
      loc, mlir::arith::CmpIPredicate::eq, shift, bitSize);

  // Lowering of mlir::arith::ShRSIOp is using `ashr`. `ashr` is undefined when
  // the shift amount is equal to the element size.
  // So if SHIFT is equal to the bit width then it is handled as a special case.
  mlir::Value zero = builder.createIntegerConstant(loc, resultType, 0);
  mlir::Value minusOne = builder.createIntegerConstant(loc, resultType, -1);
  mlir::Value valueIsNeg = builder.create<mlir::arith::CmpIOp>(
      loc, mlir::arith::CmpIPredicate::slt, args[0], zero);
  mlir::Value specialRes =
      builder.create<mlir::arith::SelectOp>(loc, valueIsNeg, minusOne, zero);

  mlir::Value shifted =
      builder.create<mlir::arith::ShRSIOp>(loc, args[0], shift);
  return builder.create<mlir::arith::SelectOp>(loc, shiftEqBitSize, specialRes,
                                               shifted);
}

// SIGN
mlir::Value IntrinsicLibrary::genSign(mlir::Type resultType,
                                      llvm::ArrayRef<mlir::Value> args) {
  assert(args.size() == 2);
  if (resultType.isa<mlir::IntegerType>()) {
    mlir::Value abs = genAbs(resultType, {args[0]});
    mlir::Value zero = builder.createIntegerConstant(loc, resultType, 0);
    auto neg = builder.create<mlir::arith::SubIOp>(loc, zero, abs);
    auto cmp = builder.create<mlir::arith::CmpIOp>(
        loc, mlir::arith::CmpIPredicate::slt, args[1], zero);
    return builder.create<mlir::arith::SelectOp>(loc, cmp, neg, abs);
  }
  return genRuntimeCall("sign", resultType, args);
}

// SIZE
fir::ExtendedValue
IntrinsicLibrary::genSize(mlir::Type resultType,
                          llvm::ArrayRef<fir::ExtendedValue> args) {
  // Note that the value of the KIND argument is already reflected in the
  // resultType
  assert(args.size() == 3);
  if (const auto *boxValue = args[0].getBoxOf<fir::BoxValue>())
    if (boxValue->hasAssumedRank())
      TODO(loc, "intrinsic: size with assumed rank argument");

  // Get the ARRAY argument
  mlir::Value array = builder.createBox(loc, args[0]);

  // The front-end rewrites SIZE without the DIM argument to
  // an array of SIZE with DIM in most cases, but it may not be
  // possible in some cases like when in SIZE(function_call()).
  if (isStaticallyAbsent(args, 1))
    return builder.createConvert(loc, resultType,
                                 fir::runtime::genSize(builder, loc, array));

  // Get the DIM argument.
  mlir::Value dim = fir::getBase(args[1]);
  if (!fir::isa_ref_type(dim.getType()))
    return builder.createConvert(
        loc, resultType, fir::runtime::genSizeDim(builder, loc, array, dim));

  mlir::Value isDynamicallyAbsent = builder.genIsNullAddr(loc, dim);
  return builder
      .genIfOp(loc, {resultType}, isDynamicallyAbsent,
               /*withElseRegion=*/true)
      .genThen([&]() {
        mlir::Value size = builder.createConvert(
            loc, resultType, fir::runtime::genSize(builder, loc, array));
        builder.create<fir::ResultOp>(loc, size);
      })
      .genElse([&]() {
        mlir::Value dimValue = builder.create<fir::LoadOp>(loc, dim);
        mlir::Value size = builder.createConvert(
            loc, resultType,
            fir::runtime::genSizeDim(builder, loc, array, dimValue));
        builder.create<fir::ResultOp>(loc, size);
      })
      .getResults()[0];
}

// TRAILZ
mlir::Value IntrinsicLibrary::genTrailz(mlir::Type resultType,
                                        llvm::ArrayRef<mlir::Value> args) {
  assert(args.size() == 1);

  mlir::Value result =
      builder.create<mlir::math::CountTrailingZerosOp>(loc, args);

  return builder.createConvert(loc, resultType, result);
}

static bool hasDefaultLowerBound(const fir::ExtendedValue &exv) {
  return exv.match(
      [](const fir::ArrayBoxValue &arr) { return arr.getLBounds().empty(); },
      [](const fir::CharArrayBoxValue &arr) {
        return arr.getLBounds().empty();
      },
      [](const fir::BoxValue &arr) { return arr.getLBounds().empty(); },
      [](const auto &) { return false; });
}

/// Compute the lower bound in dimension \p dim (zero based) of \p array
/// taking care of returning one when the related extent is zero.
static mlir::Value computeLBOUND(fir::FirOpBuilder &builder, mlir::Location loc,
                                 const fir::ExtendedValue &array, unsigned dim,
                                 mlir::Value zero, mlir::Value one) {
  assert(dim < array.rank() && "invalid dimension");
  if (hasDefaultLowerBound(array))
    return one;
  mlir::Value lb = fir::factory::readLowerBound(builder, loc, array, dim, one);
  if (dim + 1 == array.rank() && array.isAssumedSize())
    return lb;
  mlir::Value extent = fir::factory::readExtent(builder, loc, array, dim);
  zero = builder.createConvert(loc, extent.getType(), zero);
  auto dimIsEmpty = builder.create<mlir::arith::CmpIOp>(
      loc, mlir::arith::CmpIPredicate::eq, extent, zero);
  one = builder.createConvert(loc, lb.getType(), one);
  return builder.create<mlir::arith::SelectOp>(loc, dimIsEmpty, one, lb);
}

/// Create a fir.box to be passed to the LBOUND/UBOUND runtime.
/// This ensure that local lower bounds of assumed shape are propagated and that
/// a fir.box with equivalent LBOUNDs but an explicit shape is created for
/// assumed size arrays to avoid undefined behaviors in codegen or the runtime.
static mlir::Value
createBoxForRuntimeBoundInquiry(mlir::Location loc, fir::FirOpBuilder &builder,
                                const fir::ExtendedValue &array) {
  if (!array.isAssumedSize())
    return array.match(
        [&](const fir::BoxValue &boxValue) -> mlir::Value {
          // This entity is mapped to a fir.box that may not contain the local
          // lower bound information if it is a dummy. Rebox it with the local
          // shape information.
          mlir::Value localShape = builder.createShape(loc, array);
          mlir::Value oldBox = boxValue.getAddr();
          return builder.create<fir::ReboxOp>(loc, oldBox.getType(), oldBox,
                                              localShape,
                                              /*slice=*/mlir::Value{});
        },
        [&](const auto &) -> mlir::Value {
          // This a pointer/allocatable, or an entity not yet tracked with a
          // fir.box. For pointer/allocatable, createBox will forward the
          // descriptor that contains the correct lower bound information. For
          // other entities, a new fir.box will be made with the local lower
          // bounds.
          return builder.createBox(loc, array);
        });
  // Assumed sized are not meant to be emboxed. This could cause the undefined
  // extent cannot safely be understood by the runtime/codegen that will
  // consider that the dimension is empty and that the related LBOUND value must
  // be one. Pretend that the related extent is one to get the correct LBOUND
  // value.
  llvm::SmallVector<mlir::Value> shape =
      fir::factory::getExtents(loc, builder, array);
  assert(!shape.empty() && "assumed size must have at least one dimension");
  shape.back() = builder.createIntegerConstant(loc, builder.getIndexType(), 1);
  auto safeToEmbox = array.match(
      [&](const fir::CharArrayBoxValue &x) -> fir::ExtendedValue {
        return fir::CharArrayBoxValue{x.getAddr(), x.getLen(), shape,
                                      x.getLBounds()};
      },
      [&](const fir::ArrayBoxValue &x) -> fir::ExtendedValue {
        return fir::ArrayBoxValue{x.getAddr(), shape, x.getLBounds()};
      },
      [&](const auto &) -> fir::ExtendedValue {
        fir::emitFatalError(loc, "not an assumed size array");
      });
  return builder.createBox(loc, safeToEmbox);
}

// LBOUND
fir::ExtendedValue
IntrinsicLibrary::genLbound(mlir::Type resultType,
                            llvm::ArrayRef<fir::ExtendedValue> args) {
  assert(args.size() == 2 || args.size() == 3);
  const fir::ExtendedValue &array = args[0];
  if (const auto *boxValue = array.getBoxOf<fir::BoxValue>())
    if (boxValue->hasAssumedRank())
      TODO(loc, "intrinsic: lbound with assumed rank argument");

  //===----------------------------------------------------------------------===//
  mlir::Type indexType = builder.getIndexType();

  // Semantics builds signatures for LBOUND calls as either
  // LBOUND(array, dim, [kind]) or LBOUND(array, [kind]).
  if (args.size() == 2 || isStaticallyAbsent(args, 1)) {
    // DIM is absent.
    mlir::Type lbType = fir::unwrapSequenceType(resultType);
    unsigned rank = array.rank();
    mlir::Type lbArrayType = fir::SequenceType::get(
        {static_cast<fir::SequenceType::Extent>(array.rank())}, lbType);
    mlir::Value lbArray = builder.createTemporary(loc, lbArrayType);
    mlir::Type lbAddrType = builder.getRefType(lbType);
    mlir::Value one = builder.createIntegerConstant(loc, lbType, 1);
    mlir::Value zero = builder.createIntegerConstant(loc, indexType, 0);
    for (unsigned dim = 0; dim < rank; ++dim) {
      mlir::Value lb = computeLBOUND(builder, loc, array, dim, zero, one);
      lb = builder.createConvert(loc, lbType, lb);
      auto index = builder.createIntegerConstant(loc, indexType, dim);
      auto lbAddr =
          builder.create<fir::CoordinateOp>(loc, lbAddrType, lbArray, index);
      builder.create<fir::StoreOp>(loc, lb, lbAddr);
    }
    mlir::Value lbArrayExtent =
        builder.createIntegerConstant(loc, indexType, rank);
    llvm::SmallVector<mlir::Value> extents{lbArrayExtent};
    return fir::ArrayBoxValue{lbArray, extents};
  }
  // DIM is present.
  mlir::Value dim = fir::getBase(args[1]);

  // If it is a compile time constant, skip the runtime call.
  if (std::optional<std::int64_t> cstDim = fir::getIntIfConstant(dim)) {
    mlir::Value one = builder.createIntegerConstant(loc, resultType, 1);
    mlir::Value zero = builder.createIntegerConstant(loc, indexType, 0);
    mlir::Value lb = computeLBOUND(builder, loc, array, *cstDim - 1, zero, one);
    return builder.createConvert(loc, resultType, lb);
  }

  fir::ExtendedValue box = createBoxForRuntimeBoundInquiry(loc, builder, array);
  return builder.createConvert(
      loc, resultType,
      fir::runtime::genLboundDim(builder, loc, fir::getBase(box), dim));
}

// UBOUND
fir::ExtendedValue
IntrinsicLibrary::genUbound(mlir::Type resultType,
                            llvm::ArrayRef<fir::ExtendedValue> args) {
  assert(args.size() == 3 || args.size() == 2);
  if (args.size() == 3) {
    // Handle calls to UBOUND with the DIM argument, which return a scalar
    mlir::Value extent = fir::getBase(genSize(resultType, args));
    mlir::Value lbound = fir::getBase(genLbound(resultType, args));

    mlir::Value one = builder.createIntegerConstant(loc, resultType, 1);
    mlir::Value ubound = builder.create<mlir::arith::SubIOp>(loc, lbound, one);
    return builder.create<mlir::arith::AddIOp>(loc, ubound, extent);
  } else {
    // Handle calls to UBOUND without the DIM argument, which return an array
    mlir::Value kind = isStaticallyAbsent(args[1])
                           ? builder.createIntegerConstant(
                                 loc, builder.getIndexType(),
                                 builder.getKindMap().defaultIntegerKind())
                           : fir::getBase(args[1]);

    // Create mutable fir.box to be passed to the runtime for the result.
    mlir::Type type = builder.getVarLenSeqTy(resultType, /*rank=*/1);
    fir::MutableBoxValue resultMutableBox =
        fir::factory::createTempMutableBox(builder, loc, type);
    mlir::Value resultIrBox =
        fir::factory::getMutableIRBox(builder, loc, resultMutableBox);

    fir::ExtendedValue box =
        createBoxForRuntimeBoundInquiry(loc, builder, args[0]);
    fir::runtime::genUbound(builder, loc, resultIrBox, fir::getBase(box), kind);

    return readAndAddCleanUp(resultMutableBox, resultType, "UBOUND");
  }
  return mlir::Value();
}

// SPACING
mlir::Value IntrinsicLibrary::genSpacing(mlir::Type resultType,
                                         llvm::ArrayRef<mlir::Value> args) {
  assert(args.size() == 1);

  return builder.createConvert(
      loc, resultType,
      fir::runtime::genSpacing(builder, loc, fir::getBase(args[0])));
}

// SPREAD
fir::ExtendedValue
IntrinsicLibrary::genSpread(mlir::Type resultType,
                            llvm::ArrayRef<fir::ExtendedValue> args) {

  assert(args.size() == 3);

  // Handle source argument
  mlir::Value source = builder.createBox(loc, args[0]);
  fir::BoxValue sourceTmp = source;
  unsigned sourceRank = sourceTmp.rank();

  // Handle Dim argument
  mlir::Value dim = fir::getBase(args[1]);

  // Handle ncopies argument
  mlir::Value ncopies = fir::getBase(args[2]);

  // Generate result descriptor
  mlir::Type resultArrayType =
      builder.getVarLenSeqTy(resultType, sourceRank + 1);
  fir::MutableBoxValue resultMutableBox =
      fir::factory::createTempMutableBox(builder, loc, resultArrayType);
  mlir::Value resultIrBox =
      fir::factory::getMutableIRBox(builder, loc, resultMutableBox);

  fir::runtime::genSpread(builder, loc, resultIrBox, source, dim, ncopies);

  return readAndAddCleanUp(resultMutableBox, resultType,
                           "unexpected result for SPREAD");
}

// SUM
fir::ExtendedValue
IntrinsicLibrary::genSum(mlir::Type resultType,
                         llvm::ArrayRef<fir::ExtendedValue> args) {
  return genReduction(fir::runtime::genSum, fir::runtime::genSumDim, resultType,
                      builder, loc, stmtCtx, "unexpected result for Sum", args);
}

// SYSTEM_CLOCK
void IntrinsicLibrary::genSystemClock(llvm::ArrayRef<fir::ExtendedValue> args) {
  assert(args.size() == 3);
  Fortran::lower::genSystemClock(builder, loc, fir::getBase(args[0]),
                                 fir::getBase(args[1]), fir::getBase(args[2]));
}

// TRANSFER
fir::ExtendedValue
IntrinsicLibrary::genTransfer(mlir::Type resultType,
                              llvm::ArrayRef<fir::ExtendedValue> args) {

  assert(args.size() >= 2); // args.size() == 2 when size argument is omitted.

  // Handle source argument
  mlir::Value source = builder.createBox(loc, args[0]);

  // Handle mold argument
  mlir::Value mold = builder.createBox(loc, args[1]);
  fir::BoxValue moldTmp = mold;
  unsigned moldRank = moldTmp.rank();

  bool absentSize = (args.size() == 2);

  // Create mutable fir.box to be passed to the runtime for the result.
  mlir::Type type = (moldRank == 0 && absentSize)
                        ? resultType
                        : builder.getVarLenSeqTy(resultType, 1);
  fir::MutableBoxValue resultMutableBox =
      fir::factory::createTempMutableBox(builder, loc, type);

  if (moldRank == 0 && absentSize) {
    // This result is a scalar in this case.
    mlir::Value resultIrBox =
        fir::factory::getMutableIRBox(builder, loc, resultMutableBox);

    Fortran::lower::genTransfer(builder, loc, resultIrBox, source, mold);
  } else {
    // The result is a rank one array in this case.
    mlir::Value resultIrBox =
        fir::factory::getMutableIRBox(builder, loc, resultMutableBox);

    if (absentSize) {
      Fortran::lower::genTransfer(builder, loc, resultIrBox, source, mold);
    } else {
      mlir::Value sizeArg = fir::getBase(args[2]);
      Fortran::lower::genTransferSize(builder, loc, resultIrBox, source, mold,
                                      sizeArg);
    }
  }
  return readAndAddCleanUp(resultMutableBox, resultType,
                           "unexpected result for TRANSFER");
}

// TRANSPOSE
fir::ExtendedValue
IntrinsicLibrary::genTranspose(mlir::Type resultType,
                               llvm::ArrayRef<fir::ExtendedValue> args) {

  assert(args.size() == 1);

  // Handle source argument
  mlir::Value source = builder.createBox(loc, args[0]);

  // Create mutable fir.box to be passed to the runtime for the result.
  mlir::Type resultArrayType = builder.getVarLenSeqTy(resultType, 2);
  fir::MutableBoxValue resultMutableBox =
      fir::factory::createTempMutableBox(builder, loc, resultArrayType);
  mlir::Value resultIrBox =
      fir::factory::getMutableIRBox(builder, loc, resultMutableBox);
  // Call runtime. The runtime is allocating the result.
  fir::runtime::genTranspose(builder, loc, resultIrBox, source);
  // Read result from mutable fir.box and add it to the list of temps to be
  // finalized by the StatementContext.
  return readAndAddCleanUp(resultMutableBox, resultType,
                           "unexpected result for TRANSPOSE");
}

// TRIM
fir::ExtendedValue
IntrinsicLibrary::genTrim(mlir::Type resultType,
                          llvm::ArrayRef<fir::ExtendedValue> args) {
  assert(args.size() == 1);
  mlir::Value string = builder.createBox(loc, args[0]);
  // Create mutable fir.box to be passed to the runtime for the result.
  fir::MutableBoxValue resultMutableBox =
      fir::factory::createTempMutableBox(builder, loc, resultType);
  mlir::Value resultIrBox =
      fir::factory::getMutableIRBox(builder, loc, resultMutableBox);
  // Call runtime. The runtime is allocating the result.
  fir::runtime::genTrim(builder, loc, resultIrBox, string);
  // Read result from mutable fir.box and add it to the list of temps to be
  // finalized by the StatementContext.
  return readAndAddCleanUp(resultMutableBox, resultType, "TRIM");
}

// Compare two FIR values and return boolean result as i1.
template <Extremum extremum, ExtremumBehavior behavior>
static mlir::Value createExtremumCompare(mlir::Location loc,
                                         fir::FirOpBuilder &builder,
                                         mlir::Value left, mlir::Value right) {
  static constexpr mlir::arith::CmpIPredicate integerPredicate =
      extremum == Extremum::Max ? mlir::arith::CmpIPredicate::sgt
                                : mlir::arith::CmpIPredicate::slt;
  static constexpr mlir::arith::CmpFPredicate orderedCmp =
      extremum == Extremum::Max ? mlir::arith::CmpFPredicate::OGT
                                : mlir::arith::CmpFPredicate::OLT;
  mlir::Type type = left.getType();
  mlir::Value result;
  if (fir::isa_real(type)) {
    // Note: the signaling/quit aspect of the result required by IEEE
    // cannot currently be obtained with LLVM without ad-hoc runtime.
    if constexpr (behavior == ExtremumBehavior::IeeeMinMaximumNumber) {
      // Return the number if one of the inputs is NaN and the other is
      // a number.
      auto leftIsResult =
          builder.create<mlir::arith::CmpFOp>(loc, orderedCmp, left, right);
      auto rightIsNan = builder.genIsNaN(loc, right);
      result =
          builder.create<mlir::arith::OrIOp>(loc, leftIsResult, rightIsNan);
    } else if constexpr (behavior == ExtremumBehavior::IeeeMinMaximum) {
      // Always return NaNs if one the input is NaNs
      auto leftIsResult =
          builder.create<mlir::arith::CmpFOp>(loc, orderedCmp, left, right);
      auto leftIsNan = builder.genIsNaN(loc, left);
      result = builder.create<mlir::arith::OrIOp>(loc, leftIsResult, leftIsNan);
    } else if constexpr (behavior == ExtremumBehavior::MinMaxss) {
      // If the left is a NaN, return the right whatever it is.
      result =
          builder.create<mlir::arith::CmpFOp>(loc, orderedCmp, left, right);
    } else if constexpr (behavior == ExtremumBehavior::PgfortranLlvm) {
      // If one of the operand is a NaN, return left whatever it is.
      static constexpr auto unorderedCmp =
          extremum == Extremum::Max ? mlir::arith::CmpFPredicate::UGT
                                    : mlir::arith::CmpFPredicate::ULT;
      result =
          builder.create<mlir::arith::CmpFOp>(loc, unorderedCmp, left, right);
    } else {
      // TODO: ieeeMinNum/ieeeMaxNum
      static_assert(behavior == ExtremumBehavior::IeeeMinMaxNum,
                    "ieeeMinNum/ieeeMaxNum behavior not implemented");
    }
  } else if (fir::isa_integer(type)) {
    result =
        builder.create<mlir::arith::CmpIOp>(loc, integerPredicate, left, right);
  } else if (fir::isa_char(type) || fir::isa_char(fir::unwrapRefType(type))) {
    // TODO: ! character min and max is tricky because the result
    // length is the length of the longest argument!
    // So we may need a temp.
    TODO(loc, "intrinsic: min and max for CHARACTER");
  }
  assert(result && "result must be defined");
  return result;
}

// UNPACK
fir::ExtendedValue
IntrinsicLibrary::genUnpack(mlir::Type resultType,
                            llvm::ArrayRef<fir::ExtendedValue> args) {
  assert(args.size() == 3);

  // Handle required vector argument
  mlir::Value vector = builder.createBox(loc, args[0]);

  // Handle required mask argument
  fir::BoxValue maskBox = builder.createBox(loc, args[1]);
  mlir::Value mask = fir::getBase(maskBox);
  unsigned maskRank = maskBox.rank();

  // Handle required field argument
  mlir::Value field = builder.createBox(loc, args[2]);

  // Create mutable fir.box to be passed to the runtime for the result.
  mlir::Type resultArrayType = builder.getVarLenSeqTy(resultType, maskRank);
  fir::MutableBoxValue resultMutableBox =
      fir::factory::createTempMutableBox(builder, loc, resultArrayType);
  mlir::Value resultIrBox =
      fir::factory::getMutableIRBox(builder, loc, resultMutableBox);

  fir::runtime::genUnpack(builder, loc, resultIrBox, vector, mask, field);

  return readAndAddCleanUp(resultMutableBox, resultType,
                           "unexpected result for UNPACK");
}

// VERIFY
fir::ExtendedValue
IntrinsicLibrary::genVerify(mlir::Type resultType,
                            llvm::ArrayRef<fir::ExtendedValue> args) {

  assert(args.size() == 4);

  if (isStaticallyAbsent(args[3])) {
    // Kind not specified, so call scan/verify runtime routine that is
    // specialized on the kind of characters in string.

    // Handle required string base arg
    mlir::Value stringBase = fir::getBase(args[0]);

    // Handle required set string base arg
    mlir::Value setBase = fir::getBase(args[1]);

    // Handle kind argument; it is the kind of character in this case
    fir::KindTy kind =
        fir::factory::CharacterExprHelper{builder, loc}.getCharacterKind(
            stringBase.getType());

    // Get string length argument
    mlir::Value stringLen = fir::getLen(args[0]);

    // Get set string length argument
    mlir::Value setLen = fir::getLen(args[1]);

    // Handle optional back argument
    mlir::Value back =
        isStaticallyAbsent(args[2])
            ? builder.createIntegerConstant(loc, builder.getI1Type(), 0)
            : fir::getBase(args[2]);

    return builder.createConvert(
        loc, resultType,
        fir::runtime::genVerify(builder, loc, kind, stringBase, stringLen,
                                setBase, setLen, back));
  }
  // else use the runtime descriptor version of scan/verify

  // Handle optional argument, back
  auto makeRefThenEmbox = [&](mlir::Value b) {
    fir::LogicalType logTy = fir::LogicalType::get(
        builder.getContext(), builder.getKindMap().defaultLogicalKind());
    mlir::Value temp = builder.createTemporary(loc, logTy);
    mlir::Value castb = builder.createConvert(loc, logTy, b);
    builder.create<fir::StoreOp>(loc, castb, temp);
    return builder.createBox(loc, temp);
  };
  mlir::Value back = fir::isUnboxedValue(args[2])
                         ? makeRefThenEmbox(*args[2].getUnboxed())
                         : builder.create<fir::AbsentOp>(
                               loc, fir::BoxType::get(builder.getI1Type()));

  // Handle required string argument
  mlir::Value string = builder.createBox(loc, args[0]);

  // Handle required set argument
  mlir::Value set = builder.createBox(loc, args[1]);

  // Handle kind argument
  mlir::Value kind = fir::getBase(args[3]);

  // Create result descriptor
  fir::MutableBoxValue resultMutableBox =
      fir::factory::createTempMutableBox(builder, loc, resultType);
  mlir::Value resultIrBox =
      fir::factory::getMutableIRBox(builder, loc, resultMutableBox);

  fir::runtime::genVerifyDescriptor(builder, loc, resultIrBox, string, set,
                                    back, kind);

  // Handle cleanup of allocatable result descriptor and return
  return readAndAddCleanUp(resultMutableBox, resultType, "VERIFY");
}

// MAXLOC
fir::ExtendedValue
IntrinsicLibrary::genMaxloc(mlir::Type resultType,
                            llvm::ArrayRef<fir::ExtendedValue> args) {
  return genExtremumloc(fir::runtime::genMaxloc, fir::runtime::genMaxlocDim,
                        resultType, builder, loc, stmtCtx,
                        "unexpected result for Maxloc", args);
}

// MAXVAL
fir::ExtendedValue
IntrinsicLibrary::genMaxval(mlir::Type resultType,
                            llvm::ArrayRef<fir::ExtendedValue> args) {
  return genExtremumVal(fir::runtime::genMaxval, fir::runtime::genMaxvalDim,
                        fir::runtime::genMaxvalChar, resultType, builder, loc,
                        stmtCtx, "unexpected result for Maxval", args);
}

// MINLOC
fir::ExtendedValue
IntrinsicLibrary::genMinloc(mlir::Type resultType,
                            llvm::ArrayRef<fir::ExtendedValue> args) {
  return genExtremumloc(fir::runtime::genMinloc, fir::runtime::genMinlocDim,
                        resultType, builder, loc, stmtCtx,
                        "unexpected result for Minloc", args);
}

// MINVAL
fir::ExtendedValue
IntrinsicLibrary::genMinval(mlir::Type resultType,
                            llvm::ArrayRef<fir::ExtendedValue> args) {
  return genExtremumVal(fir::runtime::genMinval, fir::runtime::genMinvalDim,
                        fir::runtime::genMinvalChar, resultType, builder, loc,
                        stmtCtx, "unexpected result for Minval", args);
}

// MIN and MAX
template <Extremum extremum, ExtremumBehavior behavior>
mlir::Value IntrinsicLibrary::genExtremum(mlir::Type,
                                          llvm::ArrayRef<mlir::Value> args) {
  assert(args.size() >= 1);
  mlir::Value result = args[0];
  for (auto arg : args.drop_front()) {
    mlir::Value mask =
        createExtremumCompare<extremum, behavior>(loc, builder, result, arg);
    result = builder.create<mlir::arith::SelectOp>(loc, mask, result, arg);
  }
  return result;
}

//===----------------------------------------------------------------------===//
// Argument lowering rules interface for intrinsic or intrinsic module
// procedure.
//===----------------------------------------------------------------------===//

const Fortran::lower::IntrinsicArgumentLoweringRules *
Fortran::lower::getIntrinsicArgumentLowering(llvm::StringRef specificName) {
  llvm::StringRef name = genericName(specificName);
  if (const IntrinsicHandler *handler = findIntrinsicHandler(name))
    if (!handler->argLoweringRules.hasDefaultRules())
      return &handler->argLoweringRules;
  return nullptr;
}

/// Return how argument \p argName should be lowered given the rules for the
/// intrinsic function.
Fortran::lower::ArgLoweringRule Fortran::lower::lowerIntrinsicArgumentAs(
    const IntrinsicArgumentLoweringRules &rules, unsigned position) {
  assert(position < sizeof(rules.args) / (sizeof(decltype(*rules.args))) &&
         "invalid argument");
  return {rules.args[position].lowerAs,
          rules.args[position].handleDynamicOptional};
}

//===----------------------------------------------------------------------===//
// Public intrinsic call helpers
//===----------------------------------------------------------------------===//

fir::ExtendedValue
Fortran::lower::genIntrinsicCall(fir::FirOpBuilder &builder, mlir::Location loc,
                                 llvm::StringRef name,
                                 std::optional<mlir::Type> resultType,
                                 llvm::ArrayRef<fir::ExtendedValue> args,
                                 Fortran::lower::StatementContext &stmtCtx) {
  return IntrinsicLibrary{builder, loc, &stmtCtx}.genIntrinsicCall(
      name, resultType, args);
}

mlir::Value Fortran::lower::genMax(fir::FirOpBuilder &builder,
                                   mlir::Location loc,
                                   llvm::ArrayRef<mlir::Value> args) {
  assert(args.size() > 0 && "max requires at least one argument");
  return IntrinsicLibrary{builder, loc}
      .genExtremum<Extremum::Max, ExtremumBehavior::MinMaxss>(args[0].getType(),
                                                              args);
}

mlir::Value Fortran::lower::genMin(fir::FirOpBuilder &builder,
                                   mlir::Location loc,
                                   llvm::ArrayRef<mlir::Value> args) {
  assert(args.size() > 0 && "min requires at least one argument");
  return IntrinsicLibrary{builder, loc}
      .genExtremum<Extremum::Min, ExtremumBehavior::MinMaxss>(args[0].getType(),
                                                              args);
}

mlir::Value Fortran::lower::genPow(fir::FirOpBuilder &builder,
                                   mlir::Location loc, mlir::Type type,
                                   mlir::Value x, mlir::Value y) {
  // TODO: since there is no libm version of pow with integer exponent,
  //       we have to provide an alternative implementation for
  //       "precise/strict" FP mode.
  //       One option is to generate internal function with inlined
  //       implementation and mark it 'strictfp'.
  //       Another option is to implement it in Fortran runtime library
  //       (just like matmul).
  return IntrinsicLibrary{builder, loc}.genRuntimeCall("pow", type, {x, y});
}

mlir::SymbolRefAttr Fortran::lower::getUnrestrictedIntrinsicSymbolRefAttr(
    fir::FirOpBuilder &builder, mlir::Location loc, llvm::StringRef name,
    mlir::FunctionType signature) {
  return IntrinsicLibrary{builder, loc}.getUnrestrictedIntrinsicSymbolRefAttr(
      name, signature);
}<|MERGE_RESOLUTION|>--- conflicted
+++ resolved
@@ -1967,13 +1967,8 @@
 }
 
 fir::ExtendedValue
-<<<<<<< HEAD
 IntrinsicLibrary::genIntrinsicCall(llvm::StringRef name,
-                                   llvm::Optional<mlir::Type> resultType,
-=======
-IntrinsicLibrary::genIntrinsicCall(llvm::StringRef specificName,
                                    std::optional<mlir::Type> resultType,
->>>>>>> f3a2df0d
                                    llvm::ArrayRef<fir::ExtendedValue> args) {
   if (const IntrinsicHandler *handler = findIntrinsicHandler(name)) {
     bool outline = handler->outline || outlineAllIntrinsics;

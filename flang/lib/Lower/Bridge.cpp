//===-- Bridge.cpp -- bridge to lower to MLIR -----------------------------===//
//
// Part of the LLVM Project, under the Apache License v2.0 with LLVM Exceptions.
// See https://llvm.org/LICENSE.txt for license information.
// SPDX-License-Identifier: Apache-2.0 WITH LLVM-exception
//
//===----------------------------------------------------------------------===//
//
// Coding style: https://mlir.llvm.org/getting_started/DeveloperGuide/
//
//===----------------------------------------------------------------------===//

#include "flang/Lower/Bridge.h"
#include "flang/Lower/Allocatable.h"
#include "flang/Lower/CallInterface.h"
#include "flang/Lower/Coarray.h"
#include "flang/Lower/ConvertCall.h"
#include "flang/Lower/ConvertExpr.h"
#include "flang/Lower/ConvertExprToHLFIR.h"
#include "flang/Lower/ConvertType.h"
#include "flang/Lower/ConvertVariable.h"
#include "flang/Lower/HostAssociations.h"
#include "flang/Lower/IO.h"
#include "flang/Lower/IterationSpace.h"
#include "flang/Lower/Mangler.h"
#include "flang/Lower/OpenACC.h"
#include "flang/Lower/OpenMP.h"
#include "flang/Lower/PFTBuilder.h"
#include "flang/Lower/Runtime.h"
#include "flang/Lower/StatementContext.h"
#include "flang/Lower/Support/Utils.h"
#include "flang/Optimizer/Builder/BoxValue.h"
#include "flang/Optimizer/Builder/Character.h"
#include "flang/Optimizer/Builder/FIRBuilder.h"
#include "flang/Optimizer/Builder/Runtime/Assign.h"
#include "flang/Optimizer/Builder/Runtime/Character.h"
#include "flang/Optimizer/Builder/Runtime/Derived.h"
#include "flang/Optimizer/Builder/Runtime/EnvironmentDefaults.h"
#include "flang/Optimizer/Builder/Runtime/Ragged.h"
#include "flang/Optimizer/Builder/Todo.h"
#include "flang/Optimizer/Dialect/FIRAttr.h"
#include "flang/Optimizer/Dialect/FIRDialect.h"
#include "flang/Optimizer/Dialect/FIROps.h"
#include "flang/Optimizer/HLFIR/HLFIROps.h"
#include "flang/Optimizer/Support/FIRContext.h"
#include "flang/Optimizer/Support/FatalError.h"
#include "flang/Optimizer/Support/InternalNames.h"
#include "flang/Optimizer/Transforms/Passes.h"
#include "flang/Parser/parse-tree.h"
#include "flang/Runtime/iostat.h"
#include "flang/Semantics/runtime-type-info.h"
#include "flang/Semantics/tools.h"
#include "mlir/Dialect/ControlFlow/IR/ControlFlowOps.h"
#include "mlir/IR/PatternMatch.h"
#include "mlir/Parser/Parser.h"
#include "mlir/Transforms/RegionUtils.h"
#include "llvm/ADT/StringSet.h"
#include "llvm/Support/CommandLine.h"
#include "llvm/Support/Debug.h"
#include "llvm/Support/ErrorHandling.h"
#include "llvm/Support/FileSystem.h"
#include "llvm/Support/Path.h"
#include <optional>

#define DEBUG_TYPE "flang-lower-bridge"

static llvm::cl::opt<bool> dumpBeforeFir(
    "fdebug-dump-pre-fir", llvm::cl::init(false),
    llvm::cl::desc("dump the Pre-FIR tree prior to FIR generation"));

static llvm::cl::opt<bool> forceLoopToExecuteOnce(
    "always-execute-loop-body", llvm::cl::init(false),
    llvm::cl::desc("force the body of a loop to execute at least once"));

namespace {
/// Information for generating a structured or unstructured increment loop.
struct IncrementLoopInfo {
  template <typename T>
  explicit IncrementLoopInfo(Fortran::semantics::Symbol &sym, const T &lower,
                             const T &upper, const std::optional<T> &step,
                             bool isUnordered = false)
      : loopVariableSym{sym}, lowerExpr{Fortran::semantics::GetExpr(lower)},
        upperExpr{Fortran::semantics::GetExpr(upper)},
        stepExpr{Fortran::semantics::GetExpr(step)}, isUnordered{isUnordered} {}

  IncrementLoopInfo(IncrementLoopInfo &&) = default;
  IncrementLoopInfo &operator=(IncrementLoopInfo &&x) { return x; }

  bool isStructured() const { return !headerBlock; }

  mlir::Type getLoopVariableType() const {
    assert(loopVariable && "must be set");
    return fir::unwrapRefType(loopVariable.getType());
  }

  // Data members common to both structured and unstructured loops.
  const Fortran::semantics::Symbol &loopVariableSym;
  const Fortran::lower::SomeExpr *lowerExpr;
  const Fortran::lower::SomeExpr *upperExpr;
  const Fortran::lower::SomeExpr *stepExpr;
  const Fortran::lower::SomeExpr *maskExpr = nullptr;
  bool isUnordered; // do concurrent, forall
  llvm::SmallVector<const Fortran::semantics::Symbol *> localInitSymList;
  llvm::SmallVector<const Fortran::semantics::Symbol *> sharedSymList;
  mlir::Value loopVariable = nullptr;
  mlir::Value stepValue = nullptr; // possible uses in multiple blocks

  // Data members for structured loops.
  fir::DoLoopOp doLoop = nullptr;

  // Data members for unstructured loops.
  bool hasRealControl = false;
  mlir::Value tripVariable = nullptr;
  mlir::Block *headerBlock = nullptr; // loop entry and test block
  mlir::Block *maskBlock = nullptr;   // concurrent loop mask block
  mlir::Block *bodyBlock = nullptr;   // first loop body block
  mlir::Block *exitBlock = nullptr;   // loop exit target block
};

/// Helper class to generate the runtime type info global data. This data
/// is required to describe the derived type to the runtime so that it can
/// operate over it. It must be ensured this data will be generated for every
/// derived type lowered in the current translated unit. However, this data
/// cannot be generated before FuncOp have been created for functions since the
/// initializers may take their address (e.g for type bound procedures). This
/// class allows registering all the required runtime type info while it is not
/// possible to create globals, and to generate this data after function
/// lowering.
class RuntimeTypeInfoConverter {
  /// Store the location and symbols of derived type info to be generated.
  /// The location of the derived type instantiation is also stored because
  /// runtime type descriptor symbol are compiler generated and cannot be mapped
  /// to user code on their own.
  struct TypeInfoSymbol {
    Fortran::semantics::SymbolRef symbol;
    mlir::Location loc;
  };

public:
  void registerTypeInfoSymbol(Fortran::lower::AbstractConverter &converter,
                              mlir::Location loc,
                              Fortran::semantics::SymbolRef typeInfoSym) {
    if (seen.contains(typeInfoSym))
      return;
    seen.insert(typeInfoSym);
    if (!skipRegistration) {
      registeredTypeInfoSymbols.emplace_back(TypeInfoSymbol{typeInfoSym, loc});
      return;
    }
    // Once the registration is closed, symbols cannot be added to the
    // registeredTypeInfoSymbols list because it may be iterated over.
    // However, after registration is closed, it is safe to directly generate
    // the globals because all FuncOps whose addresses may be required by the
    // initializers have been generated.
    Fortran::lower::createRuntimeTypeInfoGlobal(converter, loc,
                                                typeInfoSym.get());
  }

  void createTypeInfoGlobals(Fortran::lower::AbstractConverter &converter) {
    skipRegistration = true;
    for (const TypeInfoSymbol &info : registeredTypeInfoSymbols)
      Fortran::lower::createRuntimeTypeInfoGlobal(converter, info.loc,
                                                  info.symbol.get());
    registeredTypeInfoSymbols.clear();
  }

private:
  /// Store the runtime type descriptors that will be required for the
  /// derived type that have been converted to FIR derived types.
  llvm::SmallVector<TypeInfoSymbol> registeredTypeInfoSymbols;
  /// Create derived type runtime info global immediately without storing the
  /// symbol in registeredTypeInfoSymbols.
  bool skipRegistration = false;
  /// Track symbols symbols processed during and after the registration
  /// to avoid infinite loops between type conversions and global variable
  /// creation.
  llvm::SmallSetVector<Fortran::semantics::SymbolRef, 64> seen;
};

class DispatchTableConverter {
  struct DispatchTableInfo {
    const Fortran::semantics::DerivedTypeSpec *typeSpec;
    mlir::Location loc;
  };

public:
  void registerTypeSpec(mlir::Location loc,
                        const Fortran::semantics::DerivedTypeSpec *typeSpec) {
    assert(typeSpec && "type spec is null");
    std::string dtName = Fortran::lower::mangle::mangleName(*typeSpec);
    if (seen.contains(dtName) || dtName.find("__fortran") != std::string::npos)
      return;
    seen.insert(dtName);
    registeredDispatchTableInfo.emplace_back(DispatchTableInfo{typeSpec, loc});
  }

  void createDispatchTableOps(Fortran::lower::AbstractConverter &converter) {
    for (const DispatchTableInfo &info : registeredDispatchTableInfo) {
      std::string dtName = Fortran::lower::mangle::mangleName(*info.typeSpec);
      const Fortran::semantics::DerivedTypeSpec *parent =
          Fortran::evaluate::GetParentTypeSpec(*info.typeSpec);
      fir::FirOpBuilder &builder = converter.getFirOpBuilder();
      fir::DispatchTableOp dt = builder.createDispatchTableOp(
          info.loc, dtName,
          parent ? Fortran::lower::mangle::mangleName(*parent) : "");
      auto insertPt = builder.saveInsertionPoint();

      Fortran::semantics::SymbolVector bindings =
          Fortran::semantics::CollectBindings(*info.typeSpec->scope());

      if (!bindings.empty())
        builder.createBlock(&dt.getRegion());

      for (const Fortran::semantics::SymbolRef &binding : bindings) {
        const auto *details =
            binding.get().detailsIf<Fortran::semantics::ProcBindingDetails>();
        std::string bindingName =
            Fortran::lower::mangle::mangleName(details->symbol());
        builder.create<fir::DTEntryOp>(
            info.loc,
            mlir::StringAttr::get(builder.getContext(),
                                  binding.get().name().ToString()),
            mlir::SymbolRefAttr::get(builder.getContext(), bindingName));
      }
      if (!bindings.empty())
        builder.create<fir::FirEndOp>(info.loc);
      builder.restoreInsertionPoint(insertPt);
    }
    registeredDispatchTableInfo.clear();
  }

private:
  /// Store the semantic DerivedTypeSpec that will be required to generate the
  /// dispatch table.
  llvm::SmallVector<DispatchTableInfo> registeredDispatchTableInfo;

  /// Track processed type specs to avoid multiple creation.
  llvm::StringSet<> seen;
};

using IncrementLoopNestInfo = llvm::SmallVector<IncrementLoopInfo, 8>;
} // namespace

//===----------------------------------------------------------------------===//
// FirConverter
//===----------------------------------------------------------------------===//

namespace {

/// Traverse the pre-FIR tree (PFT) to generate the FIR dialect of MLIR.
class FirConverter : public Fortran::lower::AbstractConverter {
public:
  explicit FirConverter(Fortran::lower::LoweringBridge &bridge)
      : Fortran::lower::AbstractConverter(bridge.getLoweringOptions()),
        bridge{bridge}, foldingContext{bridge.createFoldingContext()} {}
  virtual ~FirConverter() = default;

  /// Convert the PFT to FIR.
  void run(Fortran::lower::pft::Program &pft) {
    // Preliminary translation pass.

    // - Lower common blocks from the PFT common block list that contains a
    // consolidated list of the common blocks (with the initialization if any in
    // the Program, and with the common block biggest size in all its
    // appearance). This is done before lowering any scope declarations because
    // it is not know at the local scope level what MLIR type common blocks
    // should have to suit all its usage in the compilation unit.
    lowerCommonBlocks(pft.getCommonBlocks());

    //  - Declare all functions that have definitions so that definition
    //    signatures prevail over call site signatures.
    //  - Define module variables and OpenMP/OpenACC declarative construct so
    //    that they are available before lowering any function that may use
    //    them.
    bool hasMainProgram = false;
    for (Fortran::lower::pft::Program::Units &u : pft.getUnits()) {
      std::visit(Fortran::common::visitors{
                     [&](Fortran::lower::pft::FunctionLikeUnit &f) {
                       if (f.isMainProgram())
                         hasMainProgram = true;
                       declareFunction(f);
                     },
                     [&](Fortran::lower::pft::ModuleLikeUnit &m) {
                       lowerModuleDeclScope(m);
                       for (Fortran::lower::pft::FunctionLikeUnit &f :
                            m.nestedFunctions)
                         declareFunction(f);
                     },
                     [&](Fortran::lower::pft::BlockDataUnit &b) {},
                     [&](Fortran::lower::pft::CompilerDirectiveUnit &d) {},
                 },
                 u);
    }

    // Primary translation pass.
    for (Fortran::lower::pft::Program::Units &u : pft.getUnits()) {
      std::visit(
          Fortran::common::visitors{
              [&](Fortran::lower::pft::FunctionLikeUnit &f) { lowerFunc(f); },
              [&](Fortran::lower::pft::ModuleLikeUnit &m) { lowerMod(m); },
              [&](Fortran::lower::pft::BlockDataUnit &b) {},
              [&](Fortran::lower::pft::CompilerDirectiveUnit &d) {
                setCurrentPosition(
                    d.get<Fortran::parser::CompilerDirective>().source);
                mlir::emitWarning(toLocation(),
                                  "ignoring all compiler directives");
              },
          },
          u);
    }

    /// Once all the code has been translated, create runtime type info
    /// global data structure for the derived types that have been
    /// processed.
    createGlobalOutsideOfFunctionLowering(
        [&]() { runtimeTypeInfoConverter.createTypeInfoGlobals(*this); });

    /// Create the dispatch tables for derived types.
    createGlobalOutsideOfFunctionLowering(
        [&]() { dispatchTableConverter.createDispatchTableOps(*this); });

    // Create the list of any environment defaults for the runtime to set. The
    // runtime default list is only created if there is a main program to ensure
    // it only happens once and to provide consistent results if multiple files
    // are compiled separately.
    if (hasMainProgram)
      createGlobalOutsideOfFunctionLowering([&]() {
        // FIXME: Ideally, this would create a call to a runtime function
        // accepting the list of environment defaults. That way, we would not
        // need to add an extern pointer to the runtime and said pointer would
        // not need to be generated even if no defaults are specified.
        // However, generating main or changing when the runtime reads
        // environment variables is required to do so.
        fir::runtime::genEnvironmentDefaults(*builder, toLocation(),
                                             bridge.getEnvironmentDefaults());
      });
  }

  /// Declare a function.
  void declareFunction(Fortran::lower::pft::FunctionLikeUnit &funit) {
    setCurrentPosition(funit.getStartingSourceLoc());
    for (int entryIndex = 0, last = funit.entryPointList.size();
         entryIndex < last; ++entryIndex) {
      funit.setActiveEntry(entryIndex);
      // Calling CalleeInterface ctor will build a declaration
      // mlir::func::FuncOp with no other side effects.
      // TODO: when doing some compiler profiling on real apps, it may be worth
      // to check it's better to save the CalleeInterface instead of recomputing
      // it later when lowering the body. CalleeInterface ctor should be linear
      // with the number of arguments, so it is not awful to do it that way for
      // now, but the linear coefficient might be non negligible. Until
      // measured, stick to the solution that impacts the code less.
      Fortran::lower::CalleeInterface{funit, *this,
                                      bridge.getFunctionAttributes()};
    }
    funit.setActiveEntry(0);

    // Compute the set of host associated entities from the nested functions.
    llvm::SetVector<const Fortran::semantics::Symbol *> escapeHost;
    for (Fortran::lower::pft::FunctionLikeUnit &f : funit.nestedFunctions)
      collectHostAssociatedVariables(f, escapeHost);
    funit.setHostAssociatedSymbols(escapeHost);

    // Declare internal procedures
    for (Fortran::lower::pft::FunctionLikeUnit &f : funit.nestedFunctions)
      declareFunction(f);
  }

  /// Collects the canonical list of all host associated symbols. These bindings
  /// must be aggregated into a tuple which can then be added to each of the
  /// internal procedure declarations and passed at each call site.
  void collectHostAssociatedVariables(
      Fortran::lower::pft::FunctionLikeUnit &funit,
      llvm::SetVector<const Fortran::semantics::Symbol *> &escapees) {
    const Fortran::semantics::Scope *internalScope =
        funit.getSubprogramSymbol().scope();
    assert(internalScope && "internal procedures symbol must create a scope");
    auto addToListIfEscapee = [&](const Fortran::semantics::Symbol &sym) {
      const Fortran::semantics::Symbol &ultimate = sym.GetUltimate();
      const auto *namelistDetails =
          ultimate.detailsIf<Fortran::semantics::NamelistDetails>();
      if (ultimate.has<Fortran::semantics::ObjectEntityDetails>() ||
          Fortran::semantics::IsProcedurePointer(ultimate) ||
          Fortran::semantics::IsDummy(sym) || namelistDetails) {
        const Fortran::semantics::Scope &ultimateScope = ultimate.owner();
        if (ultimateScope.kind() ==
                Fortran::semantics::Scope::Kind::MainProgram ||
            ultimateScope.kind() == Fortran::semantics::Scope::Kind::Subprogram)
          if (ultimateScope != *internalScope &&
              ultimateScope.Contains(*internalScope)) {
            if (namelistDetails) {
              // So far, namelist symbols are processed on the fly in IO and
              // the related namelist data structure is not added to the symbol
              // map, so it cannot be passed to the internal procedures.
              // Instead, all the symbols of the host namelist used in the
              // internal procedure must be considered as host associated so
              // that IO lowering can find them when needed.
              for (const auto &namelistObject : namelistDetails->objects())
                escapees.insert(&*namelistObject);
            } else {
              escapees.insert(&ultimate);
            }
          }
      }
    };
    Fortran::lower::pft::visitAllSymbols(funit, addToListIfEscapee);
  }

  //===--------------------------------------------------------------------===//
  // AbstractConverter overrides
  //===--------------------------------------------------------------------===//

  mlir::Value getSymbolAddress(Fortran::lower::SymbolRef sym) override final {
    return lookupSymbol(sym).getAddr();
  }

  fir::ExtendedValue
  getSymbolExtendedValue(const Fortran::semantics::Symbol &sym) override final {
    Fortran::lower::SymbolBox sb = lookupSymbol(sym);
    assert(sb && "symbol box not found");
    return sb.toExtendedValue();
  }

  mlir::Value impliedDoBinding(llvm::StringRef name) override final {
    mlir::Value val = localSymbols.lookupImpliedDo(name);
    if (!val)
      fir::emitFatalError(toLocation(), "ac-do-variable has no binding");
    return val;
  }

  void copySymbolBinding(Fortran::lower::SymbolRef src,
                         Fortran::lower::SymbolRef target) override final {
    if (lowerToHighLevelFIR()) {
      auto srcDef = localSymbols.lookupVariableDefinition(src);
      assert(srcDef && "source binding does not exists");
      localSymbols.addVariableDefinition(target, *srcDef);
    } else {
      localSymbols.addSymbol(target, lookupSymbol(src).toExtendedValue());
    }
  }

  /// Add the symbol binding to the inner-most level of the symbol map and
  /// return true if it is not already present. Otherwise, return false.
  bool bindIfNewSymbol(Fortran::lower::SymbolRef sym,
                       const fir::ExtendedValue &exval) {
    if (shallowLookupSymbol(sym))
      return false;
    bindSymbol(sym, exval);
    return true;
  }

  void bindSymbol(Fortran::lower::SymbolRef sym,
                  const fir::ExtendedValue &exval) override final {
    localSymbols.addSymbol(sym, exval, /*forced=*/true);
  }

  bool lookupLabelSet(Fortran::lower::SymbolRef sym,
                      Fortran::lower::pft::LabelSet &labelSet) override final {
    Fortran::lower::pft::FunctionLikeUnit &owningProc =
        *getEval().getOwningProcedure();
    auto iter = owningProc.assignSymbolLabelMap.find(sym);
    if (iter == owningProc.assignSymbolLabelMap.end())
      return false;
    labelSet = iter->second;
    return true;
  }

  Fortran::lower::pft::Evaluation *
  lookupLabel(Fortran::lower::pft::Label label) override final {
    Fortran::lower::pft::FunctionLikeUnit &owningProc =
        *getEval().getOwningProcedure();
    auto iter = owningProc.labelEvaluationMap.find(label);
    if (iter == owningProc.labelEvaluationMap.end())
      return nullptr;
    return iter->second;
  }

  fir::ExtendedValue
  genExprAddr(const Fortran::lower::SomeExpr &expr,
              Fortran::lower::StatementContext &context,
              mlir::Location *locPtr = nullptr) override final {
    mlir::Location loc = locPtr ? *locPtr : toLocation();
    if (lowerToHighLevelFIR())
      return Fortran::lower::convertExprToAddress(loc, *this, expr,
                                                  localSymbols, context);
    return Fortran::lower::createSomeExtendedAddress(loc, *this, expr,
                                                     localSymbols, context);
  }

  fir::ExtendedValue
  genExprValue(const Fortran::lower::SomeExpr &expr,
               Fortran::lower::StatementContext &context,
               mlir::Location *locPtr = nullptr) override final {
    mlir::Location loc = locPtr ? *locPtr : toLocation();
    if (lowerToHighLevelFIR())
      return Fortran::lower::convertExprToValue(loc, *this, expr, localSymbols,
                                                context);
    return Fortran::lower::createSomeExtendedExpression(loc, *this, expr,
                                                        localSymbols, context);
  }

  fir::ExtendedValue
  genExprBox(mlir::Location loc, const Fortran::lower::SomeExpr &expr,
             Fortran::lower::StatementContext &stmtCtx) override final {
    if (lowerToHighLevelFIR())
      return Fortran::lower::convertExprToBox(loc, *this, expr, localSymbols,
                                              stmtCtx);
    return Fortran::lower::createBoxValue(loc, *this, expr, localSymbols,
                                          stmtCtx);
  }

  Fortran::evaluate::FoldingContext &getFoldingContext() override final {
    return foldingContext;
  }

  mlir::Type genType(const Fortran::lower::SomeExpr &expr) override final {
    return Fortran::lower::translateSomeExprToFIRType(*this, expr);
  }
  mlir::Type genType(const Fortran::lower::pft::Variable &var) override final {
    return Fortran::lower::translateVariableToFIRType(*this, var);
  }
  mlir::Type genType(Fortran::lower::SymbolRef sym) override final {
    return Fortran::lower::translateSymbolToFIRType(*this, sym);
  }
  mlir::Type
  genType(Fortran::common::TypeCategory tc, int kind,
          llvm::ArrayRef<std::int64_t> lenParameters) override final {
    return Fortran::lower::getFIRType(&getMLIRContext(), tc, kind,
                                      lenParameters);
  }
  mlir::Type
  genType(const Fortran::semantics::DerivedTypeSpec &tySpec) override final {
    return Fortran::lower::translateDerivedTypeToFIRType(*this, tySpec);
  }
  mlir::Type genType(Fortran::common::TypeCategory tc) override final {
    return Fortran::lower::getFIRType(
        &getMLIRContext(), tc, bridge.getDefaultKinds().GetDefaultKind(tc),
        std::nullopt);
  }

  bool createHostAssociateVarClone(
      const Fortran::semantics::Symbol &sym) override final {
    mlir::Location loc = genLocation(sym.name());
    mlir::Type symType = genType(sym);
    const auto *details = sym.detailsIf<Fortran::semantics::HostAssocDetails>();
    assert(details && "No host-association found");
    const Fortran::semantics::Symbol &hsym = details->symbol();
    Fortran::lower::SymbolBox hsb = lookupSymbol(hsym);

    auto allocate = [&](llvm::ArrayRef<mlir::Value> shape,
                        llvm::ArrayRef<mlir::Value> typeParams) -> mlir::Value {
      mlir::Value allocVal = builder->allocateLocal(
          loc, symType, mangleName(sym), toStringRef(sym.GetUltimate().name()),
          /*pinned=*/true, shape, typeParams,
          sym.GetUltimate().attrs().test(Fortran::semantics::Attr::TARGET));
      return allocVal;
    };

    fir::ExtendedValue hexv = getExtendedValue(hsb);
    fir::ExtendedValue exv = hexv.match(
        [&](const fir::BoxValue &box) -> fir::ExtendedValue {
          const Fortran::semantics::DeclTypeSpec *type = sym.GetType();
          if (type && type->IsPolymorphic())
            TODO(loc, "create polymorphic host associated copy");
          // Create a contiguous temp with the same shape and length as
          // the original variable described by a fir.box.
          llvm::SmallVector<mlir::Value> extents =
              fir::factory::getExtents(loc, *builder, hexv);
          if (box.isDerivedWithLenParameters())
            TODO(loc, "get length parameters from derived type BoxValue");
          if (box.isCharacter()) {
            mlir::Value len = fir::factory::readCharLen(*builder, loc, box);
            mlir::Value temp = allocate(extents, {len});
            return fir::CharArrayBoxValue{temp, len, extents};
          }
          return fir::ArrayBoxValue{allocate(extents, {}), extents};
        },
        [&](const fir::MutableBoxValue &box) -> fir::ExtendedValue {
          // Allocate storage for a pointer/allocatble descriptor.
          // No shape/lengths to be passed to the alloca.
          return fir::MutableBoxValue(allocate({}, {}),
                                      box.nonDeferredLenParams(), {});
        },
        [&](const auto &) -> fir::ExtendedValue {
          mlir::Value temp =
              allocate(fir::factory::getExtents(loc, *builder, hexv),
                       fir::factory::getTypeParams(loc, *builder, hexv));
          return fir::substBase(hexv, temp);
        });

    // Replace all uses of the original with the clone/copy,
    // esepcially for loop bounds (that uses the variable being privatised)
    // since loop bounds use old values that need to be fixed by using the
    // new copied value.
    // Not able to use replaceAllUsesWith() because uses outside
    // the loop body should not use the clone.
    // FIXME: Call privatization before the loop operation.
    mlir::Region &curRegion = getFirOpBuilder().getRegion();
    mlir::Value oldVal = fir::getBase(hexv);
    mlir::Value cloneVal = fir::getBase(exv);
    for (auto &oper : curRegion.getOps()) {
      for (unsigned int ii = 0; ii < oper.getNumOperands(); ++ii) {
        if (oper.getOperand(ii) == oldVal) {
          oper.setOperand(ii, cloneVal);
        }
      }
    }
    return bindIfNewSymbol(sym, exv);
  }

  void copyHostAssociateVar(
      const Fortran::semantics::Symbol &sym,
      mlir::OpBuilder::InsertPoint *copyAssignIP = nullptr) override final {
    // 1) Fetch the original copy of the variable.
    assert(sym.has<Fortran::semantics::HostAssocDetails>() &&
           "No host-association found");
    const Fortran::semantics::Symbol &hsym = sym.GetUltimate();
    Fortran::lower::SymbolBox hsb = lookupOneLevelUpSymbol(hsym);
    assert(hsb && "Host symbol box not found");
    fir::ExtendedValue hexv = getExtendedValue(hsb);

    // 2) Fetch the copied one that will mask the original.
    Fortran::lower::SymbolBox sb = shallowLookupSymbol(sym);
    assert(sb && "Host-associated symbol box not found");
    assert(hsb.getAddr() != sb.getAddr() &&
           "Host and associated symbol boxes are the same");
    fir::ExtendedValue exv = getExtendedValue(sb);

    // 3) Perform the assignment.
    mlir::OpBuilder::InsertPoint insPt = builder->saveInsertionPoint();
    if (copyAssignIP && copyAssignIP->isSet())
      builder->restoreInsertionPoint(*copyAssignIP);
    else
      builder->setInsertionPointAfter(fir::getBase(exv).getDefiningOp());

    fir::ExtendedValue lhs, rhs;
    if (copyAssignIP && copyAssignIP->isSet() &&
        sym.test(Fortran::semantics::Symbol::Flag::OmpLastPrivate)) {
      // lastprivate case
      lhs = hexv;
      rhs = exv;
    } else {
      lhs = exv;
      rhs = hexv;
    }

    mlir::Location loc = genLocation(sym.name());
    mlir::Type symType = genType(sym);
    if (auto seqTy = symType.dyn_cast<fir::SequenceType>()) {
      Fortran::lower::StatementContext stmtCtx;
      Fortran::lower::createSomeArrayAssignment(*this, lhs, rhs, localSymbols,
                                                stmtCtx);
      stmtCtx.finalize();
    } else if (hexv.getBoxOf<fir::CharBoxValue>()) {
      fir::factory::CharacterExprHelper{*builder, loc}.createAssign(lhs, rhs);
    } else if (hexv.getBoxOf<fir::MutableBoxValue>()) {
      TODO(loc, "firstprivatisation of allocatable variables");
    } else {
      auto loadVal = builder->create<fir::LoadOp>(loc, fir::getBase(rhs));
      builder->create<fir::StoreOp>(loc, loadVal, fir::getBase(lhs));
    }

    if (copyAssignIP && copyAssignIP->isSet() &&
        sym.test(Fortran::semantics::Symbol::Flag::OmpLastPrivate))
      builder->restoreInsertionPoint(insPt);
  }

  //===--------------------------------------------------------------------===//
  // Utility methods
  //===--------------------------------------------------------------------===//

  void collectSymbolSet(
      Fortran::lower::pft::Evaluation &eval,
      llvm::SetVector<const Fortran::semantics::Symbol *> &symbolSet,
      Fortran::semantics::Symbol::Flag flag, bool collectSymbols,
      bool checkHostAssociatedSymbols) override final {
    auto addToList = [&](const Fortran::semantics::Symbol &sym) {
      std::function<void(const Fortran::semantics::Symbol &, bool)>
          insertSymbols = [&](const Fortran::semantics::Symbol &oriSymbol,
                              bool collectSymbol) {
            if (collectSymbol && oriSymbol.test(flag))
              symbolSet.insert(&oriSymbol);
            if (checkHostAssociatedSymbols)
              if (const auto *details{
                      oriSymbol
                          .detailsIf<Fortran::semantics::HostAssocDetails>()})
                insertSymbols(details->symbol(), true);
          };
      insertSymbols(sym, collectSymbols);
    };
    Fortran::lower::pft::visitAllSymbols(eval, addToList);
  }

  mlir::Location getCurrentLocation() override final { return toLocation(); }

  /// Generate a dummy location.
  mlir::Location genUnknownLocation() override final {
    // Note: builder may not be instantiated yet
    return mlir::UnknownLoc::get(&getMLIRContext());
  }

  /// Generate a `Location` from the `CharBlock`.
  mlir::Location
  genLocation(const Fortran::parser::CharBlock &block) override final {
    if (const Fortran::parser::AllCookedSources *cooked =
            bridge.getCookedSource()) {
      if (std::optional<std::pair<Fortran::parser::SourcePosition,
                                  Fortran::parser::SourcePosition>>
              loc = cooked->GetSourcePositionRange(block)) {
        // loc is a pair (begin, end); use the beginning position
        Fortran::parser::SourcePosition &filePos = loc->first;
        return mlir::FileLineColLoc::get(&getMLIRContext(), filePos.file.path(),
                                         filePos.line, filePos.column);
      }
    }
    return genUnknownLocation();
  }

  fir::FirOpBuilder &getFirOpBuilder() override final { return *builder; }

  mlir::ModuleOp &getModuleOp() override final { return bridge.getModule(); }

  mlir::MLIRContext &getMLIRContext() override final {
    return bridge.getMLIRContext();
  }
  std::string
  mangleName(const Fortran::semantics::Symbol &symbol) override final {
    return Fortran::lower::mangle::mangleName(symbol);
  }

  const fir::KindMapping &getKindMap() override final {
    return bridge.getKindMap();
  }

  mlir::Value hostAssocTupleValue() override final { return hostAssocTuple; }

  /// Record a binding for the ssa-value of the tuple for this function.
  void bindHostAssocTuple(mlir::Value val) override final {
    assert(!hostAssocTuple && val);
    hostAssocTuple = val;
  }

  void registerRuntimeTypeInfo(
      mlir::Location loc,
      Fortran::lower::SymbolRef typeInfoSym) override final {
    runtimeTypeInfoConverter.registerTypeInfoSymbol(*this, loc, typeInfoSym);
  }

  void registerDispatchTableInfo(
      mlir::Location loc,
      const Fortran::semantics::DerivedTypeSpec *typeSpec) override final {
    dispatchTableConverter.registerTypeSpec(loc, typeSpec);
  }

private:
  FirConverter() = delete;
  FirConverter(const FirConverter &) = delete;
  FirConverter &operator=(const FirConverter &) = delete;

  //===--------------------------------------------------------------------===//
  // Helper member functions
  //===--------------------------------------------------------------------===//

  mlir::Value createFIRExpr(mlir::Location loc,
                            const Fortran::lower::SomeExpr *expr,
                            Fortran::lower::StatementContext &stmtCtx) {
    return fir::getBase(genExprValue(*expr, stmtCtx, &loc));
  }

  /// Find the symbol in the local map or return null.
  Fortran::lower::SymbolBox
  lookupSymbol(const Fortran::semantics::Symbol &sym) {
    if (lowerToHighLevelFIR()) {
      if (std::optional<fir::FortranVariableOpInterface> var =
              localSymbols.lookupVariableDefinition(sym)) {
        auto exv =
            hlfir::translateToExtendedValue(toLocation(), *builder, *var);
        return exv.match(
            [](mlir::Value x) -> Fortran::lower::SymbolBox {
              return Fortran::lower::SymbolBox::Intrinsic{x};
            },
            [](auto x) -> Fortran::lower::SymbolBox { return x; });
      }
      return {};
    }
    if (Fortran::lower::SymbolBox v = localSymbols.lookupSymbol(sym))
      return v;
    return {};
  }

  /// Find the symbol in the inner-most level of the local map or return null.
  Fortran::lower::SymbolBox
  shallowLookupSymbol(const Fortran::semantics::Symbol &sym) {
    if (Fortran::lower::SymbolBox v = localSymbols.shallowLookupSymbol(sym))
      return v;
    return {};
  }

  /// Find the symbol in one level up of symbol map such as for host-association
  /// in OpenMP code or return null.
  Fortran::lower::SymbolBox
  lookupOneLevelUpSymbol(const Fortran::semantics::Symbol &sym) {
    if (Fortran::lower::SymbolBox v = localSymbols.lookupOneLevelUpSymbol(sym))
      return v;
    return {};
  }

  /// Add the symbol to the local map and return `true`. If the symbol is
  /// already in the map and \p forced is `false`, the map is not updated.
  /// Instead the value `false` is returned.
  bool addSymbol(const Fortran::semantics::SymbolRef sym, mlir::Value val,
                 bool forced = false) {
    if (!forced && lookupSymbol(sym))
      return false;
    localSymbols.addSymbol(sym, val, forced);
    return true;
  }

  bool addCharSymbol(const Fortran::semantics::SymbolRef sym, mlir::Value val,
                     mlir::Value len, bool forced = false) {
    if (!forced && lookupSymbol(sym))
      return false;
    // TODO: ensure val type is fir.array<len x fir.char<kind>> like. Insert
    // cast if needed.
    localSymbols.addCharSymbol(sym, val, len, forced);
    return true;
  }

  fir::ExtendedValue getExtendedValue(Fortran::lower::SymbolBox sb) {
    return sb.match(
        [&](const Fortran::lower::SymbolBox::PointerOrAllocatable &box) {
          return fir::factory::genMutableBoxRead(*builder, getCurrentLocation(),
                                                 box);
        },
        [&sb](auto &) { return sb.toExtendedValue(); });
  }

  /// Generate the address of loop variable \p sym.
  /// If \p sym is not mapped yet, allocate local storage for it.
  mlir::Value genLoopVariableAddress(mlir::Location loc,
                                     const Fortran::semantics::Symbol &sym,
                                     bool isUnordered) {
    if (isUnordered || sym.has<Fortran::semantics::HostAssocDetails>() ||
        sym.has<Fortran::semantics::UseDetails>()) {
      if (!shallowLookupSymbol(sym)) {
        // Do concurrent loop variables are not mapped yet since they are local
        // to the Do concurrent scope (same for OpenMP loops).
        auto newVal = builder->createTemporary(loc, genType(sym),
                                               toStringRef(sym.name()));
        bindIfNewSymbol(sym, newVal);
        return newVal;
      }
    }
    auto entry = lookupSymbol(sym);
    (void)entry;
    assert(entry && "loop control variable must already be in map");
    Fortran::lower::StatementContext stmtCtx;
    return fir::getBase(
        genExprAddr(Fortran::evaluate::AsGenericExpr(sym).value(), stmtCtx));
  }

  static bool isNumericScalarCategory(Fortran::common::TypeCategory cat) {
    return cat == Fortran::common::TypeCategory::Integer ||
           cat == Fortran::common::TypeCategory::Real ||
           cat == Fortran::common::TypeCategory::Complex ||
           cat == Fortran::common::TypeCategory::Logical;
  }
  static bool isLogicalCategory(Fortran::common::TypeCategory cat) {
    return cat == Fortran::common::TypeCategory::Logical;
  }
  static bool isCharacterCategory(Fortran::common::TypeCategory cat) {
    return cat == Fortran::common::TypeCategory::Character;
  }
  static bool isDerivedCategory(Fortran::common::TypeCategory cat) {
    return cat == Fortran::common::TypeCategory::Derived;
  }

  /// Insert a new block before \p block.  Leave the insertion point unchanged.
  mlir::Block *insertBlock(mlir::Block *block) {
    mlir::OpBuilder::InsertPoint insertPt = builder->saveInsertionPoint();
    mlir::Block *newBlock = builder->createBlock(block);
    builder->restoreInsertionPoint(insertPt);
    return newBlock;
  }

  mlir::Block *blockOfLabel(Fortran::lower::pft::Evaluation &eval,
                            Fortran::parser::Label label) {
    const Fortran::lower::pft::LabelEvalMap &labelEvaluationMap =
        eval.getOwningProcedure()->labelEvaluationMap;
    const auto iter = labelEvaluationMap.find(label);
    assert(iter != labelEvaluationMap.end() && "label missing from map");
    mlir::Block *block = iter->second->block;
    assert(block && "missing labeled evaluation block");
    return block;
  }

  void genFIRBranch(mlir::Block *targetBlock) {
    assert(targetBlock && "missing unconditional target block");
    builder->create<mlir::cf::BranchOp>(toLocation(), targetBlock);
  }

  void genFIRConditionalBranch(mlir::Value cond, mlir::Block *trueTarget,
                               mlir::Block *falseTarget) {
    assert(trueTarget && "missing conditional branch true block");
    assert(falseTarget && "missing conditional branch false block");
    mlir::Location loc = toLocation();
    mlir::Value bcc = builder->createConvert(loc, builder->getI1Type(), cond);
    builder->create<mlir::cf::CondBranchOp>(loc, bcc, trueTarget, std::nullopt,
                                            falseTarget, std::nullopt);
  }
  void genFIRConditionalBranch(mlir::Value cond,
                               Fortran::lower::pft::Evaluation *trueTarget,
                               Fortran::lower::pft::Evaluation *falseTarget) {
    genFIRConditionalBranch(cond, trueTarget->block, falseTarget->block);
  }
  void genFIRConditionalBranch(const Fortran::parser::ScalarLogicalExpr &expr,
                               mlir::Block *trueTarget,
                               mlir::Block *falseTarget) {
    Fortran::lower::StatementContext stmtCtx;
    mlir::Value cond =
        createFIRExpr(toLocation(), Fortran::semantics::GetExpr(expr), stmtCtx);
    stmtCtx.finalize();
    genFIRConditionalBranch(cond, trueTarget, falseTarget);
  }
  void genFIRConditionalBranch(const Fortran::parser::ScalarLogicalExpr &expr,
                               Fortran::lower::pft::Evaluation *trueTarget,
                               Fortran::lower::pft::Evaluation *falseTarget) {
    Fortran::lower::StatementContext stmtCtx;
    mlir::Value cond =
        createFIRExpr(toLocation(), Fortran::semantics::GetExpr(expr), stmtCtx);
    stmtCtx.finalize();
    genFIRConditionalBranch(cond, trueTarget->block, falseTarget->block);
  }

  //===--------------------------------------------------------------------===//
  // Termination of symbolically referenced execution units
  //===--------------------------------------------------------------------===//

  /// END of program
  ///
  /// Generate the cleanup block before the program exits
  void genExitRoutine() {
    if (blockIsUnterminated())
      builder->create<mlir::func::ReturnOp>(toLocation());
  }
  void genFIR(const Fortran::parser::EndProgramStmt &) { genExitRoutine(); }

  /// END of procedure-like constructs
  ///
  /// Generate the cleanup block before the procedure exits
  void genReturnSymbol(const Fortran::semantics::Symbol &functionSymbol) {
    const Fortran::semantics::Symbol &resultSym =
        functionSymbol.get<Fortran::semantics::SubprogramDetails>().result();
    Fortran::lower::SymbolBox resultSymBox = lookupSymbol(resultSym);
    mlir::Location loc = toLocation();
    if (!resultSymBox) {
      mlir::emitError(loc, "internal error when processing function return");
      return;
    }
    mlir::Value resultVal = resultSymBox.match(
        [&](const fir::CharBoxValue &x) -> mlir::Value {
          if (Fortran::semantics::IsBindCProcedure(functionSymbol))
            return builder->create<fir::LoadOp>(loc, x.getBuffer());
          return fir::factory::CharacterExprHelper{*builder, loc}
              .createEmboxChar(x.getBuffer(), x.getLen());
        },
        [&](const auto &) -> mlir::Value {
          mlir::Value resultRef = resultSymBox.getAddr();
          mlir::Type resultType = genType(resultSym);
          mlir::Type resultRefType = builder->getRefType(resultType);
          // A function with multiple entry points returning different types
          // tags all result variables with one of the largest types to allow
          // them to share the same storage.  Convert this to the actual type.
          if (resultRef.getType() != resultRefType)
            resultRef = builder->createConvert(loc, resultRefType, resultRef);
          return builder->create<fir::LoadOp>(loc, resultRef);
        });
    builder->create<mlir::func::ReturnOp>(loc, resultVal);
  }

  /// Get the return value of a call to \p symbol, which is a subroutine entry
  /// point that has alternative return specifiers.
  const mlir::Value
  getAltReturnResult(const Fortran::semantics::Symbol &symbol) {
    assert(Fortran::semantics::HasAlternateReturns(symbol) &&
           "subroutine does not have alternate returns");
    return getSymbolAddress(symbol);
  }

  void genFIRProcedureExit(Fortran::lower::pft::FunctionLikeUnit &funit,
                           const Fortran::semantics::Symbol &symbol) {
    if (mlir::Block *finalBlock = funit.finalBlock) {
      // The current block must end with a terminator.
      if (blockIsUnterminated())
        builder->create<mlir::cf::BranchOp>(toLocation(), finalBlock);
      // Set insertion point to final block.
      builder->setInsertionPoint(finalBlock, finalBlock->end());
    }
    if (Fortran::semantics::IsFunction(symbol)) {
      genReturnSymbol(symbol);
    } else if (Fortran::semantics::HasAlternateReturns(symbol)) {
      mlir::Value retval = builder->create<fir::LoadOp>(
          toLocation(), getAltReturnResult(symbol));
      builder->create<mlir::func::ReturnOp>(toLocation(), retval);
    } else {
      genExitRoutine();
    }
  }

  //
  // Statements that have control-flow semantics
  //

  /// Generate an If[Then]Stmt condition or its negation.
  template <typename A>
  mlir::Value genIfCondition(const A *stmt, bool negate = false) {
    mlir::Location loc = toLocation();
    Fortran::lower::StatementContext stmtCtx;
    mlir::Value condExpr = createFIRExpr(
        loc,
        Fortran::semantics::GetExpr(
            std::get<Fortran::parser::ScalarLogicalExpr>(stmt->t)),
        stmtCtx);
    stmtCtx.finalize();
    mlir::Value cond =
        builder->createConvert(loc, builder->getI1Type(), condExpr);
    if (negate)
      cond = builder->create<mlir::arith::XOrIOp>(
          loc, cond, builder->createIntegerConstant(loc, cond.getType(), 1));
    return cond;
  }

  mlir::func::FuncOp getFunc(llvm::StringRef name, mlir::FunctionType ty) {
    if (mlir::func::FuncOp func = builder->getNamedFunction(name)) {
      assert(func.getFunctionType() == ty);
      return func;
    }
    return builder->createFunction(toLocation(), name, ty);
  }

  /// Lowering of CALL statement
  void genFIR(const Fortran::parser::CallStmt &stmt) {
    Fortran::lower::StatementContext stmtCtx;
    Fortran::lower::pft::Evaluation &eval = getEval();
    setCurrentPosition(stmt.v.source);
    assert(stmt.typedCall && "Call was not analyzed");
    mlir::Value res{};
    if (lowerToHighLevelFIR()) {
      std::optional<mlir::Type> resultType;
      if (stmt.typedCall->hasAlternateReturns())
        resultType = builder->getIndexType();
      auto hlfirRes = Fortran::lower::convertCallToHLFIR(
          toLocation(), *this, *stmt.typedCall, resultType, localSymbols,
          stmtCtx);
      if (hlfirRes)
        res = *hlfirRes;
    } else {
      // Call statement lowering shares code with function call lowering.
      res = Fortran::lower::createSubroutineCall(
          *this, *stmt.typedCall, explicitIterSpace, implicitIterSpace,
          localSymbols, stmtCtx, /*isUserDefAssignment=*/false);
    }
    if (!res)
      return; // "Normal" subroutine call.
    // Call with alternate return specifiers.
    // The call returns an index that selects an alternate return branch target.
    llvm::SmallVector<int64_t> indexList;
    llvm::SmallVector<mlir::Block *> blockList;
    int64_t index = 0;
    for (const Fortran::parser::ActualArgSpec &arg :
         std::get<std::list<Fortran::parser::ActualArgSpec>>(stmt.v.t)) {
      const auto &actual = std::get<Fortran::parser::ActualArg>(arg.t);
      if (const auto *altReturn =
              std::get_if<Fortran::parser::AltReturnSpec>(&actual.u)) {
        indexList.push_back(++index);
        blockList.push_back(blockOfLabel(eval, altReturn->v));
      }
    }
    blockList.push_back(eval.nonNopSuccessor().block); // default = fallthrough
    stmtCtx.finalize();
    builder->create<fir::SelectOp>(toLocation(), res, indexList, blockList);
  }

  void genFIR(const Fortran::parser::ComputedGotoStmt &stmt) {
    Fortran::lower::StatementContext stmtCtx;
    Fortran::lower::pft::Evaluation &eval = getEval();
    mlir::Value selectExpr =
        createFIRExpr(toLocation(),
                      Fortran::semantics::GetExpr(
                          std::get<Fortran::parser::ScalarIntExpr>(stmt.t)),
                      stmtCtx);
    stmtCtx.finalize();
    llvm::SmallVector<int64_t> indexList;
    llvm::SmallVector<mlir::Block *> blockList;
    int64_t index = 0;
    for (Fortran::parser::Label label :
         std::get<std::list<Fortran::parser::Label>>(stmt.t)) {
      indexList.push_back(++index);
      blockList.push_back(blockOfLabel(eval, label));
    }
    blockList.push_back(eval.nonNopSuccessor().block); // default
    builder->create<fir::SelectOp>(toLocation(), selectExpr, indexList,
                                   blockList);
  }

  void genFIR(const Fortran::parser::ArithmeticIfStmt &stmt) {
    Fortran::lower::StatementContext stmtCtx;
    Fortran::lower::pft::Evaluation &eval = getEval();
    mlir::Value expr = createFIRExpr(
        toLocation(),
        Fortran::semantics::GetExpr(std::get<Fortran::parser::Expr>(stmt.t)),
        stmtCtx);
    stmtCtx.finalize();
    mlir::Type exprType = expr.getType();
    mlir::Location loc = toLocation();
    if (exprType.isSignlessInteger()) {
      // Arithmetic expression has Integer type.  Generate a SelectCaseOp
      // with ranges {(-inf:-1], 0=default, [1:inf)}.
      mlir::MLIRContext *context = builder->getContext();
      llvm::SmallVector<mlir::Attribute> attrList;
      llvm::SmallVector<mlir::Value> valueList;
      llvm::SmallVector<mlir::Block *> blockList;
      attrList.push_back(fir::UpperBoundAttr::get(context));
      valueList.push_back(builder->createIntegerConstant(loc, exprType, -1));
      blockList.push_back(blockOfLabel(eval, std::get<1>(stmt.t)));
      attrList.push_back(fir::LowerBoundAttr::get(context));
      valueList.push_back(builder->createIntegerConstant(loc, exprType, 1));
      blockList.push_back(blockOfLabel(eval, std::get<3>(stmt.t)));
      attrList.push_back(mlir::UnitAttr::get(context)); // 0 is the "default"
      blockList.push_back(blockOfLabel(eval, std::get<2>(stmt.t)));
      builder->create<fir::SelectCaseOp>(loc, expr, attrList, valueList,
                                         blockList);
      return;
    }
    // Arithmetic expression has Real type.  Generate
    //   sum = expr + expr  [ raise an exception if expr is a NaN ]
    //   if (sum < 0.0) goto L1 else if (sum > 0.0) goto L3 else goto L2
    auto sum = builder->create<mlir::arith::AddFOp>(loc, expr, expr);
    auto zero = builder->create<mlir::arith::ConstantOp>(
        loc, exprType, builder->getFloatAttr(exprType, 0.0));
    auto cond1 = builder->create<mlir::arith::CmpFOp>(
        loc, mlir::arith::CmpFPredicate::OLT, sum, zero);
    mlir::Block *elseIfBlock =
        builder->getBlock()->splitBlock(builder->getInsertionPoint());
    genFIRConditionalBranch(cond1, blockOfLabel(eval, std::get<1>(stmt.t)),
                            elseIfBlock);
    startBlock(elseIfBlock);
    auto cond2 = builder->create<mlir::arith::CmpFOp>(
        loc, mlir::arith::CmpFPredicate::OGT, sum, zero);
    genFIRConditionalBranch(cond2, blockOfLabel(eval, std::get<3>(stmt.t)),
                            blockOfLabel(eval, std::get<2>(stmt.t)));
  }

  void genFIR(const Fortran::parser::AssignedGotoStmt &stmt) {
    // Program requirement 1990 8.2.4 -
    //
    //   At the time of execution of an assigned GOTO statement, the integer
    //   variable must be defined with the value of a statement label of a
    //   branch target statement that appears in the same scoping unit.
    //   Note that the variable may be defined with a statement label value
    //   only by an ASSIGN statement in the same scoping unit as the assigned
    //   GOTO statement.

    mlir::Location loc = toLocation();
    Fortran::lower::pft::Evaluation &eval = getEval();
    const Fortran::lower::pft::SymbolLabelMap &symbolLabelMap =
        eval.getOwningProcedure()->assignSymbolLabelMap;
    const Fortran::semantics::Symbol &symbol =
        *std::get<Fortran::parser::Name>(stmt.t).symbol;
    auto selectExpr =
        builder->create<fir::LoadOp>(loc, getSymbolAddress(symbol));
    auto iter = symbolLabelMap.find(symbol);
    if (iter == symbolLabelMap.end()) {
      // Fail for a nonconforming program unit that does not have any ASSIGN
      // statements.  The front end should check for this.
      mlir::emitError(loc, "(semantics issue) no assigned goto targets");
      exit(1);
    }
    auto labelSet = iter->second;
    llvm::SmallVector<int64_t> indexList;
    llvm::SmallVector<mlir::Block *> blockList;
    auto addLabel = [&](Fortran::parser::Label label) {
      indexList.push_back(label);
      blockList.push_back(blockOfLabel(eval, label));
    };
    // Add labels from an explicit list.  The list may have duplicates.
    for (Fortran::parser::Label label :
         std::get<std::list<Fortran::parser::Label>>(stmt.t)) {
      if (labelSet.count(label) &&
          !llvm::is_contained(indexList, label)) { // ignore duplicates
        addLabel(label);
      }
    }
    // Absent an explicit list, add all possible label targets.
    if (indexList.empty())
      for (auto &label : labelSet)
        addLabel(label);
    // Add a nop/fallthrough branch to the switch for a nonconforming program
    // unit that violates the program requirement above.
    blockList.push_back(eval.nonNopSuccessor().block); // default
    builder->create<fir::SelectOp>(loc, selectExpr, indexList, blockList);
  }

  /// Collect DO CONCURRENT or FORALL loop control information.
  IncrementLoopNestInfo getConcurrentControl(
      const Fortran::parser::ConcurrentHeader &header,
      const std::list<Fortran::parser::LocalitySpec> &localityList = {}) {
    IncrementLoopNestInfo incrementLoopNestInfo;
    for (const Fortran::parser::ConcurrentControl &control :
         std::get<std::list<Fortran::parser::ConcurrentControl>>(header.t))
      incrementLoopNestInfo.emplace_back(
          *std::get<0>(control.t).symbol, std::get<1>(control.t),
          std::get<2>(control.t), std::get<3>(control.t), /*isUnordered=*/true);
    IncrementLoopInfo &info = incrementLoopNestInfo.back();
    info.maskExpr = Fortran::semantics::GetExpr(
        std::get<std::optional<Fortran::parser::ScalarLogicalExpr>>(header.t));
    for (const Fortran::parser::LocalitySpec &x : localityList) {
      if (const auto *localInitList =
              std::get_if<Fortran::parser::LocalitySpec::LocalInit>(&x.u))
        for (const Fortran::parser::Name &x : localInitList->v)
          info.localInitSymList.push_back(x.symbol);
      if (const auto *sharedList =
              std::get_if<Fortran::parser::LocalitySpec::Shared>(&x.u))
        for (const Fortran::parser::Name &x : sharedList->v)
          info.sharedSymList.push_back(x.symbol);
      if (std::get_if<Fortran::parser::LocalitySpec::Local>(&x.u))
        TODO(toLocation(), "do concurrent locality specs not implemented");
    }
    return incrementLoopNestInfo;
  }

  /// Generate FIR for a DO construct.  There are six variants:
  ///  - unstructured infinite and while loops
  ///  - structured and unstructured increment loops
  ///  - structured and unstructured concurrent loops
  void genFIR(const Fortran::parser::DoConstruct &doConstruct) {
    setCurrentPositionAt(doConstruct);
    // Collect loop nest information.
    // Generate begin loop code directly for infinite and while loops.
    Fortran::lower::pft::Evaluation &eval = getEval();
    bool unstructuredContext = eval.lowerAsUnstructured();
    Fortran::lower::pft::Evaluation &doStmtEval =
        eval.getFirstNestedEvaluation();
    auto *doStmt = doStmtEval.getIf<Fortran::parser::NonLabelDoStmt>();
    const auto &loopControl =
        std::get<std::optional<Fortran::parser::LoopControl>>(doStmt->t);
    mlir::Block *preheaderBlock = doStmtEval.block;
    mlir::Block *beginBlock =
        preheaderBlock ? preheaderBlock : builder->getBlock();
    auto createNextBeginBlock = [&]() {
      // Step beginBlock through unstructured preheader, header, and mask
      // blocks, created in outermost to innermost order.
      return beginBlock = beginBlock->splitBlock(beginBlock->end());
    };
    mlir::Block *headerBlock =
        unstructuredContext ? createNextBeginBlock() : nullptr;
    mlir::Block *bodyBlock = doStmtEval.lexicalSuccessor->block;
    mlir::Block *exitBlock = doStmtEval.parentConstruct->constructExit->block;
    IncrementLoopNestInfo incrementLoopNestInfo;
    const Fortran::parser::ScalarLogicalExpr *whileCondition = nullptr;
    bool infiniteLoop = !loopControl.has_value();
    if (infiniteLoop) {
      assert(unstructuredContext && "infinite loop must be unstructured");
      startBlock(headerBlock);
    } else if ((whileCondition =
                    std::get_if<Fortran::parser::ScalarLogicalExpr>(
                        &loopControl->u))) {
      assert(unstructuredContext && "while loop must be unstructured");
      maybeStartBlock(preheaderBlock); // no block or empty block
      startBlock(headerBlock);
      genFIRConditionalBranch(*whileCondition, bodyBlock, exitBlock);
    } else if (const auto *bounds =
                   std::get_if<Fortran::parser::LoopControl::Bounds>(
                       &loopControl->u)) {
      // Non-concurrent increment loop.
      IncrementLoopInfo &info = incrementLoopNestInfo.emplace_back(
          *bounds->name.thing.symbol, bounds->lower, bounds->upper,
          bounds->step);
      if (unstructuredContext) {
        maybeStartBlock(preheaderBlock);
        info.hasRealControl = info.loopVariableSym.GetType()->IsNumeric(
            Fortran::common::TypeCategory::Real);
        info.headerBlock = headerBlock;
        info.bodyBlock = bodyBlock;
        info.exitBlock = exitBlock;
      }
    } else {
      const auto *concurrent =
          std::get_if<Fortran::parser::LoopControl::Concurrent>(
              &loopControl->u);
      assert(concurrent && "invalid DO loop variant");
      incrementLoopNestInfo = getConcurrentControl(
          std::get<Fortran::parser::ConcurrentHeader>(concurrent->t),
          std::get<std::list<Fortran::parser::LocalitySpec>>(concurrent->t));
      if (unstructuredContext) {
        maybeStartBlock(preheaderBlock);
        for (IncrementLoopInfo &info : incrementLoopNestInfo) {
          // The original loop body provides the body and latch blocks of the
          // innermost dimension.  The (first) body block of a non-innermost
          // dimension is the preheader block of the immediately enclosed
          // dimension.  The latch block of a non-innermost dimension is the
          // exit block of the immediately enclosed dimension.
          auto createNextExitBlock = [&]() {
            // Create unstructured loop exit blocks, outermost to innermost.
            return exitBlock = insertBlock(exitBlock);
          };
          bool isInnermost = &info == &incrementLoopNestInfo.back();
          bool isOutermost = &info == &incrementLoopNestInfo.front();
          info.headerBlock = isOutermost ? headerBlock : createNextBeginBlock();
          info.bodyBlock = isInnermost ? bodyBlock : createNextBeginBlock();
          info.exitBlock = isOutermost ? exitBlock : createNextExitBlock();
          if (info.maskExpr)
            info.maskBlock = createNextBeginBlock();
        }
      }
    }

    // Increment loop begin code.  (Infinite/while code was already generated.)
    if (!infiniteLoop && !whileCondition)
      genFIRIncrementLoopBegin(incrementLoopNestInfo);

    // Loop body code.
    auto iter = eval.getNestedEvaluations().begin();
    for (auto end = --eval.getNestedEvaluations().end(); iter != end; ++iter)
      genFIR(*iter, unstructuredContext);

    // An EndDoStmt in unstructured code may start a new block.
    Fortran::lower::pft::Evaluation &endDoEval = *iter;
    assert(endDoEval.getIf<Fortran::parser::EndDoStmt>() && "no enddo stmt");
    if (unstructuredContext)
      maybeStartBlock(endDoEval.block);

    // Loop end code.
    if (infiniteLoop || whileCondition)
      genFIRBranch(headerBlock);
    else
      genFIRIncrementLoopEnd(incrementLoopNestInfo);

    // This call may generate a branch in some contexts.
    genFIR(endDoEval, unstructuredContext);
  }

  /// Generate FIR to begin a structured or unstructured increment loop nest.
  void genFIRIncrementLoopBegin(IncrementLoopNestInfo &incrementLoopNestInfo) {
    assert(!incrementLoopNestInfo.empty() && "empty loop nest");
    mlir::Location loc = toLocation();
    auto genControlValue = [&](const Fortran::lower::SomeExpr *expr,
                               const IncrementLoopInfo &info) {
      mlir::Type controlType = info.isStructured() ? builder->getIndexType()
                                                   : info.getLoopVariableType();
      Fortran::lower::StatementContext stmtCtx;
      if (expr)
        return builder->createConvert(loc, controlType,
                                      createFIRExpr(loc, expr, stmtCtx));

      if (info.hasRealControl)
        return builder->createRealConstant(loc, controlType, 1u);
      return builder->createIntegerConstant(loc, controlType, 1); // step
    };
    auto handleLocalitySpec = [&](IncrementLoopInfo &info) {
      // Generate Local Init Assignments
      for (const Fortran::semantics::Symbol *sym : info.localInitSymList) {
        const auto *hostDetails =
            sym->detailsIf<Fortran::semantics::HostAssocDetails>();
        assert(hostDetails && "missing local_init variable host variable");
        const Fortran::semantics::Symbol &hostSym = hostDetails->symbol();
        (void)hostSym;
        TODO(loc, "do concurrent locality specs not implemented");
      }
      // Handle shared locality spec
      for (const Fortran::semantics::Symbol *sym : info.sharedSymList) {
        const auto *hostDetails =
            sym->detailsIf<Fortran::semantics::HostAssocDetails>();
        assert(hostDetails && "missing shared variable host variable");
        const Fortran::semantics::Symbol &hostSym = hostDetails->symbol();
        copySymbolBinding(hostSym, *sym);
      }
    };
    for (IncrementLoopInfo &info : incrementLoopNestInfo) {
      info.loopVariable =
          genLoopVariableAddress(loc, info.loopVariableSym, info.isUnordered);
      mlir::Value lowerValue = genControlValue(info.lowerExpr, info);
      mlir::Value upperValue = genControlValue(info.upperExpr, info);
      info.stepValue = genControlValue(info.stepExpr, info);

      // Structured loop - generate fir.do_loop.
      if (info.isStructured()) {
        mlir::Type loopVarType = info.getLoopVariableType();
        mlir::Value loopValue;
        if (info.isUnordered) {
          // The loop variable value is explicitly updated.
          info.doLoop = builder->create<fir::DoLoopOp>(
              loc, lowerValue, upperValue, info.stepValue, /*unordered=*/true);
          builder->setInsertionPointToStart(info.doLoop.getBody());
          loopValue = builder->createConvert(loc, loopVarType,
                                             info.doLoop.getInductionVar());
        } else {
          // The loop variable is a doLoop op argument.
          info.doLoop = builder->create<fir::DoLoopOp>(
              loc, lowerValue, upperValue, info.stepValue, /*unordered=*/false,
              /*finalCountValue=*/true,
              builder->createConvert(loc, loopVarType, lowerValue));
          builder->setInsertionPointToStart(info.doLoop.getBody());
          loopValue = info.doLoop.getRegionIterArgs()[0];
        }
        // Update the loop variable value in case it has non-index references.
        builder->create<fir::StoreOp>(loc, loopValue, info.loopVariable);
        if (info.maskExpr) {
          Fortran::lower::StatementContext stmtCtx;
          mlir::Value maskCond = createFIRExpr(loc, info.maskExpr, stmtCtx);
          stmtCtx.finalize();
          mlir::Value maskCondCast =
              builder->createConvert(loc, builder->getI1Type(), maskCond);
          auto ifOp = builder->create<fir::IfOp>(loc, maskCondCast,
                                                 /*withElseRegion=*/false);
          builder->setInsertionPointToStart(&ifOp.getThenRegion().front());
        }
        handleLocalitySpec(info);
        continue;
      }

      // Unstructured loop preheader - initialize tripVariable and loopVariable.
      mlir::Value tripCount;
      if (info.hasRealControl) {
        auto diff1 =
            builder->create<mlir::arith::SubFOp>(loc, upperValue, lowerValue);
        auto diff2 =
            builder->create<mlir::arith::AddFOp>(loc, diff1, info.stepValue);
        tripCount =
            builder->create<mlir::arith::DivFOp>(loc, diff2, info.stepValue);
        tripCount =
            builder->createConvert(loc, builder->getIndexType(), tripCount);

      } else {
        auto diff1 =
            builder->create<mlir::arith::SubIOp>(loc, upperValue, lowerValue);
        auto diff2 =
            builder->create<mlir::arith::AddIOp>(loc, diff1, info.stepValue);
        tripCount =
            builder->create<mlir::arith::DivSIOp>(loc, diff2, info.stepValue);
      }
      if (forceLoopToExecuteOnce) { // minimum tripCount is 1
        mlir::Value one =
            builder->createIntegerConstant(loc, tripCount.getType(), 1);
        auto cond = builder->create<mlir::arith::CmpIOp>(
            loc, mlir::arith::CmpIPredicate::slt, tripCount, one);
        tripCount =
            builder->create<mlir::arith::SelectOp>(loc, cond, one, tripCount);
      }
      info.tripVariable = builder->createTemporary(loc, tripCount.getType());
      builder->create<fir::StoreOp>(loc, tripCount, info.tripVariable);
      builder->create<fir::StoreOp>(loc, lowerValue, info.loopVariable);

      // Unstructured loop header - generate loop condition and mask.
      // Note - Currently there is no way to tag a loop as a concurrent loop.
      startBlock(info.headerBlock);
      tripCount = builder->create<fir::LoadOp>(loc, info.tripVariable);
      mlir::Value zero =
          builder->createIntegerConstant(loc, tripCount.getType(), 0);
      auto cond = builder->create<mlir::arith::CmpIOp>(
          loc, mlir::arith::CmpIPredicate::sgt, tripCount, zero);
      if (info.maskExpr) {
        genFIRConditionalBranch(cond, info.maskBlock, info.exitBlock);
        startBlock(info.maskBlock);
        mlir::Block *latchBlock = getEval().getLastNestedEvaluation().block;
        assert(latchBlock && "missing masked concurrent loop latch block");
        Fortran::lower::StatementContext stmtCtx;
        mlir::Value maskCond = createFIRExpr(loc, info.maskExpr, stmtCtx);
        stmtCtx.finalize();
        genFIRConditionalBranch(maskCond, info.bodyBlock, latchBlock);
      } else {
        genFIRConditionalBranch(cond, info.bodyBlock, info.exitBlock);
        if (&info != &incrementLoopNestInfo.back()) // not innermost
          startBlock(info.bodyBlock); // preheader block of enclosed dimension
      }
      if (!info.localInitSymList.empty()) {
        mlir::OpBuilder::InsertPoint insertPt = builder->saveInsertionPoint();
        builder->setInsertionPointToStart(info.bodyBlock);
        handleLocalitySpec(info);
        builder->restoreInsertionPoint(insertPt);
      }
    }
  }

  /// Generate FIR to end a structured or unstructured increment loop nest.
  void genFIRIncrementLoopEnd(IncrementLoopNestInfo &incrementLoopNestInfo) {
    assert(!incrementLoopNestInfo.empty() && "empty loop nest");
    mlir::Location loc = toLocation();
    for (auto it = incrementLoopNestInfo.rbegin(),
              rend = incrementLoopNestInfo.rend();
         it != rend; ++it) {
      IncrementLoopInfo &info = *it;
      if (info.isStructured()) {
        // End fir.do_loop.
        if (info.isUnordered) {
          builder->setInsertionPointAfter(info.doLoop);
          continue;
        }
        // Decrement tripVariable.
        builder->setInsertionPointToEnd(info.doLoop.getBody());
        llvm::SmallVector<mlir::Value, 2> results;
        results.push_back(builder->create<mlir::arith::AddIOp>(
            loc, info.doLoop.getInductionVar(), info.doLoop.getStep()));
        // Step loopVariable to help optimizations such as vectorization.
        // Induction variable elimination will clean up as necessary.
        mlir::Value step = builder->createConvert(
            loc, info.getLoopVariableType(), info.doLoop.getStep());
        mlir::Value loopVar =
            builder->create<fir::LoadOp>(loc, info.loopVariable);
        results.push_back(
            builder->create<mlir::arith::AddIOp>(loc, loopVar, step));
        builder->create<fir::ResultOp>(loc, results);
        builder->setInsertionPointAfter(info.doLoop);
        // The loop control variable may be used after the loop.
        builder->create<fir::StoreOp>(loc, info.doLoop.getResult(1),
                                      info.loopVariable);
        continue;
      }

      // Unstructured loop - decrement tripVariable and step loopVariable.
      mlir::Value tripCount =
          builder->create<fir::LoadOp>(loc, info.tripVariable);
      mlir::Value one =
          builder->createIntegerConstant(loc, tripCount.getType(), 1);
      tripCount = builder->create<mlir::arith::SubIOp>(loc, tripCount, one);
      builder->create<fir::StoreOp>(loc, tripCount, info.tripVariable);
      mlir::Value value = builder->create<fir::LoadOp>(loc, info.loopVariable);
      if (info.hasRealControl)
        value =
            builder->create<mlir::arith::AddFOp>(loc, value, info.stepValue);
      else
        value =
            builder->create<mlir::arith::AddIOp>(loc, value, info.stepValue);
      builder->create<fir::StoreOp>(loc, value, info.loopVariable);

      genFIRBranch(info.headerBlock);
      if (&info != &incrementLoopNestInfo.front()) // not outermost
        startBlock(info.exitBlock); // latch block of enclosing dimension
    }
  }

  /// Generate structured or unstructured FIR for an IF construct.
  /// The initial statement may be either an IfStmt or an IfThenStmt.
  void genFIR(const Fortran::parser::IfConstruct &) {
    mlir::Location loc = toLocation();
    Fortran::lower::pft::Evaluation &eval = getEval();
    if (eval.lowerAsStructured()) {
      // Structured fir.if nest.
      fir::IfOp topIfOp, currentIfOp;
      for (Fortran::lower::pft::Evaluation &e : eval.getNestedEvaluations()) {
        auto genIfOp = [&](mlir::Value cond) {
          auto ifOp = builder->create<fir::IfOp>(loc, cond, /*withElse=*/true);
          builder->setInsertionPointToStart(&ifOp.getThenRegion().front());
          return ifOp;
        };
        if (auto *s = e.getIf<Fortran::parser::IfThenStmt>()) {
          topIfOp = currentIfOp = genIfOp(genIfCondition(s, e.negateCondition));
        } else if (auto *s = e.getIf<Fortran::parser::IfStmt>()) {
          topIfOp = currentIfOp = genIfOp(genIfCondition(s, e.negateCondition));
        } else if (auto *s = e.getIf<Fortran::parser::ElseIfStmt>()) {
          builder->setInsertionPointToStart(
              &currentIfOp.getElseRegion().front());
          currentIfOp = genIfOp(genIfCondition(s));
        } else if (e.isA<Fortran::parser::ElseStmt>()) {
          builder->setInsertionPointToStart(
              &currentIfOp.getElseRegion().front());
        } else if (e.isA<Fortran::parser::EndIfStmt>()) {
          builder->setInsertionPointAfter(topIfOp);
          genFIR(e, /*unstructuredContext=*/false); // may generate branch
        } else {
          genFIR(e, /*unstructuredContext=*/false);
        }
      }
      return;
    }

    // Unstructured branch sequence.
    for (Fortran::lower::pft::Evaluation &e : eval.getNestedEvaluations()) {
      auto genIfBranch = [&](mlir::Value cond) {
        if (e.lexicalSuccessor == e.controlSuccessor) // empty block -> exit
          genFIRConditionalBranch(cond, e.parentConstruct->constructExit,
                                  e.controlSuccessor);
        else // non-empty block
          genFIRConditionalBranch(cond, e.lexicalSuccessor, e.controlSuccessor);
      };
      if (auto *s = e.getIf<Fortran::parser::IfThenStmt>()) {
        maybeStartBlock(e.block);
        genIfBranch(genIfCondition(s, e.negateCondition));
      } else if (auto *s = e.getIf<Fortran::parser::IfStmt>()) {
        maybeStartBlock(e.block);
        genIfBranch(genIfCondition(s, e.negateCondition));
      } else if (auto *s = e.getIf<Fortran::parser::ElseIfStmt>()) {
        startBlock(e.block);
        genIfBranch(genIfCondition(s));
      } else {
        genFIR(e);
      }
    }
  }

  void genFIR(const Fortran::parser::CaseConstruct &) {
    for (Fortran::lower::pft::Evaluation &e : getEval().getNestedEvaluations())
      genFIR(e);
  }

  template <typename A>
  void genNestedStatement(const Fortran::parser::Statement<A> &stmt) {
    setCurrentPosition(stmt.source);
    genFIR(stmt.statement);
  }

  /// Force the binding of an explicit symbol. This is used to bind and re-bind
  /// a concurrent control symbol to its value.
  void forceControlVariableBinding(const Fortran::semantics::Symbol *sym,
                                   mlir::Value inducVar) {
    mlir::Location loc = toLocation();
    assert(sym && "There must be a symbol to bind");
    mlir::Type toTy = genType(*sym);
    // FIXME: this should be a "per iteration" temporary.
    mlir::Value tmp = builder->createTemporary(
        loc, toTy, toStringRef(sym->name()),
        llvm::ArrayRef<mlir::NamedAttribute>{
            Fortran::lower::getAdaptToByRefAttr(*builder)});
    mlir::Value cast = builder->createConvert(loc, toTy, inducVar);
    builder->create<fir::StoreOp>(loc, cast, tmp);
    localSymbols.addSymbol(*sym, tmp, /*force=*/true);
  }

  /// Process a concurrent header for a FORALL. (Concurrent headers for DO
  /// CONCURRENT loops are lowered elsewhere.)
  void genFIR(const Fortran::parser::ConcurrentHeader &header) {
    llvm::SmallVector<mlir::Value> lows;
    llvm::SmallVector<mlir::Value> highs;
    llvm::SmallVector<mlir::Value> steps;
    if (explicitIterSpace.isOutermostForall()) {
      // For the outermost forall, we evaluate the bounds expressions once.
      // Contrastingly, if this forall is nested, the bounds expressions are
      // assumed to be pure, possibly dependent on outer concurrent control
      // variables, possibly variant with respect to arguments, and will be
      // re-evaluated.
      mlir::Location loc = toLocation();
      mlir::Type idxTy = builder->getIndexType();
      Fortran::lower::StatementContext &stmtCtx =
          explicitIterSpace.stmtContext();
      auto lowerExpr = [&](auto &e) {
        return fir::getBase(genExprValue(e, stmtCtx));
      };
      for (const Fortran::parser::ConcurrentControl &ctrl :
           std::get<std::list<Fortran::parser::ConcurrentControl>>(header.t)) {
        const Fortran::lower::SomeExpr *lo =
            Fortran::semantics::GetExpr(std::get<1>(ctrl.t));
        const Fortran::lower::SomeExpr *hi =
            Fortran::semantics::GetExpr(std::get<2>(ctrl.t));
        auto &optStep =
            std::get<std::optional<Fortran::parser::ScalarIntExpr>>(ctrl.t);
        lows.push_back(builder->createConvert(loc, idxTy, lowerExpr(*lo)));
        highs.push_back(builder->createConvert(loc, idxTy, lowerExpr(*hi)));
        steps.push_back(
            optStep.has_value()
                ? builder->createConvert(
                      loc, idxTy,
                      lowerExpr(*Fortran::semantics::GetExpr(*optStep)))
                : builder->createIntegerConstant(loc, idxTy, 1));
      }
    }
    auto lambda = [&, lows, highs, steps]() {
      // Create our iteration space from the header spec.
      mlir::Location loc = toLocation();
      mlir::Type idxTy = builder->getIndexType();
      llvm::SmallVector<fir::DoLoopOp> loops;
      Fortran::lower::StatementContext &stmtCtx =
          explicitIterSpace.stmtContext();
      auto lowerExpr = [&](auto &e) {
        return fir::getBase(genExprValue(e, stmtCtx));
      };
      const bool outermost = !lows.empty();
      std::size_t headerIndex = 0;
      for (const Fortran::parser::ConcurrentControl &ctrl :
           std::get<std::list<Fortran::parser::ConcurrentControl>>(header.t)) {
        const Fortran::semantics::Symbol *ctrlVar =
            std::get<Fortran::parser::Name>(ctrl.t).symbol;
        mlir::Value lb;
        mlir::Value ub;
        mlir::Value by;
        if (outermost) {
          assert(headerIndex < lows.size());
          if (headerIndex == 0)
            explicitIterSpace.resetInnerArgs();
          lb = lows[headerIndex];
          ub = highs[headerIndex];
          by = steps[headerIndex++];
        } else {
          const Fortran::lower::SomeExpr *lo =
              Fortran::semantics::GetExpr(std::get<1>(ctrl.t));
          const Fortran::lower::SomeExpr *hi =
              Fortran::semantics::GetExpr(std::get<2>(ctrl.t));
          auto &optStep =
              std::get<std::optional<Fortran::parser::ScalarIntExpr>>(ctrl.t);
          lb = builder->createConvert(loc, idxTy, lowerExpr(*lo));
          ub = builder->createConvert(loc, idxTy, lowerExpr(*hi));
          by = optStep.has_value()
                   ? builder->createConvert(
                         loc, idxTy,
                         lowerExpr(*Fortran::semantics::GetExpr(*optStep)))
                   : builder->createIntegerConstant(loc, idxTy, 1);
        }
        auto lp = builder->create<fir::DoLoopOp>(
            loc, lb, ub, by, /*unordered=*/true,
            /*finalCount=*/false, explicitIterSpace.getInnerArgs());
        if ((!loops.empty() || !outermost) && !lp.getRegionIterArgs().empty())
          builder->create<fir::ResultOp>(loc, lp.getResults());
        explicitIterSpace.setInnerArgs(lp.getRegionIterArgs());
        builder->setInsertionPointToStart(lp.getBody());
        forceControlVariableBinding(ctrlVar, lp.getInductionVar());
        loops.push_back(lp);
      }
      if (outermost)
        explicitIterSpace.setOuterLoop(loops[0]);
      explicitIterSpace.appendLoops(loops);
      if (const auto &mask =
              std::get<std::optional<Fortran::parser::ScalarLogicalExpr>>(
                  header.t);
          mask.has_value()) {
        mlir::Type i1Ty = builder->getI1Type();
        fir::ExtendedValue maskExv =
            genExprValue(*Fortran::semantics::GetExpr(mask.value()), stmtCtx);
        mlir::Value cond =
            builder->createConvert(loc, i1Ty, fir::getBase(maskExv));
        auto ifOp = builder->create<fir::IfOp>(
            loc, explicitIterSpace.innerArgTypes(), cond,
            /*withElseRegion=*/true);
        builder->create<fir::ResultOp>(loc, ifOp.getResults());
        builder->setInsertionPointToStart(&ifOp.getElseRegion().front());
        builder->create<fir::ResultOp>(loc, explicitIterSpace.getInnerArgs());
        builder->setInsertionPointToStart(&ifOp.getThenRegion().front());
      }
    };
    // Push the lambda to gen the loop nest context.
    explicitIterSpace.pushLoopNest(lambda);
  }

  void genFIR(const Fortran::parser::ForallAssignmentStmt &stmt) {
    std::visit([&](const auto &x) { genFIR(x); }, stmt.u);
  }

  void genFIR(const Fortran::parser::EndForallStmt &) {
    cleanupExplicitSpace();
  }

  template <typename A>
  void prepareExplicitSpace(const A &forall) {
    if (!explicitIterSpace.isActive())
      analyzeExplicitSpace(forall);
    localSymbols.pushScope();
    explicitIterSpace.enter();
  }

  /// Cleanup all the FORALL context information when we exit.
  void cleanupExplicitSpace() {
    explicitIterSpace.leave();
    localSymbols.popScope();
  }

  /// Generate FIR for a FORALL statement.
  void genFIR(const Fortran::parser::ForallStmt &stmt) {
    prepareExplicitSpace(stmt);
    genFIR(std::get<
               Fortran::common::Indirection<Fortran::parser::ConcurrentHeader>>(
               stmt.t)
               .value());
    genFIR(std::get<Fortran::parser::UnlabeledStatement<
               Fortran::parser::ForallAssignmentStmt>>(stmt.t)
               .statement);
    cleanupExplicitSpace();
  }

  /// Generate FIR for a FORALL construct.
  void genFIR(const Fortran::parser::ForallConstruct &forall) {
    prepareExplicitSpace(forall);
    genNestedStatement(
        std::get<
            Fortran::parser::Statement<Fortran::parser::ForallConstructStmt>>(
            forall.t));
    for (const Fortran::parser::ForallBodyConstruct &s :
         std::get<std::list<Fortran::parser::ForallBodyConstruct>>(forall.t)) {
      std::visit(
          Fortran::common::visitors{
              [&](const Fortran::parser::WhereConstruct &b) { genFIR(b); },
              [&](const Fortran::common::Indirection<
                  Fortran::parser::ForallConstruct> &b) { genFIR(b.value()); },
              [&](const auto &b) { genNestedStatement(b); }},
          s.u);
    }
    genNestedStatement(
        std::get<Fortran::parser::Statement<Fortran::parser::EndForallStmt>>(
            forall.t));
  }

  /// Lower the concurrent header specification.
  void genFIR(const Fortran::parser::ForallConstructStmt &stmt) {
    genFIR(std::get<
               Fortran::common::Indirection<Fortran::parser::ConcurrentHeader>>(
               stmt.t)
               .value());
  }

  void genFIR(const Fortran::parser::CompilerDirective &) {
    mlir::emitWarning(toLocation(), "ignoring all compiler directives");
  }

  void genFIR(const Fortran::parser::OpenACCConstruct &acc) {
    mlir::OpBuilder::InsertPoint insertPt = builder->saveInsertionPoint();
    genOpenACCConstruct(*this, bridge.getSemanticsContext(), getEval(), acc);
    for (Fortran::lower::pft::Evaluation &e : getEval().getNestedEvaluations())
      genFIR(e);
    builder->restoreInsertionPoint(insertPt);
  }

  void genFIR(const Fortran::parser::OpenACCDeclarativeConstruct &accDecl) {
    mlir::OpBuilder::InsertPoint insertPt = builder->saveInsertionPoint();
    genOpenACCDeclarativeConstruct(*this, getEval(), accDecl);
    for (Fortran::lower::pft::Evaluation &e : getEval().getNestedEvaluations())
      genFIR(e);
    builder->restoreInsertionPoint(insertPt);
  }

  void genFIR(const Fortran::parser::OpenMPConstruct &omp) {
    mlir::OpBuilder::InsertPoint insertPt = builder->saveInsertionPoint();
    localSymbols.pushScope();
    genOpenMPConstruct(*this, getEval(), omp);

    const Fortran::parser::OpenMPLoopConstruct *ompLoop =
        std::get_if<Fortran::parser::OpenMPLoopConstruct>(&omp.u);

    // If loop is part of an OpenMP Construct then the OpenMP dialect
    // workshare loop operation has already been created. Only the
    // body needs to be created here and the do_loop can be skipped.
    // Skip the number of collapsed loops, which is 1 when there is a
    // no collapse requested.

    Fortran::lower::pft::Evaluation *curEval = &getEval();
    const Fortran::parser::OmpClauseList *loopOpClauseList = nullptr;
    if (ompLoop) {
      loopOpClauseList = &std::get<Fortran::parser::OmpClauseList>(
          std::get<Fortran::parser::OmpBeginLoopDirective>(ompLoop->t).t);
      int64_t collapseValue =
          Fortran::lower::getCollapseValue(*loopOpClauseList);

      curEval = &curEval->getFirstNestedEvaluation();
      for (int64_t i = 1; i < collapseValue; i++) {
        curEval = &*std::next(curEval->getNestedEvaluations().begin());
      }
    }

    for (Fortran::lower::pft::Evaluation &e : curEval->getNestedEvaluations())
      genFIR(e);

    if (ompLoop)
      genOpenMPReduction(*this, *loopOpClauseList);

    localSymbols.popScope();
    builder->restoreInsertionPoint(insertPt);
  }

  void genFIR(const Fortran::parser::OpenMPDeclarativeConstruct &ompDecl) {
    mlir::OpBuilder::InsertPoint insertPt = builder->saveInsertionPoint();
    genOpenMPDeclarativeConstruct(*this, getEval(), ompDecl);
    for (Fortran::lower::pft::Evaluation &e : getEval().getNestedEvaluations())
      genFIR(e);
    builder->restoreInsertionPoint(insertPt);
  }

  /// Generate FIR for a SELECT CASE statement.
  /// The type may be CHARACTER, INTEGER, or LOGICAL.
  void genFIR(const Fortran::parser::SelectCaseStmt &stmt) {
    Fortran::lower::pft::Evaluation &eval = getEval();
    mlir::MLIRContext *context = builder->getContext();
    mlir::Location loc = toLocation();
    Fortran::lower::StatementContext stmtCtx;
    const Fortran::lower::SomeExpr *expr = Fortran::semantics::GetExpr(
        std::get<Fortran::parser::Scalar<Fortran::parser::Expr>>(stmt.t));
    bool isCharSelector = isCharacterCategory(expr->GetType()->category());
    bool isLogicalSelector = isLogicalCategory(expr->GetType()->category());
    auto charValue = [&](const Fortran::lower::SomeExpr *expr) {
      fir::ExtendedValue exv = genExprAddr(*expr, stmtCtx, &loc);
      return exv.match(
          [&](const fir::CharBoxValue &cbv) {
            return fir::factory::CharacterExprHelper{*builder, loc}
                .createEmboxChar(cbv.getAddr(), cbv.getLen());
          },
          [&](auto) {
            fir::emitFatalError(loc, "not a character");
            return mlir::Value{};
          });
    };
    mlir::Value selector;
    if (isCharSelector) {
      selector = charValue(expr);
    } else {
      selector = createFIRExpr(loc, expr, stmtCtx);
      if (isLogicalSelector)
        selector = builder->createConvert(loc, builder->getI1Type(), selector);
    }
    mlir::Type selectType = selector.getType();
    llvm::SmallVector<mlir::Attribute> attrList;
    llvm::SmallVector<mlir::Value> valueList;
    llvm::SmallVector<mlir::Block *> blockList;
    mlir::Block *defaultBlock = eval.parentConstruct->constructExit->block;
    using CaseValue = Fortran::parser::Scalar<Fortran::parser::ConstantExpr>;
    auto addValue = [&](const CaseValue &caseValue) {
      const Fortran::lower::SomeExpr *expr =
          Fortran::semantics::GetExpr(caseValue.thing);
      if (isCharSelector)
        valueList.push_back(charValue(expr));
      else if (isLogicalSelector)
        valueList.push_back(builder->createConvert(
            loc, selectType, createFIRExpr(toLocation(), expr, stmtCtx)));
      else
        valueList.push_back(builder->createIntegerConstant(
            loc, selectType, *Fortran::evaluate::ToInt64(*expr)));
    };
    for (Fortran::lower::pft::Evaluation *e = eval.controlSuccessor; e;
         e = e->controlSuccessor) {
      const auto &caseStmt = e->getIf<Fortran::parser::CaseStmt>();
      assert(e->block && "missing CaseStmt block");
      const auto &caseSelector =
          std::get<Fortran::parser::CaseSelector>(caseStmt->t);
      const auto *caseValueRangeList =
          std::get_if<std::list<Fortran::parser::CaseValueRange>>(
              &caseSelector.u);
      if (!caseValueRangeList) {
        defaultBlock = e->block;
        continue;
      }
      for (const Fortran::parser::CaseValueRange &caseValueRange :
           *caseValueRangeList) {
        blockList.push_back(e->block);
        if (const auto *caseValue = std::get_if<CaseValue>(&caseValueRange.u)) {
          attrList.push_back(fir::PointIntervalAttr::get(context));
          addValue(*caseValue);
          continue;
        }
        const auto &caseRange =
            std::get<Fortran::parser::CaseValueRange::Range>(caseValueRange.u);
        if (caseRange.lower && caseRange.upper) {
          attrList.push_back(fir::ClosedIntervalAttr::get(context));
          addValue(*caseRange.lower);
          addValue(*caseRange.upper);
        } else if (caseRange.lower) {
          attrList.push_back(fir::LowerBoundAttr::get(context));
          addValue(*caseRange.lower);
        } else {
          attrList.push_back(fir::UpperBoundAttr::get(context));
          addValue(*caseRange.upper);
        }
      }
    }
    // Skip a logical default block that can never be referenced.
    if (isLogicalSelector && attrList.size() == 2)
      defaultBlock = eval.parentConstruct->constructExit->block;
    attrList.push_back(mlir::UnitAttr::get(context));
    blockList.push_back(defaultBlock);

    // Generate a fir::SelectCaseOp.
    // Explicit branch code is better for the LOGICAL type.  The CHARACTER type
    // does not yet have downstream support, and also uses explicit branch code.
    // The -no-structured-fir option can be used to force generation of INTEGER
    // type branch code.
    if (!isLogicalSelector && !isCharSelector && eval.lowerAsStructured()) {
      // Numeric selector is a ssa register, all temps that may have
      // been generated while evaluating it can be cleaned-up before the
      // fir.select_case.
      stmtCtx.finalize();
      builder->create<fir::SelectCaseOp>(loc, selector, attrList, valueList,
                                         blockList);
      return;
    }

    // Generate a sequence of case value comparisons and branches.
    auto caseValue = valueList.begin();
    auto caseBlock = blockList.begin();
    bool skipFinalization = false;
    for (const auto &attr : llvm::enumerate(attrList)) {
      if (attr.value().isa<mlir::UnitAttr>()) {
        if (attrList.size() == 1)
          stmtCtx.finalize();
        genFIRBranch(*caseBlock++);
        break;
      }
      auto genCond = [&](mlir::Value rhs,
                         mlir::arith::CmpIPredicate pred) -> mlir::Value {
        if (!isCharSelector)
          return builder->create<mlir::arith::CmpIOp>(loc, pred, selector, rhs);
        fir::factory::CharacterExprHelper charHelper{*builder, loc};
        std::pair<mlir::Value, mlir::Value> lhsVal =
            charHelper.createUnboxChar(selector);
        mlir::Value &lhsAddr = lhsVal.first;
        mlir::Value &lhsLen = lhsVal.second;
        std::pair<mlir::Value, mlir::Value> rhsVal =
            charHelper.createUnboxChar(rhs);
        mlir::Value &rhsAddr = rhsVal.first;
        mlir::Value &rhsLen = rhsVal.second;
        mlir::Value result = fir::runtime::genCharCompare(
            *builder, loc, pred, lhsAddr, lhsLen, rhsAddr, rhsLen);
        if (stmtCtx.workListIsEmpty() || skipFinalization)
          return result;
        if (attr.index() == attrList.size() - 2) {
          stmtCtx.finalize();
          return result;
        }
        fir::IfOp ifOp = builder->create<fir::IfOp>(loc, result,
                                                    /*withElseRegion=*/false);
        builder->setInsertionPointToStart(&ifOp.getThenRegion().front());
        stmtCtx.finalizeAndKeep();
        builder->setInsertionPointAfter(ifOp);
        return result;
      };
      mlir::Block *newBlock = insertBlock(*caseBlock);
      if (attr.value().isa<fir::ClosedIntervalAttr>()) {
        mlir::Block *newBlock2 = insertBlock(*caseBlock);
        skipFinalization = true;
        mlir::Value cond =
            genCond(*caseValue++, mlir::arith::CmpIPredicate::sge);
        genFIRConditionalBranch(cond, newBlock, newBlock2);
        builder->setInsertionPointToEnd(newBlock);
        skipFinalization = false;
        mlir::Value cond2 =
            genCond(*caseValue++, mlir::arith::CmpIPredicate::sle);
        genFIRConditionalBranch(cond2, *caseBlock++, newBlock2);
        builder->setInsertionPointToEnd(newBlock2);
        continue;
      }
      mlir::arith::CmpIPredicate pred;
      if (attr.value().isa<fir::PointIntervalAttr>()) {
        pred = mlir::arith::CmpIPredicate::eq;
      } else if (attr.value().isa<fir::LowerBoundAttr>()) {
        pred = mlir::arith::CmpIPredicate::sge;
      } else {
        assert(attr.value().isa<fir::UpperBoundAttr>() &&
               "unexpected predicate");
        pred = mlir::arith::CmpIPredicate::sle;
      }
      mlir::Value cond = genCond(*caseValue++, pred);
      genFIRConditionalBranch(cond, *caseBlock++, newBlock);
      builder->setInsertionPointToEnd(newBlock);
    }
    assert(caseValue == valueList.end() && caseBlock == blockList.end() &&
           "select case list mismatch");
    assert(stmtCtx.workListIsEmpty() && "statement context must be empty");
  }

  fir::ExtendedValue
  genAssociateSelector(const Fortran::lower::SomeExpr &selector,
                       Fortran::lower::StatementContext &stmtCtx) {
    return Fortran::lower::isArraySectionWithoutVectorSubscript(selector)
               ? Fortran::lower::createSomeArrayBox(*this, selector,
                                                    localSymbols, stmtCtx)
               : genExprAddr(selector, stmtCtx);
  }

  void genFIR(const Fortran::parser::AssociateConstruct &) {
    Fortran::lower::StatementContext stmtCtx;
    Fortran::lower::pft::Evaluation &eval = getEval();
    for (Fortran::lower::pft::Evaluation &e : eval.getNestedEvaluations()) {
      if (auto *stmt = e.getIf<Fortran::parser::AssociateStmt>()) {
        if (eval.lowerAsUnstructured())
          maybeStartBlock(e.block);
        localSymbols.pushScope();
        for (const Fortran::parser::Association &assoc :
             std::get<std::list<Fortran::parser::Association>>(stmt->t)) {
          Fortran::semantics::Symbol &sym =
              *std::get<Fortran::parser::Name>(assoc.t).symbol;
          const Fortran::lower::SomeExpr &selector =
              *sym.get<Fortran::semantics::AssocEntityDetails>().expr();
          localSymbols.addSymbol(sym, genAssociateSelector(selector, stmtCtx));
        }
      } else if (e.getIf<Fortran::parser::EndAssociateStmt>()) {
        if (eval.lowerAsUnstructured())
          maybeStartBlock(e.block);
        stmtCtx.finalize();
        localSymbols.popScope();
      } else {
        genFIR(e);
      }
    }
  }

  void genFIR(const Fortran::parser::BlockConstruct &blockConstruct) {
    setCurrentPositionAt(blockConstruct);
    TODO(toLocation(), "BlockConstruct implementation");
  }
  void genFIR(const Fortran::parser::BlockStmt &) {
    TODO(toLocation(), "BlockStmt implementation");
  }
  void genFIR(const Fortran::parser::EndBlockStmt &) {
    TODO(toLocation(), "EndBlockStmt implementation");
  }

  void genFIR(const Fortran::parser::ChangeTeamConstruct &construct) {
    TODO(toLocation(), "ChangeTeamConstruct implementation");
  }
  void genFIR(const Fortran::parser::ChangeTeamStmt &stmt) {
    TODO(toLocation(), "ChangeTeamStmt implementation");
  }
  void genFIR(const Fortran::parser::EndChangeTeamStmt &stmt) {
    TODO(toLocation(), "EndChangeTeamStmt implementation");
  }

  void genFIR(const Fortran::parser::CriticalConstruct &criticalConstruct) {
    setCurrentPositionAt(criticalConstruct);
    TODO(toLocation(), "CriticalConstruct implementation");
  }
  void genFIR(const Fortran::parser::CriticalStmt &) {
    TODO(toLocation(), "CriticalStmt implementation");
  }
  void genFIR(const Fortran::parser::EndCriticalStmt &) {
    TODO(toLocation(), "EndCriticalStmt implementation");
  }

  void genFIR(const Fortran::parser::SelectRankConstruct &selectRankConstruct) {
    setCurrentPositionAt(selectRankConstruct);
    TODO(toLocation(), "SelectRankConstruct implementation");
  }
  void genFIR(const Fortran::parser::SelectRankStmt &) {
    TODO(toLocation(), "SelectRankStmt implementation");
  }
  void genFIR(const Fortran::parser::SelectRankCaseStmt &) {
    TODO(toLocation(), "SelectRankCaseStmt implementation");
  }

  void genFIR(const Fortran::parser::SelectTypeConstruct &selectTypeConstruct) {
    mlir::Location loc = toLocation();
    mlir::MLIRContext *context = builder->getContext();
    Fortran::lower::StatementContext stmtCtx;
    fir::ExtendedValue selector;
    llvm::SmallVector<mlir::Attribute> attrList;
    llvm::SmallVector<mlir::Block *> blockList;
    unsigned typeGuardIdx = 0;
    std::size_t defaultAttrPos = std::numeric_limits<size_t>::max();
    bool hasLocalScope = false;

    for (Fortran::lower::pft::Evaluation &eval :
         getEval().getNestedEvaluations()) {
      if (auto *selectTypeStmt =
              eval.getIf<Fortran::parser::SelectTypeStmt>()) {
        // A genFIR(SelectTypeStmt) call would have unwanted side effects.
        maybeStartBlock(eval.block);
        // Retrieve the selector
        const auto &s = std::get<Fortran::parser::Selector>(selectTypeStmt->t);
        if (const auto *v = std::get_if<Fortran::parser::Variable>(&s.u))
          selector = genExprBox(loc, *Fortran::semantics::GetExpr(*v), stmtCtx);
        else
          fir::emitFatalError(
              loc, "selector with expr not expected in select type statement");

        // Going through the controlSuccessor first to create the
        // fir.select_type operation.
        mlir::Block *defaultBlock = eval.parentConstruct->constructExit->block;
        for (Fortran::lower::pft::Evaluation *e = eval.controlSuccessor; e;
             e = e->controlSuccessor) {
          const auto &typeGuardStmt =
              e->getIf<Fortran::parser::TypeGuardStmt>();
          const auto &guard =
              std::get<Fortran::parser::TypeGuardStmt::Guard>(typeGuardStmt->t);
          assert(e->block && "missing TypeGuardStmt block");
          // CLASS DEFAULT
          if (std::holds_alternative<Fortran::parser::Default>(guard.u)) {
            defaultBlock = e->block;
            // Keep track of the actual position of the CLASS DEFAULT type guard
            // in the SELECT TYPE construct.
            defaultAttrPos = attrList.size();
            continue;
          }

          blockList.push_back(e->block);
          if (const auto *typeSpec =
                  std::get_if<Fortran::parser::TypeSpec>(&guard.u)) {
            // TYPE IS
            mlir::Type ty;
            if (std::holds_alternative<Fortran::parser::IntrinsicTypeSpec>(
                    typeSpec->u)) {
              const Fortran::semantics::IntrinsicTypeSpec *intrinsic =
                  typeSpec->declTypeSpec->AsIntrinsic();
              int kind =
                  Fortran::evaluate::ToInt64(intrinsic->kind()).value_or(kind);
              llvm::SmallVector<Fortran::lower::LenParameterTy> params;
              ty = genType(intrinsic->category(), kind, params);
            } else {
              const Fortran::semantics::DerivedTypeSpec *derived =
                  typeSpec->declTypeSpec->AsDerived();
              ty = genType(*derived);
            }
            attrList.push_back(fir::ExactTypeAttr::get(ty));
          } else if (const auto *derived =
                         std::get_if<Fortran::parser::DerivedTypeSpec>(
                             &guard.u)) {
            // CLASS IS
            assert(derived->derivedTypeSpec && "derived type spec is null");
            mlir::Type ty = genType(*(derived->derivedTypeSpec));
            attrList.push_back(fir::SubclassAttr::get(ty));
          }
        }
        attrList.push_back(mlir::UnitAttr::get(context));
        blockList.push_back(defaultBlock);
        builder->create<fir::SelectTypeOp>(loc, fir::getBase(selector),
                                           attrList, blockList);

        // If the actual position of CLASS DEFAULT type guard is not the last
        // one, it needs to be put back at its correct position for the rest of
        // the processing. TypeGuardStmt are processed in the same order they
        // appear in the Fortran code.
        if (defaultAttrPos < attrList.size() - 1) {
          auto attrIt = attrList.begin();
          attrIt = attrIt + defaultAttrPos;
          auto blockIt = blockList.begin();
          blockIt = blockIt + defaultAttrPos;
          attrList.insert(attrIt, mlir::UnitAttr::get(context));
          blockList.insert(blockIt, defaultBlock);
          attrList.pop_back();
          blockList.pop_back();
        }
      } else if (auto *typeGuardStmt =
                     eval.getIf<Fortran::parser::TypeGuardStmt>()) {
        // Map the type guard local symbol for the selector to a more precise
        // typed entity in the TypeGuardStmt when necessary.
        genFIR(eval);
        const auto &guard =
            std::get<Fortran::parser::TypeGuardStmt::Guard>(typeGuardStmt->t);
        if (hasLocalScope)
          localSymbols.popScope();
        localSymbols.pushScope();
        hasLocalScope = true;
        assert(attrList.size() >= typeGuardIdx &&
               "TypeGuard attribute missing");
        mlir::Attribute typeGuardAttr = attrList[typeGuardIdx];
        mlir::Block *typeGuardBlock = blockList[typeGuardIdx];
        const Fortran::semantics::Scope &guardScope =
            bridge.getSemanticsContext().FindScope(eval.position);
        mlir::OpBuilder::InsertPoint crtInsPt = builder->saveInsertionPoint();
        builder->setInsertionPointToStart(typeGuardBlock);

        auto addAssocEntitySymbol = [&](fir::ExtendedValue exv) {
          for (auto &symbol : guardScope.GetSymbols()) {
            if (symbol->GetUltimate()
                    .detailsIf<Fortran::semantics::AssocEntityDetails>()) {
              localSymbols.addSymbol(symbol, exv);
              break;
            }
          }
        };

        mlir::Type baseTy = fir::getBase(selector).getType();
        bool isPointer = fir::isPointerType(baseTy);
        bool isAllocatable = fir::isAllocatableType(baseTy);
        bool isArray =
            fir::dyn_cast_ptrOrBoxEleTy(baseTy).isa<fir::SequenceType>();
        const fir::BoxValue *selectorBox = selector.getBoxOf<fir::BoxValue>();
        if (std::holds_alternative<Fortran::parser::Default>(guard.u)) {
          // CLASS DEFAULT
          addAssocEntitySymbol(selector);
        } else if (const auto *typeSpec =
                       std::get_if<Fortran::parser::TypeSpec>(&guard.u)) {
          // TYPE IS
          fir::ExactTypeAttr attr =
              typeGuardAttr.dyn_cast<fir::ExactTypeAttr>();
          mlir::Value exactValue;
          mlir::Type addrTy = attr.getType();
          if (isArray) {
            auto seqTy = fir::dyn_cast_ptrOrBoxEleTy(baseTy)
                             .dyn_cast<fir::SequenceType>();
            addrTy = fir::SequenceType::get(seqTy.getShape(), attr.getType());
          }
          if (isPointer)
            addrTy = fir::PointerType::get(addrTy);
          if (isAllocatable)
            addrTy = fir::HeapType::get(addrTy);
          if (std::holds_alternative<Fortran::parser::IntrinsicTypeSpec>(
                  typeSpec->u)) {
            mlir::Type refTy = fir::ReferenceType::get(addrTy);
            if (isPointer || isAllocatable)
              refTy = addrTy;
            exactValue = builder->create<fir::BoxAddrOp>(
                loc, refTy, fir::getBase(selector));
            const Fortran::semantics::IntrinsicTypeSpec *intrinsic =
                typeSpec->declTypeSpec->AsIntrinsic();
            if (isArray) {
              mlir::Value exact = builder->create<fir::ConvertOp>(
                  loc, fir::BoxType::get(addrTy), fir::getBase(selector));
              addAssocEntitySymbol(selectorBox->clone(exact));
            } else if (intrinsic->category() ==
                       Fortran::common::TypeCategory::Character) {
              auto charTy = attr.getType().dyn_cast<fir::CharacterType>();
              mlir::Value charLen =
                  fir::factory::CharacterExprHelper(*builder, loc)
                      .readLengthFromBox(fir::getBase(selector), charTy);
              addAssocEntitySymbol(fir::CharBoxValue(exactValue, charLen));
            } else {
              addAssocEntitySymbol(exactValue);
            }
          } else if (std::holds_alternative<Fortran::parser::DerivedTypeSpec>(
                         typeSpec->u)) {
            exactValue = builder->create<fir::ConvertOp>(
                loc, fir::BoxType::get(addrTy), fir::getBase(selector));
            addAssocEntitySymbol(selectorBox->clone(exactValue));
          }
        } else if (std::holds_alternative<Fortran::parser::DerivedTypeSpec>(
                       guard.u)) {
          // CLASS IS
          fir::SubclassAttr attr = typeGuardAttr.dyn_cast<fir::SubclassAttr>();
          mlir::Type addrTy = attr.getType();
          if (isArray) {
            auto seqTy = fir::dyn_cast_ptrOrBoxEleTy(baseTy)
                             .dyn_cast<fir::SequenceType>();
            addrTy = fir::SequenceType::get(seqTy.getShape(), attr.getType());
          }
          if (isPointer)
            addrTy = fir::PointerType::get(addrTy);
          if (isAllocatable)
            addrTy = fir::HeapType::get(addrTy);
          mlir::Type classTy = fir::ClassType::get(addrTy);
          if (classTy == baseTy) {
            addAssocEntitySymbol(selector);
          } else {
            mlir::Value derived = builder->create<fir::ConvertOp>(
                loc, classTy, fir::getBase(selector));
            addAssocEntitySymbol(selectorBox->clone(derived));
          }
        }
        builder->restoreInsertionPoint(crtInsPt);
        ++typeGuardIdx;
      } else if (eval.getIf<Fortran::parser::EndSelectStmt>()) {
        genFIR(eval);
        if (hasLocalScope)
          localSymbols.popScope();
        stmtCtx.finalize();
      } else {
        genFIR(eval);
      }
    }
  }

  //===--------------------------------------------------------------------===//
  // IO statements (see io.h)
  //===--------------------------------------------------------------------===//

  void genFIR(const Fortran::parser::BackspaceStmt &stmt) {
    mlir::Value iostat = genBackspaceStatement(*this, stmt);
    genIoConditionBranches(getEval(), stmt.v, iostat);
  }
  void genFIR(const Fortran::parser::CloseStmt &stmt) {
    mlir::Value iostat = genCloseStatement(*this, stmt);
    genIoConditionBranches(getEval(), stmt.v, iostat);
  }
  void genFIR(const Fortran::parser::EndfileStmt &stmt) {
    mlir::Value iostat = genEndfileStatement(*this, stmt);
    genIoConditionBranches(getEval(), stmt.v, iostat);
  }
  void genFIR(const Fortran::parser::FlushStmt &stmt) {
    mlir::Value iostat = genFlushStatement(*this, stmt);
    genIoConditionBranches(getEval(), stmt.v, iostat);
  }
  void genFIR(const Fortran::parser::InquireStmt &stmt) {
    mlir::Value iostat = genInquireStatement(*this, stmt);
    if (const auto *specs =
            std::get_if<std::list<Fortran::parser::InquireSpec>>(&stmt.u))
      genIoConditionBranches(getEval(), *specs, iostat);
  }
  void genFIR(const Fortran::parser::OpenStmt &stmt) {
    mlir::Value iostat = genOpenStatement(*this, stmt);
    genIoConditionBranches(getEval(), stmt.v, iostat);
  }
  void genFIR(const Fortran::parser::PrintStmt &stmt) {
    genPrintStatement(*this, stmt);
  }
  void genFIR(const Fortran::parser::ReadStmt &stmt) {
    mlir::Value iostat = genReadStatement(*this, stmt);
    genIoConditionBranches(getEval(), stmt.controls, iostat);
  }
  void genFIR(const Fortran::parser::RewindStmt &stmt) {
    mlir::Value iostat = genRewindStatement(*this, stmt);
    genIoConditionBranches(getEval(), stmt.v, iostat);
  }
  void genFIR(const Fortran::parser::WaitStmt &stmt) {
    mlir::Value iostat = genWaitStatement(*this, stmt);
    genIoConditionBranches(getEval(), stmt.v, iostat);
  }
  void genFIR(const Fortran::parser::WriteStmt &stmt) {
    mlir::Value iostat = genWriteStatement(*this, stmt);
    genIoConditionBranches(getEval(), stmt.controls, iostat);
  }

  template <typename A>
  void genIoConditionBranches(Fortran::lower::pft::Evaluation &eval,
                              const A &specList, mlir::Value iostat) {
    if (!iostat)
      return;

    mlir::Block *endBlock = nullptr;
    mlir::Block *eorBlock = nullptr;
    mlir::Block *errBlock = nullptr;
    for (const auto &spec : specList) {
      std::visit(Fortran::common::visitors{
                     [&](const Fortran::parser::EndLabel &label) {
                       endBlock = blockOfLabel(eval, label.v);
                     },
                     [&](const Fortran::parser::EorLabel &label) {
                       eorBlock = blockOfLabel(eval, label.v);
                     },
                     [&](const Fortran::parser::ErrLabel &label) {
                       errBlock = blockOfLabel(eval, label.v);
                     },
                     [](const auto &) {}},
                 spec.u);
    }
    if (!endBlock && !eorBlock && !errBlock)
      return;

    mlir::Location loc = toLocation();
    mlir::Type indexType = builder->getIndexType();
    mlir::Value selector = builder->createConvert(loc, indexType, iostat);
    llvm::SmallVector<int64_t> indexList;
    llvm::SmallVector<mlir::Block *> blockList;
    if (eorBlock) {
      indexList.push_back(Fortran::runtime::io::IostatEor);
      blockList.push_back(eorBlock);
    }
    if (endBlock) {
      indexList.push_back(Fortran::runtime::io::IostatEnd);
      blockList.push_back(endBlock);
    }
    if (errBlock) {
      indexList.push_back(0);
      blockList.push_back(eval.nonNopSuccessor().block);
      // ERR label statement is the default successor.
      blockList.push_back(errBlock);
    } else {
      // Fallthrough successor statement is the default successor.
      blockList.push_back(eval.nonNopSuccessor().block);
    }
    builder->create<fir::SelectOp>(loc, selector, indexList, blockList);
  }

  //===--------------------------------------------------------------------===//
  // Memory allocation and deallocation
  //===--------------------------------------------------------------------===//

  void genFIR(const Fortran::parser::AllocateStmt &stmt) {
    Fortran::lower::genAllocateStmt(*this, stmt, toLocation());
  }

  void genFIR(const Fortran::parser::DeallocateStmt &stmt) {
    Fortran::lower::genDeallocateStmt(*this, stmt, toLocation());
  }

  /// Nullify pointer object list
  ///
  /// For each pointer object, reset the pointer to a disassociated status.
  /// We do this by setting each pointer to null.
  void genFIR(const Fortran::parser::NullifyStmt &stmt) {
    mlir::Location loc = toLocation();
    for (auto &pointerObject : stmt.v) {
      const Fortran::lower::SomeExpr *expr =
          Fortran::semantics::GetExpr(pointerObject);
      assert(expr);
      fir::MutableBoxValue box = genExprMutableBox(loc, *expr);
      fir::factory::disassociateMutableBox(*builder, loc, box);
    }
  }

  //===--------------------------------------------------------------------===//

  void genFIR(const Fortran::parser::EventPostStmt &stmt) {
    genEventPostStatement(*this, stmt);
  }

  void genFIR(const Fortran::parser::EventWaitStmt &stmt) {
    genEventWaitStatement(*this, stmt);
  }

  void genFIR(const Fortran::parser::FormTeamStmt &stmt) {
    genFormTeamStatement(*this, getEval(), stmt);
  }

  void genFIR(const Fortran::parser::LockStmt &stmt) {
    genLockStatement(*this, stmt);
  }

  fir::ExtendedValue
  genInitializerExprValue(const Fortran::lower::SomeExpr &expr,
                          Fortran::lower::StatementContext &stmtCtx) {
    return Fortran::lower::createSomeInitializerExpression(
        toLocation(), *this, expr, localSymbols, stmtCtx);
  }

  /// Return true if the current context is a conditionalized and implied
  /// iteration space.
  bool implicitIterationSpace() { return !implicitIterSpace.empty(); }

  /// Return true if context is currently an explicit iteration space. A scalar
  /// assignment expression may be contextually within a user-defined iteration
  /// space, transforming it into an array expression.
  bool explicitIterationSpace() { return explicitIterSpace.isActive(); }

  /// Generate an array assignment.
  /// This is an assignment expression with rank > 0. The assignment may or may
  /// not be in a WHERE and/or FORALL context.
  /// In a FORALL context, the assignment may be a pointer assignment and the \p
  /// lbounds and \p ubounds parameters should only be used in such a pointer
  /// assignment case. (If both are None then the array assignment cannot be a
  /// pointer assignment.)
  void genArrayAssignment(
      const Fortran::evaluate::Assignment &assign,
      Fortran::lower::StatementContext &localStmtCtx,
      std::optional<llvm::SmallVector<mlir::Value>> lbounds = std::nullopt,
      std::optional<llvm::SmallVector<mlir::Value>> ubounds = std::nullopt) {

    Fortran::lower::StatementContext &stmtCtx =
        explicitIterationSpace()
            ? explicitIterSpace.stmtContext()
            : (implicitIterationSpace() ? implicitIterSpace.stmtContext()
                                        : localStmtCtx);
    if (Fortran::lower::isWholeAllocatable(assign.lhs)) {
      // Assignment to allocatables may require the lhs to be
      // deallocated/reallocated. See Fortran 2018 10.2.1.3 p3
      Fortran::lower::createAllocatableArrayAssignment(
          *this, assign.lhs, assign.rhs, explicitIterSpace, implicitIterSpace,
          localSymbols, stmtCtx);
      return;
    }

    if (lbounds) {
      // Array of POINTER entities, with elemental assignment.
      if (!Fortran::lower::isWholePointer(assign.lhs))
        fir::emitFatalError(toLocation(), "pointer assignment to non-pointer");

      Fortran::lower::createArrayOfPointerAssignment(
          *this, assign.lhs, assign.rhs, explicitIterSpace, implicitIterSpace,
          *lbounds, ubounds, localSymbols, stmtCtx);
      return;
    }

    if (!implicitIterationSpace() && !explicitIterationSpace()) {
      // No masks and the iteration space is implied by the array, so create a
      // simple array assignment.
      Fortran::lower::createSomeArrayAssignment(*this, assign.lhs, assign.rhs,
                                                localSymbols, stmtCtx);
      return;
    }

    // If there is an explicit iteration space, generate an array assignment
    // with a user-specified iteration space and possibly with masks. These
    // assignments may *appear* to be scalar expressions, but the scalar
    // expression is evaluated at all points in the user-defined space much like
    // an ordinary array assignment. More specifically, the semantics inside the
    // FORALL much more closely resembles that of WHERE than a scalar
    // assignment.
    // Otherwise, generate a masked array assignment. The iteration space is
    // implied by the lhs array expression.
    Fortran::lower::createAnyMaskedArrayAssignment(
        *this, assign.lhs, assign.rhs, explicitIterSpace, implicitIterSpace,
        localSymbols, stmtCtx);
  }

#if !defined(NDEBUG)
  static bool isFuncResultDesignator(const Fortran::lower::SomeExpr &expr) {
    const Fortran::semantics::Symbol *sym =
        Fortran::evaluate::GetFirstSymbol(expr);
    return sym && sym->IsFuncResult();
  }
#endif

  inline fir::MutableBoxValue
  genExprMutableBox(mlir::Location loc,
                    const Fortran::lower::SomeExpr &expr) override final {
    if (lowerToHighLevelFIR())
      return Fortran::lower::convertExprToMutableBox(loc, *this, expr,
                                                     localSymbols);
    return Fortran::lower::createMutableBox(loc, *this, expr, localSymbols);
  }

  // Generate pointer assignment with possibly empty bounds-spec. R1035: a
  // bounds-spec is a lower bound value.
  void genPointerAssignment(
      mlir::Location loc, const Fortran::evaluate::Assignment &assign,
      const Fortran::evaluate::Assignment::BoundsSpec &lbExprs) {
    Fortran::lower::StatementContext stmtCtx;
    if (Fortran::evaluate::IsProcedure(assign.rhs))
      TODO(loc, "procedure pointer assignment");

    std::optional<Fortran::evaluate::DynamicType> lhsType =
        assign.lhs.GetType();
    // Delegate pointer association to unlimited polymorphic pointer
    // to the runtime. element size, type code, attribute and of
    // course base_addr might need to be updated.
    if (lhsType && lhsType->IsPolymorphic()) {
      if (!lowerToHighLevelFIR() && explicitIterationSpace())
        TODO(loc, "polymorphic pointer assignment in FORALL");
      mlir::Value lhs = genExprMutableBox(loc, assign.lhs).getAddr();
      mlir::Value rhs = fir::getBase(genExprBox(loc, assign.rhs, stmtCtx));
      Fortran::lower::genPointerAssociate(*builder, loc, lhs, rhs);
      return;
    }

    llvm::SmallVector<mlir::Value> lbounds;
    for (const Fortran::evaluate::ExtentExpr &lbExpr : lbExprs)
      lbounds.push_back(fir::getBase(genExprValue(toEvExpr(lbExpr), stmtCtx)));
    if (!lowerToHighLevelFIR() && explicitIterationSpace()) {
      // Pointer assignment in FORALL context. Copy the rhs box value
      // into the lhs box variable.
      genArrayAssignment(assign, stmtCtx, lbounds);
      return;
    }
    fir::MutableBoxValue lhs = genExprMutableBox(loc, assign.lhs);
    Fortran::lower::associateMutableBox(*this, loc, lhs, assign.rhs, lbounds,
                                        stmtCtx);
  }
  // Pointer assignment with bounds-remapping. R1036: a bounds-remapping is a
  // pair, lower bound and upper bound.
  void genPointerAssignment(
      mlir::Location loc, const Fortran::evaluate::Assignment &assign,
      const Fortran::evaluate::Assignment::BoundsRemapping &boundExprs) {
    Fortran::lower::StatementContext stmtCtx;
    llvm::SmallVector<mlir::Value> lbounds;
    llvm::SmallVector<mlir::Value> ubounds;
    for (const std::pair<Fortran::evaluate::ExtentExpr,
                         Fortran::evaluate::ExtentExpr> &pair : boundExprs) {
      const Fortran::evaluate::ExtentExpr &lbExpr = pair.first;
      const Fortran::evaluate::ExtentExpr &ubExpr = pair.second;
      lbounds.push_back(fir::getBase(genExprValue(toEvExpr(lbExpr), stmtCtx)));
      ubounds.push_back(fir::getBase(genExprValue(toEvExpr(ubExpr), stmtCtx)));
    }

    std::optional<Fortran::evaluate::DynamicType> lhsType =
        assign.lhs.GetType();
    std::optional<Fortran::evaluate::DynamicType> rhsType =
        assign.rhs.GetType();
    // Polymorphic lhs/rhs need more care. See F2018 10.2.2.3.
    if ((lhsType && lhsType->IsPolymorphic()) ||
        (rhsType && rhsType->IsPolymorphic())) {
      if (!lowerToHighLevelFIR() && explicitIterationSpace())
        TODO(loc, "polymorphic pointer assignment in FORALL");

      mlir::Value lhs = genExprMutableBox(loc, assign.lhs).getAddr();
      mlir::Value rhs = fir::getBase(genExprBox(loc, assign.rhs, stmtCtx));

      // Create the newRank x 2 array with the bounds to be passed to
      // the runtime as a descriptor.
      assert(lbounds.size() && ubounds.size());
      mlir::Type indexTy = builder->getIndexType();
      mlir::Type boundArrayTy = fir::SequenceType::get(
          {static_cast<int64_t>(lbounds.size()) * 2}, builder->getI64Type());
      mlir::Value boundArray =
          builder->create<fir::AllocaOp>(loc, boundArrayTy);
      mlir::Value array = builder->create<fir::UndefOp>(loc, boundArrayTy);
      for (unsigned i = 0; i < lbounds.size(); ++i) {
        array = builder->create<fir::InsertValueOp>(
            loc, boundArrayTy, array, lbounds[i],
            builder->getArrayAttr({builder->getIntegerAttr(
                builder->getIndexType(), static_cast<int>(i * 2))}));
        array = builder->create<fir::InsertValueOp>(
            loc, boundArrayTy, array, ubounds[i],
            builder->getArrayAttr({builder->getIntegerAttr(
                builder->getIndexType(), static_cast<int>(i * 2 + 1))}));
      }
      builder->create<fir::StoreOp>(loc, array, boundArray);
      mlir::Type boxTy = fir::BoxType::get(boundArrayTy);
      mlir::Value ext =
          builder->createIntegerConstant(loc, indexTy, lbounds.size() * 2);
      mlir::Value shapeOp = builder->genShape(loc, {ext});
      mlir::Value boundsDesc =
          builder->create<fir::EmboxOp>(loc, boxTy, boundArray, shapeOp);
      Fortran::lower::genPointerAssociateRemapping(*builder, loc, lhs, rhs,
                                                   boundsDesc);
      return;
    }
    if (!lowerToHighLevelFIR() && explicitIterationSpace()) {
      // Pointer assignment in FORALL context. Copy the rhs box value
      // into the lhs box variable.
      genArrayAssignment(assign, stmtCtx, lbounds, ubounds);
      return;
    }
    fir::MutableBoxValue lhs = genExprMutableBox(loc, assign.lhs);
    if (Fortran::evaluate::UnwrapExpr<Fortran::evaluate::NullPointer>(
            assign.rhs)) {
      fir::factory::disassociateMutableBox(*builder, loc, lhs);
      return;
    }
    // Do not generate a temp in case rhs is an array section.
    fir::ExtendedValue rhs =
        Fortran::lower::isArraySectionWithoutVectorSubscript(assign.rhs)
            ? Fortran::lower::createSomeArrayBox(*this, assign.rhs,
                                                 localSymbols, stmtCtx)
            : genExprAddr(assign.rhs, stmtCtx);
    fir::factory::associateMutableBoxWithRemap(*builder, loc, lhs, rhs, lbounds,
                                               ubounds);
    if (!lowerToHighLevelFIR() && explicitIterationSpace()) {
      mlir::ValueRange inners = explicitIterSpace.getInnerArgs();
      if (!inners.empty())
        builder->create<fir::ResultOp>(loc, inners);
    }
  }

  /// Shared for both assignments and pointer assignments.
  void genAssignment(const Fortran::evaluate::Assignment &assign) {
    mlir::Location loc = toLocation();
    if (lowerToHighLevelFIR()) {
      if (explicitIterationSpace() || !implicitIterSpace.empty())
        TODO(loc, "HLFIR assignment inside FORALL or WHERE");
      auto &builder = getFirOpBuilder();
      std::visit(
          Fortran::common::visitors{
              // [1] Plain old assignment.
              [&](const Fortran::evaluate::Assignment::Intrinsic &) {
                Fortran::lower::StatementContext stmtCtx;
                if (Fortran::lower::isWholeAllocatable(assign.lhs))
                  TODO(loc, "HLFIR assignment to whole allocatable");
                hlfir::EntityWithAttributes rhs =
                    Fortran::lower::convertExprToHLFIR(loc, *this, assign.rhs,
                                                       localSymbols, stmtCtx);
                hlfir::EntityWithAttributes lhs =
                    Fortran::lower::convertExprToHLFIR(loc, *this, assign.lhs,
                                                       localSymbols, stmtCtx);
                builder.create<hlfir::AssignOp>(loc, rhs, lhs);
              },
              // [2] User defined assignment. If the context is a scalar
              // expression then call the procedure.
              [&](const Fortran::evaluate::ProcedureRef &procRef) {
                TODO(loc, "HLFIR user defined assignment");
              },
              [&](const Fortran::evaluate::Assignment::BoundsSpec &lbExprs) {
                genPointerAssignment(loc, assign, lbExprs);
              },
              [&](const Fortran::evaluate::Assignment::BoundsRemapping
                      &boundExprs) {
                genPointerAssignment(loc, assign, boundExprs);
              },
          },
          assign.u);
      return;
    }
    if (explicitIterationSpace()) {
      Fortran::lower::createArrayLoads(*this, explicitIterSpace, localSymbols);
      explicitIterSpace.genLoopNest();
    }
    Fortran::lower::StatementContext stmtCtx;
    std::visit(
        Fortran::common::visitors{
            // [1] Plain old assignment.
            [&](const Fortran::evaluate::Assignment::Intrinsic &) {
              const Fortran::semantics::Symbol *sym =
                  Fortran::evaluate::GetLastSymbol(assign.lhs);

              if (!sym)
                TODO(loc, "assignment to pointer result of function reference");

              std::optional<Fortran::evaluate::DynamicType> lhsType =
                  assign.lhs.GetType();
              assert(lhsType && "lhs cannot be typeless");
              // Assignment to polymorphic allocatables may require changing the
              // variable dynamic type (See Fortran 2018 10.2.1.3 p3).
              if (lhsType->IsPolymorphic() &&
                  Fortran::lower::isWholeAllocatable(assign.lhs)) {
                mlir::Value lhs = genExprMutableBox(loc, assign.lhs).getAddr();
                mlir::Value rhs =
                    fir::getBase(genExprBox(loc, assign.rhs, stmtCtx));
                fir::runtime::genAssign(*builder, loc, lhs, rhs);
                return;
              }

              // Note: No ad-hoc handling for pointers is required here. The
              // target will be assigned as per 2018 10.2.1.3 p2. genExprAddr
              // on a pointer returns the target address and not the address of
              // the pointer variable.

              if (assign.lhs.Rank() > 0 || explicitIterationSpace()) {
                // Array assignment
                // See Fortran 2018 10.2.1.3 p5, p6, and p7
                genArrayAssignment(assign, stmtCtx);
                return;
              }

              // Scalar assignment
              const bool isNumericScalar =
                  isNumericScalarCategory(lhsType->category());
              fir::ExtendedValue rhs = isNumericScalar
                                           ? genExprValue(assign.rhs, stmtCtx)
                                           : genExprAddr(assign.rhs, stmtCtx);
              const bool lhsIsWholeAllocatable =
                  Fortran::lower::isWholeAllocatable(assign.lhs);
              std::optional<fir::factory::MutableBoxReallocation> lhsRealloc;
              std::optional<fir::MutableBoxValue> lhsMutableBox;
              auto lhs = [&]() -> fir::ExtendedValue {
                if (lhsIsWholeAllocatable) {
                  lhsMutableBox = genExprMutableBox(loc, assign.lhs);
                  llvm::SmallVector<mlir::Value> lengthParams;
                  if (const fir::CharBoxValue *charBox = rhs.getCharBox())
                    lengthParams.push_back(charBox->getLen());
                  else if (fir::isDerivedWithLenParameters(rhs))
                    TODO(loc, "assignment to derived type allocatable with "
                              "LEN parameters");
                  lhsRealloc = fir::factory::genReallocIfNeeded(
                      *builder, loc, *lhsMutableBox,
                      /*shape=*/std::nullopt, lengthParams);
                  return lhsRealloc->newValue;
                }
                return genExprAddr(assign.lhs, stmtCtx);
              }();

              if (isNumericScalar) {
                // Fortran 2018 10.2.1.3 p8 and p9
                // Conversions should have been inserted by semantic analysis,
                // but they can be incorrect between the rhs and lhs. Correct
                // that here.
                mlir::Value addr = fir::getBase(lhs);
                mlir::Value val = fir::getBase(rhs);
                // A function with multiple entry points returning different
                // types tags all result variables with one of the largest
                // types to allow them to share the same storage.  Assignment
                // to a result variable of one of the other types requires
                // conversion to the actual type.
                mlir::Type toTy = genType(assign.lhs);
                mlir::Value cast =
                    builder->convertWithSemantics(loc, toTy, val);
                if (fir::dyn_cast_ptrEleTy(addr.getType()) != toTy) {
                  assert(isFuncResultDesignator(assign.lhs) && "type mismatch");
                  addr = builder->createConvert(
                      toLocation(), builder->getRefType(toTy), addr);
                }
                builder->create<fir::StoreOp>(loc, cast, addr);
              } else if (isCharacterCategory(lhsType->category())) {
                // Fortran 2018 10.2.1.3 p10 and p11
                fir::factory::CharacterExprHelper{*builder, loc}.createAssign(
                    lhs, rhs);
              } else if (isDerivedCategory(lhsType->category())) {
                // Fortran 2018 10.2.1.3 p13 and p14
                // Recursively gen an assignment on each element pair.
                fir::factory::genRecordAssignment(*builder, loc, lhs, rhs);
              } else {
                llvm_unreachable("unknown category");
              }
              if (lhsIsWholeAllocatable) {
                assert(lhsRealloc.has_value());
                fir::factory::finalizeRealloc(*builder, loc, *lhsMutableBox,
                                              /*lbounds=*/std::nullopt,
                                              /*takeLboundsIfRealloc=*/false,
                                              *lhsRealloc);
              }
            },

            // [2] User defined assignment. If the context is a scalar
            // expression then call the procedure.
            [&](const Fortran::evaluate::ProcedureRef &procRef) {
              Fortran::lower::StatementContext &ctx =
                  explicitIterationSpace() ? explicitIterSpace.stmtContext()
                                           : stmtCtx;
              Fortran::lower::createSubroutineCall(
                  *this, procRef, explicitIterSpace, implicitIterSpace,
                  localSymbols, ctx, /*isUserDefAssignment=*/true);
            },

            [&](const Fortran::evaluate::Assignment::BoundsSpec &lbExprs) {
              return genPointerAssignment(loc, assign, lbExprs);
            },
            [&](const Fortran::evaluate::Assignment::BoundsRemapping
                    &boundExprs) {
              return genPointerAssignment(loc, assign, boundExprs);
            },
        },
        assign.u);
    if (explicitIterationSpace())
      Fortran::lower::createArrayMergeStores(*this, explicitIterSpace);
  }

  void genFIR(const Fortran::parser::WhereConstruct &c) {
    implicitIterSpace.growStack();
    genNestedStatement(
        std::get<
            Fortran::parser::Statement<Fortran::parser::WhereConstructStmt>>(
            c.t));
    for (const auto &body :
         std::get<std::list<Fortran::parser::WhereBodyConstruct>>(c.t))
      genFIR(body);
    for (const auto &e :
         std::get<std::list<Fortran::parser::WhereConstruct::MaskedElsewhere>>(
             c.t))
      genFIR(e);
    if (const auto &e =
            std::get<std::optional<Fortran::parser::WhereConstruct::Elsewhere>>(
                c.t);
        e.has_value())
      genFIR(*e);
    genNestedStatement(
        std::get<Fortran::parser::Statement<Fortran::parser::EndWhereStmt>>(
            c.t));
  }
  void genFIR(const Fortran::parser::WhereBodyConstruct &body) {
    std::visit(
        Fortran::common::visitors{
            [&](const Fortran::parser::Statement<
                Fortran::parser::AssignmentStmt> &stmt) {
              genNestedStatement(stmt);
            },
            [&](const Fortran::parser::Statement<Fortran::parser::WhereStmt>
                    &stmt) { genNestedStatement(stmt); },
            [&](const Fortran::common::Indirection<
                Fortran::parser::WhereConstruct> &c) { genFIR(c.value()); },
        },
        body.u);
  }
  void genFIR(const Fortran::parser::WhereConstructStmt &stmt) {
    implicitIterSpace.append(Fortran::semantics::GetExpr(
        std::get<Fortran::parser::LogicalExpr>(stmt.t)));
  }
  void genFIR(const Fortran::parser::WhereConstruct::MaskedElsewhere &ew) {
    genNestedStatement(
        std::get<
            Fortran::parser::Statement<Fortran::parser::MaskedElsewhereStmt>>(
            ew.t));
    for (const auto &body :
         std::get<std::list<Fortran::parser::WhereBodyConstruct>>(ew.t))
      genFIR(body);
  }
  void genFIR(const Fortran::parser::MaskedElsewhereStmt &stmt) {
    implicitIterSpace.append(Fortran::semantics::GetExpr(
        std::get<Fortran::parser::LogicalExpr>(stmt.t)));
  }
  void genFIR(const Fortran::parser::WhereConstruct::Elsewhere &ew) {
    genNestedStatement(
        std::get<Fortran::parser::Statement<Fortran::parser::ElsewhereStmt>>(
            ew.t));
    for (const auto &body :
         std::get<std::list<Fortran::parser::WhereBodyConstruct>>(ew.t))
      genFIR(body);
  }
  void genFIR(const Fortran::parser::ElsewhereStmt &stmt) {
    implicitIterSpace.append(nullptr);
  }
  void genFIR(const Fortran::parser::EndWhereStmt &) {
    implicitIterSpace.shrinkStack();
  }

  void genFIR(const Fortran::parser::WhereStmt &stmt) {
    Fortran::lower::StatementContext stmtCtx;
    const auto &assign = std::get<Fortran::parser::AssignmentStmt>(stmt.t);
    implicitIterSpace.growStack();
    implicitIterSpace.append(Fortran::semantics::GetExpr(
        std::get<Fortran::parser::LogicalExpr>(stmt.t)));
    genAssignment(*assign.typedAssignment->v);
    implicitIterSpace.shrinkStack();
  }

  void genFIR(const Fortran::parser::PointerAssignmentStmt &stmt) {
    genAssignment(*stmt.typedAssignment->v);
  }

  void genFIR(const Fortran::parser::AssignmentStmt &stmt) {
    genAssignment(*stmt.typedAssignment->v);
  }

  void genFIR(const Fortran::parser::SyncAllStmt &stmt) {
    genSyncAllStatement(*this, stmt);
  }

  void genFIR(const Fortran::parser::SyncImagesStmt &stmt) {
    genSyncImagesStatement(*this, stmt);
  }

  void genFIR(const Fortran::parser::SyncMemoryStmt &stmt) {
    genSyncMemoryStatement(*this, stmt);
  }

  void genFIR(const Fortran::parser::SyncTeamStmt &stmt) {
    genSyncTeamStatement(*this, stmt);
  }

  void genFIR(const Fortran::parser::UnlockStmt &stmt) {
    genUnlockStatement(*this, stmt);
  }

  void genFIR(const Fortran::parser::AssignStmt &stmt) {
    const Fortran::semantics::Symbol &symbol =
        *std::get<Fortran::parser::Name>(stmt.t).symbol;
    mlir::Location loc = toLocation();
    mlir::Value labelValue = builder->createIntegerConstant(
        loc, genType(symbol), std::get<Fortran::parser::Label>(stmt.t));
    builder->create<fir::StoreOp>(loc, labelValue, getSymbolAddress(symbol));
  }

  void genFIR(const Fortran::parser::FormatStmt &) {
    // do nothing.

    // FORMAT statements have no semantics. They may be lowered if used by a
    // data transfer statement.
  }

  void genFIR(const Fortran::parser::PauseStmt &stmt) {
    genPauseStatement(*this, stmt);
  }

  // call FAIL IMAGE in runtime
  void genFIR(const Fortran::parser::FailImageStmt &stmt) {
    genFailImageStatement(*this);
  }

  // call STOP, ERROR STOP in runtime
  void genFIR(const Fortran::parser::StopStmt &stmt) {
    genStopStatement(*this, stmt);
  }

  void genFIR(const Fortran::parser::ReturnStmt &stmt) {
    Fortran::lower::pft::FunctionLikeUnit *funit =
        getEval().getOwningProcedure();
    assert(funit && "not inside main program, function or subroutine");
    if (funit->isMainProgram()) {
      genExitRoutine();
      return;
    }
    mlir::Location loc = toLocation();
    if (stmt.v) {
      // Alternate return statement - If this is a subroutine where some
      // alternate entries have alternate returns, but the active entry point
      // does not, ignore the alternate return value.  Otherwise, assign it
      // to the compiler-generated result variable.
      const Fortran::semantics::Symbol &symbol = funit->getSubprogramSymbol();
      if (Fortran::semantics::HasAlternateReturns(symbol)) {
        Fortran::lower::StatementContext stmtCtx;
        const Fortran::lower::SomeExpr *expr =
            Fortran::semantics::GetExpr(*stmt.v);
        assert(expr && "missing alternate return expression");
        mlir::Value altReturnIndex = builder->createConvert(
            loc, builder->getIndexType(), createFIRExpr(loc, expr, stmtCtx));
        builder->create<fir::StoreOp>(loc, altReturnIndex,
                                      getAltReturnResult(symbol));
      }
    }
    // Branch to the last block of the SUBROUTINE, which has the actual return.
    if (!funit->finalBlock) {
      mlir::OpBuilder::InsertPoint insPt = builder->saveInsertionPoint();
      funit->finalBlock = builder->createBlock(&builder->getRegion());
      builder->restoreInsertionPoint(insPt);
    }
    builder->create<mlir::cf::BranchOp>(loc, funit->finalBlock);
  }

  void genFIR(const Fortran::parser::CycleStmt &) {
    genFIRBranch(getEval().controlSuccessor->block);
  }
  void genFIR(const Fortran::parser::ExitStmt &) {
    genFIRBranch(getEval().controlSuccessor->block);
  }
  void genFIR(const Fortran::parser::GotoStmt &) {
    genFIRBranch(getEval().controlSuccessor->block);
  }

  // Nop statements - No code, or code is generated at the construct level.
  // But note that the genFIR call immediately below that wraps one of these
  // calls does block management, possibly starting a new block, and possibly
  // generating a branch to end a block. So these calls may still be required
  // for that functionality.
  void genFIR(const Fortran::parser::AssociateStmt &) {}       // nop
  void genFIR(const Fortran::parser::CaseStmt &) {}            // nop
  void genFIR(const Fortran::parser::ContinueStmt &) {}        // nop
  void genFIR(const Fortran::parser::ElseIfStmt &) {}          // nop
  void genFIR(const Fortran::parser::ElseStmt &) {}            // nop
  void genFIR(const Fortran::parser::EndAssociateStmt &) {}    // nop
  void genFIR(const Fortran::parser::EndDoStmt &) {}           // nop
  void genFIR(const Fortran::parser::EndFunctionStmt &) {}     // nop
  void genFIR(const Fortran::parser::EndIfStmt &) {}           // nop
  void genFIR(const Fortran::parser::EndMpSubprogramStmt &) {} // nop
  void genFIR(const Fortran::parser::EndSelectStmt &) {}       // nop
  void genFIR(const Fortran::parser::EndSubroutineStmt &) {}   // nop
  void genFIR(const Fortran::parser::EntryStmt &) {}           // nop
  void genFIR(const Fortran::parser::IfStmt &) {}              // nop
  void genFIR(const Fortran::parser::IfThenStmt &) {}          // nop
  void genFIR(const Fortran::parser::NonLabelDoStmt &) {}      // nop
  void genFIR(const Fortran::parser::OmpEndLoopDirective &) {} // nop
  void genFIR(const Fortran::parser::SelectTypeStmt &) {}      // nop
  void genFIR(const Fortran::parser::TypeGuardStmt &) {}       // nop

  /// Generate FIR for Evaluation \p eval.
  void genFIR(Fortran::lower::pft::Evaluation &eval,
              bool unstructuredContext = true) {
    // Start a new unstructured block when applicable. When transitioning
    // from unstructured to structured code, unstructuredContext is true,
    // which accounts for the possibility that the structured code could be
    // a target that starts a new block.
    if (unstructuredContext)
      maybeStartBlock(eval.isConstruct() && eval.lowerAsStructured()
                          ? eval.getFirstNestedEvaluation().block
                          : eval.block);

    // Generate evaluation specific code. Even nop calls should usually reach
    // here in case they start a new block or require generation of a generic
    // end-of-block branch. An alternative is to add special case code
    // elsewhere, such as in the genFIR code for a parent construct.
    setCurrentEval(eval);
    setCurrentPosition(eval.position);
    eval.visit([&](const auto &stmt) { genFIR(stmt); });

    // Generate an end-of-block branch for several special cases. For
    // constructs, this can be done for either the end construct statement,
    // or for the construct itself, which will skip this code if the
    // end statement was visited first and generated a branch.
    Fortran::lower::pft::Evaluation *successor =
        eval.isConstruct() ? eval.getLastNestedEvaluation().lexicalSuccessor
                           : eval.lexicalSuccessor;
    if (successor && blockIsUnterminated()) {
      if (successor->isIntermediateConstructStmt() &&
          successor->parentConstruct->lowerAsUnstructured())
        // Exit from an intermediate unstructured IF or SELECT construct block.
        genFIRBranch(successor->parentConstruct->constructExit->block);
      else if (unstructuredContext && eval.isConstructStmt() &&
               successor == eval.controlSuccessor)
        // Exit from a degenerate, empty construct block.
        genFIRBranch(eval.parentConstruct->constructExit->block);
    }
  }

  void mapCPtrArgByValue(const Fortran::semantics::Symbol &sym,
                         mlir::Value val) {
    mlir::Type symTy = Fortran::lower::translateSymbolToFIRType(*this, sym);
    mlir::Location loc = toLocation();
    mlir::Value res = builder->create<fir::AllocaOp>(loc, symTy);
    mlir::Value resAddr =
        fir::factory::genCPtrOrCFunptrAddr(*builder, loc, res, symTy);
    mlir::Value argAddrVal =
        builder->createConvert(loc, fir::unwrapRefType(resAddr.getType()), val);
    builder->create<fir::StoreOp>(loc, argAddrVal, resAddr);
    addSymbol(sym, res);
  }

  void mapTrivialByValue(const Fortran::semantics::Symbol &sym,
                         mlir::Value val) {
    mlir::Location loc = toLocation();
    mlir::Value res = builder->create<fir::AllocaOp>(loc, val.getType());
    builder->create<fir::StoreOp>(loc, val, res);
    addSymbol(sym, res);
  }

  /// Map mlir function block arguments to the corresponding Fortran dummy
  /// variables. When the result is passed as a hidden argument, the Fortran
  /// result is also mapped. The symbol map is used to hold this mapping.
  void mapDummiesAndResults(Fortran::lower::pft::FunctionLikeUnit &funit,
                            const Fortran::lower::CalleeInterface &callee) {
    assert(builder && "require a builder object at this point");
    using PassBy = Fortran::lower::CalleeInterface::PassEntityBy;
    auto mapPassedEntity = [&](const auto arg) {
      if (arg.passBy == PassBy::AddressAndLength) {
        if (callee.characterize().IsBindC())
          return;
        // TODO: now that fir call has some attributes regarding character
        // return, PassBy::AddressAndLength should be retired.
        mlir::Location loc = toLocation();
        fir::factory::CharacterExprHelper charHelp{*builder, loc};
        mlir::Value box =
            charHelp.createEmboxChar(arg.firArgument, arg.firLength);
        addSymbol(arg.entity->get(), box);
      } else {
        if (arg.entity.has_value()) {
          if (arg.passBy == PassBy::Value) {
            mlir::Type argTy = arg.firArgument.getType();
            if (argTy.isa<fir::RecordType>())
              TODO(toLocation(), "derived type argument passed by value");
            if (Fortran::semantics::IsBuiltinCPtr(arg.entity->get()) &&
                Fortran::lower::isCPtrArgByValueType(argTy)) {
              mapCPtrArgByValue(arg.entity->get(), arg.firArgument);
              return;
            }
            if (fir::isa_trivial(argTy)) {
              mapTrivialByValue(arg.entity->get(), arg.firArgument);
              return;
            }
          }
          addSymbol(arg.entity->get(), arg.firArgument);
        } else {
          assert(funit.parentHasTupleHostAssoc() && "expect tuple argument");
        }
      }
    };
    for (const Fortran::lower::CalleeInterface::PassedEntity &arg :
         callee.getPassedArguments())
      mapPassedEntity(arg);
    if (std::optional<Fortran::lower::CalleeInterface::PassedEntity>
            passedResult = callee.getPassedResult()) {
      mapPassedEntity(*passedResult);
      // FIXME: need to make sure things are OK here. addSymbol may not be OK
      if (funit.primaryResult &&
          passedResult->entity->get() != *funit.primaryResult)
        addSymbol(*funit.primaryResult,
                  getSymbolAddress(passedResult->entity->get()));
    }
  }

  /// Instantiate variable \p var and add it to the symbol map.
  /// See ConvertVariable.cpp.
  void instantiateVar(const Fortran::lower::pft::Variable &var,
                      Fortran::lower::AggregateStoreMap &storeMap) {
    Fortran::lower::instantiateVariable(*this, var, localSymbols, storeMap);
    if (var.hasSymbol() &&
        var.getSymbol().test(
            Fortran::semantics::Symbol::Flag::OmpThreadprivate))
      Fortran::lower::genThreadprivateOp(*this, var);
  }

  /// Start translation of a function.
  void startNewFunction(Fortran::lower::pft::FunctionLikeUnit &funit) {
    assert(!builder && "expected nullptr");
    const Fortran::semantics::Scope &scope = funit.getScope();
    LLVM_DEBUG(llvm::dbgs() << "\n[bridge - startNewFunction]";
               if (auto *sym = scope.symbol()) llvm::dbgs() << " " << *sym;
               llvm::dbgs() << "\n");
    Fortran::lower::CalleeInterface callee(funit, *this,
                                           bridge.getFunctionAttributes());
    mlir::func::FuncOp func = callee.addEntryBlockAndMapArguments();
    builder = new fir::FirOpBuilder(func, bridge.getKindMap());
    assert(builder && "FirOpBuilder did not instantiate");
    builder->setFastMathFlags(bridge.getLoweringOptions().getMathOptions());
    builder->setInsertionPointToStart(&func.front());
    func.setVisibility(mlir::SymbolTable::Visibility::Public);

    mapDummiesAndResults(funit, callee);

    // Map host associated symbols from parent procedure if any.
    if (funit.parentHasHostAssoc())
      funit.parentHostAssoc().internalProcedureBindings(*this, localSymbols);

    // Non-primary results of a function with multiple entry points.
    // These result values share storage with the primary result.
    llvm::SmallVector<Fortran::lower::pft::Variable> deferredFuncResultList;

    // Backup actual argument for entry character results with different
    // lengths. It needs to be added to the non-primary results symbol before
    // mapSymbolAttributes is called.
    Fortran::lower::SymbolBox resultArg;
    if (std::optional<Fortran::lower::CalleeInterface::PassedEntity>
            passedResult = callee.getPassedResult())
      resultArg = lookupSymbol(passedResult->entity->get());

    Fortran::lower::AggregateStoreMap storeMap;

    // Map all containing submodule and module equivalences and variables, in
    // case they are referenced. It might be better to limit this to variables
    // that are actually referenced, although that is more complicated when
    // there are equivalenced variables.
    auto &scopeVariableListMap =
        Fortran::lower::pft::getScopeVariableListMap(funit);
    for (auto *scp = &scope.parent(); !scp->IsGlobal(); scp = &scp->parent())
      if (scp->kind() == Fortran::semantics::Scope::Kind::Module)
        for (const auto &var : Fortran::lower::pft::getScopeVariableList(
                 *scp, scopeVariableListMap))
          instantiateVar(var, storeMap);

    // Map function equivalences and variables.
    mlir::Value primaryFuncResultStorage;
    for (const Fortran::lower::pft::Variable &var :
         Fortran::lower::pft::getScopeVariableList(scope)) {
      // Always instantiate aggregate storage blocks.
      if (var.isAggregateStore()) {
        instantiateVar(var, storeMap);
        continue;
      }
      const Fortran::semantics::Symbol &sym = var.getSymbol();
      if (funit.parentHasHostAssoc()) {
        // Never instantiate host associated variables, as they are already
        // instantiated from an argument tuple. Instead, just bind the symbol
        // to the host variable, which must be in the map.
        const Fortran::semantics::Symbol &ultimate = sym.GetUltimate();
        if (funit.parentHostAssoc().isAssociated(ultimate)) {
          copySymbolBinding(ultimate, sym);
          continue;
        }
      }
      if (!sym.IsFuncResult() || !funit.primaryResult) {
        instantiateVar(var, storeMap);
      } else if (&sym == funit.primaryResult) {
        instantiateVar(var, storeMap);
        primaryFuncResultStorage = getSymbolAddress(sym);
      } else {
        deferredFuncResultList.push_back(var);
      }
    }

    // TODO: should use same mechanism as equivalence?
    // One blocking point is character entry returns that need special handling
    // since they are not locally allocated but come as argument. CHARACTER(*)
    // is not something that fits well with equivalence lowering.
    for (const Fortran::lower::pft::Variable &altResult :
         deferredFuncResultList) {
      Fortran::lower::StatementContext stmtCtx;
      if (std::optional<Fortran::lower::CalleeInterface::PassedEntity>
              passedResult = callee.getPassedResult()) {
        addSymbol(altResult.getSymbol(), resultArg.getAddr());
        Fortran::lower::mapSymbolAttributes(*this, altResult, localSymbols,
                                            stmtCtx);
      } else {
        Fortran::lower::mapSymbolAttributes(*this, altResult, localSymbols,
                                            stmtCtx, primaryFuncResultStorage);
      }
    }

    // If this is a host procedure with host associations, then create the tuple
    // of pointers for passing to the internal procedures.
    if (!funit.getHostAssoc().empty())
      funit.getHostAssoc().hostProcedureBindings(*this, localSymbols);

    // Create most function blocks in advance.
    createEmptyBlocks(funit.evaluationList);

    // Reinstate entry block as the current insertion point.
    builder->setInsertionPointToEnd(&func.front());

    if (callee.hasAlternateReturns()) {
      // Create a local temp to hold the alternate return index.
      // Give it an integer index type and the subroutine name (for dumps).
      // Attach it to the subroutine symbol in the localSymbols map.
      // Initialize it to zero, the "fallthrough" alternate return value.
      const Fortran::semantics::Symbol &symbol = funit.getSubprogramSymbol();
      mlir::Location loc = toLocation();
      mlir::Type idxTy = builder->getIndexType();
      mlir::Value altResult =
          builder->createTemporary(loc, idxTy, toStringRef(symbol.name()));
      addSymbol(symbol, altResult);
      mlir::Value zero = builder->createIntegerConstant(loc, idxTy, 0);
      builder->create<fir::StoreOp>(loc, zero, altResult);
    }

    if (Fortran::lower::pft::Evaluation *alternateEntryEval =
            funit.getEntryEval())
      genFIRBranch(alternateEntryEval->lexicalSuccessor->block);
  }

  /// Create global blocks for the current function.  This eliminates the
  /// distinction between forward and backward targets when generating
  /// branches.  A block is "global" if it can be the target of a GOTO or
  /// other source code branch.  A block that can only be targeted by a
  /// compiler generated branch is "local".  For example, a DO loop preheader
  /// block containing loop initialization code is global.  A loop header
  /// block, which is the target of the loop back edge, is local.  Blocks
  /// belong to a region.  Any block within a nested region must be replaced
  /// with a block belonging to that region.  Branches may not cross region
  /// boundaries.
  void createEmptyBlocks(
      std::list<Fortran::lower::pft::Evaluation> &evaluationList) {
    mlir::Region *region = &builder->getRegion();
    for (Fortran::lower::pft::Evaluation &eval : evaluationList) {
      if (eval.isNewBlock)
        eval.block = builder->createBlock(region);
      if (eval.isConstruct() || eval.isDirective()) {
        if (eval.lowerAsUnstructured()) {
          createEmptyBlocks(eval.getNestedEvaluations());
        } else if (eval.hasNestedEvaluations()) {
          // A structured construct that is a target starts a new block.
          Fortran::lower::pft::Evaluation &constructStmt =
              eval.getFirstNestedEvaluation();
          if (constructStmt.isNewBlock)
            constructStmt.block = builder->createBlock(region);
        }
      }
    }
  }

  /// Return the predicate: "current block does not have a terminator branch".
  bool blockIsUnterminated() {
    mlir::Block *currentBlock = builder->getBlock();
    return currentBlock->empty() ||
           !currentBlock->back().hasTrait<mlir::OpTrait::IsTerminator>();
  }

  /// Unconditionally switch code insertion to a new block.
  void startBlock(mlir::Block *newBlock) {
    assert(newBlock && "missing block");
    // Default termination for the current block is a fallthrough branch to
    // the new block.
    if (blockIsUnterminated())
      genFIRBranch(newBlock);
    // Some blocks may be re/started more than once, and might not be empty.
    // If the new block already has (only) a terminator, set the insertion
    // point to the start of the block.  Otherwise set it to the end.
    builder->setInsertionPointToStart(newBlock);
    if (blockIsUnterminated())
      builder->setInsertionPointToEnd(newBlock);
  }

  /// Conditionally switch code insertion to a new block.
  void maybeStartBlock(mlir::Block *newBlock) {
    if (newBlock)
      startBlock(newBlock);
  }

  /// Finish translation of a function.
  void endNewFunction(Fortran::lower::pft::FunctionLikeUnit &funit) {
    setCurrentPosition(Fortran::lower::pft::stmtSourceLoc(funit.endStmt));
    if (funit.isMainProgram())
      genExitRoutine();
    else
      genFIRProcedureExit(funit, funit.getSubprogramSymbol());
    funit.finalBlock = nullptr;
    LLVM_DEBUG(llvm::dbgs() << "\n[bridge - endNewFunction";
               if (auto *sym = funit.scope->symbol()) llvm::dbgs()
               << " " << sym->name();
               llvm::dbgs() << "] generated IR:\n\n"
                            << *builder->getFunction() << '\n');
    // Eliminate dead code as a prerequisite to calling other IR passes.
    // FIXME: This simplification should happen in a normal pass, not here.
    mlir::IRRewriter rewriter(*builder);
    (void)mlir::simplifyRegions(rewriter, {builder->getRegion()});
    delete builder;
    builder = nullptr;
    hostAssocTuple = mlir::Value{};
    localSymbols.clear();
  }

  /// Helper to generate GlobalOps when the builder is not positioned in any
  /// region block. This is required because the FirOpBuilder assumes it is
  /// always positioned inside a region block when creating globals, the easiest
  /// way comply is to create a dummy function and to throw it afterwards.
  void createGlobalOutsideOfFunctionLowering(
      const std::function<void()> &createGlobals) {
    // FIXME: get rid of the bogus function context and instantiate the
    // globals directly into the module.
    mlir::MLIRContext *context = &getMLIRContext();
    mlir::func::FuncOp func = fir::FirOpBuilder::createFunction(
        mlir::UnknownLoc::get(context), getModuleOp(),
        fir::NameUniquer::doGenerated("Sham"),
        mlir::FunctionType::get(context, std::nullopt, std::nullopt), {});
    func.addEntryBlock();
    builder = new fir::FirOpBuilder(func, bridge.getKindMap());
    assert(builder && "FirOpBuilder did not instantiate");
    builder->setFastMathFlags(bridge.getLoweringOptions().getMathOptions());
    createGlobals();
    if (mlir::Region *region = func.getCallableRegion())
      region->dropAllReferences();
    func.erase();
    delete builder;
    builder = nullptr;
    localSymbols.clear();
  }
  /// Instantiate the data from a BLOCK DATA unit.
  void lowerBlockData(Fortran::lower::pft::BlockDataUnit &bdunit) {
    createGlobalOutsideOfFunctionLowering([&]() {
      Fortran::lower::AggregateStoreMap fakeMap;
      for (const auto &[_, sym] : bdunit.symTab) {
        if (sym->has<Fortran::semantics::ObjectEntityDetails>()) {
          Fortran::lower::pft::Variable var(*sym, true);
          instantiateVar(var, fakeMap);
        }
      }
    });
  }

  /// Create fir::Global for all the common blocks that appear in the program.
  void
  lowerCommonBlocks(const Fortran::semantics::CommonBlockList &commonBlocks) {
    createGlobalOutsideOfFunctionLowering(
        [&]() { Fortran::lower::defineCommonBlocks(*this, commonBlocks); });
  }

  /// Lower a procedure (nest).
  void lowerFunc(Fortran::lower::pft::FunctionLikeUnit &funit) {
    setCurrentPosition(funit.getStartingSourceLoc());
    for (int entryIndex = 0, last = funit.entryPointList.size();
         entryIndex < last; ++entryIndex) {
      funit.setActiveEntry(entryIndex);
      startNewFunction(funit); // the entry point for lowering this procedure
      for (Fortran::lower::pft::Evaluation &eval : funit.evaluationList)
        genFIR(eval);
      endNewFunction(funit);
    }
    funit.setActiveEntry(0);
    for (Fortran::lower::pft::FunctionLikeUnit &f : funit.nestedFunctions)
      lowerFunc(f); // internal procedure
  }

  /// Lower module variable definitions to fir::globalOp and OpenMP/OpenACC
  /// declarative construct.
  void lowerModuleDeclScope(Fortran::lower::pft::ModuleLikeUnit &mod) {
    setCurrentPosition(mod.getStartingSourceLoc());
    createGlobalOutsideOfFunctionLowering([&]() {
      auto &scopeVariableListMap =
          Fortran::lower::pft::getScopeVariableListMap(mod);
      for (const auto &var : Fortran::lower::pft::getScopeVariableList(
               mod.getScope(), scopeVariableListMap)) {
        // Only define the variables owned by this module.
        const Fortran::semantics::Scope *owningScope = var.getOwningScope();
        if (!owningScope || mod.getScope() == *owningScope)
          Fortran::lower::defineModuleVariable(*this, var);
      }
      for (auto &eval : mod.evaluationList)
        genFIR(eval);
    });
  }

  /// Lower functions contained in a module.
  void lowerMod(Fortran::lower::pft::ModuleLikeUnit &mod) {
    for (Fortran::lower::pft::FunctionLikeUnit &f : mod.nestedFunctions)
      lowerFunc(f);
  }

  void setCurrentPosition(const Fortran::parser::CharBlock &position) {
    if (position != Fortran::parser::CharBlock{})
      currentPosition = position;
  }

  /// Set current position at the location of \p parseTreeNode. Note that the
  /// position is updated automatically when visiting statements, but not when
  /// entering higher level nodes like constructs or procedures. This helper is
  /// intended to cover the latter cases.
  template <typename A>
  void setCurrentPositionAt(const A &parseTreeNode) {
    setCurrentPosition(Fortran::parser::FindSourceLocation(parseTreeNode));
  }

  //===--------------------------------------------------------------------===//
  // Utility methods
  //===--------------------------------------------------------------------===//

  /// Convert a parser CharBlock to a Location
  mlir::Location toLocation(const Fortran::parser::CharBlock &cb) {
    return genLocation(cb);
  }

  mlir::Location toLocation() { return toLocation(currentPosition); }
  void setCurrentEval(Fortran::lower::pft::Evaluation &eval) {
    evalPtr = &eval;
  }
  Fortran::lower::pft::Evaluation &getEval() {
    assert(evalPtr);
    return *evalPtr;
  }

  std::optional<Fortran::evaluate::Shape>
  getShape(const Fortran::lower::SomeExpr &expr) {
    return Fortran::evaluate::GetShape(foldingContext, expr);
  }

  //===--------------------------------------------------------------------===//
  // Analysis on a nested explicit iteration space.
  //===--------------------------------------------------------------------===//

  void analyzeExplicitSpace(const Fortran::parser::ConcurrentHeader &header) {
    explicitIterSpace.pushLevel();
    for (const Fortran::parser::ConcurrentControl &ctrl :
         std::get<std::list<Fortran::parser::ConcurrentControl>>(header.t)) {
      const Fortran::semantics::Symbol *ctrlVar =
          std::get<Fortran::parser::Name>(ctrl.t).symbol;
      explicitIterSpace.addSymbol(ctrlVar);
    }
    if (const auto &mask =
            std::get<std::optional<Fortran::parser::ScalarLogicalExpr>>(
                header.t);
        mask.has_value())
      analyzeExplicitSpace(*Fortran::semantics::GetExpr(*mask));
  }
  template <bool LHS = false, typename A>
  void analyzeExplicitSpace(const Fortran::evaluate::Expr<A> &e) {
    explicitIterSpace.exprBase(&e, LHS);
  }
  void analyzeExplicitSpace(const Fortran::evaluate::Assignment *assign) {
    auto analyzeAssign = [&](const Fortran::lower::SomeExpr &lhs,
                             const Fortran::lower::SomeExpr &rhs) {
      analyzeExplicitSpace</*LHS=*/true>(lhs);
      analyzeExplicitSpace(rhs);
    };
    std::visit(
        Fortran::common::visitors{
            [&](const Fortran::evaluate::ProcedureRef &procRef) {
              // Ensure the procRef expressions are the one being visited.
              assert(procRef.arguments().size() == 2);
              const Fortran::lower::SomeExpr *lhs =
                  procRef.arguments()[0].value().UnwrapExpr();
              const Fortran::lower::SomeExpr *rhs =
                  procRef.arguments()[1].value().UnwrapExpr();
              assert(lhs && rhs &&
                     "user defined assignment arguments must be expressions");
              analyzeAssign(*lhs, *rhs);
            },
            [&](const auto &) { analyzeAssign(assign->lhs, assign->rhs); }},
        assign->u);
    explicitIterSpace.endAssign();
  }
  void analyzeExplicitSpace(const Fortran::parser::ForallAssignmentStmt &stmt) {
    std::visit([&](const auto &s) { analyzeExplicitSpace(s); }, stmt.u);
  }
  void analyzeExplicitSpace(const Fortran::parser::AssignmentStmt &s) {
    analyzeExplicitSpace(s.typedAssignment->v.operator->());
  }
  void analyzeExplicitSpace(const Fortran::parser::PointerAssignmentStmt &s) {
    analyzeExplicitSpace(s.typedAssignment->v.operator->());
  }
  void analyzeExplicitSpace(const Fortran::parser::WhereConstruct &c) {
    analyzeExplicitSpace(
        std::get<
            Fortran::parser::Statement<Fortran::parser::WhereConstructStmt>>(
            c.t)
            .statement);
    for (const Fortran::parser::WhereBodyConstruct &body :
         std::get<std::list<Fortran::parser::WhereBodyConstruct>>(c.t))
      analyzeExplicitSpace(body);
    for (const Fortran::parser::WhereConstruct::MaskedElsewhere &e :
         std::get<std::list<Fortran::parser::WhereConstruct::MaskedElsewhere>>(
             c.t))
      analyzeExplicitSpace(e);
    if (const auto &e =
            std::get<std::optional<Fortran::parser::WhereConstruct::Elsewhere>>(
                c.t);
        e.has_value())
      analyzeExplicitSpace(e.operator->());
  }
  void analyzeExplicitSpace(const Fortran::parser::WhereConstructStmt &ws) {
    const Fortran::lower::SomeExpr *exp = Fortran::semantics::GetExpr(
        std::get<Fortran::parser::LogicalExpr>(ws.t));
    addMaskVariable(exp);
    analyzeExplicitSpace(*exp);
  }
  void analyzeExplicitSpace(
      const Fortran::parser::WhereConstruct::MaskedElsewhere &ew) {
    analyzeExplicitSpace(
        std::get<
            Fortran::parser::Statement<Fortran::parser::MaskedElsewhereStmt>>(
            ew.t)
            .statement);
    for (const Fortran::parser::WhereBodyConstruct &e :
         std::get<std::list<Fortran::parser::WhereBodyConstruct>>(ew.t))
      analyzeExplicitSpace(e);
  }
  void analyzeExplicitSpace(const Fortran::parser::WhereBodyConstruct &body) {
    std::visit(Fortran::common::visitors{
                   [&](const Fortran::common::Indirection<
                       Fortran::parser::WhereConstruct> &wc) {
                     analyzeExplicitSpace(wc.value());
                   },
                   [&](const auto &s) { analyzeExplicitSpace(s.statement); }},
               body.u);
  }
  void analyzeExplicitSpace(const Fortran::parser::MaskedElsewhereStmt &stmt) {
    const Fortran::lower::SomeExpr *exp = Fortran::semantics::GetExpr(
        std::get<Fortran::parser::LogicalExpr>(stmt.t));
    addMaskVariable(exp);
    analyzeExplicitSpace(*exp);
  }
  void
  analyzeExplicitSpace(const Fortran::parser::WhereConstruct::Elsewhere *ew) {
    for (const Fortran::parser::WhereBodyConstruct &e :
         std::get<std::list<Fortran::parser::WhereBodyConstruct>>(ew->t))
      analyzeExplicitSpace(e);
  }
  void analyzeExplicitSpace(const Fortran::parser::WhereStmt &stmt) {
    const Fortran::lower::SomeExpr *exp = Fortran::semantics::GetExpr(
        std::get<Fortran::parser::LogicalExpr>(stmt.t));
    addMaskVariable(exp);
    analyzeExplicitSpace(*exp);
    const std::optional<Fortran::evaluate::Assignment> &assign =
        std::get<Fortran::parser::AssignmentStmt>(stmt.t).typedAssignment->v;
    assert(assign.has_value() && "WHERE has no statement");
    analyzeExplicitSpace(assign.operator->());
  }
  void analyzeExplicitSpace(const Fortran::parser::ForallStmt &forall) {
    analyzeExplicitSpace(
        std::get<
            Fortran::common::Indirection<Fortran::parser::ConcurrentHeader>>(
            forall.t)
            .value());
    analyzeExplicitSpace(std::get<Fortran::parser::UnlabeledStatement<
                             Fortran::parser::ForallAssignmentStmt>>(forall.t)
                             .statement);
    analyzeExplicitSpacePop();
  }
  void
  analyzeExplicitSpace(const Fortran::parser::ForallConstructStmt &forall) {
    analyzeExplicitSpace(
        std::get<
            Fortran::common::Indirection<Fortran::parser::ConcurrentHeader>>(
            forall.t)
            .value());
  }
  void analyzeExplicitSpace(const Fortran::parser::ForallConstruct &forall) {
    analyzeExplicitSpace(
        std::get<
            Fortran::parser::Statement<Fortran::parser::ForallConstructStmt>>(
            forall.t)
            .statement);
    for (const Fortran::parser::ForallBodyConstruct &s :
         std::get<std::list<Fortran::parser::ForallBodyConstruct>>(forall.t)) {
      std::visit(Fortran::common::visitors{
                     [&](const Fortran::common::Indirection<
                         Fortran::parser::ForallConstruct> &b) {
                       analyzeExplicitSpace(b.value());
                     },
                     [&](const Fortran::parser::WhereConstruct &w) {
                       analyzeExplicitSpace(w);
                     },
                     [&](const auto &b) { analyzeExplicitSpace(b.statement); }},
                 s.u);
    }
    analyzeExplicitSpacePop();
  }

  void analyzeExplicitSpacePop() { explicitIterSpace.popLevel(); }

  void addMaskVariable(Fortran::lower::FrontEndExpr exp) {
    // Note: use i8 to store bool values. This avoids round-down behavior found
    // with sequences of i1. That is, an array of i1 will be truncated in size
    // and be too small. For example, a buffer of type fir.array<7xi1> will have
    // 0 size.
    mlir::Type i64Ty = builder->getIntegerType(64);
    mlir::TupleType ty = fir::factory::getRaggedArrayHeaderType(*builder);
    mlir::Type buffTy = ty.getType(1);
    mlir::Type shTy = ty.getType(2);
    mlir::Location loc = toLocation();
    mlir::Value hdr = builder->createTemporary(loc, ty);
    // FIXME: Is there a way to create a `zeroinitializer` in LLVM-IR dialect?
    // For now, explicitly set lazy ragged header to all zeros.
    // auto nilTup = builder->createNullConstant(loc, ty);
    // builder->create<fir::StoreOp>(loc, nilTup, hdr);
    mlir::Type i32Ty = builder->getIntegerType(32);
    mlir::Value zero = builder->createIntegerConstant(loc, i32Ty, 0);
    mlir::Value zero64 = builder->createIntegerConstant(loc, i64Ty, 0);
    mlir::Value flags = builder->create<fir::CoordinateOp>(
        loc, builder->getRefType(i64Ty), hdr, zero);
    builder->create<fir::StoreOp>(loc, zero64, flags);
    mlir::Value one = builder->createIntegerConstant(loc, i32Ty, 1);
    mlir::Value nullPtr1 = builder->createNullConstant(loc, buffTy);
    mlir::Value var = builder->create<fir::CoordinateOp>(
        loc, builder->getRefType(buffTy), hdr, one);
    builder->create<fir::StoreOp>(loc, nullPtr1, var);
    mlir::Value two = builder->createIntegerConstant(loc, i32Ty, 2);
    mlir::Value nullPtr2 = builder->createNullConstant(loc, shTy);
    mlir::Value shape = builder->create<fir::CoordinateOp>(
        loc, builder->getRefType(shTy), hdr, two);
    builder->create<fir::StoreOp>(loc, nullPtr2, shape);
    implicitIterSpace.addMaskVariable(exp, var, shape, hdr);
    explicitIterSpace.outermostContext().attachCleanup(
        [builder = this->builder, hdr, loc]() {
          fir::runtime::genRaggedArrayDeallocate(loc, *builder, hdr);
        });
  }

  void createRuntimeTypeInfoGlobals() {}

  bool lowerToHighLevelFIR() const {
    return bridge.getLoweringOptions().getLowerToHighLevelFIR();
  }

  //===--------------------------------------------------------------------===//

  Fortran::lower::LoweringBridge &bridge;
  Fortran::evaluate::FoldingContext foldingContext;
  fir::FirOpBuilder *builder = nullptr;
  Fortran::lower::pft::Evaluation *evalPtr = nullptr;
  Fortran::lower::SymMap localSymbols;
  Fortran::parser::CharBlock currentPosition;
  RuntimeTypeInfoConverter runtimeTypeInfoConverter;
  DispatchTableConverter dispatchTableConverter;

  /// WHERE statement/construct mask expression stack.
  Fortran::lower::ImplicitIterSpace implicitIterSpace;

  /// FORALL context
  Fortran::lower::ExplicitIterSpace explicitIterSpace;

  /// Tuple of host assoicated variables.
  mlir::Value hostAssocTuple;
};

} // namespace

Fortran::evaluate::FoldingContext
Fortran::lower::LoweringBridge::createFoldingContext() const {
  return {getDefaultKinds(), getIntrinsicTable(), getTargetCharacteristics()};
}

void Fortran::lower::LoweringBridge::lower(
    const Fortran::parser::Program &prg,
    const Fortran::semantics::SemanticsContext &semanticsContext) {
  std::unique_ptr<Fortran::lower::pft::Program> pft =
      Fortran::lower::createPFT(prg, semanticsContext);
  if (dumpBeforeFir)
    Fortran::lower::dumpPFT(llvm::errs(), *pft);
  FirConverter converter{*this};
  converter.run(*pft);
}

void Fortran::lower::LoweringBridge::parseSourceFile(llvm::SourceMgr &srcMgr) {
  mlir::OwningOpRef<mlir::ModuleOp> owningRef =
      mlir::parseSourceFile<mlir::ModuleOp>(srcMgr, &context);
  module.reset(new mlir::ModuleOp(owningRef.get().getOperation()));
  owningRef.release();
}

Fortran::lower::LoweringBridge::LoweringBridge(
    mlir::MLIRContext &context,
    Fortran::semantics::SemanticsContext &semanticsContext,
    const Fortran::common::IntrinsicTypeDefaultKinds &defaultKinds,
    const Fortran::evaluate::IntrinsicProcTable &intrinsics,
    const Fortran::evaluate::TargetCharacteristics &targetCharacteristics,
    const Fortran::parser::AllCookedSources &cooked, llvm::StringRef triple,
    fir::KindMapping &kindMap,
    const Fortran::lower::LoweringOptions &loweringOptions,
<<<<<<< HEAD
    const std::vector<Fortran::lower::EnvironmentDefault> &envDefaults,
    llvm::ArrayRef<std::pair<std::string, llvm::Optional<std::string>>>
        funcAttrs,
    llvm::StringRef filePath)
=======
    const std::vector<Fortran::lower::EnvironmentDefault> &envDefaults)
>>>>>>> 9c27954b
    : semanticsContext{semanticsContext}, defaultKinds{defaultKinds},
      intrinsics{intrinsics}, targetCharacteristics{targetCharacteristics},
      cooked{&cooked}, context{context}, kindMap{kindMap},
      loweringOptions{loweringOptions}, envDefaults{envDefaults},
      funcAttributes(funcAttrs.begin(), funcAttrs.end()) {
  // Register the diagnostic handler.
  context.getDiagEngine().registerHandler([](mlir::Diagnostic &diag) {
    llvm::raw_ostream &os = llvm::errs();
    switch (diag.getSeverity()) {
    case mlir::DiagnosticSeverity::Error:
      os << "error: ";
      break;
    case mlir::DiagnosticSeverity::Remark:
      os << "info: ";
      break;
    case mlir::DiagnosticSeverity::Warning:
      os << "warning: ";
      break;
    default:
      break;
    }
    if (!diag.getLocation().isa<mlir::UnknownLoc>())
      os << diag.getLocation() << ": ";
    os << diag << '\n';
    os.flush();
    return mlir::success();
  });

  auto getPathLocation = [&semanticsContext, &context]() -> mlir::Location {
    std::optional<std::string> path;
    const auto &allSources{semanticsContext.allCookedSources().allSources()};
    if (auto initial{allSources.GetFirstFileProvenance()};
        initial && !initial->empty()) {
      if (const auto *sourceFile{allSources.GetSourceFile(initial->start())}) {
        path = sourceFile->path();
      }
    }

    if (path.has_value()) {
      llvm::SmallString<256> curPath(*path);
      llvm::sys::fs::make_absolute(curPath);
      llvm::sys::path::remove_dots(curPath);
      return mlir::FileLineColLoc::get(&context, curPath.str(), /*line=*/0,
                                       /*col=*/0);
    } else {
      return mlir::UnknownLoc::get(&context);
    }
  };

  // Create the module and attach the attributes.
  module = std::make_unique<mlir::ModuleOp>(
      mlir::ModuleOp::create(getPathLocation()));
  assert(module.get() && "module was not created");
  fir::setTargetTriple(*module.get(), triple);
  fir::setKindMapping(*module.get(), kindMap);
}<|MERGE_RESOLUTION|>--- conflicted
+++ resolved
@@ -3796,14 +3796,9 @@
     const Fortran::parser::AllCookedSources &cooked, llvm::StringRef triple,
     fir::KindMapping &kindMap,
     const Fortran::lower::LoweringOptions &loweringOptions,
-<<<<<<< HEAD
     const std::vector<Fortran::lower::EnvironmentDefault> &envDefaults,
     llvm::ArrayRef<std::pair<std::string, llvm::Optional<std::string>>>
-        funcAttrs,
-    llvm::StringRef filePath)
-=======
-    const std::vector<Fortran::lower::EnvironmentDefault> &envDefaults)
->>>>>>> 9c27954b
+        funcAttrs)
     : semanticsContext{semanticsContext}, defaultKinds{defaultKinds},
       intrinsics{intrinsics}, targetCharacteristics{targetCharacteristics},
       cooked{&cooked}, context{context}, kindMap{kindMap},

//===-- Bridge.cpp -- bridge to lower to MLIR -----------------------------===//
//
// Part of the LLVM Project, under the Apache License v2.0 with LLVM Exceptions.
// See https://llvm.org/LICENSE.txt for license information.
// SPDX-License-Identifier: Apache-2.0 WITH LLVM-exception
//
//===----------------------------------------------------------------------===//
//
// Coding style: https://mlir.llvm.org/getting_started/DeveloperGuide/
//
//===----------------------------------------------------------------------===//

#include "flang/Lower/Bridge.h"
#include "flang/Lower/Allocatable.h"
#include "flang/Lower/CallInterface.h"
#include "flang/Lower/Coarray.h"
#include "flang/Lower/ConvertExpr.h"
#include "flang/Lower/ConvertType.h"
#include "flang/Lower/ConvertVariable.h"
#include "flang/Lower/HostAssociations.h"
#include "flang/Lower/IO.h"
#include "flang/Lower/IterationSpace.h"
#include "flang/Lower/Mangler.h"
#include "flang/Lower/OpenACC.h"
#include "flang/Lower/OpenMP.h"
#include "flang/Lower/PFTBuilder.h"
#include "flang/Lower/Runtime.h"
#include "flang/Lower/StatementContext.h"
#include "flang/Lower/Support/Utils.h"
#include "flang/Optimizer/Builder/BoxValue.h"
#include "flang/Optimizer/Builder/Character.h"
#include "flang/Optimizer/Builder/FIRBuilder.h"
#include "flang/Optimizer/Builder/Runtime/Character.h"
#include "flang/Optimizer/Builder/Runtime/EnvironmentDefaults.h"
#include "flang/Optimizer/Builder/Runtime/Ragged.h"
#include "flang/Optimizer/Builder/Todo.h"
#include "flang/Optimizer/Dialect/FIRAttr.h"
#include "flang/Optimizer/Dialect/FIRDialect.h"
#include "flang/Optimizer/Dialect/FIROps.h"
#include "flang/Optimizer/Support/FIRContext.h"
#include "flang/Optimizer/Support/FatalError.h"
#include "flang/Optimizer/Support/InternalNames.h"
#include "flang/Optimizer/Transforms/Passes.h"
#include "flang/Parser/parse-tree.h"
#include "flang/Runtime/iostat.h"
#include "flang/Semantics/tools.h"
#include "mlir/Dialect/ControlFlow/IR/ControlFlowOps.h"
#include "mlir/IR/PatternMatch.h"
#include "mlir/Parser/Parser.h"
#include "mlir/Transforms/RegionUtils.h"
#include "llvm/Support/CommandLine.h"
#include "llvm/Support/Debug.h"
#include "llvm/Support/ErrorHandling.h"

#define DEBUG_TYPE "flang-lower-bridge"

static llvm::cl::opt<bool> dumpBeforeFir(
    "fdebug-dump-pre-fir", llvm::cl::init(false),
    llvm::cl::desc("dump the Pre-FIR tree prior to FIR generation"));

static llvm::cl::opt<bool> forceLoopToExecuteOnce(
    "always-execute-loop-body", llvm::cl::init(false),
    llvm::cl::desc("force the body of a loop to execute at least once"));

namespace {
/// Information for generating a structured or unstructured increment loop.
struct IncrementLoopInfo {
  template <typename T>
  explicit IncrementLoopInfo(Fortran::semantics::Symbol &sym, const T &lower,
                             const T &upper, const std::optional<T> &step,
                             bool isUnordered = false)
      : loopVariableSym{sym}, lowerExpr{Fortran::semantics::GetExpr(lower)},
        upperExpr{Fortran::semantics::GetExpr(upper)},
        stepExpr{Fortran::semantics::GetExpr(step)}, isUnordered{isUnordered} {}

  IncrementLoopInfo(IncrementLoopInfo &&) = default;
  IncrementLoopInfo &operator=(IncrementLoopInfo &&x) { return x; }

  bool isStructured() const { return !headerBlock; }

  /// \return true if for this do loop its do-variable's value
  /// is represented as the block argument of the do loop's
  /// region. In this case the data type of the block argument
  /// matches the original data type of the do-variable as written
  /// in user code, and the value is adjusted using the step value
  /// on each iteration of the do loop.
  ///
  /// When do-variable's data type is an integer type shorter
  /// than IndexType, processing the do-variable separately
  /// from the do loop's iteration index allows getting rid
  /// of type casts, which can make backend optimizations easier.
  /// In particular, computing the do variable value from
  /// the iteration index may introduce chains like trunc->arith->sext,
  /// which may be optimized into sequences of shift operations
  /// in InstCombine, which then prevents vectorizer from recognizing
  /// unit-strided accesses.
  ///
  /// We could have disabled the extra iteration variable usage
  /// for cases when its data type is not shorter than IndexType,
  /// but this requires having proper DataLayout set up for the enclosing
  /// module. This is currently blocked by llvm-project#57230 issue.
  bool doVarIsALoopArg() const { return isStructured() && !isUnordered; }

  mlir::Type getLoopVariableType() const {
    assert(loopVariable && "must be set");
    return fir::unwrapRefType(loopVariable.getType());
  }

  // Data members common to both structured and unstructured loops.
  const Fortran::semantics::Symbol &loopVariableSym;
  const Fortran::lower::SomeExpr *lowerExpr;
  const Fortran::lower::SomeExpr *upperExpr;
  const Fortran::lower::SomeExpr *stepExpr;
  const Fortran::lower::SomeExpr *maskExpr = nullptr;
  bool isUnordered; // do concurrent, forall
  llvm::SmallVector<const Fortran::semantics::Symbol *> localInitSymList;
  llvm::SmallVector<const Fortran::semantics::Symbol *> sharedSymList;
  mlir::Value loopVariable = nullptr;
  mlir::Value stepValue = nullptr; // possible uses in multiple blocks

  // Data members for structured loops.
  fir::DoLoopOp doLoop = nullptr;

  // Data members for unstructured loops.
  bool hasRealControl = false;
  mlir::Value tripVariable = nullptr;
  mlir::Block *headerBlock = nullptr; // loop entry and test block
  mlir::Block *maskBlock = nullptr;   // concurrent loop mask block
  mlir::Block *bodyBlock = nullptr;   // first loop body block
  mlir::Block *exitBlock = nullptr;   // loop exit target block
};

/// Helper class to generate the runtime type info global data. This data
/// is required to describe the derived type to the runtime so that it can
/// operate over it. It must be ensured this data will be generated for every
/// derived type lowered in the current translated unit. However, this data
/// cannot be generated before FuncOp have been created for functions since the
/// initializers may take their address (e.g for type bound procedures). This
/// class allows registering all the required runtime type info while it is not
/// possible to create globals, and to generate this data after function
/// lowering.
class RuntimeTypeInfoConverter {
  /// Store the location and symbols of derived type info to be generated.
  /// The location of the derived type instantiation is also stored because
  /// runtime type descriptor symbol are compiler generated and cannot be mapped
  /// to user code on their own.
  struct TypeInfoSymbol {
    Fortran::semantics::SymbolRef symbol;
    mlir::Location loc;
  };

public:
  void registerTypeInfoSymbol(Fortran::lower::AbstractConverter &converter,
                              mlir::Location loc,
                              Fortran::semantics::SymbolRef typeInfoSym) {
    if (seen.contains(typeInfoSym))
      return;
    seen.insert(typeInfoSym);
    if (!skipRegistration) {
      registeredTypeInfoSymbols.emplace_back(TypeInfoSymbol{typeInfoSym, loc});
      return;
    }
    // Once the registration is closed, symbols cannot be added to the
    // registeredTypeInfoSymbols list because it may be iterated over.
    // However, after registration is closed, it is safe to directly generate
    // the globals because all FuncOps whose addresses may be required by the
    // initializers have been generated.
    Fortran::lower::createRuntimeTypeInfoGlobal(converter, loc,
                                                typeInfoSym.get());
  }

  void createTypeInfoGlobals(Fortran::lower::AbstractConverter &converter) {
    skipRegistration = true;
    for (const TypeInfoSymbol &info : registeredTypeInfoSymbols)
      Fortran::lower::createRuntimeTypeInfoGlobal(converter, info.loc,
                                                  info.symbol.get());
    registeredTypeInfoSymbols.clear();
  }

private:
  /// Store the runtime type descriptors that will be required for the
  /// derived type that have been converted to FIR derived types.
  llvm::SmallVector<TypeInfoSymbol> registeredTypeInfoSymbols;
  /// Create derived type runtime info global immediately without storing the
  /// symbol in registeredTypeInfoSymbols.
  bool skipRegistration = false;
  /// Track symbols symbols processed during and after the registration
  /// to avoid infinite loops between type conversions and global variable
  /// creation.
  llvm::SmallSetVector<Fortran::semantics::SymbolRef, 64> seen;
};

using IncrementLoopNestInfo = llvm::SmallVector<IncrementLoopInfo, 8>;
} // namespace

//===----------------------------------------------------------------------===//
// FirConverter
//===----------------------------------------------------------------------===//

namespace {

/// Traverse the pre-FIR tree (PFT) to generate the FIR dialect of MLIR.
class FirConverter : public Fortran::lower::AbstractConverter {
public:
  explicit FirConverter(Fortran::lower::LoweringBridge &bridge)
      : Fortran::lower::AbstractConverter(bridge.getLoweringOptions()),
        bridge{bridge}, foldingContext{bridge.createFoldingContext()} {}
  virtual ~FirConverter() = default;

  /// Convert the PFT to FIR.
  void run(Fortran::lower::pft::Program &pft) {
    // Preliminary translation pass.

    // - Lower common blocks from the PFT common block list that contains a
    // consolidated list of the common blocks (with the initialization if any in
    // the Program, and with the common block biggest size in all its
    // appearance). This is done before lowering any scope declarations because
    // it is not know at the local scope level what MLIR type common blocks
    // should have to suit all its usage in the compilation unit.
    lowerCommonBlocks(pft.getCommonBlocks());

    //  - Declare all functions that have definitions so that definition
    //    signatures prevail over call site signatures.
    //  - Define module variables and OpenMP/OpenACC declarative construct so
    //    that they are available before lowering any function that may use
    //    them.
    bool hasMainProgram = false;
    for (Fortran::lower::pft::Program::Units &u : pft.getUnits()) {
      std::visit(Fortran::common::visitors{
                     [&](Fortran::lower::pft::FunctionLikeUnit &f) {
                       if (f.isMainProgram())
                         hasMainProgram = true;
                       declareFunction(f);
                     },
                     [&](Fortran::lower::pft::ModuleLikeUnit &m) {
                       lowerModuleDeclScope(m);
                       for (Fortran::lower::pft::FunctionLikeUnit &f :
                            m.nestedFunctions)
                         declareFunction(f);
                     },
                     [&](Fortran::lower::pft::BlockDataUnit &b) {},
                     [&](Fortran::lower::pft::CompilerDirectiveUnit &d) {},
                 },
                 u);
    }

    // Primary translation pass.
    for (Fortran::lower::pft::Program::Units &u : pft.getUnits()) {
      std::visit(
          Fortran::common::visitors{
              [&](Fortran::lower::pft::FunctionLikeUnit &f) { lowerFunc(f); },
              [&](Fortran::lower::pft::ModuleLikeUnit &m) { lowerMod(m); },
              [&](Fortran::lower::pft::BlockDataUnit &b) {},
              [&](Fortran::lower::pft::CompilerDirectiveUnit &d) {
                setCurrentPosition(
                    d.get<Fortran::parser::CompilerDirective>().source);
                mlir::emitWarning(toLocation(),
                                  "ignoring all compiler directives");
              },
          },
          u);
    }

    /// Once all the code has been translated, create runtime type info
    /// global data structure for the derived types that have been
    /// processed.
    createGlobalOutsideOfFunctionLowering(
        [&]() { runtimeTypeInfoConverter.createTypeInfoGlobals(*this); });

    // Create the list of any environment defaults for the runtime to set. The
    // runtime default list is only created if there is a main program to ensure
    // it only happens once and to provide consistent results if multiple files
    // are compiled separately.
    if (hasMainProgram)
      createGlobalOutsideOfFunctionLowering([&]() {
        // FIXME: Ideally, this would create a call to a runtime function
        // accepting the list of environment defaults. That way, we would not
        // need to add an extern pointer to the runtime and said pointer would
        // not need to be generated even if no defaults are specified.
        // However, generating main or changing when the runtime reads
        // environment variables is required to do so.
        fir::runtime::genEnvironmentDefaults(*builder, toLocation(),
                                             bridge.getEnvironmentDefaults());
      });
  }

  /// Declare a function.
  void declareFunction(Fortran::lower::pft::FunctionLikeUnit &funit) {
    setCurrentPosition(funit.getStartingSourceLoc());
    for (int entryIndex = 0, last = funit.entryPointList.size();
         entryIndex < last; ++entryIndex) {
      funit.setActiveEntry(entryIndex);
      // Calling CalleeInterface ctor will build a declaration
      // mlir::func::FuncOp with no other side effects.
      // TODO: when doing some compiler profiling on real apps, it may be worth
      // to check it's better to save the CalleeInterface instead of recomputing
      // it later when lowering the body. CalleeInterface ctor should be linear
      // with the number of arguments, so it is not awful to do it that way for
      // now, but the linear coefficient might be non negligible. Until
      // measured, stick to the solution that impacts the code less.
      Fortran::lower::CalleeInterface{funit, *this,
                                      bridge.getFunctionAttributes()};
    }
    funit.setActiveEntry(0);

    // Compute the set of host associated entities from the nested functions.
    llvm::SetVector<const Fortran::semantics::Symbol *> escapeHost;
    for (Fortran::lower::pft::FunctionLikeUnit &f : funit.nestedFunctions)
      collectHostAssociatedVariables(f, escapeHost);
    funit.setHostAssociatedSymbols(escapeHost);

    // Declare internal procedures
    for (Fortran::lower::pft::FunctionLikeUnit &f : funit.nestedFunctions)
      declareFunction(f);
  }

  /// Collects the canonical list of all host associated symbols. These bindings
  /// must be aggregated into a tuple which can then be added to each of the
  /// internal procedure declarations and passed at each call site.
  void collectHostAssociatedVariables(
      Fortran::lower::pft::FunctionLikeUnit &funit,
      llvm::SetVector<const Fortran::semantics::Symbol *> &escapees) {
    const Fortran::semantics::Scope *internalScope =
        funit.getSubprogramSymbol().scope();
    assert(internalScope && "internal procedures symbol must create a scope");
    auto addToListIfEscapee = [&](const Fortran::semantics::Symbol &sym) {
      const Fortran::semantics::Symbol &ultimate = sym.GetUltimate();
      const auto *namelistDetails =
          ultimate.detailsIf<Fortran::semantics::NamelistDetails>();
      if (ultimate.has<Fortran::semantics::ObjectEntityDetails>() ||
          Fortran::semantics::IsProcedurePointer(ultimate) ||
          Fortran::semantics::IsDummy(sym) || namelistDetails) {
        const Fortran::semantics::Scope &ultimateScope = ultimate.owner();
        if (ultimateScope.kind() ==
                Fortran::semantics::Scope::Kind::MainProgram ||
            ultimateScope.kind() == Fortran::semantics::Scope::Kind::Subprogram)
          if (ultimateScope != *internalScope &&
              ultimateScope.Contains(*internalScope)) {
            if (namelistDetails) {
              // So far, namelist symbols are processed on the fly in IO and
              // the related namelist data structure is not added to the symbol
              // map, so it cannot be passed to the internal procedures.
              // Instead, all the symbols of the host namelist used in the
              // internal procedure must be considered as host associated so
              // that IO lowering can find them when needed.
              for (const auto &namelistObject : namelistDetails->objects())
                escapees.insert(&*namelistObject);
            } else {
              escapees.insert(&ultimate);
            }
          }
      }
    };
    Fortran::lower::pft::visitAllSymbols(funit, addToListIfEscapee);
  }

  //===--------------------------------------------------------------------===//
  // AbstractConverter overrides
  //===--------------------------------------------------------------------===//

  mlir::Value getSymbolAddress(Fortran::lower::SymbolRef sym) override final {
    return lookupSymbol(sym).getAddr();
  }

  fir::ExtendedValue
  getSymbolExtendedValue(const Fortran::semantics::Symbol &sym) override final {
    Fortran::lower::SymbolBox sb = localSymbols.lookupSymbol(sym);
    assert(sb && "symbol box not found");
    return sb.toExtendedValue();
  }

  mlir::Value impliedDoBinding(llvm::StringRef name) override final {
    mlir::Value val = localSymbols.lookupImpliedDo(name);
    if (!val)
      fir::emitFatalError(toLocation(), "ac-do-variable has no binding");
    return val;
  }

  void copySymbolBinding(Fortran::lower::SymbolRef src,
                         Fortran::lower::SymbolRef target) override final {
    localSymbols.addSymbol(target, lookupSymbol(src).toExtendedValue());
  }

  /// Add the symbol binding to the inner-most level of the symbol map and
  /// return true if it is not already present. Otherwise, return false.
  bool bindIfNewSymbol(Fortran::lower::SymbolRef sym,
                       const fir::ExtendedValue &exval) {
    if (shallowLookupSymbol(sym))
      return false;
    bindSymbol(sym, exval);
    return true;
  }

  void bindSymbol(Fortran::lower::SymbolRef sym,
                  const fir::ExtendedValue &exval) override final {
    localSymbols.addSymbol(sym, exval, /*forced=*/true);
  }

  bool lookupLabelSet(Fortran::lower::SymbolRef sym,
                      Fortran::lower::pft::LabelSet &labelSet) override final {
    Fortran::lower::pft::FunctionLikeUnit &owningProc =
        *getEval().getOwningProcedure();
    auto iter = owningProc.assignSymbolLabelMap.find(sym);
    if (iter == owningProc.assignSymbolLabelMap.end())
      return false;
    labelSet = iter->second;
    return true;
  }

  Fortran::lower::pft::Evaluation *
  lookupLabel(Fortran::lower::pft::Label label) override final {
    Fortran::lower::pft::FunctionLikeUnit &owningProc =
        *getEval().getOwningProcedure();
    auto iter = owningProc.labelEvaluationMap.find(label);
    if (iter == owningProc.labelEvaluationMap.end())
      return nullptr;
    return iter->second;
  }

  fir::ExtendedValue
  genExprAddr(const Fortran::lower::SomeExpr &expr,
              Fortran::lower::StatementContext &context,
              mlir::Location *locPtr = nullptr) override final {
    mlir::Location loc = locPtr ? *locPtr : toLocation();
    if (bridge.getLoweringOptions().getLowerToHighLevelFIR())
      TODO(loc, "lower expr to HLFIR address");
    return Fortran::lower::createSomeExtendedAddress(loc, *this, expr,
                                                     localSymbols, context);
  }
  fir::ExtendedValue
  genExprValue(const Fortran::lower::SomeExpr &expr,
               Fortran::lower::StatementContext &context,
               mlir::Location *locPtr = nullptr) override final {
    mlir::Location loc = locPtr ? *locPtr : toLocation();
    if (bridge.getLoweringOptions().getLowerToHighLevelFIR())
      TODO(loc, "lower expr to HLFIR value");
    return Fortran::lower::createSomeExtendedExpression(loc, *this, expr,
                                                        localSymbols, context);
  }

  fir::ExtendedValue
  genExprBox(mlir::Location loc, const Fortran::lower::SomeExpr &expr,
             Fortran::lower::StatementContext &stmtCtx) override final {
    if (bridge.getLoweringOptions().getLowerToHighLevelFIR())
      TODO(loc, "lower expr to HLFIR box");
    return Fortran::lower::createBoxValue(loc, *this, expr, localSymbols,
                                          stmtCtx);
  }

  Fortran::evaluate::FoldingContext &getFoldingContext() override final {
    return foldingContext;
  }

  mlir::Type genType(const Fortran::lower::SomeExpr &expr) override final {
    return Fortran::lower::translateSomeExprToFIRType(*this, expr);
  }
  mlir::Type genType(const Fortran::lower::pft::Variable &var) override final {
    return Fortran::lower::translateVariableToFIRType(*this, var);
  }
  mlir::Type genType(Fortran::lower::SymbolRef sym) override final {
    return Fortran::lower::translateSymbolToFIRType(*this, sym);
  }
  mlir::Type
  genType(Fortran::common::TypeCategory tc, int kind,
          llvm::ArrayRef<std::int64_t> lenParameters) override final {
    return Fortran::lower::getFIRType(&getMLIRContext(), tc, kind,
                                      lenParameters);
  }
  mlir::Type
  genType(const Fortran::semantics::DerivedTypeSpec &tySpec) override final {
    return Fortran::lower::translateDerivedTypeToFIRType(*this, tySpec);
  }
  mlir::Type genType(Fortran::common::TypeCategory tc) override final {
    return Fortran::lower::getFIRType(
        &getMLIRContext(), tc, bridge.getDefaultKinds().GetDefaultKind(tc),
        llvm::None);
  }

  bool createHostAssociateVarClone(
      const Fortran::semantics::Symbol &sym) override final {
    mlir::Location loc = genLocation(sym.name());
    mlir::Type symType = genType(sym);
    const auto *details = sym.detailsIf<Fortran::semantics::HostAssocDetails>();
    assert(details && "No host-association found");
    const Fortran::semantics::Symbol &hsym = details->symbol();
    Fortran::lower::SymbolBox hsb = lookupSymbol(hsym);

    auto allocate = [&](llvm::ArrayRef<mlir::Value> shape,
                        llvm::ArrayRef<mlir::Value> typeParams) -> mlir::Value {
      mlir::Value allocVal = builder->allocateLocal(
          loc, symType, mangleName(sym), toStringRef(sym.GetUltimate().name()),
          /*pinned=*/true, shape, typeParams,
          sym.GetUltimate().attrs().test(Fortran::semantics::Attr::TARGET));
      return allocVal;
    };

    fir::ExtendedValue hexv = getExtendedValue(hsb);
    fir::ExtendedValue exv = hexv.match(
        [&](const fir::BoxValue &box) -> fir::ExtendedValue {
          const Fortran::semantics::DeclTypeSpec *type = sym.GetType();
          if (type && type->IsPolymorphic())
            TODO(loc, "create polymorphic host associated copy");
          // Create a contiguous temp with the same shape and length as
          // the original variable described by a fir.box.
          llvm::SmallVector<mlir::Value> extents =
              fir::factory::getExtents(loc, *builder, hexv);
          if (box.isDerivedWithLenParameters())
            TODO(loc, "get length parameters from derived type BoxValue");
          if (box.isCharacter()) {
            mlir::Value len = fir::factory::readCharLen(*builder, loc, box);
            mlir::Value temp = allocate(extents, {len});
            return fir::CharArrayBoxValue{temp, len, extents};
          }
          return fir::ArrayBoxValue{allocate(extents, {}), extents};
        },
        [&](const fir::MutableBoxValue &box) -> fir::ExtendedValue {
          // Allocate storage for a pointer/allocatble descriptor.
          // No shape/lengths to be passed to the alloca.
          return fir::MutableBoxValue(allocate({}, {}),
                                      box.nonDeferredLenParams(), {});
        },
        [&](const auto &) -> fir::ExtendedValue {
          mlir::Value temp =
              allocate(fir::factory::getExtents(loc, *builder, hexv),
                       fir::factory::getTypeParams(loc, *builder, hexv));
          return fir::substBase(hexv, temp);
        });

    // Replace all uses of the original with the clone/copy,
    // esepcially for loop bounds (that uses the variable being privatised)
    // since loop bounds use old values that need to be fixed by using the
    // new copied value.
    // Not able to use replaceAllUsesWith() because uses outside
    // the loop body should not use the clone.
    // FIXME: Call privatization before the loop operation.
    mlir::Region &curRegion = getFirOpBuilder().getRegion();
    mlir::Value oldVal = fir::getBase(hexv);
    mlir::Value cloneVal = fir::getBase(exv);
    for (auto &oper : curRegion.getOps()) {
      for (unsigned int ii = 0; ii < oper.getNumOperands(); ++ii) {
        if (oper.getOperand(ii) == oldVal) {
          oper.setOperand(ii, cloneVal);
        }
      }
    }
    return bindIfNewSymbol(sym, exv);
  }

  void copyHostAssociateVar(
      const Fortran::semantics::Symbol &sym,
      mlir::OpBuilder::InsertPoint *copyAssignIP = nullptr) override final {
    // 1) Fetch the original copy of the variable.
    assert(sym.has<Fortran::semantics::HostAssocDetails>() &&
           "No host-association found");
    const Fortran::semantics::Symbol &hsym = sym.GetUltimate();
    Fortran::lower::SymbolBox hsb = lookupOneLevelUpSymbol(hsym);
    assert(hsb && "Host symbol box not found");
    fir::ExtendedValue hexv = getExtendedValue(hsb);

    // 2) Fetch the copied one that will mask the original.
    Fortran::lower::SymbolBox sb = shallowLookupSymbol(sym);
    assert(sb && "Host-associated symbol box not found");
    assert(hsb.getAddr() != sb.getAddr() &&
           "Host and associated symbol boxes are the same");
    fir::ExtendedValue exv = getExtendedValue(sb);

    // 3) Perform the assignment.
    mlir::OpBuilder::InsertPoint insPt = builder->saveInsertionPoint();
    if (copyAssignIP && copyAssignIP->isSet())
      builder->restoreInsertionPoint(*copyAssignIP);
    else
      builder->setInsertionPointAfter(fir::getBase(exv).getDefiningOp());

    fir::ExtendedValue lhs, rhs;
    if (copyAssignIP && copyAssignIP->isSet() &&
        sym.test(Fortran::semantics::Symbol::Flag::OmpLastPrivate)) {
      // lastprivate case
      lhs = hexv;
      rhs = exv;
    } else {
      lhs = exv;
      rhs = hexv;
    }

    mlir::Location loc = genLocation(sym.name());
    mlir::Type symType = genType(sym);
    if (auto seqTy = symType.dyn_cast<fir::SequenceType>()) {
      Fortran::lower::StatementContext stmtCtx;
      Fortran::lower::createSomeArrayAssignment(*this, lhs, rhs, localSymbols,
                                                stmtCtx);
      stmtCtx.finalize();
    } else if (hexv.getBoxOf<fir::CharBoxValue>()) {
      fir::factory::CharacterExprHelper{*builder, loc}.createAssign(lhs, rhs);
    } else if (hexv.getBoxOf<fir::MutableBoxValue>()) {
      TODO(loc, "firstprivatisation of allocatable variables");
    } else {
      auto loadVal = builder->create<fir::LoadOp>(loc, fir::getBase(rhs));
      builder->create<fir::StoreOp>(loc, loadVal, fir::getBase(lhs));
    }

    if (copyAssignIP && copyAssignIP->isSet() &&
        sym.test(Fortran::semantics::Symbol::Flag::OmpLastPrivate))
      builder->restoreInsertionPoint(insPt);
  }

  //===--------------------------------------------------------------------===//
  // Utility methods
  //===--------------------------------------------------------------------===//

  void collectSymbolSet(
      Fortran::lower::pft::Evaluation &eval,
      llvm::SetVector<const Fortran::semantics::Symbol *> &symbolSet,
      Fortran::semantics::Symbol::Flag flag, bool collectSymbols,
      bool checkHostAssociatedSymbols) override final {
    auto addToList = [&](const Fortran::semantics::Symbol &sym) {
      std::function<void(const Fortran::semantics::Symbol &, bool)>
          insertSymbols = [&](const Fortran::semantics::Symbol &oriSymbol,
                              bool collectSymbol) {
            if (collectSymbol && oriSymbol.test(flag))
              symbolSet.insert(&oriSymbol);
            if (checkHostAssociatedSymbols)
              if (const auto *details{
                      oriSymbol
                          .detailsIf<Fortran::semantics::HostAssocDetails>()})
                insertSymbols(details->symbol(), true);
          };
      insertSymbols(sym, collectSymbols);
    };
    Fortran::lower::pft::visitAllSymbols(eval, addToList);
  }

  mlir::Location getCurrentLocation() override final { return toLocation(); }

  /// Generate a dummy location.
  mlir::Location genUnknownLocation() override final {
    // Note: builder may not be instantiated yet
    return mlir::UnknownLoc::get(&getMLIRContext());
  }

  /// Generate a `Location` from the `CharBlock`.
  mlir::Location
  genLocation(const Fortran::parser::CharBlock &block) override final {
    if (const Fortran::parser::AllCookedSources *cooked =
            bridge.getCookedSource()) {
      if (std::optional<std::pair<Fortran::parser::SourcePosition,
                                  Fortran::parser::SourcePosition>>
              loc = cooked->GetSourcePositionRange(block)) {
        // loc is a pair (begin, end); use the beginning position
        Fortran::parser::SourcePosition &filePos = loc->first;
        return mlir::FileLineColLoc::get(&getMLIRContext(), filePos.file.path(),
                                         filePos.line, filePos.column);
      }
    }
    return genUnknownLocation();
  }

  fir::FirOpBuilder &getFirOpBuilder() override final { return *builder; }

  mlir::ModuleOp &getModuleOp() override final { return bridge.getModule(); }

  mlir::MLIRContext &getMLIRContext() override final {
    return bridge.getMLIRContext();
  }
  std::string
  mangleName(const Fortran::semantics::Symbol &symbol) override final {
    return Fortran::lower::mangle::mangleName(symbol);
  }

  const fir::KindMapping &getKindMap() override final {
    return bridge.getKindMap();
  }

  mlir::Value hostAssocTupleValue() override final { return hostAssocTuple; }

  /// Record a binding for the ssa-value of the tuple for this function.
  void bindHostAssocTuple(mlir::Value val) override final {
    assert(!hostAssocTuple && val);
    hostAssocTuple = val;
  }

  void registerRuntimeTypeInfo(
      mlir::Location loc,
      Fortran::lower::SymbolRef typeInfoSym) override final {
    runtimeTypeInfoConverter.registerTypeInfoSymbol(*this, loc, typeInfoSym);
  }

private:
  FirConverter() = delete;
  FirConverter(const FirConverter &) = delete;
  FirConverter &operator=(const FirConverter &) = delete;

  //===--------------------------------------------------------------------===//
  // Helper member functions
  //===--------------------------------------------------------------------===//

  mlir::Value createFIRExpr(mlir::Location loc,
                            const Fortran::lower::SomeExpr *expr,
                            Fortran::lower::StatementContext &stmtCtx) {
    return fir::getBase(genExprValue(*expr, stmtCtx, &loc));
  }

  /// Find the symbol in the local map or return null.
  Fortran::lower::SymbolBox
  lookupSymbol(const Fortran::semantics::Symbol &sym) {
    if (Fortran::lower::SymbolBox v = localSymbols.lookupSymbol(sym))
      return v;
    return {};
  }

  /// Find the symbol in the inner-most level of the local map or return null.
  Fortran::lower::SymbolBox
  shallowLookupSymbol(const Fortran::semantics::Symbol &sym) {
    if (Fortran::lower::SymbolBox v = localSymbols.shallowLookupSymbol(sym))
      return v;
    return {};
  }

  /// Find the symbol in one level up of symbol map such as for host-association
  /// in OpenMP code or return null.
  Fortran::lower::SymbolBox
  lookupOneLevelUpSymbol(const Fortran::semantics::Symbol &sym) {
    if (Fortran::lower::SymbolBox v = localSymbols.lookupOneLevelUpSymbol(sym))
      return v;
    return {};
  }

  /// Add the symbol to the local map and return `true`. If the symbol is
  /// already in the map and \p forced is `false`, the map is not updated.
  /// Instead the value `false` is returned.
  bool addSymbol(const Fortran::semantics::SymbolRef sym, mlir::Value val,
                 bool forced = false) {
    if (!forced && lookupSymbol(sym))
      return false;
    localSymbols.addSymbol(sym, val, forced);
    return true;
  }

  bool addCharSymbol(const Fortran::semantics::SymbolRef sym, mlir::Value val,
                     mlir::Value len, bool forced = false) {
    if (!forced && lookupSymbol(sym))
      return false;
    // TODO: ensure val type is fir.array<len x fir.char<kind>> like. Insert
    // cast if needed.
    localSymbols.addCharSymbol(sym, val, len, forced);
    return true;
  }

  fir::ExtendedValue getExtendedValue(Fortran::lower::SymbolBox sb) {
    return sb.match(
        [&](const Fortran::lower::SymbolBox::PointerOrAllocatable &box) {
          return fir::factory::genMutableBoxRead(*builder, getCurrentLocation(),
                                                 box);
        },
        [&sb](auto &) { return sb.toExtendedValue(); });
  }

  /// Generate the address of loop variable \p sym.
  /// If \p sym is not mapped yet, allocate local storage for it.
  mlir::Value genLoopVariableAddress(mlir::Location loc,
                                     const Fortran::semantics::Symbol &sym,
                                     bool isUnordered) {
    if (isUnordered || sym.has<Fortran::semantics::HostAssocDetails>() ||
        sym.has<Fortran::semantics::UseDetails>()) {
      if (!shallowLookupSymbol(sym)) {
        // Do concurrent loop variables are not mapped yet since they are local
        // to the Do concurrent scope (same for OpenMP loops).
        auto newVal = builder->createTemporary(loc, genType(sym),
                                               toStringRef(sym.name()));
        bindIfNewSymbol(sym, newVal);
        return newVal;
      }
    }
    auto entry = lookupSymbol(sym);
    (void)entry;
    assert(entry && "loop control variable must already be in map");
    Fortran::lower::StatementContext stmtCtx;
    return fir::getBase(
        genExprAddr(Fortran::evaluate::AsGenericExpr(sym).value(), stmtCtx));
  }

  static bool isNumericScalarCategory(Fortran::common::TypeCategory cat) {
    return cat == Fortran::common::TypeCategory::Integer ||
           cat == Fortran::common::TypeCategory::Real ||
           cat == Fortran::common::TypeCategory::Complex ||
           cat == Fortran::common::TypeCategory::Logical;
  }
  static bool isLogicalCategory(Fortran::common::TypeCategory cat) {
    return cat == Fortran::common::TypeCategory::Logical;
  }
  static bool isCharacterCategory(Fortran::common::TypeCategory cat) {
    return cat == Fortran::common::TypeCategory::Character;
  }
  static bool isDerivedCategory(Fortran::common::TypeCategory cat) {
    return cat == Fortran::common::TypeCategory::Derived;
  }

  /// Insert a new block before \p block.  Leave the insertion point unchanged.
  mlir::Block *insertBlock(mlir::Block *block) {
    mlir::OpBuilder::InsertPoint insertPt = builder->saveInsertionPoint();
    mlir::Block *newBlock = builder->createBlock(block);
    builder->restoreInsertionPoint(insertPt);
    return newBlock;
  }

  mlir::Block *blockOfLabel(Fortran::lower::pft::Evaluation &eval,
                            Fortran::parser::Label label) {
    const Fortran::lower::pft::LabelEvalMap &labelEvaluationMap =
        eval.getOwningProcedure()->labelEvaluationMap;
    const auto iter = labelEvaluationMap.find(label);
    assert(iter != labelEvaluationMap.end() && "label missing from map");
    mlir::Block *block = iter->second->block;
    assert(block && "missing labeled evaluation block");
    return block;
  }

  void genFIRBranch(mlir::Block *targetBlock) {
    assert(targetBlock && "missing unconditional target block");
    builder->create<mlir::cf::BranchOp>(toLocation(), targetBlock);
  }

  void genFIRConditionalBranch(mlir::Value cond, mlir::Block *trueTarget,
                               mlir::Block *falseTarget) {
    assert(trueTarget && "missing conditional branch true block");
    assert(falseTarget && "missing conditional branch false block");
    mlir::Location loc = toLocation();
    mlir::Value bcc = builder->createConvert(loc, builder->getI1Type(), cond);
    builder->create<mlir::cf::CondBranchOp>(loc, bcc, trueTarget, llvm::None,
                                            falseTarget, llvm::None);
  }
  void genFIRConditionalBranch(mlir::Value cond,
                               Fortran::lower::pft::Evaluation *trueTarget,
                               Fortran::lower::pft::Evaluation *falseTarget) {
    genFIRConditionalBranch(cond, trueTarget->block, falseTarget->block);
  }
  void genFIRConditionalBranch(const Fortran::parser::ScalarLogicalExpr &expr,
                               mlir::Block *trueTarget,
                               mlir::Block *falseTarget) {
    Fortran::lower::StatementContext stmtCtx;
    mlir::Value cond =
        createFIRExpr(toLocation(), Fortran::semantics::GetExpr(expr), stmtCtx);
    stmtCtx.finalize();
    genFIRConditionalBranch(cond, trueTarget, falseTarget);
  }
  void genFIRConditionalBranch(const Fortran::parser::ScalarLogicalExpr &expr,
                               Fortran::lower::pft::Evaluation *trueTarget,
                               Fortran::lower::pft::Evaluation *falseTarget) {
    Fortran::lower::StatementContext stmtCtx;
    mlir::Value cond =
        createFIRExpr(toLocation(), Fortran::semantics::GetExpr(expr), stmtCtx);
    stmtCtx.finalize();
    genFIRConditionalBranch(cond, trueTarget->block, falseTarget->block);
  }

  //===--------------------------------------------------------------------===//
  // Termination of symbolically referenced execution units
  //===--------------------------------------------------------------------===//

  /// END of program
  ///
  /// Generate the cleanup block before the program exits
  void genExitRoutine() {
    if (blockIsUnterminated())
      builder->create<mlir::func::ReturnOp>(toLocation());
  }
  void genFIR(const Fortran::parser::EndProgramStmt &) { genExitRoutine(); }

  /// END of procedure-like constructs
  ///
  /// Generate the cleanup block before the procedure exits
  void genReturnSymbol(const Fortran::semantics::Symbol &functionSymbol) {
    const Fortran::semantics::Symbol &resultSym =
        functionSymbol.get<Fortran::semantics::SubprogramDetails>().result();
    Fortran::lower::SymbolBox resultSymBox = lookupSymbol(resultSym);
    mlir::Location loc = toLocation();
    if (!resultSymBox) {
      mlir::emitError(loc, "internal error when processing function return");
      return;
    }
    mlir::Value resultVal = resultSymBox.match(
        [&](const fir::CharBoxValue &x) -> mlir::Value {
          if (Fortran::semantics::IsBindCProcedure(functionSymbol))
            return builder->create<fir::LoadOp>(loc, x.getBuffer());
          return fir::factory::CharacterExprHelper{*builder, loc}
              .createEmboxChar(x.getBuffer(), x.getLen());
        },
        [&](const auto &) -> mlir::Value {
          mlir::Value resultRef = resultSymBox.getAddr();
          mlir::Type resultType = genType(resultSym);
          mlir::Type resultRefType = builder->getRefType(resultType);
          // A function with multiple entry points returning different types
          // tags all result variables with one of the largest types to allow
          // them to share the same storage.  Convert this to the actual type.
          if (resultRef.getType() != resultRefType)
            resultRef = builder->createConvert(loc, resultRefType, resultRef);
          return builder->create<fir::LoadOp>(loc, resultRef);
        });
    builder->create<mlir::func::ReturnOp>(loc, resultVal);
  }

  /// Get the return value of a call to \p symbol, which is a subroutine entry
  /// point that has alternative return specifiers.
  const mlir::Value
  getAltReturnResult(const Fortran::semantics::Symbol &symbol) {
    assert(Fortran::semantics::HasAlternateReturns(symbol) &&
           "subroutine does not have alternate returns");
    return getSymbolAddress(symbol);
  }

  void genFIRProcedureExit(Fortran::lower::pft::FunctionLikeUnit &funit,
                           const Fortran::semantics::Symbol &symbol) {
    if (mlir::Block *finalBlock = funit.finalBlock) {
      // The current block must end with a terminator.
      if (blockIsUnterminated())
        builder->create<mlir::cf::BranchOp>(toLocation(), finalBlock);
      // Set insertion point to final block.
      builder->setInsertionPoint(finalBlock, finalBlock->end());
    }
    if (Fortran::semantics::IsFunction(symbol)) {
      genReturnSymbol(symbol);
    } else if (Fortran::semantics::HasAlternateReturns(symbol)) {
      mlir::Value retval = builder->create<fir::LoadOp>(
          toLocation(), getAltReturnResult(symbol));
      builder->create<mlir::func::ReturnOp>(toLocation(), retval);
    } else {
      genExitRoutine();
    }
  }

  //
  // Statements that have control-flow semantics
  //

  /// Generate an If[Then]Stmt condition or its negation.
  template <typename A>
  mlir::Value genIfCondition(const A *stmt, bool negate = false) {
    mlir::Location loc = toLocation();
    Fortran::lower::StatementContext stmtCtx;
    mlir::Value condExpr = createFIRExpr(
        loc,
        Fortran::semantics::GetExpr(
            std::get<Fortran::parser::ScalarLogicalExpr>(stmt->t)),
        stmtCtx);
    stmtCtx.finalize();
    mlir::Value cond =
        builder->createConvert(loc, builder->getI1Type(), condExpr);
    if (negate)
      cond = builder->create<mlir::arith::XOrIOp>(
          loc, cond, builder->createIntegerConstant(loc, cond.getType(), 1));
    return cond;
  }

  mlir::func::FuncOp getFunc(llvm::StringRef name, mlir::FunctionType ty) {
    if (mlir::func::FuncOp func = builder->getNamedFunction(name)) {
      assert(func.getFunctionType() == ty);
      return func;
    }
    return builder->createFunction(toLocation(), name, ty);
  }

  /// Lowering of CALL statement
  void genFIR(const Fortran::parser::CallStmt &stmt) {
    Fortran::lower::StatementContext stmtCtx;
    Fortran::lower::pft::Evaluation &eval = getEval();
    setCurrentPosition(stmt.v.source);
    assert(stmt.typedCall && "Call was not analyzed");
    // Call statement lowering shares code with function call lowering.
    mlir::Value res = Fortran::lower::createSubroutineCall(
        *this, *stmt.typedCall, explicitIterSpace, implicitIterSpace,
        localSymbols, stmtCtx, /*isUserDefAssignment=*/false);
    if (!res)
      return; // "Normal" subroutine call.
    // Call with alternate return specifiers.
    // The call returns an index that selects an alternate return branch target.
    llvm::SmallVector<int64_t> indexList;
    llvm::SmallVector<mlir::Block *> blockList;
    int64_t index = 0;
    for (const Fortran::parser::ActualArgSpec &arg :
         std::get<std::list<Fortran::parser::ActualArgSpec>>(stmt.v.t)) {
      const auto &actual = std::get<Fortran::parser::ActualArg>(arg.t);
      if (const auto *altReturn =
              std::get_if<Fortran::parser::AltReturnSpec>(&actual.u)) {
        indexList.push_back(++index);
        blockList.push_back(blockOfLabel(eval, altReturn->v));
      }
    }
    blockList.push_back(eval.nonNopSuccessor().block); // default = fallthrough
    stmtCtx.finalize();
    builder->create<fir::SelectOp>(toLocation(), res, indexList, blockList);
  }

  void genFIR(const Fortran::parser::ComputedGotoStmt &stmt) {
    Fortran::lower::StatementContext stmtCtx;
    Fortran::lower::pft::Evaluation &eval = getEval();
    mlir::Value selectExpr =
        createFIRExpr(toLocation(),
                      Fortran::semantics::GetExpr(
                          std::get<Fortran::parser::ScalarIntExpr>(stmt.t)),
                      stmtCtx);
    stmtCtx.finalize();
    llvm::SmallVector<int64_t> indexList;
    llvm::SmallVector<mlir::Block *> blockList;
    int64_t index = 0;
    for (Fortran::parser::Label label :
         std::get<std::list<Fortran::parser::Label>>(stmt.t)) {
      indexList.push_back(++index);
      blockList.push_back(blockOfLabel(eval, label));
    }
    blockList.push_back(eval.nonNopSuccessor().block); // default
    builder->create<fir::SelectOp>(toLocation(), selectExpr, indexList,
                                   blockList);
  }

  void genFIR(const Fortran::parser::ArithmeticIfStmt &stmt) {
    Fortran::lower::StatementContext stmtCtx;
    Fortran::lower::pft::Evaluation &eval = getEval();
    mlir::Value expr = createFIRExpr(
        toLocation(),
        Fortran::semantics::GetExpr(std::get<Fortran::parser::Expr>(stmt.t)),
        stmtCtx);
    stmtCtx.finalize();
    mlir::Type exprType = expr.getType();
    mlir::Location loc = toLocation();
    if (exprType.isSignlessInteger()) {
      // Arithmetic expression has Integer type.  Generate a SelectCaseOp
      // with ranges {(-inf:-1], 0=default, [1:inf)}.
      mlir::MLIRContext *context = builder->getContext();
      llvm::SmallVector<mlir::Attribute> attrList;
      llvm::SmallVector<mlir::Value> valueList;
      llvm::SmallVector<mlir::Block *> blockList;
      attrList.push_back(fir::UpperBoundAttr::get(context));
      valueList.push_back(builder->createIntegerConstant(loc, exprType, -1));
      blockList.push_back(blockOfLabel(eval, std::get<1>(stmt.t)));
      attrList.push_back(fir::LowerBoundAttr::get(context));
      valueList.push_back(builder->createIntegerConstant(loc, exprType, 1));
      blockList.push_back(blockOfLabel(eval, std::get<3>(stmt.t)));
      attrList.push_back(mlir::UnitAttr::get(context)); // 0 is the "default"
      blockList.push_back(blockOfLabel(eval, std::get<2>(stmt.t)));
      builder->create<fir::SelectCaseOp>(loc, expr, attrList, valueList,
                                         blockList);
      return;
    }
    // Arithmetic expression has Real type.  Generate
    //   sum = expr + expr  [ raise an exception if expr is a NaN ]
    //   if (sum < 0.0) goto L1 else if (sum > 0.0) goto L3 else goto L2
    auto sum = builder->create<mlir::arith::AddFOp>(loc, expr, expr);
    auto zero = builder->create<mlir::arith::ConstantOp>(
        loc, exprType, builder->getFloatAttr(exprType, 0.0));
    auto cond1 = builder->create<mlir::arith::CmpFOp>(
        loc, mlir::arith::CmpFPredicate::OLT, sum, zero);
    mlir::Block *elseIfBlock =
        builder->getBlock()->splitBlock(builder->getInsertionPoint());
    genFIRConditionalBranch(cond1, blockOfLabel(eval, std::get<1>(stmt.t)),
                            elseIfBlock);
    startBlock(elseIfBlock);
    auto cond2 = builder->create<mlir::arith::CmpFOp>(
        loc, mlir::arith::CmpFPredicate::OGT, sum, zero);
    genFIRConditionalBranch(cond2, blockOfLabel(eval, std::get<3>(stmt.t)),
                            blockOfLabel(eval, std::get<2>(stmt.t)));
  }

  void genFIR(const Fortran::parser::AssignedGotoStmt &stmt) {
    // Program requirement 1990 8.2.4 -
    //
    //   At the time of execution of an assigned GOTO statement, the integer
    //   variable must be defined with the value of a statement label of a
    //   branch target statement that appears in the same scoping unit.
    //   Note that the variable may be defined with a statement label value
    //   only by an ASSIGN statement in the same scoping unit as the assigned
    //   GOTO statement.

    mlir::Location loc = toLocation();
    Fortran::lower::pft::Evaluation &eval = getEval();
    const Fortran::lower::pft::SymbolLabelMap &symbolLabelMap =
        eval.getOwningProcedure()->assignSymbolLabelMap;
    const Fortran::semantics::Symbol &symbol =
        *std::get<Fortran::parser::Name>(stmt.t).symbol;
    auto selectExpr =
        builder->create<fir::LoadOp>(loc, getSymbolAddress(symbol));
    auto iter = symbolLabelMap.find(symbol);
    if (iter == symbolLabelMap.end()) {
      // Fail for a nonconforming program unit that does not have any ASSIGN
      // statements.  The front end should check for this.
      mlir::emitError(loc, "(semantics issue) no assigned goto targets");
      exit(1);
    }
    auto labelSet = iter->second;
    llvm::SmallVector<int64_t> indexList;
    llvm::SmallVector<mlir::Block *> blockList;
    auto addLabel = [&](Fortran::parser::Label label) {
      indexList.push_back(label);
      blockList.push_back(blockOfLabel(eval, label));
    };
    // Add labels from an explicit list.  The list may have duplicates.
    for (Fortran::parser::Label label :
         std::get<std::list<Fortran::parser::Label>>(stmt.t)) {
      if (labelSet.count(label) &&
          !llvm::is_contained(indexList, label)) { // ignore duplicates
        addLabel(label);
      }
    }
    // Absent an explicit list, add all possible label targets.
    if (indexList.empty())
      for (auto &label : labelSet)
        addLabel(label);
    // Add a nop/fallthrough branch to the switch for a nonconforming program
    // unit that violates the program requirement above.
    blockList.push_back(eval.nonNopSuccessor().block); // default
    builder->create<fir::SelectOp>(loc, selectExpr, indexList, blockList);
  }

  /// Collect DO CONCURRENT or FORALL loop control information.
  IncrementLoopNestInfo getConcurrentControl(
      const Fortran::parser::ConcurrentHeader &header,
      const std::list<Fortran::parser::LocalitySpec> &localityList = {}) {
    IncrementLoopNestInfo incrementLoopNestInfo;
    for (const Fortran::parser::ConcurrentControl &control :
         std::get<std::list<Fortran::parser::ConcurrentControl>>(header.t))
      incrementLoopNestInfo.emplace_back(
          *std::get<0>(control.t).symbol, std::get<1>(control.t),
          std::get<2>(control.t), std::get<3>(control.t), /*isUnordered=*/true);
    IncrementLoopInfo &info = incrementLoopNestInfo.back();
    info.maskExpr = Fortran::semantics::GetExpr(
        std::get<std::optional<Fortran::parser::ScalarLogicalExpr>>(header.t));
    for (const Fortran::parser::LocalitySpec &x : localityList) {
      if (const auto *localInitList =
              std::get_if<Fortran::parser::LocalitySpec::LocalInit>(&x.u))
        for (const Fortran::parser::Name &x : localInitList->v)
          info.localInitSymList.push_back(x.symbol);
      if (const auto *sharedList =
              std::get_if<Fortran::parser::LocalitySpec::Shared>(&x.u))
        for (const Fortran::parser::Name &x : sharedList->v)
          info.sharedSymList.push_back(x.symbol);
      if (std::get_if<Fortran::parser::LocalitySpec::Local>(&x.u))
        TODO(toLocation(), "do concurrent locality specs not implemented");
    }
    return incrementLoopNestInfo;
  }

  /// Generate FIR for a DO construct.  There are six variants:
  ///  - unstructured infinite and while loops
  ///  - structured and unstructured increment loops
  ///  - structured and unstructured concurrent loops
  void genFIR(const Fortran::parser::DoConstruct &doConstruct) {
    setCurrentPositionAt(doConstruct);
    // Collect loop nest information.
    // Generate begin loop code directly for infinite and while loops.
    Fortran::lower::pft::Evaluation &eval = getEval();
    bool unstructuredContext = eval.lowerAsUnstructured();
    Fortran::lower::pft::Evaluation &doStmtEval =
        eval.getFirstNestedEvaluation();
    auto *doStmt = doStmtEval.getIf<Fortran::parser::NonLabelDoStmt>();
    const auto &loopControl =
        std::get<std::optional<Fortran::parser::LoopControl>>(doStmt->t);
    mlir::Block *preheaderBlock = doStmtEval.block;
    mlir::Block *beginBlock =
        preheaderBlock ? preheaderBlock : builder->getBlock();
    auto createNextBeginBlock = [&]() {
      // Step beginBlock through unstructured preheader, header, and mask
      // blocks, created in outermost to innermost order.
      return beginBlock = beginBlock->splitBlock(beginBlock->end());
    };
    mlir::Block *headerBlock =
        unstructuredContext ? createNextBeginBlock() : nullptr;
    mlir::Block *bodyBlock = doStmtEval.lexicalSuccessor->block;
    mlir::Block *exitBlock = doStmtEval.parentConstruct->constructExit->block;
    IncrementLoopNestInfo incrementLoopNestInfo;
    const Fortran::parser::ScalarLogicalExpr *whileCondition = nullptr;
    bool infiniteLoop = !loopControl.has_value();
    if (infiniteLoop) {
      assert(unstructuredContext && "infinite loop must be unstructured");
      startBlock(headerBlock);
    } else if ((whileCondition =
                    std::get_if<Fortran::parser::ScalarLogicalExpr>(
                        &loopControl->u))) {
      assert(unstructuredContext && "while loop must be unstructured");
      maybeStartBlock(preheaderBlock); // no block or empty block
      startBlock(headerBlock);
      genFIRConditionalBranch(*whileCondition, bodyBlock, exitBlock);
    } else if (const auto *bounds =
                   std::get_if<Fortran::parser::LoopControl::Bounds>(
                       &loopControl->u)) {
      // Non-concurrent increment loop.
      IncrementLoopInfo &info = incrementLoopNestInfo.emplace_back(
          *bounds->name.thing.symbol, bounds->lower, bounds->upper,
          bounds->step);
      if (unstructuredContext) {
        maybeStartBlock(preheaderBlock);
        info.hasRealControl = info.loopVariableSym.GetType()->IsNumeric(
            Fortran::common::TypeCategory::Real);
        info.headerBlock = headerBlock;
        info.bodyBlock = bodyBlock;
        info.exitBlock = exitBlock;
      }
    } else {
      const auto *concurrent =
          std::get_if<Fortran::parser::LoopControl::Concurrent>(
              &loopControl->u);
      assert(concurrent && "invalid DO loop variant");
      incrementLoopNestInfo = getConcurrentControl(
          std::get<Fortran::parser::ConcurrentHeader>(concurrent->t),
          std::get<std::list<Fortran::parser::LocalitySpec>>(concurrent->t));
      if (unstructuredContext) {
        maybeStartBlock(preheaderBlock);
        for (IncrementLoopInfo &info : incrementLoopNestInfo) {
          // The original loop body provides the body and latch blocks of the
          // innermost dimension.  The (first) body block of a non-innermost
          // dimension is the preheader block of the immediately enclosed
          // dimension.  The latch block of a non-innermost dimension is the
          // exit block of the immediately enclosed dimension.
          auto createNextExitBlock = [&]() {
            // Create unstructured loop exit blocks, outermost to innermost.
            return exitBlock = insertBlock(exitBlock);
          };
          bool isInnermost = &info == &incrementLoopNestInfo.back();
          bool isOutermost = &info == &incrementLoopNestInfo.front();
          info.headerBlock = isOutermost ? headerBlock : createNextBeginBlock();
          info.bodyBlock = isInnermost ? bodyBlock : createNextBeginBlock();
          info.exitBlock = isOutermost ? exitBlock : createNextExitBlock();
          if (info.maskExpr)
            info.maskBlock = createNextBeginBlock();
        }
      }
    }

    // Increment loop begin code.  (Infinite/while code was already generated.)
    if (!infiniteLoop && !whileCondition)
      genFIRIncrementLoopBegin(incrementLoopNestInfo);

    // Loop body code - NonLabelDoStmt and EndDoStmt code is generated here.
    // Their genFIR calls are nops except for block management in some cases.
    for (Fortran::lower::pft::Evaluation &e : eval.getNestedEvaluations())
      genFIR(e, unstructuredContext);

    // Loop end code.
    if (infiniteLoop || whileCondition)
      genFIRBranch(headerBlock);
    else
      genFIRIncrementLoopEnd(incrementLoopNestInfo);
  }

  /// Generate FIR to begin a structured or unstructured increment loop nest.
  void genFIRIncrementLoopBegin(IncrementLoopNestInfo &incrementLoopNestInfo) {
    assert(!incrementLoopNestInfo.empty() && "empty loop nest");
    mlir::Location loc = toLocation();
    auto genControlValue = [&](const Fortran::lower::SomeExpr *expr,
                               const IncrementLoopInfo &info) {
      mlir::Type controlType = info.isStructured() ? builder->getIndexType()
                                                   : info.getLoopVariableType();
      Fortran::lower::StatementContext stmtCtx;
      if (expr)
        return builder->createConvert(loc, controlType,
                                      createFIRExpr(loc, expr, stmtCtx));

      if (info.hasRealControl)
        return builder->createRealConstant(loc, controlType, 1u);
      return builder->createIntegerConstant(loc, controlType, 1); // step
    };
    auto handleLocalitySpec = [&](IncrementLoopInfo &info) {
      // Generate Local Init Assignments
      for (const Fortran::semantics::Symbol *sym : info.localInitSymList) {
        const auto *hostDetails =
            sym->detailsIf<Fortran::semantics::HostAssocDetails>();
        assert(hostDetails && "missing local_init variable host variable");
        const Fortran::semantics::Symbol &hostSym = hostDetails->symbol();
        (void)hostSym;
        TODO(loc, "do concurrent locality specs not implemented");
      }
      // Handle shared locality spec
      for (const Fortran::semantics::Symbol *sym : info.sharedSymList) {
        const auto *hostDetails =
            sym->detailsIf<Fortran::semantics::HostAssocDetails>();
        assert(hostDetails && "missing shared variable host variable");
        const Fortran::semantics::Symbol &hostSym = hostDetails->symbol();
        copySymbolBinding(hostSym, *sym);
      }
    };
    for (IncrementLoopInfo &info : incrementLoopNestInfo) {
      info.loopVariable =
          genLoopVariableAddress(loc, info.loopVariableSym, info.isUnordered);
      mlir::Value lowerValue = genControlValue(info.lowerExpr, info);
      mlir::Value upperValue = genControlValue(info.upperExpr, info);
      info.stepValue = genControlValue(info.stepExpr, info);

      // Structured loop - generate fir.do_loop.
      if (info.isStructured()) {
        mlir::Value doVarInit = nullptr;
        if (info.doVarIsALoopArg())
          doVarInit = builder->createConvert(loc, info.getLoopVariableType(),
                                             lowerValue);

        info.doLoop = builder->create<fir::DoLoopOp>(
            loc, lowerValue, upperValue, info.stepValue, info.isUnordered,
            /*finalCountValue=*/!info.isUnordered,
            doVarInit ? mlir::ValueRange{doVarInit} : mlir::ValueRange{});
        builder->setInsertionPointToStart(info.doLoop.getBody());
        mlir::Value value;
        if (!doVarInit) {
          // Update the loop variable value, as it may have non-index
          // references.
          value = builder->createConvert(loc, info.getLoopVariableType(),
                                         info.doLoop.getInductionVar());
        } else {
          // The loop variable value is the region's argument rather
          // than the DoLoop's index value.
          value = info.doLoop.getRegionIterArgs()[0];
        }
        builder->create<fir::StoreOp>(loc, value, info.loopVariable);
        if (info.maskExpr) {
          Fortran::lower::StatementContext stmtCtx;
          mlir::Value maskCond = createFIRExpr(loc, info.maskExpr, stmtCtx);
          stmtCtx.finalize();
          mlir::Value maskCondCast =
              builder->createConvert(loc, builder->getI1Type(), maskCond);
          auto ifOp = builder->create<fir::IfOp>(loc, maskCondCast,
                                                 /*withElseRegion=*/false);
          builder->setInsertionPointToStart(&ifOp.getThenRegion().front());
        }
        handleLocalitySpec(info);
        continue;
      }

      // Unstructured loop preheader - initialize tripVariable and loopVariable.
      mlir::Value tripCount;
      if (info.hasRealControl) {
        auto diff1 =
            builder->create<mlir::arith::SubFOp>(loc, upperValue, lowerValue);
        auto diff2 =
            builder->create<mlir::arith::AddFOp>(loc, diff1, info.stepValue);
        tripCount =
            builder->create<mlir::arith::DivFOp>(loc, diff2, info.stepValue);
        tripCount =
            builder->createConvert(loc, builder->getIndexType(), tripCount);

      } else {
        auto diff1 =
            builder->create<mlir::arith::SubIOp>(loc, upperValue, lowerValue);
        auto diff2 =
            builder->create<mlir::arith::AddIOp>(loc, diff1, info.stepValue);
        tripCount =
            builder->create<mlir::arith::DivSIOp>(loc, diff2, info.stepValue);
      }
      if (forceLoopToExecuteOnce) { // minimum tripCount is 1
        mlir::Value one =
            builder->createIntegerConstant(loc, tripCount.getType(), 1);
        auto cond = builder->create<mlir::arith::CmpIOp>(
            loc, mlir::arith::CmpIPredicate::slt, tripCount, one);
        tripCount =
            builder->create<mlir::arith::SelectOp>(loc, cond, one, tripCount);
      }
      info.tripVariable = builder->createTemporary(loc, tripCount.getType());
      builder->create<fir::StoreOp>(loc, tripCount, info.tripVariable);
      builder->create<fir::StoreOp>(loc, lowerValue, info.loopVariable);

      // Unstructured loop header - generate loop condition and mask.
      // Note - Currently there is no way to tag a loop as a concurrent loop.
      startBlock(info.headerBlock);
      tripCount = builder->create<fir::LoadOp>(loc, info.tripVariable);
      mlir::Value zero =
          builder->createIntegerConstant(loc, tripCount.getType(), 0);
      auto cond = builder->create<mlir::arith::CmpIOp>(
          loc, mlir::arith::CmpIPredicate::sgt, tripCount, zero);
      if (info.maskExpr) {
        genFIRConditionalBranch(cond, info.maskBlock, info.exitBlock);
        startBlock(info.maskBlock);
        mlir::Block *latchBlock = getEval().getLastNestedEvaluation().block;
        assert(latchBlock && "missing masked concurrent loop latch block");
        Fortran::lower::StatementContext stmtCtx;
        mlir::Value maskCond = createFIRExpr(loc, info.maskExpr, stmtCtx);
        stmtCtx.finalize();
        genFIRConditionalBranch(maskCond, info.bodyBlock, latchBlock);
      } else {
        genFIRConditionalBranch(cond, info.bodyBlock, info.exitBlock);
        if (&info != &incrementLoopNestInfo.back()) // not innermost
          startBlock(info.bodyBlock); // preheader block of enclosed dimension
      }
      if (!info.localInitSymList.empty()) {
        mlir::OpBuilder::InsertPoint insertPt = builder->saveInsertionPoint();
        builder->setInsertionPointToStart(info.bodyBlock);
        handleLocalitySpec(info);
        builder->restoreInsertionPoint(insertPt);
      }
    }
  }

  /// Generate FIR to end a structured or unstructured increment loop nest.
  void genFIRIncrementLoopEnd(IncrementLoopNestInfo &incrementLoopNestInfo) {
    assert(!incrementLoopNestInfo.empty() && "empty loop nest");
    mlir::Location loc = toLocation();
    for (auto it = incrementLoopNestInfo.rbegin(),
              rend = incrementLoopNestInfo.rend();
         it != rend; ++it) {
      IncrementLoopInfo &info = *it;
      if (info.isStructured()) {
        // End fir.do_loop.
        if (!info.isUnordered) {
          builder->setInsertionPointToEnd(info.doLoop.getBody());
          llvm::SmallVector<mlir::Value, 2> results;
          results.push_back(builder->create<mlir::arith::AddIOp>(
              loc, info.doLoop.getInductionVar(), info.doLoop.getStep()));
          if (info.doVarIsALoopArg()) {
            // If we use an extra iteration variable of the same data
            // type as the original do-variable, we have to increment
            // it by the step value. Note that the step has 'index'
            // type, so we need to cast it, first.
            mlir::Value stepCast = builder->createConvert(
                loc, info.getLoopVariableType(), info.doLoop.getStep());
            mlir::Value doVarValue =
                builder->create<fir::LoadOp>(loc, info.loopVariable);
            results.push_back(builder->create<mlir::arith::AddIOp>(
                loc, doVarValue, stepCast));
          }
          builder->create<fir::ResultOp>(loc, results);
        }
        builder->setInsertionPointAfter(info.doLoop);
        if (info.isUnordered)
          continue;
        // The loop control variable may be used after loop execution.
        mlir::Value lcv = nullptr;
        if (info.doVarIsALoopArg()) {
          // Final do-variable value is the second result of the DoLoop.
          assert(info.doLoop.getResults().size() == 2 &&
                 "invalid do-variable handling");
          lcv = info.doLoop.getResult(1);
        } else {
          lcv = builder->createConvert(loc, info.getLoopVariableType(),
                                       info.doLoop.getResult(0));
        }
        builder->create<fir::StoreOp>(loc, lcv, info.loopVariable);
        continue;
      }

      // Unstructured loop - decrement tripVariable and step loopVariable.
      mlir::Value tripCount =
          builder->create<fir::LoadOp>(loc, info.tripVariable);
      mlir::Value one =
          builder->createIntegerConstant(loc, tripCount.getType(), 1);
      tripCount = builder->create<mlir::arith::SubIOp>(loc, tripCount, one);
      builder->create<fir::StoreOp>(loc, tripCount, info.tripVariable);
      mlir::Value value = builder->create<fir::LoadOp>(loc, info.loopVariable);
      if (info.hasRealControl)
        value =
            builder->create<mlir::arith::AddFOp>(loc, value, info.stepValue);
      else
        value =
            builder->create<mlir::arith::AddIOp>(loc, value, info.stepValue);
      builder->create<fir::StoreOp>(loc, value, info.loopVariable);

      genFIRBranch(info.headerBlock);
      if (&info != &incrementLoopNestInfo.front()) // not outermost
        startBlock(info.exitBlock); // latch block of enclosing dimension
    }
  }

  /// Generate structured or unstructured FIR for an IF construct.
  /// The initial statement may be either an IfStmt or an IfThenStmt.
  void genFIR(const Fortran::parser::IfConstruct &) {
    mlir::Location loc = toLocation();
    Fortran::lower::pft::Evaluation &eval = getEval();
    if (eval.lowerAsStructured()) {
      // Structured fir.if nest.
      fir::IfOp topIfOp, currentIfOp;
      for (Fortran::lower::pft::Evaluation &e : eval.getNestedEvaluations()) {
        auto genIfOp = [&](mlir::Value cond) {
          auto ifOp = builder->create<fir::IfOp>(loc, cond, /*withElse=*/true);
          builder->setInsertionPointToStart(&ifOp.getThenRegion().front());
          return ifOp;
        };
        if (auto *s = e.getIf<Fortran::parser::IfThenStmt>()) {
          topIfOp = currentIfOp = genIfOp(genIfCondition(s, e.negateCondition));
        } else if (auto *s = e.getIf<Fortran::parser::IfStmt>()) {
          topIfOp = currentIfOp = genIfOp(genIfCondition(s, e.negateCondition));
        } else if (auto *s = e.getIf<Fortran::parser::ElseIfStmt>()) {
          builder->setInsertionPointToStart(
              &currentIfOp.getElseRegion().front());
          currentIfOp = genIfOp(genIfCondition(s));
        } else if (e.isA<Fortran::parser::ElseStmt>()) {
          builder->setInsertionPointToStart(
              &currentIfOp.getElseRegion().front());
        } else if (e.isA<Fortran::parser::EndIfStmt>()) {
          builder->setInsertionPointAfter(topIfOp);
        } else {
          genFIR(e, /*unstructuredContext=*/false);
        }
      }
      return;
    }

    // Unstructured branch sequence.
    for (Fortran::lower::pft::Evaluation &e : eval.getNestedEvaluations()) {
      auto genIfBranch = [&](mlir::Value cond) {
        if (e.lexicalSuccessor == e.controlSuccessor) // empty block -> exit
          genFIRConditionalBranch(cond, e.parentConstruct->constructExit,
                                  e.controlSuccessor);
        else // non-empty block
          genFIRConditionalBranch(cond, e.lexicalSuccessor, e.controlSuccessor);
      };
      if (auto *s = e.getIf<Fortran::parser::IfThenStmt>()) {
        maybeStartBlock(e.block);
        genIfBranch(genIfCondition(s, e.negateCondition));
      } else if (auto *s = e.getIf<Fortran::parser::IfStmt>()) {
        maybeStartBlock(e.block);
        genIfBranch(genIfCondition(s, e.negateCondition));
      } else if (auto *s = e.getIf<Fortran::parser::ElseIfStmt>()) {
        startBlock(e.block);
        genIfBranch(genIfCondition(s));
      } else {
        genFIR(e);
      }
    }
  }

  void genFIR(const Fortran::parser::CaseConstruct &) {
    for (Fortran::lower::pft::Evaluation &e : getEval().getNestedEvaluations())
      genFIR(e);
  }

  template <typename A>
  void genNestedStatement(const Fortran::parser::Statement<A> &stmt) {
    setCurrentPosition(stmt.source);
    genFIR(stmt.statement);
  }

  /// Force the binding of an explicit symbol. This is used to bind and re-bind
  /// a concurrent control symbol to its value.
  void forceControlVariableBinding(const Fortran::semantics::Symbol *sym,
                                   mlir::Value inducVar) {
    mlir::Location loc = toLocation();
    assert(sym && "There must be a symbol to bind");
    mlir::Type toTy = genType(*sym);
    // FIXME: this should be a "per iteration" temporary.
    mlir::Value tmp = builder->createTemporary(
        loc, toTy, toStringRef(sym->name()),
        llvm::ArrayRef<mlir::NamedAttribute>{
            Fortran::lower::getAdaptToByRefAttr(*builder)});
    mlir::Value cast = builder->createConvert(loc, toTy, inducVar);
    builder->create<fir::StoreOp>(loc, cast, tmp);
    localSymbols.addSymbol(*sym, tmp, /*force=*/true);
  }

  /// Process a concurrent header for a FORALL. (Concurrent headers for DO
  /// CONCURRENT loops are lowered elsewhere.)
  void genFIR(const Fortran::parser::ConcurrentHeader &header) {
    llvm::SmallVector<mlir::Value> lows;
    llvm::SmallVector<mlir::Value> highs;
    llvm::SmallVector<mlir::Value> steps;
    if (explicitIterSpace.isOutermostForall()) {
      // For the outermost forall, we evaluate the bounds expressions once.
      // Contrastingly, if this forall is nested, the bounds expressions are
      // assumed to be pure, possibly dependent on outer concurrent control
      // variables, possibly variant with respect to arguments, and will be
      // re-evaluated.
      mlir::Location loc = toLocation();
      mlir::Type idxTy = builder->getIndexType();
      Fortran::lower::StatementContext &stmtCtx =
          explicitIterSpace.stmtContext();
      auto lowerExpr = [&](auto &e) {
        return fir::getBase(genExprValue(e, stmtCtx));
      };
      for (const Fortran::parser::ConcurrentControl &ctrl :
           std::get<std::list<Fortran::parser::ConcurrentControl>>(header.t)) {
        const Fortran::lower::SomeExpr *lo =
            Fortran::semantics::GetExpr(std::get<1>(ctrl.t));
        const Fortran::lower::SomeExpr *hi =
            Fortran::semantics::GetExpr(std::get<2>(ctrl.t));
        auto &optStep =
            std::get<std::optional<Fortran::parser::ScalarIntExpr>>(ctrl.t);
        lows.push_back(builder->createConvert(loc, idxTy, lowerExpr(*lo)));
        highs.push_back(builder->createConvert(loc, idxTy, lowerExpr(*hi)));
        steps.push_back(
            optStep.has_value()
                ? builder->createConvert(
                      loc, idxTy,
                      lowerExpr(*Fortran::semantics::GetExpr(*optStep)))
                : builder->createIntegerConstant(loc, idxTy, 1));
      }
    }
    auto lambda = [&, lows, highs, steps]() {
      // Create our iteration space from the header spec.
      mlir::Location loc = toLocation();
      mlir::Type idxTy = builder->getIndexType();
      llvm::SmallVector<fir::DoLoopOp> loops;
      Fortran::lower::StatementContext &stmtCtx =
          explicitIterSpace.stmtContext();
      auto lowerExpr = [&](auto &e) {
        return fir::getBase(genExprValue(e, stmtCtx));
      };
      const bool outermost = !lows.empty();
      std::size_t headerIndex = 0;
      for (const Fortran::parser::ConcurrentControl &ctrl :
           std::get<std::list<Fortran::parser::ConcurrentControl>>(header.t)) {
        const Fortran::semantics::Symbol *ctrlVar =
            std::get<Fortran::parser::Name>(ctrl.t).symbol;
        mlir::Value lb;
        mlir::Value ub;
        mlir::Value by;
        if (outermost) {
          assert(headerIndex < lows.size());
          if (headerIndex == 0)
            explicitIterSpace.resetInnerArgs();
          lb = lows[headerIndex];
          ub = highs[headerIndex];
          by = steps[headerIndex++];
        } else {
          const Fortran::lower::SomeExpr *lo =
              Fortran::semantics::GetExpr(std::get<1>(ctrl.t));
          const Fortran::lower::SomeExpr *hi =
              Fortran::semantics::GetExpr(std::get<2>(ctrl.t));
          auto &optStep =
              std::get<std::optional<Fortran::parser::ScalarIntExpr>>(ctrl.t);
          lb = builder->createConvert(loc, idxTy, lowerExpr(*lo));
          ub = builder->createConvert(loc, idxTy, lowerExpr(*hi));
          by = optStep.has_value()
                   ? builder->createConvert(
                         loc, idxTy,
                         lowerExpr(*Fortran::semantics::GetExpr(*optStep)))
                   : builder->createIntegerConstant(loc, idxTy, 1);
        }
        auto lp = builder->create<fir::DoLoopOp>(
            loc, lb, ub, by, /*unordered=*/true,
            /*finalCount=*/false, explicitIterSpace.getInnerArgs());
        if ((!loops.empty() || !outermost) && !lp.getRegionIterArgs().empty())
          builder->create<fir::ResultOp>(loc, lp.getResults());
        explicitIterSpace.setInnerArgs(lp.getRegionIterArgs());
        builder->setInsertionPointToStart(lp.getBody());
        forceControlVariableBinding(ctrlVar, lp.getInductionVar());
        loops.push_back(lp);
      }
      if (outermost)
        explicitIterSpace.setOuterLoop(loops[0]);
      explicitIterSpace.appendLoops(loops);
      if (const auto &mask =
              std::get<std::optional<Fortran::parser::ScalarLogicalExpr>>(
                  header.t);
          mask.has_value()) {
        mlir::Type i1Ty = builder->getI1Type();
        fir::ExtendedValue maskExv =
            genExprValue(*Fortran::semantics::GetExpr(mask.value()), stmtCtx);
        mlir::Value cond =
            builder->createConvert(loc, i1Ty, fir::getBase(maskExv));
        auto ifOp = builder->create<fir::IfOp>(
            loc, explicitIterSpace.innerArgTypes(), cond,
            /*withElseRegion=*/true);
        builder->create<fir::ResultOp>(loc, ifOp.getResults());
        builder->setInsertionPointToStart(&ifOp.getElseRegion().front());
        builder->create<fir::ResultOp>(loc, explicitIterSpace.getInnerArgs());
        builder->setInsertionPointToStart(&ifOp.getThenRegion().front());
      }
    };
    // Push the lambda to gen the loop nest context.
    explicitIterSpace.pushLoopNest(lambda);
  }

  void genFIR(const Fortran::parser::ForallAssignmentStmt &stmt) {
    std::visit([&](const auto &x) { genFIR(x); }, stmt.u);
  }

  void genFIR(const Fortran::parser::EndForallStmt &) {
    cleanupExplicitSpace();
  }

  template <typename A>
  void prepareExplicitSpace(const A &forall) {
    if (!explicitIterSpace.isActive())
      analyzeExplicitSpace(forall);
    localSymbols.pushScope();
    explicitIterSpace.enter();
  }

  /// Cleanup all the FORALL context information when we exit.
  void cleanupExplicitSpace() {
    explicitIterSpace.leave();
    localSymbols.popScope();
  }

  /// Generate FIR for a FORALL statement.
  void genFIR(const Fortran::parser::ForallStmt &stmt) {
    prepareExplicitSpace(stmt);
    genFIR(std::get<
               Fortran::common::Indirection<Fortran::parser::ConcurrentHeader>>(
               stmt.t)
               .value());
    genFIR(std::get<Fortran::parser::UnlabeledStatement<
               Fortran::parser::ForallAssignmentStmt>>(stmt.t)
               .statement);
    cleanupExplicitSpace();
  }

  /// Generate FIR for a FORALL construct.
  void genFIR(const Fortran::parser::ForallConstruct &forall) {
    prepareExplicitSpace(forall);
    genNestedStatement(
        std::get<
            Fortran::parser::Statement<Fortran::parser::ForallConstructStmt>>(
            forall.t));
    for (const Fortran::parser::ForallBodyConstruct &s :
         std::get<std::list<Fortran::parser::ForallBodyConstruct>>(forall.t)) {
      std::visit(
          Fortran::common::visitors{
              [&](const Fortran::parser::WhereConstruct &b) { genFIR(b); },
              [&](const Fortran::common::Indirection<
                  Fortran::parser::ForallConstruct> &b) { genFIR(b.value()); },
              [&](const auto &b) { genNestedStatement(b); }},
          s.u);
    }
    genNestedStatement(
        std::get<Fortran::parser::Statement<Fortran::parser::EndForallStmt>>(
            forall.t));
  }

  /// Lower the concurrent header specification.
  void genFIR(const Fortran::parser::ForallConstructStmt &stmt) {
    genFIR(std::get<
               Fortran::common::Indirection<Fortran::parser::ConcurrentHeader>>(
               stmt.t)
               .value());
  }

  void genFIR(const Fortran::parser::CompilerDirective &) {
    mlir::emitWarning(toLocation(), "ignoring all compiler directives");
  }

  void genFIR(const Fortran::parser::OpenACCConstruct &acc) {
    mlir::OpBuilder::InsertPoint insertPt = builder->saveInsertionPoint();
    genOpenACCConstruct(*this, bridge.getSemanticsContext(), getEval(), acc);
    for (Fortran::lower::pft::Evaluation &e : getEval().getNestedEvaluations())
      genFIR(e);
    builder->restoreInsertionPoint(insertPt);
  }

  void genFIR(const Fortran::parser::OpenACCDeclarativeConstruct &accDecl) {
    mlir::OpBuilder::InsertPoint insertPt = builder->saveInsertionPoint();
    genOpenACCDeclarativeConstruct(*this, getEval(), accDecl);
    for (Fortran::lower::pft::Evaluation &e : getEval().getNestedEvaluations())
      genFIR(e);
    builder->restoreInsertionPoint(insertPt);
  }

  void genFIR(const Fortran::parser::OpenMPConstruct &omp) {
    mlir::OpBuilder::InsertPoint insertPt = builder->saveInsertionPoint();
    localSymbols.pushScope();
    genOpenMPConstruct(*this, getEval(), omp);

    const Fortran::parser::OpenMPLoopConstruct *ompLoop =
        std::get_if<Fortran::parser::OpenMPLoopConstruct>(&omp.u);

    // If loop is part of an OpenMP Construct then the OpenMP dialect
    // workshare loop operation has already been created. Only the
    // body needs to be created here and the do_loop can be skipped.
    // Skip the number of collapsed loops, which is 1 when there is a
    // no collapse requested.

    Fortran::lower::pft::Evaluation *curEval = &getEval();
    const Fortran::parser::OmpClauseList *loopOpClauseList = nullptr;
    if (ompLoop) {
      loopOpClauseList = &std::get<Fortran::parser::OmpClauseList>(
          std::get<Fortran::parser::OmpBeginLoopDirective>(ompLoop->t).t);
      int64_t collapseValue =
          Fortran::lower::getCollapseValue(*loopOpClauseList);

      curEval = &curEval->getFirstNestedEvaluation();
      for (int64_t i = 1; i < collapseValue; i++) {
        curEval = &*std::next(curEval->getNestedEvaluations().begin());
      }
    }

    for (Fortran::lower::pft::Evaluation &e : curEval->getNestedEvaluations())
      genFIR(e);

    if (ompLoop)
      genOpenMPReduction(*this, *loopOpClauseList);

    localSymbols.popScope();
    builder->restoreInsertionPoint(insertPt);
  }

  void genFIR(const Fortran::parser::OpenMPDeclarativeConstruct &ompDecl) {
    mlir::OpBuilder::InsertPoint insertPt = builder->saveInsertionPoint();
    genOpenMPDeclarativeConstruct(*this, getEval(), ompDecl);
    for (Fortran::lower::pft::Evaluation &e : getEval().getNestedEvaluations())
      genFIR(e);
    builder->restoreInsertionPoint(insertPt);
  }

  /// Generate FIR for a SELECT CASE statement.
  /// The type may be CHARACTER, INTEGER, or LOGICAL.
  void genFIR(const Fortran::parser::SelectCaseStmt &stmt) {
    Fortran::lower::pft::Evaluation &eval = getEval();
    mlir::MLIRContext *context = builder->getContext();
    mlir::Location loc = toLocation();
    Fortran::lower::StatementContext stmtCtx;
    const Fortran::lower::SomeExpr *expr = Fortran::semantics::GetExpr(
        std::get<Fortran::parser::Scalar<Fortran::parser::Expr>>(stmt.t));
    bool isCharSelector = isCharacterCategory(expr->GetType()->category());
    bool isLogicalSelector = isLogicalCategory(expr->GetType()->category());
    auto charValue = [&](const Fortran::lower::SomeExpr *expr) {
      fir::ExtendedValue exv = genExprAddr(*expr, stmtCtx, &loc);
      return exv.match(
          [&](const fir::CharBoxValue &cbv) {
            return fir::factory::CharacterExprHelper{*builder, loc}
                .createEmboxChar(cbv.getAddr(), cbv.getLen());
          },
          [&](auto) {
            fir::emitFatalError(loc, "not a character");
            return mlir::Value{};
          });
    };
    mlir::Value selector;
    if (isCharSelector) {
      selector = charValue(expr);
    } else {
      selector = createFIRExpr(loc, expr, stmtCtx);
      if (isLogicalSelector)
        selector = builder->createConvert(loc, builder->getI1Type(), selector);
    }
    mlir::Type selectType = selector.getType();
    llvm::SmallVector<mlir::Attribute> attrList;
    llvm::SmallVector<mlir::Value> valueList;
    llvm::SmallVector<mlir::Block *> blockList;
    mlir::Block *defaultBlock = eval.parentConstruct->constructExit->block;
    using CaseValue = Fortran::parser::Scalar<Fortran::parser::ConstantExpr>;
    auto addValue = [&](const CaseValue &caseValue) {
      const Fortran::lower::SomeExpr *expr =
          Fortran::semantics::GetExpr(caseValue.thing);
      if (isCharSelector)
        valueList.push_back(charValue(expr));
      else if (isLogicalSelector)
        valueList.push_back(builder->createConvert(
            loc, selectType, createFIRExpr(toLocation(), expr, stmtCtx)));
      else
        valueList.push_back(builder->createIntegerConstant(
            loc, selectType, *Fortran::evaluate::ToInt64(*expr)));
    };
    for (Fortran::lower::pft::Evaluation *e = eval.controlSuccessor; e;
         e = e->controlSuccessor) {
      const auto &caseStmt = e->getIf<Fortran::parser::CaseStmt>();
      assert(e->block && "missing CaseStmt block");
      const auto &caseSelector =
          std::get<Fortran::parser::CaseSelector>(caseStmt->t);
      const auto *caseValueRangeList =
          std::get_if<std::list<Fortran::parser::CaseValueRange>>(
              &caseSelector.u);
      if (!caseValueRangeList) {
        defaultBlock = e->block;
        continue;
      }
      for (const Fortran::parser::CaseValueRange &caseValueRange :
           *caseValueRangeList) {
        blockList.push_back(e->block);
        if (const auto *caseValue = std::get_if<CaseValue>(&caseValueRange.u)) {
          attrList.push_back(fir::PointIntervalAttr::get(context));
          addValue(*caseValue);
          continue;
        }
        const auto &caseRange =
            std::get<Fortran::parser::CaseValueRange::Range>(caseValueRange.u);
        if (caseRange.lower && caseRange.upper) {
          attrList.push_back(fir::ClosedIntervalAttr::get(context));
          addValue(*caseRange.lower);
          addValue(*caseRange.upper);
        } else if (caseRange.lower) {
          attrList.push_back(fir::LowerBoundAttr::get(context));
          addValue(*caseRange.lower);
        } else {
          attrList.push_back(fir::UpperBoundAttr::get(context));
          addValue(*caseRange.upper);
        }
      }
    }
    // Skip a logical default block that can never be referenced.
    if (isLogicalSelector && attrList.size() == 2)
      defaultBlock = eval.parentConstruct->constructExit->block;
    attrList.push_back(mlir::UnitAttr::get(context));
    blockList.push_back(defaultBlock);

    // Generate a fir::SelectCaseOp.
    // Explicit branch code is better for the LOGICAL type.  The CHARACTER type
    // does not yet have downstream support, and also uses explicit branch code.
    // The -no-structured-fir option can be used to force generation of INTEGER
    // type branch code.
    if (!isLogicalSelector && !isCharSelector && eval.lowerAsStructured()) {
      // Numeric selector is a ssa register, all temps that may have
      // been generated while evaluating it can be cleaned-up before the
      // fir.select_case.
      stmtCtx.finalize();
      builder->create<fir::SelectCaseOp>(loc, selector, attrList, valueList,
                                         blockList);
      return;
    }

    // Generate a sequence of case value comparisons and branches.
    auto caseValue = valueList.begin();
    auto caseBlock = blockList.begin();
    bool skipFinalization = false;
    for (const auto &attr : llvm::enumerate(attrList)) {
      if (attr.value().isa<mlir::UnitAttr>()) {
        if (attrList.size() == 1)
          stmtCtx.finalize();
        genFIRBranch(*caseBlock++);
        break;
      }
      auto genCond = [&](mlir::Value rhs,
                         mlir::arith::CmpIPredicate pred) -> mlir::Value {
        if (!isCharSelector)
          return builder->create<mlir::arith::CmpIOp>(loc, pred, selector, rhs);
        fir::factory::CharacterExprHelper charHelper{*builder, loc};
        std::pair<mlir::Value, mlir::Value> lhsVal =
            charHelper.createUnboxChar(selector);
        mlir::Value &lhsAddr = lhsVal.first;
        mlir::Value &lhsLen = lhsVal.second;
        std::pair<mlir::Value, mlir::Value> rhsVal =
            charHelper.createUnboxChar(rhs);
        mlir::Value &rhsAddr = rhsVal.first;
        mlir::Value &rhsLen = rhsVal.second;
        mlir::Value result = fir::runtime::genCharCompare(
            *builder, loc, pred, lhsAddr, lhsLen, rhsAddr, rhsLen);
        if (stmtCtx.workListIsEmpty() || skipFinalization)
          return result;
        if (attr.index() == attrList.size() - 2) {
          stmtCtx.finalize();
          return result;
        }
        fir::IfOp ifOp = builder->create<fir::IfOp>(loc, result,
                                                    /*withElseRegion=*/false);
        builder->setInsertionPointToStart(&ifOp.getThenRegion().front());
        stmtCtx.finalizeAndKeep();
        builder->setInsertionPointAfter(ifOp);
        return result;
      };
      mlir::Block *newBlock = insertBlock(*caseBlock);
      if (attr.value().isa<fir::ClosedIntervalAttr>()) {
        mlir::Block *newBlock2 = insertBlock(*caseBlock);
        skipFinalization = true;
        mlir::Value cond =
            genCond(*caseValue++, mlir::arith::CmpIPredicate::sge);
        genFIRConditionalBranch(cond, newBlock, newBlock2);
        builder->setInsertionPointToEnd(newBlock);
        skipFinalization = false;
        mlir::Value cond2 =
            genCond(*caseValue++, mlir::arith::CmpIPredicate::sle);
        genFIRConditionalBranch(cond2, *caseBlock++, newBlock2);
        builder->setInsertionPointToEnd(newBlock2);
        continue;
      }
      mlir::arith::CmpIPredicate pred;
      if (attr.value().isa<fir::PointIntervalAttr>()) {
        pred = mlir::arith::CmpIPredicate::eq;
      } else if (attr.value().isa<fir::LowerBoundAttr>()) {
        pred = mlir::arith::CmpIPredicate::sge;
      } else {
        assert(attr.value().isa<fir::UpperBoundAttr>() &&
               "unexpected predicate");
        pred = mlir::arith::CmpIPredicate::sle;
      }
      mlir::Value cond = genCond(*caseValue++, pred);
      genFIRConditionalBranch(cond, *caseBlock++, newBlock);
      builder->setInsertionPointToEnd(newBlock);
    }
    assert(caseValue == valueList.end() && caseBlock == blockList.end() &&
           "select case list mismatch");
    assert(stmtCtx.workListIsEmpty() && "statement context must be empty");
  }

  fir::ExtendedValue
  genAssociateSelector(const Fortran::lower::SomeExpr &selector,
                       Fortran::lower::StatementContext &stmtCtx) {
    return Fortran::lower::isArraySectionWithoutVectorSubscript(selector)
               ? Fortran::lower::createSomeArrayBox(*this, selector,
                                                    localSymbols, stmtCtx)
               : genExprAddr(selector, stmtCtx);
  }

  void genFIR(const Fortran::parser::AssociateConstruct &) {
    Fortran::lower::StatementContext stmtCtx;
    Fortran::lower::pft::Evaluation &eval = getEval();
    for (Fortran::lower::pft::Evaluation &e : eval.getNestedEvaluations()) {
      if (auto *stmt = e.getIf<Fortran::parser::AssociateStmt>()) {
        if (eval.lowerAsUnstructured())
          maybeStartBlock(e.block);
        localSymbols.pushScope();
        for (const Fortran::parser::Association &assoc :
             std::get<std::list<Fortran::parser::Association>>(stmt->t)) {
          Fortran::semantics::Symbol &sym =
              *std::get<Fortran::parser::Name>(assoc.t).symbol;
          const Fortran::lower::SomeExpr &selector =
              *sym.get<Fortran::semantics::AssocEntityDetails>().expr();
          localSymbols.addSymbol(sym, genAssociateSelector(selector, stmtCtx));
        }
      } else if (e.getIf<Fortran::parser::EndAssociateStmt>()) {
        if (eval.lowerAsUnstructured())
          maybeStartBlock(e.block);
        stmtCtx.finalize();
        localSymbols.popScope();
      } else {
        genFIR(e);
      }
    }
  }

  void genFIR(const Fortran::parser::BlockConstruct &blockConstruct) {
    setCurrentPositionAt(blockConstruct);
    TODO(toLocation(), "BlockConstruct implementation");
  }
  void genFIR(const Fortran::parser::BlockStmt &) {
    TODO(toLocation(), "BlockStmt implementation");
  }
  void genFIR(const Fortran::parser::EndBlockStmt &) {
    TODO(toLocation(), "EndBlockStmt implementation");
  }

  void genFIR(const Fortran::parser::ChangeTeamConstruct &construct) {
    TODO(toLocation(), "ChangeTeamConstruct implementation");
  }
  void genFIR(const Fortran::parser::ChangeTeamStmt &stmt) {
    TODO(toLocation(), "ChangeTeamStmt implementation");
  }
  void genFIR(const Fortran::parser::EndChangeTeamStmt &stmt) {
    TODO(toLocation(), "EndChangeTeamStmt implementation");
  }

  void genFIR(const Fortran::parser::CriticalConstruct &criticalConstruct) {
    setCurrentPositionAt(criticalConstruct);
    TODO(toLocation(), "CriticalConstruct implementation");
  }
  void genFIR(const Fortran::parser::CriticalStmt &) {
    TODO(toLocation(), "CriticalStmt implementation");
  }
  void genFIR(const Fortran::parser::EndCriticalStmt &) {
    TODO(toLocation(), "EndCriticalStmt implementation");
  }

  void genFIR(const Fortran::parser::SelectRankConstruct &selectRankConstruct) {
    setCurrentPositionAt(selectRankConstruct);
    TODO(toLocation(), "SelectRankConstruct implementation");
  }
  void genFIR(const Fortran::parser::SelectRankStmt &) {
    TODO(toLocation(), "SelectRankStmt implementation");
  }
  void genFIR(const Fortran::parser::SelectRankCaseStmt &) {
    TODO(toLocation(), "SelectRankCaseStmt implementation");
  }

  void genFIR(const Fortran::parser::SelectTypeConstruct &selectTypeConstruct) {
    setCurrentPositionAt(selectTypeConstruct);
    TODO(toLocation(), "SelectTypeConstruct implementation");
  }
  void genFIR(const Fortran::parser::SelectTypeStmt &) {
    TODO(toLocation(), "SelectTypeStmt implementation");
  }
  void genFIR(const Fortran::parser::TypeGuardStmt &) {
    TODO(toLocation(), "TypeGuardStmt implementation");
  }

  //===--------------------------------------------------------------------===//
  // IO statements (see io.h)
  //===--------------------------------------------------------------------===//

  void genFIR(const Fortran::parser::BackspaceStmt &stmt) {
    mlir::Value iostat = genBackspaceStatement(*this, stmt);
    genIoConditionBranches(getEval(), stmt.v, iostat);
  }
  void genFIR(const Fortran::parser::CloseStmt &stmt) {
    mlir::Value iostat = genCloseStatement(*this, stmt);
    genIoConditionBranches(getEval(), stmt.v, iostat);
  }
  void genFIR(const Fortran::parser::EndfileStmt &stmt) {
    mlir::Value iostat = genEndfileStatement(*this, stmt);
    genIoConditionBranches(getEval(), stmt.v, iostat);
  }
  void genFIR(const Fortran::parser::FlushStmt &stmt) {
    mlir::Value iostat = genFlushStatement(*this, stmt);
    genIoConditionBranches(getEval(), stmt.v, iostat);
  }
  void genFIR(const Fortran::parser::InquireStmt &stmt) {
    mlir::Value iostat = genInquireStatement(*this, stmt);
    if (const auto *specs =
            std::get_if<std::list<Fortran::parser::InquireSpec>>(&stmt.u))
      genIoConditionBranches(getEval(), *specs, iostat);
  }
  void genFIR(const Fortran::parser::OpenStmt &stmt) {
    mlir::Value iostat = genOpenStatement(*this, stmt);
    genIoConditionBranches(getEval(), stmt.v, iostat);
  }
  void genFIR(const Fortran::parser::PrintStmt &stmt) {
    genPrintStatement(*this, stmt);
  }
  void genFIR(const Fortran::parser::ReadStmt &stmt) {
    mlir::Value iostat = genReadStatement(*this, stmt);
    genIoConditionBranches(getEval(), stmt.controls, iostat);
  }
  void genFIR(const Fortran::parser::RewindStmt &stmt) {
    mlir::Value iostat = genRewindStatement(*this, stmt);
    genIoConditionBranches(getEval(), stmt.v, iostat);
  }
  void genFIR(const Fortran::parser::WaitStmt &stmt) {
    mlir::Value iostat = genWaitStatement(*this, stmt);
    genIoConditionBranches(getEval(), stmt.v, iostat);
  }
  void genFIR(const Fortran::parser::WriteStmt &stmt) {
    mlir::Value iostat = genWriteStatement(*this, stmt);
    genIoConditionBranches(getEval(), stmt.controls, iostat);
  }

  template <typename A>
  void genIoConditionBranches(Fortran::lower::pft::Evaluation &eval,
                              const A &specList, mlir::Value iostat) {
    if (!iostat)
      return;

    mlir::Block *endBlock = nullptr;
    mlir::Block *eorBlock = nullptr;
    mlir::Block *errBlock = nullptr;
    for (const auto &spec : specList) {
      std::visit(Fortran::common::visitors{
                     [&](const Fortran::parser::EndLabel &label) {
                       endBlock = blockOfLabel(eval, label.v);
                     },
                     [&](const Fortran::parser::EorLabel &label) {
                       eorBlock = blockOfLabel(eval, label.v);
                     },
                     [&](const Fortran::parser::ErrLabel &label) {
                       errBlock = blockOfLabel(eval, label.v);
                     },
                     [](const auto &) {}},
                 spec.u);
    }
    if (!endBlock && !eorBlock && !errBlock)
      return;

    mlir::Location loc = toLocation();
    mlir::Type indexType = builder->getIndexType();
    mlir::Value selector = builder->createConvert(loc, indexType, iostat);
    llvm::SmallVector<int64_t> indexList;
    llvm::SmallVector<mlir::Block *> blockList;
    if (eorBlock) {
      indexList.push_back(Fortran::runtime::io::IostatEor);
      blockList.push_back(eorBlock);
    }
    if (endBlock) {
      indexList.push_back(Fortran::runtime::io::IostatEnd);
      blockList.push_back(endBlock);
    }
    if (errBlock) {
      indexList.push_back(0);
      blockList.push_back(eval.nonNopSuccessor().block);
      // ERR label statement is the default successor.
      blockList.push_back(errBlock);
    } else {
      // Fallthrough successor statement is the default successor.
      blockList.push_back(eval.nonNopSuccessor().block);
    }
    builder->create<fir::SelectOp>(loc, selector, indexList, blockList);
  }

  //===--------------------------------------------------------------------===//
  // Memory allocation and deallocation
  //===--------------------------------------------------------------------===//

  void genFIR(const Fortran::parser::AllocateStmt &stmt) {
    Fortran::lower::genAllocateStmt(*this, stmt, toLocation());
  }

  void genFIR(const Fortran::parser::DeallocateStmt &stmt) {
    Fortran::lower::genDeallocateStmt(*this, stmt, toLocation());
  }

  /// Nullify pointer object list
  ///
  /// For each pointer object, reset the pointer to a disassociated status.
  /// We do this by setting each pointer to null.
  void genFIR(const Fortran::parser::NullifyStmt &stmt) {
    mlir::Location loc = toLocation();
    for (auto &pointerObject : stmt.v) {
      const Fortran::lower::SomeExpr *expr =
          Fortran::semantics::GetExpr(pointerObject);
      assert(expr);
      fir::MutableBoxValue box = genExprMutableBox(loc, *expr);
      fir::factory::disassociateMutableBox(*builder, loc, box);
    }
  }

  //===--------------------------------------------------------------------===//

  void genFIR(const Fortran::parser::EventPostStmt &stmt) {
    genEventPostStatement(*this, stmt);
  }

  void genFIR(const Fortran::parser::EventWaitStmt &stmt) {
    genEventWaitStatement(*this, stmt);
  }

  void genFIR(const Fortran::parser::FormTeamStmt &stmt) {
    genFormTeamStatement(*this, getEval(), stmt);
  }

  void genFIR(const Fortran::parser::LockStmt &stmt) {
    genLockStatement(*this, stmt);
  }

  fir::ExtendedValue
  genInitializerExprValue(const Fortran::lower::SomeExpr &expr,
                          Fortran::lower::StatementContext &stmtCtx) {
    return Fortran::lower::createSomeInitializerExpression(
        toLocation(), *this, expr, localSymbols, stmtCtx);
  }

  /// Return true if the current context is a conditionalized and implied
  /// iteration space.
  bool implicitIterationSpace() { return !implicitIterSpace.empty(); }

  /// Return true if context is currently an explicit iteration space. A scalar
  /// assignment expression may be contextually within a user-defined iteration
  /// space, transforming it into an array expression.
  bool explicitIterationSpace() { return explicitIterSpace.isActive(); }

  /// Generate an array assignment.
  /// This is an assignment expression with rank > 0. The assignment may or may
  /// not be in a WHERE and/or FORALL context.
  /// In a FORALL context, the assignment may be a pointer assignment and the \p
  /// lbounds and \p ubounds parameters should only be used in such a pointer
  /// assignment case. (If both are None then the array assignment cannot be a
  /// pointer assignment.)
  void genArrayAssignment(
      const Fortran::evaluate::Assignment &assign,
      Fortran::lower::StatementContext &localStmtCtx,
      llvm::Optional<llvm::SmallVector<mlir::Value>> lbounds = llvm::None,
      llvm::Optional<llvm::SmallVector<mlir::Value>> ubounds = llvm::None) {

    Fortran::lower::StatementContext &stmtCtx =
        explicitIterationSpace()
            ? explicitIterSpace.stmtContext()
            : (implicitIterationSpace() ? implicitIterSpace.stmtContext()
                                        : localStmtCtx);
    if (Fortran::lower::isWholeAllocatable(assign.lhs)) {
      // Assignment to allocatables may require the lhs to be
      // deallocated/reallocated. See Fortran 2018 10.2.1.3 p3
      Fortran::lower::createAllocatableArrayAssignment(
          *this, assign.lhs, assign.rhs, explicitIterSpace, implicitIterSpace,
          localSymbols, stmtCtx);
      return;
    }

    if (lbounds) {
      // Array of POINTER entities, with elemental assignment.
      if (!Fortran::lower::isWholePointer(assign.lhs))
        fir::emitFatalError(toLocation(), "pointer assignment to non-pointer");

      Fortran::lower::createArrayOfPointerAssignment(
          *this, assign.lhs, assign.rhs, explicitIterSpace, implicitIterSpace,
          *lbounds, ubounds, localSymbols, stmtCtx);
      return;
    }

    if (!implicitIterationSpace() && !explicitIterationSpace()) {
      // No masks and the iteration space is implied by the array, so create a
      // simple array assignment.
      Fortran::lower::createSomeArrayAssignment(*this, assign.lhs, assign.rhs,
                                                localSymbols, stmtCtx);
      return;
    }

    // If there is an explicit iteration space, generate an array assignment
    // with a user-specified iteration space and possibly with masks. These
    // assignments may *appear* to be scalar expressions, but the scalar
    // expression is evaluated at all points in the user-defined space much like
    // an ordinary array assignment. More specifically, the semantics inside the
    // FORALL much more closely resembles that of WHERE than a scalar
    // assignment.
    // Otherwise, generate a masked array assignment. The iteration space is
    // implied by the lhs array expression.
    Fortran::lower::createAnyMaskedArrayAssignment(
        *this, assign.lhs, assign.rhs, explicitIterSpace, implicitIterSpace,
        localSymbols, stmtCtx);
  }

#if !defined(NDEBUG)
  static bool isFuncResultDesignator(const Fortran::lower::SomeExpr &expr) {
    const Fortran::semantics::Symbol *sym =
        Fortran::evaluate::GetFirstSymbol(expr);
    return sym && sym->IsFuncResult();
  }
#endif

  inline fir::MutableBoxValue
  genExprMutableBox(mlir::Location loc,
                    const Fortran::lower::SomeExpr &expr) override final {
    return Fortran::lower::createMutableBox(loc, *this, expr, localSymbols);
  }

  /// Shared for both assignments and pointer assignments.
  void genAssignment(const Fortran::evaluate::Assignment &assign) {
    Fortran::lower::StatementContext stmtCtx;
    mlir::Location loc = toLocation();
    if (explicitIterationSpace()) {
      Fortran::lower::createArrayLoads(*this, explicitIterSpace, localSymbols);
      explicitIterSpace.genLoopNest();
    }
    std::visit(
        Fortran::common::visitors{
            // [1] Plain old assignment.
            [&](const Fortran::evaluate::Assignment::Intrinsic &) {
              const Fortran::semantics::Symbol *sym =
                  Fortran::evaluate::GetLastSymbol(assign.lhs);

              if (!sym)
                TODO(loc, "assignment to pointer result of function reference");

              std::optional<Fortran::evaluate::DynamicType> lhsType =
                  assign.lhs.GetType();
              assert(lhsType && "lhs cannot be typeless");
              // Assignment to polymorphic allocatables may require changing the
              // variable dynamic type (See Fortran 2018 10.2.1.3 p3).
              if (lhsType->IsPolymorphic() &&
                  Fortran::lower::isWholeAllocatable(assign.lhs))
                TODO(loc, "assignment to polymorphic allocatable");

              // Note: No ad-hoc handling for pointers is required here. The
              // target will be assigned as per 2018 10.2.1.3 p2. genExprAddr
              // on a pointer returns the target address and not the address of
              // the pointer variable.

              if (assign.lhs.Rank() > 0 || explicitIterationSpace()) {
                // Array assignment
                // See Fortran 2018 10.2.1.3 p5, p6, and p7
                genArrayAssignment(assign, stmtCtx);
                return;
              }

              // Scalar assignment
              const bool isNumericScalar =
                  isNumericScalarCategory(lhsType->category());
              fir::ExtendedValue rhs = isNumericScalar
                                           ? genExprValue(assign.rhs, stmtCtx)
                                           : genExprAddr(assign.rhs, stmtCtx);
              const bool lhsIsWholeAllocatable =
                  Fortran::lower::isWholeAllocatable(assign.lhs);
              llvm::Optional<fir::factory::MutableBoxReallocation> lhsRealloc;
              llvm::Optional<fir::MutableBoxValue> lhsMutableBox;
              auto lhs = [&]() -> fir::ExtendedValue {
                if (lhsIsWholeAllocatable) {
                  lhsMutableBox = genExprMutableBox(loc, assign.lhs);
                  llvm::SmallVector<mlir::Value> lengthParams;
                  if (const fir::CharBoxValue *charBox = rhs.getCharBox())
                    lengthParams.push_back(charBox->getLen());
                  else if (fir::isDerivedWithLenParameters(rhs))
                    TODO(loc, "assignment to derived type allocatable with "
                              "LEN parameters");
                  lhsRealloc = fir::factory::genReallocIfNeeded(
                      *builder, loc, *lhsMutableBox,
                      /*shape=*/llvm::None, lengthParams);
                  return lhsRealloc->newValue;
                }
                return genExprAddr(assign.lhs, stmtCtx);
              }();

              if (isNumericScalar) {
                // Fortran 2018 10.2.1.3 p8 and p9
                // Conversions should have been inserted by semantic analysis,
                // but they can be incorrect between the rhs and lhs. Correct
                // that here.
                mlir::Value addr = fir::getBase(lhs);
                mlir::Value val = fir::getBase(rhs);
                // A function with multiple entry points returning different
                // types tags all result variables with one of the largest
                // types to allow them to share the same storage.  Assignment
                // to a result variable of one of the other types requires
                // conversion to the actual type.
                mlir::Type toTy = genType(assign.lhs);
                mlir::Value cast =
                    builder->convertWithSemantics(loc, toTy, val);
                if (fir::dyn_cast_ptrEleTy(addr.getType()) != toTy) {
                  assert(isFuncResultDesignator(assign.lhs) && "type mismatch");
                  addr = builder->createConvert(
                      toLocation(), builder->getRefType(toTy), addr);
                }
                builder->create<fir::StoreOp>(loc, cast, addr);
              } else if (isCharacterCategory(lhsType->category())) {
                // Fortran 2018 10.2.1.3 p10 and p11
                fir::factory::CharacterExprHelper{*builder, loc}.createAssign(
                    lhs, rhs);
              } else if (isDerivedCategory(lhsType->category())) {
                // Fortran 2018 10.2.1.3 p13 and p14
                // Recursively gen an assignment on each element pair.
                fir::factory::genRecordAssignment(*builder, loc, lhs, rhs);
              } else {
                llvm_unreachable("unknown category");
              }
              if (lhsIsWholeAllocatable)
                fir::factory::finalizeRealloc(
                    *builder, loc, lhsMutableBox.value(),
                    /*lbounds=*/llvm::None, /*takeLboundsIfRealloc=*/false,
                    lhsRealloc.value());
            },

            // [2] User defined assignment. If the context is a scalar
            // expression then call the procedure.
            [&](const Fortran::evaluate::ProcedureRef &procRef) {
              Fortran::lower::StatementContext &ctx =
                  explicitIterationSpace() ? explicitIterSpace.stmtContext()
                                           : stmtCtx;
              Fortran::lower::createSubroutineCall(
                  *this, procRef, explicitIterSpace, implicitIterSpace,
                  localSymbols, ctx, /*isUserDefAssignment=*/true);
            },

            // [3] Pointer assignment with possibly empty bounds-spec. R1035: a
            // bounds-spec is a lower bound value.
            [&](const Fortran::evaluate::Assignment::BoundsSpec &lbExprs) {
              if (Fortran::evaluate::IsProcedure(assign.rhs))
                TODO(loc, "procedure pointer assignment");
              std::optional<Fortran::evaluate::DynamicType> lhsType =
                  assign.lhs.GetType();
              std::optional<Fortran::evaluate::DynamicType> rhsType =
                  assign.rhs.GetType();
              // Polymorphic lhs/rhs may need more care. See F2018 10.2.2.3.
              if ((lhsType && lhsType->IsPolymorphic()) ||
                  (rhsType && rhsType->IsPolymorphic()))
                TODO(loc, "pointer assignment involving polymorphic entity");

              llvm::SmallVector<mlir::Value> lbounds;
              for (const Fortran::evaluate::ExtentExpr &lbExpr : lbExprs)
                lbounds.push_back(
                    fir::getBase(genExprValue(toEvExpr(lbExpr), stmtCtx)));
              if (explicitIterationSpace()) {
                // Pointer assignment in FORALL context. Copy the rhs box value
                // into the lhs box variable.
                genArrayAssignment(assign, stmtCtx, lbounds);
                return;
              }
              fir::MutableBoxValue lhs = genExprMutableBox(loc, assign.lhs);
              Fortran::lower::associateMutableBox(*this, loc, lhs, assign.rhs,
                                                  lbounds, stmtCtx);
            },

            // [4] Pointer assignment with bounds-remapping. R1036: a
            // bounds-remapping is a pair, lower bound and upper bound.
            [&](const Fortran::evaluate::Assignment::BoundsRemapping
                    &boundExprs) {
              std::optional<Fortran::evaluate::DynamicType> lhsType =
                  assign.lhs.GetType();
              std::optional<Fortran::evaluate::DynamicType> rhsType =
                  assign.rhs.GetType();
              // Polymorphic lhs/rhs may need more care. See F2018 10.2.2.3.
              if ((lhsType && lhsType->IsPolymorphic()) ||
                  (rhsType && rhsType->IsPolymorphic()))
                TODO(loc, "pointer assignment involving polymorphic entity");

              llvm::SmallVector<mlir::Value> lbounds;
              llvm::SmallVector<mlir::Value> ubounds;
              for (const std::pair<Fortran::evaluate::ExtentExpr,
                                   Fortran::evaluate::ExtentExpr> &pair :
                   boundExprs) {
                const Fortran::evaluate::ExtentExpr &lbExpr = pair.first;
                const Fortran::evaluate::ExtentExpr &ubExpr = pair.second;
                lbounds.push_back(
                    fir::getBase(genExprValue(toEvExpr(lbExpr), stmtCtx)));
                ubounds.push_back(
                    fir::getBase(genExprValue(toEvExpr(ubExpr), stmtCtx)));
              }
              if (explicitIterationSpace()) {
                // Pointer assignment in FORALL context. Copy the rhs box value
                // into the lhs box variable.
                genArrayAssignment(assign, stmtCtx, lbounds, ubounds);
                return;
              }
              fir::MutableBoxValue lhs = genExprMutableBox(loc, assign.lhs);
              if (Fortran::evaluate::UnwrapExpr<Fortran::evaluate::NullPointer>(
                      assign.rhs)) {
                fir::factory::disassociateMutableBox(*builder, loc, lhs);
                return;
              }
              // Do not generate a temp in case rhs is an array section.
              fir::ExtendedValue rhs =
                  Fortran::lower::isArraySectionWithoutVectorSubscript(
                      assign.rhs)
                      ? Fortran::lower::createSomeArrayBox(
                            *this, assign.rhs, localSymbols, stmtCtx)
                      : genExprAddr(assign.rhs, stmtCtx);
              fir::factory::associateMutableBoxWithRemap(*builder, loc, lhs,
                                                         rhs, lbounds, ubounds);
              if (explicitIterationSpace()) {
                mlir::ValueRange inners = explicitIterSpace.getInnerArgs();
                if (!inners.empty())
                  builder->create<fir::ResultOp>(loc, inners);
              }
            },
        },
        assign.u);
    if (explicitIterationSpace())
      Fortran::lower::createArrayMergeStores(*this, explicitIterSpace);
  }

  void genFIR(const Fortran::parser::WhereConstruct &c) {
    implicitIterSpace.growStack();
    genNestedStatement(
        std::get<
            Fortran::parser::Statement<Fortran::parser::WhereConstructStmt>>(
            c.t));
    for (const auto &body :
         std::get<std::list<Fortran::parser::WhereBodyConstruct>>(c.t))
      genFIR(body);
    for (const auto &e :
         std::get<std::list<Fortran::parser::WhereConstruct::MaskedElsewhere>>(
             c.t))
      genFIR(e);
    if (const auto &e =
            std::get<std::optional<Fortran::parser::WhereConstruct::Elsewhere>>(
                c.t);
        e.has_value())
      genFIR(*e);
    genNestedStatement(
        std::get<Fortran::parser::Statement<Fortran::parser::EndWhereStmt>>(
            c.t));
  }
  void genFIR(const Fortran::parser::WhereBodyConstruct &body) {
    std::visit(
        Fortran::common::visitors{
            [&](const Fortran::parser::Statement<
                Fortran::parser::AssignmentStmt> &stmt) {
              genNestedStatement(stmt);
            },
            [&](const Fortran::parser::Statement<Fortran::parser::WhereStmt>
                    &stmt) { genNestedStatement(stmt); },
            [&](const Fortran::common::Indirection<
                Fortran::parser::WhereConstruct> &c) { genFIR(c.value()); },
        },
        body.u);
  }
  void genFIR(const Fortran::parser::WhereConstructStmt &stmt) {
    implicitIterSpace.append(Fortran::semantics::GetExpr(
        std::get<Fortran::parser::LogicalExpr>(stmt.t)));
  }
  void genFIR(const Fortran::parser::WhereConstruct::MaskedElsewhere &ew) {
    genNestedStatement(
        std::get<
            Fortran::parser::Statement<Fortran::parser::MaskedElsewhereStmt>>(
            ew.t));
    for (const auto &body :
         std::get<std::list<Fortran::parser::WhereBodyConstruct>>(ew.t))
      genFIR(body);
  }
  void genFIR(const Fortran::parser::MaskedElsewhereStmt &stmt) {
    implicitIterSpace.append(Fortran::semantics::GetExpr(
        std::get<Fortran::parser::LogicalExpr>(stmt.t)));
  }
  void genFIR(const Fortran::parser::WhereConstruct::Elsewhere &ew) {
    genNestedStatement(
        std::get<Fortran::parser::Statement<Fortran::parser::ElsewhereStmt>>(
            ew.t));
    for (const auto &body :
         std::get<std::list<Fortran::parser::WhereBodyConstruct>>(ew.t))
      genFIR(body);
  }
  void genFIR(const Fortran::parser::ElsewhereStmt &stmt) {
    implicitIterSpace.append(nullptr);
  }
  void genFIR(const Fortran::parser::EndWhereStmt &) {
    implicitIterSpace.shrinkStack();
  }

  void genFIR(const Fortran::parser::WhereStmt &stmt) {
    Fortran::lower::StatementContext stmtCtx;
    const auto &assign = std::get<Fortran::parser::AssignmentStmt>(stmt.t);
    implicitIterSpace.growStack();
    implicitIterSpace.append(Fortran::semantics::GetExpr(
        std::get<Fortran::parser::LogicalExpr>(stmt.t)));
    genAssignment(*assign.typedAssignment->v);
    implicitIterSpace.shrinkStack();
  }

  void genFIR(const Fortran::parser::PointerAssignmentStmt &stmt) {
    genAssignment(*stmt.typedAssignment->v);
  }

  void genFIR(const Fortran::parser::AssignmentStmt &stmt) {
    genAssignment(*stmt.typedAssignment->v);
  }

  void genFIR(const Fortran::parser::SyncAllStmt &stmt) {
    genSyncAllStatement(*this, stmt);
  }

  void genFIR(const Fortran::parser::SyncImagesStmt &stmt) {
    genSyncImagesStatement(*this, stmt);
  }

  void genFIR(const Fortran::parser::SyncMemoryStmt &stmt) {
    genSyncMemoryStatement(*this, stmt);
  }

  void genFIR(const Fortran::parser::SyncTeamStmt &stmt) {
    genSyncTeamStatement(*this, stmt);
  }

  void genFIR(const Fortran::parser::UnlockStmt &stmt) {
    genUnlockStatement(*this, stmt);
  }

  void genFIR(const Fortran::parser::AssignStmt &stmt) {
    const Fortran::semantics::Symbol &symbol =
        *std::get<Fortran::parser::Name>(stmt.t).symbol;
    mlir::Location loc = toLocation();
    mlir::Value labelValue = builder->createIntegerConstant(
        loc, genType(symbol), std::get<Fortran::parser::Label>(stmt.t));
    builder->create<fir::StoreOp>(loc, labelValue, getSymbolAddress(symbol));
  }

  void genFIR(const Fortran::parser::FormatStmt &) {
    // do nothing.

    // FORMAT statements have no semantics. They may be lowered if used by a
    // data transfer statement.
  }

  void genFIR(const Fortran::parser::PauseStmt &stmt) {
    genPauseStatement(*this, stmt);
  }

  // call FAIL IMAGE in runtime
  void genFIR(const Fortran::parser::FailImageStmt &stmt) {
    genFailImageStatement(*this);
  }

  // call STOP, ERROR STOP in runtime
  void genFIR(const Fortran::parser::StopStmt &stmt) {
    genStopStatement(*this, stmt);
  }

  void genFIR(const Fortran::parser::ReturnStmt &stmt) {
    Fortran::lower::pft::FunctionLikeUnit *funit =
        getEval().getOwningProcedure();
    assert(funit && "not inside main program, function or subroutine");
    if (funit->isMainProgram()) {
      genExitRoutine();
      return;
    }
    mlir::Location loc = toLocation();
    if (stmt.v) {
      // Alternate return statement - If this is a subroutine where some
      // alternate entries have alternate returns, but the active entry point
      // does not, ignore the alternate return value.  Otherwise, assign it
      // to the compiler-generated result variable.
      const Fortran::semantics::Symbol &symbol = funit->getSubprogramSymbol();
      if (Fortran::semantics::HasAlternateReturns(symbol)) {
        Fortran::lower::StatementContext stmtCtx;
        const Fortran::lower::SomeExpr *expr =
            Fortran::semantics::GetExpr(*stmt.v);
        assert(expr && "missing alternate return expression");
        mlir::Value altReturnIndex = builder->createConvert(
            loc, builder->getIndexType(), createFIRExpr(loc, expr, stmtCtx));
        builder->create<fir::StoreOp>(loc, altReturnIndex,
                                      getAltReturnResult(symbol));
      }
    }
    // Branch to the last block of the SUBROUTINE, which has the actual return.
    if (!funit->finalBlock) {
      mlir::OpBuilder::InsertPoint insPt = builder->saveInsertionPoint();
      funit->finalBlock = builder->createBlock(&builder->getRegion());
      builder->restoreInsertionPoint(insPt);
    }
    builder->create<mlir::cf::BranchOp>(loc, funit->finalBlock);
  }

  void genFIR(const Fortran::parser::CycleStmt &) {
    genFIRBranch(getEval().controlSuccessor->block);
  }
  void genFIR(const Fortran::parser::ExitStmt &) {
    genFIRBranch(getEval().controlSuccessor->block);
  }
  void genFIR(const Fortran::parser::GotoStmt &) {
    genFIRBranch(getEval().controlSuccessor->block);
  }

  // Nop statements - No code, or code is generated at the construct level.
  void genFIR(const Fortran::parser::AssociateStmt &) {}       // nop
  void genFIR(const Fortran::parser::CaseStmt &) {}            // nop
  void genFIR(const Fortran::parser::ContinueStmt &) {}        // nop
  void genFIR(const Fortran::parser::ElseIfStmt &) {}          // nop
  void genFIR(const Fortran::parser::ElseStmt &) {}            // nop
  void genFIR(const Fortran::parser::EndAssociateStmt &) {}    // nop
  void genFIR(const Fortran::parser::EndDoStmt &) {}           // nop
  void genFIR(const Fortran::parser::EndFunctionStmt &) {}     // nop
  void genFIR(const Fortran::parser::EndIfStmt &) {}           // nop
  void genFIR(const Fortran::parser::EndMpSubprogramStmt &) {} // nop
  void genFIR(const Fortran::parser::EndSelectStmt &) {}       // nop
  void genFIR(const Fortran::parser::EndSubroutineStmt &) {}   // nop
  void genFIR(const Fortran::parser::EntryStmt &) {}           // nop
  void genFIR(const Fortran::parser::IfStmt &) {}              // nop
  void genFIR(const Fortran::parser::IfThenStmt &) {}          // nop
  void genFIR(const Fortran::parser::NonLabelDoStmt &) {}      // nop
  void genFIR(const Fortran::parser::OmpEndLoopDirective &) {} // nop

  void genFIR(const Fortran::parser::NamelistStmt &) {
    TODO(toLocation(), "NamelistStmt lowering");
  }

  /// Generate FIR for the Evaluation `eval`.
  void genFIR(Fortran::lower::pft::Evaluation &eval,
              bool unstructuredContext = true) {
    if (unstructuredContext) {
      // When transitioning from unstructured to structured code,
      // the structured code could be a target that starts a new block.
      maybeStartBlock(eval.isConstruct() && eval.lowerAsStructured()
                          ? eval.getFirstNestedEvaluation().block
                          : eval.block);
    }

    setCurrentEval(eval);
    setCurrentPosition(eval.position);
    eval.visit([&](const auto &stmt) { genFIR(stmt); });

    if (unstructuredContext && blockIsUnterminated()) {
      // Exit from an unstructured IF or SELECT construct block.
      Fortran::lower::pft::Evaluation *successor{};
      if (eval.isActionStmt())
        successor = eval.controlSuccessor;
      else if (eval.isConstruct() &&
               eval.getLastNestedEvaluation()
                   .lexicalSuccessor->isIntermediateConstructStmt())
        successor = eval.constructExit;
      else if (eval.isConstructStmt() &&
               eval.lexicalSuccessor == eval.controlSuccessor)
        // empty construct block
        successor = eval.parentConstruct->constructExit;
      if (successor && successor->block)
        genFIRBranch(successor->block);
    }
  }

  void mapCPtrArgByValue(const Fortran::semantics::Symbol &sym,
                         mlir::Value val) {
    mlir::Type symTy = Fortran::lower::translateSymbolToFIRType(*this, sym);
    mlir::Location loc = toLocation();
    mlir::Value res = builder->create<fir::AllocaOp>(loc, symTy);
    mlir::Value resAddr =
        fir::factory::genCPtrOrCFunptrAddr(*builder, loc, res, symTy);
    mlir::Value argAddrVal =
        builder->createConvert(loc, fir::unwrapRefType(resAddr.getType()), val);
    builder->create<fir::StoreOp>(loc, argAddrVal, resAddr);
    addSymbol(sym, res);
  }

  void mapTrivialByValue(const Fortran::semantics::Symbol &sym,
                         mlir::Value val) {
    mlir::Location loc = toLocation();
    mlir::Value res = builder->create<fir::AllocaOp>(loc, val.getType());
    builder->create<fir::StoreOp>(loc, val, res);
    addSymbol(sym, res);
  }

  /// Map mlir function block arguments to the corresponding Fortran dummy
  /// variables. When the result is passed as a hidden argument, the Fortran
  /// result is also mapped. The symbol map is used to hold this mapping.
  void mapDummiesAndResults(Fortran::lower::pft::FunctionLikeUnit &funit,
                            const Fortran::lower::CalleeInterface &callee) {
    assert(builder && "require a builder object at this point");
    using PassBy = Fortran::lower::CalleeInterface::PassEntityBy;
    auto mapPassedEntity = [&](const auto arg) {
      if (arg.passBy == PassBy::AddressAndLength) {
        if (callee.characterize().IsBindC())
          return;
        // TODO: now that fir call has some attributes regarding character
        // return, PassBy::AddressAndLength should be retired.
        mlir::Location loc = toLocation();
        fir::factory::CharacterExprHelper charHelp{*builder, loc};
        mlir::Value box =
            charHelp.createEmboxChar(arg.firArgument, arg.firLength);
        addSymbol(arg.entity->get(), box);
      } else {
        if (arg.entity.has_value()) {
          if (arg.passBy == PassBy::Value) {
            mlir::Type argTy = arg.firArgument.getType();
            if (argTy.isa<fir::RecordType>())
              TODO(toLocation(), "derived type argument passed by value");
            if (Fortran::semantics::IsBuiltinCPtr(arg.entity->get()) &&
                Fortran::lower::isCPtrArgByValueType(argTy)) {
              mapCPtrArgByValue(arg.entity->get(), arg.firArgument);
              return;
            }
            if (fir::isa_trivial(argTy)) {
              mapTrivialByValue(arg.entity->get(), arg.firArgument);
              return;
            }
          }
          addSymbol(arg.entity->get(), arg.firArgument);
        } else {
          assert(funit.parentHasHostAssoc());
          funit.parentHostAssoc().internalProcedureBindings(*this,
                                                            localSymbols);
        }
      }
    };
    for (const Fortran::lower::CalleeInterface::PassedEntity &arg :
         callee.getPassedArguments())
      mapPassedEntity(arg);
    if (std::optional<Fortran::lower::CalleeInterface::PassedEntity>
            passedResult = callee.getPassedResult()) {
      mapPassedEntity(*passedResult);
      // FIXME: need to make sure things are OK here. addSymbol may not be OK
      if (funit.primaryResult &&
          passedResult->entity->get() != *funit.primaryResult)
        addSymbol(*funit.primaryResult,
                  getSymbolAddress(passedResult->entity->get()));
    }
  }

  /// Instantiate variable \p var and add it to the symbol map.
  /// See ConvertVariable.cpp.
  void instantiateVar(const Fortran::lower::pft::Variable &var,
                      Fortran::lower::AggregateStoreMap &storeMap) {
    Fortran::lower::instantiateVariable(*this, var, localSymbols, storeMap);
    if (var.hasSymbol() &&
        var.getSymbol().test(
            Fortran::semantics::Symbol::Flag::OmpThreadprivate))
      Fortran::lower::genThreadprivateOp(*this, var);
  }

  /// Prepare to translate a new function
  void startNewFunction(Fortran::lower::pft::FunctionLikeUnit &funit) {
    assert(!builder && "expected nullptr");
    Fortran::lower::CalleeInterface callee(funit, *this,
                                           bridge.getFunctionAttributes());
    mlir::func::FuncOp func = callee.addEntryBlockAndMapArguments();
    builder = new fir::FirOpBuilder(func, bridge.getKindMap());
    assert(builder && "FirOpBuilder did not instantiate");
    builder->setInsertionPointToStart(&func.front());
    func.setVisibility(mlir::SymbolTable::Visibility::Public);

    mapDummiesAndResults(funit, callee);

    // Note: not storing Variable references because getOrderedSymbolTable
    // below returns a temporary.
    llvm::SmallVector<Fortran::lower::pft::Variable> deferredFuncResultList;

    // Backup actual argument for entry character results
    // with different lengths. It needs to be added to the non
    // primary results symbol before mapSymbolAttributes is called.
    Fortran::lower::SymbolBox resultArg;
    if (std::optional<Fortran::lower::CalleeInterface::PassedEntity>
            passedResult = callee.getPassedResult())
      resultArg = lookupSymbol(passedResult->entity->get());

    Fortran::lower::AggregateStoreMap storeMap;
    // The front-end is currently not adding module variables referenced
    // in a module procedure as host associated. As a result we need to
    // instantiate all module variables here if this is a module procedure.
    // It is likely that the front-end behavior should change here.
    // This also applies to internal procedures inside module procedures.
    if (auto *module = Fortran::lower::pft::getAncestor<
            Fortran::lower::pft::ModuleLikeUnit>(funit))
      for (const Fortran::lower::pft::Variable &var :
           module->getOrderedSymbolTable())
        instantiateVar(var, storeMap);

    mlir::Value primaryFuncResultStorage;
    for (const Fortran::lower::pft::Variable &var :
         funit.getOrderedSymbolTable()) {
      // Always instantiate aggregate storage blocks.
      if (var.isAggregateStore()) {
        instantiateVar(var, storeMap);
        continue;
      }
      const Fortran::semantics::Symbol &sym = var.getSymbol();
      if (funit.parentHasHostAssoc()) {
        // Never instantitate host associated variables, as they are already
        // instantiated from an argument tuple. Instead, just bind the symbol to
        // the reference to the host variable, which must be in the map.
        const Fortran::semantics::Symbol &ultimate = sym.GetUltimate();
        if (funit.parentHostAssoc().isAssociated(ultimate)) {
          Fortran::lower::SymbolBox hostBox =
              localSymbols.lookupSymbol(ultimate);
          assert(hostBox && "host association is not in map");
          localSymbols.addSymbol(sym, hostBox.toExtendedValue());
          continue;
        }
      }
      if (!sym.IsFuncResult() || !funit.primaryResult) {
        instantiateVar(var, storeMap);
      } else if (&sym == funit.primaryResult) {
        instantiateVar(var, storeMap);
        primaryFuncResultStorage = getSymbolAddress(sym);
      } else {
        deferredFuncResultList.push_back(var);
      }
    }

    // TODO: should use same mechanism as equivalence?
    // One blocking point is character entry returns that need special handling
    // since they are not locally allocated but come as argument. CHARACTER(*)
    // is not something that fits well with equivalence lowering.
    for (const Fortran::lower::pft::Variable &altResult :
         deferredFuncResultList) {
      Fortran::lower::StatementContext stmtCtx;
      if (std::optional<Fortran::lower::CalleeInterface::PassedEntity>
              passedResult = callee.getPassedResult()) {
        addSymbol(altResult.getSymbol(), resultArg.getAddr());
        Fortran::lower::mapSymbolAttributes(*this, altResult, localSymbols,
                                            stmtCtx);
      } else {
        Fortran::lower::mapSymbolAttributes(*this, altResult, localSymbols,
                                            stmtCtx, primaryFuncResultStorage);
      }
    }

    // If this is a host procedure with host associations, then create the tuple
    // of pointers for passing to the internal procedures.
    if (!funit.getHostAssoc().empty())
      funit.getHostAssoc().hostProcedureBindings(*this, localSymbols);

    // Create most function blocks in advance.
    createEmptyBlocks(funit.evaluationList);

    // Reinstate entry block as the current insertion point.
    builder->setInsertionPointToEnd(&func.front());

    if (callee.hasAlternateReturns()) {
      // Create a local temp to hold the alternate return index.
      // Give it an integer index type and the subroutine name (for dumps).
      // Attach it to the subroutine symbol in the localSymbols map.
      // Initialize it to zero, the "fallthrough" alternate return value.
      const Fortran::semantics::Symbol &symbol = funit.getSubprogramSymbol();
      mlir::Location loc = toLocation();
      mlir::Type idxTy = builder->getIndexType();
      mlir::Value altResult =
          builder->createTemporary(loc, idxTy, toStringRef(symbol.name()));
      addSymbol(symbol, altResult);
      mlir::Value zero = builder->createIntegerConstant(loc, idxTy, 0);
      builder->create<fir::StoreOp>(loc, zero, altResult);
    }

    if (Fortran::lower::pft::Evaluation *alternateEntryEval =
            funit.getEntryEval())
      genFIRBranch(alternateEntryEval->lexicalSuccessor->block);
  }

  /// Create global blocks for the current function.  This eliminates the
  /// distinction between forward and backward targets when generating
  /// branches.  A block is "global" if it can be the target of a GOTO or
  /// other source code branch.  A block that can only be targeted by a
  /// compiler generated branch is "local".  For example, a DO loop preheader
  /// block containing loop initialization code is global.  A loop header
  /// block, which is the target of the loop back edge, is local.  Blocks
  /// belong to a region.  Any block within a nested region must be replaced
  /// with a block belonging to that region.  Branches may not cross region
  /// boundaries.
  void createEmptyBlocks(
      std::list<Fortran::lower::pft::Evaluation> &evaluationList) {
    mlir::Region *region = &builder->getRegion();
    for (Fortran::lower::pft::Evaluation &eval : evaluationList) {
      if (eval.isNewBlock)
        eval.block = builder->createBlock(region);
      if (eval.isConstruct() || eval.isDirective()) {
        if (eval.lowerAsUnstructured()) {
          createEmptyBlocks(eval.getNestedEvaluations());
        } else if (eval.hasNestedEvaluations()) {
          // A structured construct that is a target starts a new block.
          Fortran::lower::pft::Evaluation &constructStmt =
              eval.getFirstNestedEvaluation();
          if (constructStmt.isNewBlock)
            constructStmt.block = builder->createBlock(region);
        }
      }
    }
  }

  /// Return the predicate: "current block does not have a terminator branch".
  bool blockIsUnterminated() {
    mlir::Block *currentBlock = builder->getBlock();
    return currentBlock->empty() ||
           !currentBlock->back().hasTrait<mlir::OpTrait::IsTerminator>();
  }

  /// Unconditionally switch code insertion to a new block.
  void startBlock(mlir::Block *newBlock) {
    assert(newBlock && "missing block");
    // Default termination for the current block is a fallthrough branch to
    // the new block.
    if (blockIsUnterminated())
      genFIRBranch(newBlock);
    // Some blocks may be re/started more than once, and might not be empty.
    // If the new block already has (only) a terminator, set the insertion
    // point to the start of the block.  Otherwise set it to the end.
    builder->setInsertionPointToStart(newBlock);
    if (blockIsUnterminated())
      builder->setInsertionPointToEnd(newBlock);
  }

  /// Conditionally switch code insertion to a new block.
  void maybeStartBlock(mlir::Block *newBlock) {
    if (newBlock)
      startBlock(newBlock);
  }

  /// Emit return and cleanup after the function has been translated.
  void endNewFunction(Fortran::lower::pft::FunctionLikeUnit &funit) {
    setCurrentPosition(Fortran::lower::pft::stmtSourceLoc(funit.endStmt));
    if (funit.isMainProgram())
      genExitRoutine();
    else
      genFIRProcedureExit(funit, funit.getSubprogramSymbol());
    funit.finalBlock = nullptr;
    LLVM_DEBUG(llvm::dbgs() << "*** Lowering result:\n\n"
                            << *builder->getFunction() << '\n');
    // FIXME: Simplification should happen in a normal pass, not here.
    mlir::IRRewriter rewriter(*builder);
    (void)mlir::simplifyRegions(rewriter,
                                {builder->getRegion()}); // remove dead code
    delete builder;
    builder = nullptr;
    hostAssocTuple = mlir::Value{};
    localSymbols.clear();
  }

  /// Helper to generate GlobalOps when the builder is not positioned in any
  /// region block. This is required because the FirOpBuilder assumes it is
  /// always positioned inside a region block when creating globals, the easiest
  /// way comply is to create a dummy function and to throw it afterwards.
  void createGlobalOutsideOfFunctionLowering(
      const std::function<void()> &createGlobals) {
    // FIXME: get rid of the bogus function context and instantiate the
    // globals directly into the module.
    mlir::MLIRContext *context = &getMLIRContext();
    mlir::func::FuncOp func = fir::FirOpBuilder::createFunction(
        mlir::UnknownLoc::get(context), getModuleOp(),
        fir::NameUniquer::doGenerated("Sham"),
        mlir::FunctionType::get(context, llvm::None, llvm::None), {});
    func.addEntryBlock();
    builder = new fir::FirOpBuilder(func, bridge.getKindMap());
    createGlobals();
    if (mlir::Region *region = func.getCallableRegion())
      region->dropAllReferences();
    func.erase();
    delete builder;
    builder = nullptr;
    localSymbols.clear();
  }
  /// Instantiate the data from a BLOCK DATA unit.
  void lowerBlockData(Fortran::lower::pft::BlockDataUnit &bdunit) {
    createGlobalOutsideOfFunctionLowering([&]() {
      Fortran::lower::AggregateStoreMap fakeMap;
      for (const auto &[_, sym] : bdunit.symTab) {
        if (sym->has<Fortran::semantics::ObjectEntityDetails>()) {
          Fortran::lower::pft::Variable var(*sym, true);
          instantiateVar(var, fakeMap);
        }
      }
    });
  }

  /// Create fir::Global for all the common blocks that appear in the program.
  void
  lowerCommonBlocks(const Fortran::semantics::CommonBlockList &commonBlocks) {
    createGlobalOutsideOfFunctionLowering(
        [&]() { Fortran::lower::defineCommonBlocks(*this, commonBlocks); });
  }

  /// Lower a procedure (nest).
  void lowerFunc(Fortran::lower::pft::FunctionLikeUnit &funit) {
    if (!funit.isMainProgram()) {
      const Fortran::semantics::Symbol &procSymbol =
          funit.getSubprogramSymbol();
      if (procSymbol.owner().IsSubmodule())
        TODO(toLocation(), "support for submodules");
      if (Fortran::semantics::IsSeparateModuleProcedureInterface(&procSymbol))
        TODO(toLocation(), "separate module procedure");
    }
    setCurrentPosition(funit.getStartingSourceLoc());
    for (int entryIndex = 0, last = funit.entryPointList.size();
         entryIndex < last; ++entryIndex) {
      funit.setActiveEntry(entryIndex);
      startNewFunction(funit); // the entry point for lowering this procedure
      for (Fortran::lower::pft::Evaluation &eval : funit.evaluationList)
        genFIR(eval);
      endNewFunction(funit);
    }
    funit.setActiveEntry(0);
    for (Fortran::lower::pft::FunctionLikeUnit &f : funit.nestedFunctions)
      lowerFunc(f); // internal procedure
  }

  /// Lower module variable definitions to fir::globalOp and OpenMP/OpenACC
  /// declarative construct.
  void lowerModuleDeclScope(Fortran::lower::pft::ModuleLikeUnit &mod) {
    setCurrentPosition(mod.getStartingSourceLoc());
    createGlobalOutsideOfFunctionLowering([&]() {
      for (const Fortran::lower::pft::Variable &var :
           mod.getOrderedSymbolTable()) {
        // Only define the variables owned by this module.
        const Fortran::semantics::Scope *owningScope = var.getOwningScope();
        if (!owningScope || mod.getScope() == *owningScope)
          Fortran::lower::defineModuleVariable(*this, var);
      }
      for (auto &eval : mod.evaluationList)
        genFIR(eval);
    });
  }

  /// Lower functions contained in a module.
  void lowerMod(Fortran::lower::pft::ModuleLikeUnit &mod) {
    for (Fortran::lower::pft::FunctionLikeUnit &f : mod.nestedFunctions)
      lowerFunc(f);
  }

  void setCurrentPosition(const Fortran::parser::CharBlock &position) {
    if (position != Fortran::parser::CharBlock{})
      currentPosition = position;
  }

  /// Set current position at the location of \p parseTreeNode. Note that the
  /// position is updated automatically when visiting statements, but not when
  /// entering higher level nodes like constructs or procedures. This helper is
  /// intended to cover the latter cases.
  template <typename A>
  void setCurrentPositionAt(const A &parseTreeNode) {
    setCurrentPosition(Fortran::parser::FindSourceLocation(parseTreeNode));
  }

  //===--------------------------------------------------------------------===//
  // Utility methods
  //===--------------------------------------------------------------------===//

  /// Convert a parser CharBlock to a Location
  mlir::Location toLocation(const Fortran::parser::CharBlock &cb) {
    return genLocation(cb);
  }

  mlir::Location toLocation() { return toLocation(currentPosition); }
  void setCurrentEval(Fortran::lower::pft::Evaluation &eval) {
    evalPtr = &eval;
  }
  Fortran::lower::pft::Evaluation &getEval() {
    assert(evalPtr);
    return *evalPtr;
  }

  std::optional<Fortran::evaluate::Shape>
  getShape(const Fortran::lower::SomeExpr &expr) {
    return Fortran::evaluate::GetShape(foldingContext, expr);
  }

  //===--------------------------------------------------------------------===//
  // Analysis on a nested explicit iteration space.
  //===--------------------------------------------------------------------===//

  void analyzeExplicitSpace(const Fortran::parser::ConcurrentHeader &header) {
    explicitIterSpace.pushLevel();
    for (const Fortran::parser::ConcurrentControl &ctrl :
         std::get<std::list<Fortran::parser::ConcurrentControl>>(header.t)) {
      const Fortran::semantics::Symbol *ctrlVar =
          std::get<Fortran::parser::Name>(ctrl.t).symbol;
      explicitIterSpace.addSymbol(ctrlVar);
    }
    if (const auto &mask =
            std::get<std::optional<Fortran::parser::ScalarLogicalExpr>>(
                header.t);
        mask.has_value())
      analyzeExplicitSpace(*Fortran::semantics::GetExpr(*mask));
  }
  template <bool LHS = false, typename A>
  void analyzeExplicitSpace(const Fortran::evaluate::Expr<A> &e) {
    explicitIterSpace.exprBase(&e, LHS);
  }
  void analyzeExplicitSpace(const Fortran::evaluate::Assignment *assign) {
    auto analyzeAssign = [&](const Fortran::lower::SomeExpr &lhs,
                             const Fortran::lower::SomeExpr &rhs) {
      analyzeExplicitSpace</*LHS=*/true>(lhs);
      analyzeExplicitSpace(rhs);
    };
    std::visit(
        Fortran::common::visitors{
            [&](const Fortran::evaluate::ProcedureRef &procRef) {
              // Ensure the procRef expressions are the one being visited.
              assert(procRef.arguments().size() == 2);
              const Fortran::lower::SomeExpr *lhs =
                  procRef.arguments()[0].value().UnwrapExpr();
              const Fortran::lower::SomeExpr *rhs =
                  procRef.arguments()[1].value().UnwrapExpr();
              assert(lhs && rhs &&
                     "user defined assignment arguments must be expressions");
              analyzeAssign(*lhs, *rhs);
            },
            [&](const auto &) { analyzeAssign(assign->lhs, assign->rhs); }},
        assign->u);
    explicitIterSpace.endAssign();
  }
  void analyzeExplicitSpace(const Fortran::parser::ForallAssignmentStmt &stmt) {
    std::visit([&](const auto &s) { analyzeExplicitSpace(s); }, stmt.u);
  }
  void analyzeExplicitSpace(const Fortran::parser::AssignmentStmt &s) {
    analyzeExplicitSpace(s.typedAssignment->v.operator->());
  }
  void analyzeExplicitSpace(const Fortran::parser::PointerAssignmentStmt &s) {
    analyzeExplicitSpace(s.typedAssignment->v.operator->());
  }
  void analyzeExplicitSpace(const Fortran::parser::WhereConstruct &c) {
    analyzeExplicitSpace(
        std::get<
            Fortran::parser::Statement<Fortran::parser::WhereConstructStmt>>(
            c.t)
            .statement);
    for (const Fortran::parser::WhereBodyConstruct &body :
         std::get<std::list<Fortran::parser::WhereBodyConstruct>>(c.t))
      analyzeExplicitSpace(body);
    for (const Fortran::parser::WhereConstruct::MaskedElsewhere &e :
         std::get<std::list<Fortran::parser::WhereConstruct::MaskedElsewhere>>(
             c.t))
      analyzeExplicitSpace(e);
    if (const auto &e =
            std::get<std::optional<Fortran::parser::WhereConstruct::Elsewhere>>(
                c.t);
        e.has_value())
      analyzeExplicitSpace(e.operator->());
  }
  void analyzeExplicitSpace(const Fortran::parser::WhereConstructStmt &ws) {
    const Fortran::lower::SomeExpr *exp = Fortran::semantics::GetExpr(
        std::get<Fortran::parser::LogicalExpr>(ws.t));
    addMaskVariable(exp);
    analyzeExplicitSpace(*exp);
  }
  void analyzeExplicitSpace(
      const Fortran::parser::WhereConstruct::MaskedElsewhere &ew) {
    analyzeExplicitSpace(
        std::get<
            Fortran::parser::Statement<Fortran::parser::MaskedElsewhereStmt>>(
            ew.t)
            .statement);
    for (const Fortran::parser::WhereBodyConstruct &e :
         std::get<std::list<Fortran::parser::WhereBodyConstruct>>(ew.t))
      analyzeExplicitSpace(e);
  }
  void analyzeExplicitSpace(const Fortran::parser::WhereBodyConstruct &body) {
    std::visit(Fortran::common::visitors{
                   [&](const Fortran::common::Indirection<
                       Fortran::parser::WhereConstruct> &wc) {
                     analyzeExplicitSpace(wc.value());
                   },
                   [&](const auto &s) { analyzeExplicitSpace(s.statement); }},
               body.u);
  }
  void analyzeExplicitSpace(const Fortran::parser::MaskedElsewhereStmt &stmt) {
    const Fortran::lower::SomeExpr *exp = Fortran::semantics::GetExpr(
        std::get<Fortran::parser::LogicalExpr>(stmt.t));
    addMaskVariable(exp);
    analyzeExplicitSpace(*exp);
  }
  void
  analyzeExplicitSpace(const Fortran::parser::WhereConstruct::Elsewhere *ew) {
    for (const Fortran::parser::WhereBodyConstruct &e :
         std::get<std::list<Fortran::parser::WhereBodyConstruct>>(ew->t))
      analyzeExplicitSpace(e);
  }
  void analyzeExplicitSpace(const Fortran::parser::WhereStmt &stmt) {
    const Fortran::lower::SomeExpr *exp = Fortran::semantics::GetExpr(
        std::get<Fortran::parser::LogicalExpr>(stmt.t));
    addMaskVariable(exp);
    analyzeExplicitSpace(*exp);
    const std::optional<Fortran::evaluate::Assignment> &assign =
        std::get<Fortran::parser::AssignmentStmt>(stmt.t).typedAssignment->v;
    assert(assign.has_value() && "WHERE has no statement");
    analyzeExplicitSpace(assign.operator->());
  }
  void analyzeExplicitSpace(const Fortran::parser::ForallStmt &forall) {
    analyzeExplicitSpace(
        std::get<
            Fortran::common::Indirection<Fortran::parser::ConcurrentHeader>>(
            forall.t)
            .value());
    analyzeExplicitSpace(std::get<Fortran::parser::UnlabeledStatement<
                             Fortran::parser::ForallAssignmentStmt>>(forall.t)
                             .statement);
    analyzeExplicitSpacePop();
  }
  void
  analyzeExplicitSpace(const Fortran::parser::ForallConstructStmt &forall) {
    analyzeExplicitSpace(
        std::get<
            Fortran::common::Indirection<Fortran::parser::ConcurrentHeader>>(
            forall.t)
            .value());
  }
  void analyzeExplicitSpace(const Fortran::parser::ForallConstruct &forall) {
    analyzeExplicitSpace(
        std::get<
            Fortran::parser::Statement<Fortran::parser::ForallConstructStmt>>(
            forall.t)
            .statement);
    for (const Fortran::parser::ForallBodyConstruct &s :
         std::get<std::list<Fortran::parser::ForallBodyConstruct>>(forall.t)) {
      std::visit(Fortran::common::visitors{
                     [&](const Fortran::common::Indirection<
                         Fortran::parser::ForallConstruct> &b) {
                       analyzeExplicitSpace(b.value());
                     },
                     [&](const Fortran::parser::WhereConstruct &w) {
                       analyzeExplicitSpace(w);
                     },
                     [&](const auto &b) { analyzeExplicitSpace(b.statement); }},
                 s.u);
    }
    analyzeExplicitSpacePop();
  }

  void analyzeExplicitSpacePop() { explicitIterSpace.popLevel(); }

  void addMaskVariable(Fortran::lower::FrontEndExpr exp) {
    // Note: use i8 to store bool values. This avoids round-down behavior found
    // with sequences of i1. That is, an array of i1 will be truncated in size
    // and be too small. For example, a buffer of type fir.array<7xi1> will have
    // 0 size.
    mlir::Type i64Ty = builder->getIntegerType(64);
    mlir::TupleType ty = fir::factory::getRaggedArrayHeaderType(*builder);
    mlir::Type buffTy = ty.getType(1);
    mlir::Type shTy = ty.getType(2);
    mlir::Location loc = toLocation();
    mlir::Value hdr = builder->createTemporary(loc, ty);
    // FIXME: Is there a way to create a `zeroinitializer` in LLVM-IR dialect?
    // For now, explicitly set lazy ragged header to all zeros.
    // auto nilTup = builder->createNullConstant(loc, ty);
    // builder->create<fir::StoreOp>(loc, nilTup, hdr);
    mlir::Type i32Ty = builder->getIntegerType(32);
    mlir::Value zero = builder->createIntegerConstant(loc, i32Ty, 0);
    mlir::Value zero64 = builder->createIntegerConstant(loc, i64Ty, 0);
    mlir::Value flags = builder->create<fir::CoordinateOp>(
        loc, builder->getRefType(i64Ty), hdr, zero);
    builder->create<fir::StoreOp>(loc, zero64, flags);
    mlir::Value one = builder->createIntegerConstant(loc, i32Ty, 1);
    mlir::Value nullPtr1 = builder->createNullConstant(loc, buffTy);
    mlir::Value var = builder->create<fir::CoordinateOp>(
        loc, builder->getRefType(buffTy), hdr, one);
    builder->create<fir::StoreOp>(loc, nullPtr1, var);
    mlir::Value two = builder->createIntegerConstant(loc, i32Ty, 2);
    mlir::Value nullPtr2 = builder->createNullConstant(loc, shTy);
    mlir::Value shape = builder->create<fir::CoordinateOp>(
        loc, builder->getRefType(shTy), hdr, two);
    builder->create<fir::StoreOp>(loc, nullPtr2, shape);
    implicitIterSpace.addMaskVariable(exp, var, shape, hdr);
    explicitIterSpace.outermostContext().attachCleanup(
        [builder = this->builder, hdr, loc]() {
          fir::runtime::genRaggedArrayDeallocate(loc, *builder, hdr);
        });
  }

  void createRuntimeTypeInfoGlobals() {}

  //===--------------------------------------------------------------------===//

  Fortran::lower::LoweringBridge &bridge;
  Fortran::evaluate::FoldingContext foldingContext;
  fir::FirOpBuilder *builder = nullptr;
  Fortran::lower::pft::Evaluation *evalPtr = nullptr;
  Fortran::lower::SymMap localSymbols;
  Fortran::parser::CharBlock currentPosition;
  RuntimeTypeInfoConverter runtimeTypeInfoConverter;

  /// WHERE statement/construct mask expression stack.
  Fortran::lower::ImplicitIterSpace implicitIterSpace;

  /// FORALL context
  Fortran::lower::ExplicitIterSpace explicitIterSpace;

  /// Tuple of host assoicated variables.
  mlir::Value hostAssocTuple;
};

} // namespace

Fortran::evaluate::FoldingContext
Fortran::lower::LoweringBridge::createFoldingContext() const {
  return {getDefaultKinds(), getIntrinsicTable(), getTargetCharacteristics()};
}

void Fortran::lower::LoweringBridge::lower(
    const Fortran::parser::Program &prg,
    const Fortran::semantics::SemanticsContext &semanticsContext) {
  std::unique_ptr<Fortran::lower::pft::Program> pft =
      Fortran::lower::createPFT(prg, semanticsContext);
  if (dumpBeforeFir)
    Fortran::lower::dumpPFT(llvm::errs(), *pft);
  FirConverter converter{*this};
  converter.run(*pft);
}

void Fortran::lower::LoweringBridge::parseSourceFile(llvm::SourceMgr &srcMgr) {
  mlir::OwningOpRef<mlir::ModuleOp> owningRef =
      mlir::parseSourceFile<mlir::ModuleOp>(srcMgr, &context);
  module.reset(new mlir::ModuleOp(owningRef.get().getOperation()));
  owningRef.release();
}

Fortran::lower::LoweringBridge::LoweringBridge(
    mlir::MLIRContext &context,
    Fortran::semantics::SemanticsContext &semanticsContext,
    const Fortran::common::IntrinsicTypeDefaultKinds &defaultKinds,
    const Fortran::evaluate::IntrinsicProcTable &intrinsics,
    const Fortran::evaluate::TargetCharacteristics &targetCharacteristics,
    const Fortran::parser::AllCookedSources &cooked, llvm::StringRef triple,
    fir::KindMapping &kindMap,
    const Fortran::lower::LoweringOptions &loweringOptions,
<<<<<<< HEAD
    llvm::ArrayRef<std::pair<std::string, llvm::Optional<std::string>>>
        funcAttrs)
    : semanticsContext{semanticsContext}, defaultKinds{defaultKinds},
      intrinsics{intrinsics}, targetCharacteristics{targetCharacteristics},
      cooked{&cooked}, context{context}, kindMap{kindMap},
      loweringOptions{loweringOptions},
      funcAttributes(funcAttrs.begin(), funcAttrs.end()) {
=======
    const std::vector<Fortran::lower::EnvironmentDefault> &envDefaults)
    : semanticsContext{semanticsContext}, defaultKinds{defaultKinds},
      intrinsics{intrinsics}, targetCharacteristics{targetCharacteristics},
      cooked{&cooked}, context{context}, kindMap{kindMap},
      loweringOptions{loweringOptions}, envDefaults{envDefaults} {
>>>>>>> 770e98c9
  // Register the diagnostic handler.
  context.getDiagEngine().registerHandler([](mlir::Diagnostic &diag) {
    llvm::raw_ostream &os = llvm::errs();
    switch (diag.getSeverity()) {
    case mlir::DiagnosticSeverity::Error:
      os << "error: ";
      break;
    case mlir::DiagnosticSeverity::Remark:
      os << "info: ";
      break;
    case mlir::DiagnosticSeverity::Warning:
      os << "warning: ";
      break;
    default:
      break;
    }
    if (!diag.getLocation().isa<mlir::UnknownLoc>())
      os << diag.getLocation() << ": ";
    os << diag << '\n';
    os.flush();
    return mlir::success();
  });

  // Create the module and attach the attributes.
  module = std::make_unique<mlir::ModuleOp>(
      mlir::ModuleOp::create(mlir::UnknownLoc::get(&context)));
  assert(module.get() && "module was not created");
  fir::setTargetTriple(*module.get(), triple);
  fir::setKindMapping(*module.get(), kindMap);
}<|MERGE_RESOLUTION|>--- conflicted
+++ resolved
@@ -3395,21 +3395,14 @@
     const Fortran::parser::AllCookedSources &cooked, llvm::StringRef triple,
     fir::KindMapping &kindMap,
     const Fortran::lower::LoweringOptions &loweringOptions,
-<<<<<<< HEAD
+    const std::vector<Fortran::lower::EnvironmentDefault> &envDefaults,
     llvm::ArrayRef<std::pair<std::string, llvm::Optional<std::string>>>
         funcAttrs)
     : semanticsContext{semanticsContext}, defaultKinds{defaultKinds},
       intrinsics{intrinsics}, targetCharacteristics{targetCharacteristics},
       cooked{&cooked}, context{context}, kindMap{kindMap},
-      loweringOptions{loweringOptions},
+      loweringOptions{loweringOptions}, envDefaults{envDefaults},
       funcAttributes(funcAttrs.begin(), funcAttrs.end()) {
-=======
-    const std::vector<Fortran::lower::EnvironmentDefault> &envDefaults)
-    : semanticsContext{semanticsContext}, defaultKinds{defaultKinds},
-      intrinsics{intrinsics}, targetCharacteristics{targetCharacteristics},
-      cooked{&cooked}, context{context}, kindMap{kindMap},
-      loweringOptions{loweringOptions}, envDefaults{envDefaults} {
->>>>>>> 770e98c9
   // Register the diagnostic handler.
   context.getDiagEngine().registerHandler([](mlir::Diagnostic &diag) {
     llvm::raw_ostream &os = llvm::errs();

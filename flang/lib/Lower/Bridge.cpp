--- conflicted
+++ resolved
@@ -3203,19 +3203,13 @@
     const Fortran::evaluate::IntrinsicProcTable &intrinsics,
     const Fortran::evaluate::TargetCharacteristics &targetCharacteristics,
     const Fortran::parser::AllCookedSources &cooked, llvm::StringRef triple,
-<<<<<<< HEAD
     fir::KindMapping &kindMap,
     llvm::ArrayRef<std::pair<std::string, llvm::Optional<std::string>>>
         funcAttrs)
-    : defaultKinds{defaultKinds}, intrinsics{intrinsics}, cooked{&cooked},
+    : defaultKinds{defaultKinds}, intrinsics{intrinsics},
+      targetCharacteristics{targetCharacteristics}, cooked{&cooked},
       context{context}, kindMap{kindMap}, funcAttributes{funcAttrs.begin(),
                                                          funcAttrs.end()} {
-=======
-    fir::KindMapping &kindMap)
-    : defaultKinds{defaultKinds}, intrinsics{intrinsics},
-      targetCharacteristics{targetCharacteristics}, cooked{&cooked},
-      context{context}, kindMap{kindMap} {
->>>>>>> dc4e0028
   // Register the diagnostic handler.
   context.getDiagEngine().registerHandler([](mlir::Diagnostic &diag) {
     llvm::raw_ostream &os = llvm::errs();

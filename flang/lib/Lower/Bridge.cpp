--- conflicted
+++ resolved
@@ -3204,16 +3204,12 @@
   /// Start translation of a function.
   void startNewFunction(Fortran::lower::pft::FunctionLikeUnit &funit) {
     assert(!builder && "expected nullptr");
-<<<<<<< HEAD
-    Fortran::lower::CalleeInterface callee(funit, *this,
-                                           bridge.getFunctionAttributes());
-=======
     const Fortran::semantics::Scope &scope = funit.getScope();
     LLVM_DEBUG(llvm::dbgs() << "\n[bridge - startNewFunction]";
                if (auto *sym = scope.symbol()) llvm::dbgs() << " " << *sym;
                llvm::dbgs() << "\n");
-    Fortran::lower::CalleeInterface callee(funit, *this);
->>>>>>> 86d4268a
+    Fortran::lower::CalleeInterface callee(funit, *this,
+                                           bridge.getFunctionAttributes());
     mlir::func::FuncOp func = callee.addEntryBlockAndMapArguments();
     builder = new fir::FirOpBuilder(func, bridge.getKindMap());
     assert(builder && "FirOpBuilder did not instantiate");

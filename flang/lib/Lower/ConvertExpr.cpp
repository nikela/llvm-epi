//===-- ConvertExpr.cpp ---------------------------------------------------===//
//
// Part of the LLVM Project, under the Apache License v2.0 with LLVM Exceptions.
// See https://llvm.org/LICENSE.txt for license information.
// SPDX-License-Identifier: Apache-2.0 WITH LLVM-exception
//
//===----------------------------------------------------------------------===//
//
// Coding style: https://mlir.llvm.org/getting_started/DeveloperGuide/
//
//===----------------------------------------------------------------------===//

#include "flang/Lower/ConvertExpr.h"
#include "flang/Common/default-kinds.h"
#include "flang/Common/unwrap.h"
#include "flang/Evaluate/fold.h"
#include "flang/Evaluate/real.h"
#include "flang/Evaluate/traverse.h"
#include "flang/Lower/Allocatable.h"
#include "flang/Lower/Bridge.h"
#include "flang/Lower/BoxAnalyzer.h"
#include "flang/Lower/BuiltinModules.h"
#include "flang/Lower/CallInterface.h"
#include "flang/Lower/Coarray.h"
#include "flang/Lower/ComponentPath.h"
#include "flang/Lower/ConvertCall.h"
#include "flang/Lower/ConvertConstant.h"
#include "flang/Lower/ConvertType.h"
#include "flang/Lower/ConvertVariable.h"
#include "flang/Lower/CustomIntrinsicCall.h"
#include "flang/Lower/DumpEvaluateExpr.h"
#include "flang/Lower/IntrinsicCall.h"
#include "flang/Lower/Mangler.h"
#include "flang/Lower/Runtime.h"
#include "flang/Lower/Support/Utils.h"
#include "flang/Optimizer/Builder/Character.h"
#include "flang/Optimizer/Builder/Complex.h"
#include "flang/Optimizer/Builder/Factory.h"
#include "flang/Optimizer/Builder/Runtime/Character.h"
#include "flang/Optimizer/Builder/Runtime/Derived.h"
#include "flang/Optimizer/Builder/Runtime/RTBuilder.h"
#include "flang/Optimizer/Builder/Runtime/Ragged.h"
#include "flang/Optimizer/Builder/Todo.h"
#include "flang/Optimizer/Dialect/FIRAttr.h"
#include "flang/Optimizer/Dialect/FIRDialect.h"
#include "flang/Optimizer/Dialect/FIROpsSupport.h"
#include "flang/Optimizer/Support/FatalError.h"
#include "flang/Runtime/support.h"
#include "flang/Semantics/expression.h"
#include "flang/Semantics/symbol.h"
#include "flang/Semantics/tools.h"
#include "flang/Semantics/type.h"
#include "mlir/Dialect/Func/IR/FuncOps.h"
#include "llvm/ADT/TypeSwitch.h"
#include "llvm/Support/CommandLine.h"
#include "llvm/Support/Debug.h"
#include "llvm/Support/ErrorHandling.h"
#include "llvm/Support/raw_ostream.h"
#include <algorithm>

#define DEBUG_TYPE "flang-lower-expr"

using namespace Fortran::runtime;

//===----------------------------------------------------------------------===//
// The composition and structure of Fortran::evaluate::Expr is defined in
// the various header files in include/flang/Evaluate. You are referred
// there for more information on these data structures. Generally speaking,
// these data structures are a strongly typed family of abstract data types
// that, composed as trees, describe the syntax of Fortran expressions.
//
// This part of the bridge can traverse these tree structures and lower them
// to the correct FIR representation in SSA form.
//===----------------------------------------------------------------------===//

static llvm::cl::opt<bool> generateArrayCoordinate(
    "gen-array-coor",
    llvm::cl::desc("in lowering create ArrayCoorOp instead of CoordinateOp"),
    llvm::cl::init(false));

// The default attempts to balance a modest allocation size with expected user
// input to minimize bounds checks and reallocations during dynamic array
// construction. Some user codes may have very large array constructors for
// which the default can be increased.
static llvm::cl::opt<unsigned> clInitialBufferSize(
    "array-constructor-initial-buffer-size",
    llvm::cl::desc(
        "set the incremental array construction buffer size (default=32)"),
    llvm::cl::init(32u));

// Lower TRANSPOSE as an "elemental" function that swaps the array
// expression's iteration space, so that no runtime call is needed.
// This lowering may help get rid of unnecessary creation of temporary
// arrays. Note that the runtime TRANSPOSE implementation may be different
// from the "inline" FIR, e.g. it may diagnose out-of-memory conditions
// during the temporary allocation whereas the inline implementation
// relies on AllocMemOp that will silently return null in case
// there is not enough memory.
//
// If it is set to false, then TRANSPOSE will be lowered using
// a runtime call. If it is set to true, then the lowering is controlled
// by LoweringOptions::optimizeTranspose bit (see isTransposeOptEnabled
// function in this file).
static llvm::cl::opt<bool> optimizeTranspose(
    "opt-transpose",
    llvm::cl::desc("lower transpose without using a runtime call"),
    llvm::cl::init(true));

/// The various semantics of a program constituent (or a part thereof) as it may
/// appear in an expression.
///
/// Given the following Fortran declarations.
/// ```fortran
///   REAL :: v1, v2, v3
///   REAL, POINTER :: vp1
///   REAL :: a1(c), a2(c)
///   REAL ELEMENTAL FUNCTION f1(arg) ! array -> array
///   FUNCTION f2(arg)                ! array -> array
///   vp1 => v3       ! 1
///   v1 = v2 * vp1   ! 2
///   a1 = a1 + a2    ! 3
///   a1 = f1(a2)     ! 4
///   a1 = f2(a2)     ! 5
/// ```
///
/// In line 1, `vp1` is a BoxAddr to copy a box value into. The box value is
/// constructed from the DataAddr of `v3`.
/// In line 2, `v1` is a DataAddr to copy a value into. The value is constructed
/// from the DataValue of `v2` and `vp1`. DataValue is implicitly a double
/// dereference in the `vp1` case.
/// In line 3, `a1` and `a2` on the rhs are RefTransparent. The `a1` on the lhs
/// is CopyInCopyOut as `a1` is replaced elementally by the additions.
/// In line 4, `a2` can be RefTransparent, ByValueArg, RefOpaque, or BoxAddr if
/// `arg` is declared as C-like pass-by-value, VALUE, INTENT(?), or ALLOCATABLE/
/// POINTER, respectively. `a1` on the lhs is CopyInCopyOut.
///  In line 5, `a2` may be DataAddr or BoxAddr assuming f2 is transformational.
///  `a1` on the lhs is again CopyInCopyOut.
enum class ConstituentSemantics {
  // Scalar data reference semantics.
  //
  // For these let `v` be the location in memory of a variable with value `x`
  DataValue, // refers to the value `x`
  DataAddr,  // refers to the address `v`
  BoxValue,  // refers to a box value containing `v`
  BoxAddr,   // refers to the address of a box value containing `v`

  // Array data reference semantics.
  //
  // For these let `a` be the location in memory of a sequence of value `[xs]`.
  // Let `x_i` be the `i`-th value in the sequence `[xs]`.

  // Referentially transparent. Refers to the array's value, `[xs]`.
  RefTransparent,
  // Refers to an ephemeral address `tmp` containing value `x_i` (15.5.2.3.p7
  // note 2). (Passing a copy by reference to simulate pass-by-value.)
  ByValueArg,
  // Refers to the merge of array value `[xs]` with another array value `[ys]`.
  // This merged array value will be written into memory location `a`.
  CopyInCopyOut,
  // Similar to CopyInCopyOut but `a` may be a transient projection (rather than
  // a whole array).
  ProjectedCopyInCopyOut,
  // Similar to ProjectedCopyInCopyOut, except the merge value is not assigned
  // automatically by the framework. Instead, and address for `[xs]` is made
  // accessible so that custom assignments to `[xs]` can be implemented.
  CustomCopyInCopyOut,
  // Referentially opaque. Refers to the address of `x_i`.
  RefOpaque
};

/// Convert parser's INTEGER relational operators to MLIR.  TODO: using
/// unordered, but we may want to cons ordered in certain situation.
static mlir::arith::CmpIPredicate
translateRelational(Fortran::common::RelationalOperator rop) {
  switch (rop) {
  case Fortran::common::RelationalOperator::LT:
    return mlir::arith::CmpIPredicate::slt;
  case Fortran::common::RelationalOperator::LE:
    return mlir::arith::CmpIPredicate::sle;
  case Fortran::common::RelationalOperator::EQ:
    return mlir::arith::CmpIPredicate::eq;
  case Fortran::common::RelationalOperator::NE:
    return mlir::arith::CmpIPredicate::ne;
  case Fortran::common::RelationalOperator::GT:
    return mlir::arith::CmpIPredicate::sgt;
  case Fortran::common::RelationalOperator::GE:
    return mlir::arith::CmpIPredicate::sge;
  }
  llvm_unreachable("unhandled INTEGER relational operator");
}

/// Convert parser's REAL relational operators to MLIR.
/// The choice of order (O prefix) vs unorder (U prefix) follows Fortran 2018
/// requirements in the IEEE context (table 17.1 of F2018). This choice is
/// also applied in other contexts because it is easier and in line with
/// other Fortran compilers.
/// FIXME: The signaling/quiet aspect of the table 17.1 requirement is not
/// fully enforced. FIR and LLVM `fcmp` instructions do not give any guarantee
/// whether the comparison will signal or not in case of quiet NaN argument.
static mlir::arith::CmpFPredicate
translateFloatRelational(Fortran::common::RelationalOperator rop) {
  switch (rop) {
  case Fortran::common::RelationalOperator::LT:
    return mlir::arith::CmpFPredicate::OLT;
  case Fortran::common::RelationalOperator::LE:
    return mlir::arith::CmpFPredicate::OLE;
  case Fortran::common::RelationalOperator::EQ:
    return mlir::arith::CmpFPredicate::OEQ;
  case Fortran::common::RelationalOperator::NE:
    return mlir::arith::CmpFPredicate::UNE;
  case Fortran::common::RelationalOperator::GT:
    return mlir::arith::CmpFPredicate::OGT;
  case Fortran::common::RelationalOperator::GE:
    return mlir::arith::CmpFPredicate::OGE;
  }
  llvm_unreachable("unhandled REAL relational operator");
}

static mlir::Value genActualIsPresentTest(fir::FirOpBuilder &builder,
                                          mlir::Location loc,
                                          fir::ExtendedValue actual) {
  if (const auto *ptrOrAlloc = actual.getBoxOf<fir::MutableBoxValue>())
    return fir::factory::genIsAllocatedOrAssociatedTest(builder, loc,
                                                        *ptrOrAlloc);
  // Optional case (not that optional allocatable/pointer cannot be absent
  // when passed to CMPLX as per 15.5.2.12 point 3 (7) and (8)). It is
  // therefore possible to catch them in the `then` case above.
  return builder.create<fir::IsPresentOp>(loc, builder.getI1Type(),
                                          fir::getBase(actual));
}

/// Convert the array_load, `load`, to an extended value. If `path` is not
/// empty, then traverse through the components designated. The base value is
/// `newBase`. This does not accept an array_load with a slice operand.
static fir::ExtendedValue
arrayLoadExtValue(fir::FirOpBuilder &builder, mlir::Location loc,
                  fir::ArrayLoadOp load, llvm::ArrayRef<mlir::Value> path,
                  mlir::Value newBase, mlir::Value newLen = {}) {
  // Recover the extended value from the load.
  if (load.getSlice())
    fir::emitFatalError(loc, "array_load with slice is not allowed");
  mlir::Type arrTy = load.getType();
  if (!path.empty()) {
    mlir::Type ty = fir::applyPathToType(arrTy, path);
    if (!ty)
      fir::emitFatalError(loc, "path does not apply to type");
    if (!ty.isa<fir::SequenceType>()) {
      if (fir::isa_char(ty)) {
        mlir::Value len = newLen;
        if (!len)
          len = fir::factory::CharacterExprHelper{builder, loc}.getLength(
              load.getMemref());
        if (!len) {
          assert(load.getTypeparams().size() == 1 &&
                 "length must be in array_load");
          len = load.getTypeparams()[0];
        }
        return fir::CharBoxValue{newBase, len};
      }
      return newBase;
    }
    arrTy = ty.cast<fir::SequenceType>();
  }

  auto arrayToExtendedValue =
      [&](const llvm::SmallVector<mlir::Value> &extents,
          const llvm::SmallVector<mlir::Value> &origins) -> fir::ExtendedValue {
    mlir::Type eleTy = fir::unwrapSequenceType(arrTy);
    if (fir::isa_char(eleTy)) {
      mlir::Value len = newLen;
      if (!len)
        len = fir::factory::CharacterExprHelper{builder, loc}.getLength(
            load.getMemref());
      if (!len) {
        assert(load.getTypeparams().size() == 1 &&
               "length must be in array_load");
        len = load.getTypeparams()[0];
      }
      return fir::CharArrayBoxValue(newBase, len, extents, origins);
    }
    return fir::ArrayBoxValue(newBase, extents, origins);
  };
  // Use the shape op, if there is one.
  mlir::Value shapeVal = load.getShape();
  if (shapeVal) {
    if (!mlir::isa<fir::ShiftOp>(shapeVal.getDefiningOp())) {
      auto extents = fir::factory::getExtents(shapeVal);
      auto origins = fir::factory::getOrigins(shapeVal);
      return arrayToExtendedValue(extents, origins);
    }
    if (!fir::isa_box_type(load.getMemref().getType()))
      fir::emitFatalError(loc, "shift op is invalid in this context");
  }

  // If we're dealing with the array_load op (not a subobject) and the load does
  // not have any type parameters, then read the extents from the original box.
  // The origin may be either from the box or a shift operation. Create and
  // return the array extended value.
  if (path.empty() && load.getTypeparams().empty()) {
    auto oldBox = load.getMemref();
    fir::ExtendedValue exv = fir::factory::readBoxValue(builder, loc, oldBox);
    auto extents = fir::factory::getExtents(loc, builder, exv);
    auto origins = fir::factory::getNonDefaultLowerBounds(builder, loc, exv);
    if (shapeVal) {
      // shapeVal is a ShiftOp and load.memref() is a boxed value.
      newBase = builder.create<fir::ReboxOp>(loc, oldBox.getType(), oldBox,
                                             shapeVal, /*slice=*/mlir::Value{});
      origins = fir::factory::getOrigins(shapeVal);
    }
    return fir::substBase(arrayToExtendedValue(extents, origins), newBase);
  }
  TODO(loc, "path to a POINTER, ALLOCATABLE, or other component that requires "
            "dereferencing; generating the type parameters is a hard "
            "requirement for correctness.");
}

/// Place \p exv in memory if it is not already a memory reference. If
/// \p forceValueType is provided, the value is first casted to the provided
/// type before being stored (this is mainly intended for logicals whose value
/// may be `i1` but needed to be stored as Fortran logicals).
static fir::ExtendedValue
placeScalarValueInMemory(fir::FirOpBuilder &builder, mlir::Location loc,
                         const fir::ExtendedValue &exv,
                         mlir::Type storageType) {
  mlir::Value valBase = fir::getBase(exv);
  if (fir::conformsWithPassByRef(valBase.getType()))
    return exv;

  assert(!fir::hasDynamicSize(storageType) &&
         "only expect statically sized scalars to be by value");

  // Since `a` is not itself a valid referent, determine its value and
  // create a temporary location at the beginning of the function for
  // referencing.
  mlir::Value val = builder.createConvert(loc, storageType, valBase);
  mlir::Value temp = builder.createTemporary(
      loc, storageType,
      llvm::ArrayRef<mlir::NamedAttribute>{
          Fortran::lower::getAdaptToByRefAttr(builder)});
  builder.create<fir::StoreOp>(loc, val, temp);
  return fir::substBase(exv, temp);
}

// Copy a copy of scalar \p exv in a new temporary.
static fir::ExtendedValue
createInMemoryScalarCopy(fir::FirOpBuilder &builder, mlir::Location loc,
                         const fir::ExtendedValue &exv) {
  assert(exv.rank() == 0 && "input to scalar memory copy must be a scalar");
  if (exv.getCharBox() != nullptr)
    return fir::factory::CharacterExprHelper{builder, loc}.createTempFrom(exv);
  if (fir::isDerivedWithLenParameters(exv))
    TODO(loc, "copy derived type with length parameters");
  mlir::Type type = fir::unwrapPassByRefType(fir::getBase(exv).getType());
  fir::ExtendedValue temp = builder.createTemporary(loc, type);
  fir::factory::genScalarAssignment(builder, loc, temp, exv);
  return temp;
}

// An expression with non-zero rank is an array expression.
template <typename A>
static bool isArray(const A &x) {
  return x.Rank() != 0;
}

/// Is this a variable wrapped in parentheses?
template <typename A>
static bool isParenthesizedVariable(const A &) {
  return false;
}
template <typename T>
static bool isParenthesizedVariable(const Fortran::evaluate::Expr<T> &expr) {
  using ExprVariant = decltype(Fortran::evaluate::Expr<T>::u);
  using Parentheses = Fortran::evaluate::Parentheses<T>;
  if constexpr (Fortran::common::HasMember<Parentheses, ExprVariant>) {
    if (const auto *parentheses = std::get_if<Parentheses>(&expr.u))
      return Fortran::evaluate::IsVariable(parentheses->left());
    return false;
  } else {
    return std::visit([&](const auto &x) { return isParenthesizedVariable(x); },
                      expr.u);
  }
}

/// Does \p expr only refer to symbols that are mapped to IR values in \p symMap
/// ?
static bool allSymbolsInExprPresentInMap(const Fortran::lower::SomeExpr &expr,
                                         Fortran::lower::SymMap &symMap) {
  for (const auto &sym : Fortran::evaluate::CollectSymbols(expr))
    if (!symMap.lookupSymbol(sym))
      return false;
  return true;
}

/// Generate a load of a value from an address. Beware that this will lose
/// any dynamic type information for polymorphic entities (note that unlimited
/// polymorphic cannot be loaded and must not be provided here).
static fir::ExtendedValue genLoad(fir::FirOpBuilder &builder,
                                  mlir::Location loc,
                                  const fir::ExtendedValue &addr) {
  return addr.match(
      [](const fir::CharBoxValue &box) -> fir::ExtendedValue { return box; },
      [&](const fir::PolymorphicValue &p) -> fir::ExtendedValue {
        if (fir::unwrapRefType(fir::getBase(p).getType())
                .isa<fir::RecordType>())
          return p;
        return builder.create<fir::LoadOp>(loc, fir::getBase(p));
      },
      [&](const fir::UnboxedValue &v) -> fir::ExtendedValue {
        if (fir::unwrapRefType(fir::getBase(v).getType())
                .isa<fir::RecordType>())
          return v;
        return builder.create<fir::LoadOp>(loc, fir::getBase(v));
      },
      [&](const fir::MutableBoxValue &box) -> fir::ExtendedValue {
        return genLoad(builder, loc,
                       fir::factory::genMutableBoxRead(builder, loc, box));
      },
      [&](const fir::BoxValue &box) -> fir::ExtendedValue {
        if (box.isUnlimitedPolymorphic())
          fir::emitFatalError(
              loc, "attempting to load an unlimited polymorphic entity");
        return genLoad(builder, loc,
                       fir::factory::readBoxValue(builder, loc, box));
      },
      [&](const auto &) -> fir::ExtendedValue {
        fir::emitFatalError(
            loc, "attempting to load whole array or procedure address");
      });
}

/// Create an optional dummy argument value from entity \p exv that may be
/// absent. This can only be called with numerical or logical scalar \p exv.
/// If \p exv is considered absent according to 15.5.2.12 point 1., the returned
/// value is zero (or false), otherwise it is the value of \p exv.
static fir::ExtendedValue genOptionalValue(fir::FirOpBuilder &builder,
                                           mlir::Location loc,
                                           const fir::ExtendedValue &exv,
                                           mlir::Value isPresent) {
  mlir::Type eleType = fir::getBaseTypeOf(exv);
  assert(exv.rank() == 0 && fir::isa_trivial(eleType) &&
         "must be a numerical or logical scalar");
  return builder
      .genIfOp(loc, {eleType}, isPresent,
               /*withElseRegion=*/true)
      .genThen([&]() {
        mlir::Value val = fir::getBase(genLoad(builder, loc, exv));
        builder.create<fir::ResultOp>(loc, val);
      })
      .genElse([&]() {
        mlir::Value zero = fir::factory::createZeroValue(builder, loc, eleType);
        builder.create<fir::ResultOp>(loc, zero);
      })
      .getResults()[0];
}

/// Create an optional dummy argument address from entity \p exv that may be
/// absent. If \p exv is considered absent according to 15.5.2.12 point 1., the
/// returned value is a null pointer, otherwise it is the address of \p exv.
static fir::ExtendedValue genOptionalAddr(fir::FirOpBuilder &builder,
                                          mlir::Location loc,
                                          const fir::ExtendedValue &exv,
                                          mlir::Value isPresent) {
  // If it is an exv pointer/allocatable, then it cannot be absent
  // because it is passed to a non-pointer/non-allocatable.
  if (const auto *box = exv.getBoxOf<fir::MutableBoxValue>())
    return fir::factory::genMutableBoxRead(builder, loc, *box);
  // If this is not a POINTER or ALLOCATABLE, then it is already an OPTIONAL
  // address and can be passed directly.
  return exv;
}

/// Create an optional dummy argument address from entity \p exv that may be
/// absent. If \p exv is considered absent according to 15.5.2.12 point 1., the
/// returned value is an absent fir.box, otherwise it is a fir.box describing \p
/// exv.
static fir::ExtendedValue genOptionalBox(fir::FirOpBuilder &builder,
                                         mlir::Location loc,
                                         const fir::ExtendedValue &exv,
                                         mlir::Value isPresent) {
  // Non allocatable/pointer optional box -> simply forward
  if (exv.getBoxOf<fir::BoxValue>())
    return exv;

  fir::ExtendedValue newExv = exv;
  // Optional allocatable/pointer -> Cannot be absent, but need to translate
  // unallocated/diassociated into absent fir.box.
  if (const auto *box = exv.getBoxOf<fir::MutableBoxValue>())
    newExv = fir::factory::genMutableBoxRead(builder, loc, *box);

  // createBox will not do create any invalid memory dereferences if exv is
  // absent. The created fir.box will not be usable, but the SelectOp below
  // ensures it won't be.
  mlir::Value box = builder.createBox(loc, newExv);
  mlir::Type boxType = box.getType();
  auto absent = builder.create<fir::AbsentOp>(loc, boxType);
  auto boxOrAbsent = builder.create<mlir::arith::SelectOp>(
      loc, boxType, isPresent, box, absent);
  return fir::BoxValue(boxOrAbsent);
}

/// Is this a call to an elemental procedure with at least one array argument?
static bool
isElementalProcWithArrayArgs(const Fortran::evaluate::ProcedureRef &procRef) {
  if (procRef.IsElemental())
    for (const std::optional<Fortran::evaluate::ActualArgument> &arg :
         procRef.arguments())
      if (arg && arg->Rank() != 0)
        return true;
  return false;
}
template <typename T>
static bool isElementalProcWithArrayArgs(const Fortran::evaluate::Expr<T> &) {
  return false;
}
template <>
bool isElementalProcWithArrayArgs(const Fortran::lower::SomeExpr &x) {
  if (const auto *procRef = std::get_if<Fortran::evaluate::ProcedureRef>(&x.u))
    return isElementalProcWithArrayArgs(*procRef);
  return false;
}

/// \p argTy must be a tuple (pair) of boxproc and integral types. Convert the
/// \p funcAddr argument to a boxproc value, with the host-association as
/// required. Call the factory function to finish creating the tuple value.
static mlir::Value
createBoxProcCharTuple(Fortran::lower::AbstractConverter &converter,
                       mlir::Type argTy, mlir::Value funcAddr,
                       mlir::Value charLen) {
  auto boxTy =
      argTy.cast<mlir::TupleType>().getType(0).cast<fir::BoxProcType>();
  mlir::Location loc = converter.getCurrentLocation();
  auto &builder = converter.getFirOpBuilder();
  auto boxProc = [&]() -> mlir::Value {
    if (auto host = Fortran::lower::argumentHostAssocs(converter, funcAddr))
      return builder.create<fir::EmboxProcOp>(
          loc, boxTy, llvm::ArrayRef<mlir::Value>{funcAddr, host});
    return builder.create<fir::EmboxProcOp>(loc, boxTy, funcAddr);
  }();
  return fir::factory::createCharacterProcedureTuple(builder, loc, argTy,
                                                     boxProc, charLen);
}

/// Given an optional fir.box, returns an fir.box that is the original one if
/// it is present and it otherwise an unallocated box.
/// Absent fir.box are implemented as a null pointer descriptor. Generated
/// code may need to unconditionally read a fir.box that can be absent.
/// This helper allows creating a fir.box that can be read in all cases
/// outside of a fir.if (isPresent) region. However, the usages of the value
/// read from such box should still only be done in a fir.if(isPresent).
static fir::ExtendedValue
absentBoxToUnallocatedBox(fir::FirOpBuilder &builder, mlir::Location loc,
                          const fir::ExtendedValue &exv,
                          mlir::Value isPresent) {
  mlir::Value box = fir::getBase(exv);
  mlir::Type boxType = box.getType();
  assert(boxType.isa<fir::BoxType>() && "argument must be a fir.box");
  mlir::Value emptyBox =
      fir::factory::createUnallocatedBox(builder, loc, boxType, llvm::None);
  auto safeToReadBox =
      builder.create<mlir::arith::SelectOp>(loc, isPresent, box, emptyBox);
  return fir::substBase(exv, safeToReadBox);
}

// Helper to get the ultimate first symbol. This works around the fact that
// symbol resolution in the front end doesn't always resolve a symbol to its
// ultimate symbol but may leave placeholder indirections for use and host
// associations.
template <typename A>
const Fortran::semantics::Symbol &getFirstSym(const A &obj) {
  return obj.GetFirstSymbol().GetUltimate();
}

// Helper to get the ultimate last symbol.
template <typename A>
const Fortran::semantics::Symbol &getLastSym(const A &obj) {
  return obj.GetLastSymbol().GetUltimate();
}

static bool
isIntrinsicModuleProcRef(const Fortran::evaluate::ProcedureRef &procRef) {
  const Fortran::semantics::Symbol *symbol = procRef.proc().GetSymbol();
  if (!symbol)
    return false;
  const Fortran::semantics::Symbol *module =
      symbol->GetUltimate().owner().GetSymbol();
  return module && module->attrs().test(Fortran::semantics::Attr::INTRINSIC) &&
         module->name().ToString().find("omp_lib") == std::string::npos;
}

// Return true if TRANSPOSE should be lowered without a runtime call.
static bool
isTransposeOptEnabled(const Fortran::lower::AbstractConverter &converter) {
  return optimizeTranspose &&
         converter.getLoweringOptions().getOptimizeTranspose();
}

// A set of visitors to detect if the given expression
// is a TRANSPOSE call that should be lowered without using
// runtime TRANSPOSE implementation.
template <typename T>
static bool isOptimizableTranspose(const T &,
                                   const Fortran::lower::AbstractConverter &) {
  return false;
}

static bool
isOptimizableTranspose(const Fortran::evaluate::ProcedureRef &procRef,
                       const Fortran::lower::AbstractConverter &converter) {
  const Fortran::evaluate::SpecificIntrinsic *intrin =
      procRef.proc().GetSpecificIntrinsic();
  return isTransposeOptEnabled(converter) && intrin &&
         intrin->name == "transpose";
}

template <typename T>
static bool
isOptimizableTranspose(const Fortran::evaluate::FunctionRef<T> &funcRef,
                       const Fortran::lower::AbstractConverter &converter) {
  return isOptimizableTranspose(
      static_cast<const Fortran::evaluate::ProcedureRef &>(funcRef), converter);
}

template <typename T>
static bool
isOptimizableTranspose(Fortran::evaluate::Expr<T> expr,
                       const Fortran::lower::AbstractConverter &converter) {
  // If optimizeTranspose is not enabled, return false right away.
  if (!isTransposeOptEnabled(converter))
    return false;

  return std::visit(
      [&](const auto &e) { return isOptimizableTranspose(e, converter); },
      expr.u);
}

namespace {

fir::ComponentExtInfo
computeComponentExtInfo(const Fortran::semantics::Symbol &sym) {
  fir::ComponentExtInfo res;
  Fortran::lower::BoxAnalyzer ba;
  ba.analyze(sym);
  if (ba.isStaticArray() && !ba.lboundIsAllOnes()) {
    res.lbounds = llvm::SmallVector<int64_t>{ba.staticLBound()};
  }
  return res;
}

/// Lowering of Fortran::evaluate::Expr<T> expressions
class ScalarExprLowering {
public:
  using ExtValue = fir::ExtendedValue;

  explicit ScalarExprLowering(mlir::Location loc,
                              Fortran::lower::AbstractConverter &converter,
                              Fortran::lower::SymMap &symMap,
                              Fortran::lower::StatementContext &stmtCtx,
                              bool inInitializer = false)
      : location{loc}, converter{converter},
        builder{converter.getFirOpBuilder()}, stmtCtx{stmtCtx}, symMap{symMap},
        inInitializer{inInitializer} {}

  ExtValue genExtAddr(const Fortran::lower::SomeExpr &expr) {
    return gen(expr);
  }

  /// Lower `expr` to be passed as a fir.box argument. Do not create a temp
  /// for the expr if it is a variable that can be described as a fir.box.
  ExtValue genBoxArg(const Fortran::lower::SomeExpr &expr) {
    bool saveUseBoxArg = useBoxArg;
    useBoxArg = true;
    ExtValue result = gen(expr);
    useBoxArg = saveUseBoxArg;
    return result;
  }

  ExtValue genExtValue(const Fortran::lower::SomeExpr &expr) {
    return genval(expr);
  }

  /// Lower an expression that is a pointer or an allocatable to a
  /// MutableBoxValue.
  fir::MutableBoxValue
  genMutableBoxValue(const Fortran::lower::SomeExpr &expr) {
    // Pointers and allocatables can only be:
    //    - a simple designator "x"
    //    - a component designator "a%b(i,j)%x"
    //    - a function reference "foo()"
    //    - result of NULL() or NULL(MOLD) intrinsic.
    //    NULL() requires some context to be lowered, so it is not handled
    //    here and must be lowered according to the context where it appears.
    ExtValue exv = std::visit(
        [&](const auto &x) { return genMutableBoxValueImpl(x); }, expr.u);
    const fir::MutableBoxValue *mutableBox =
        exv.getBoxOf<fir::MutableBoxValue>();
    if (!mutableBox)
      fir::emitFatalError(getLoc(), "expr was not lowered to MutableBoxValue");
    return *mutableBox;
  }

  template <typename T>
  ExtValue genMutableBoxValueImpl(const T &) {
    // NULL() case should not be handled here.
    fir::emitFatalError(getLoc(), "NULL() must be lowered in its context");
  }

  /// A `NULL()` in a position where a mutable box is expected has the same
  /// semantics as an absent optional box value.
  ExtValue genMutableBoxValueImpl(const Fortran::evaluate::NullPointer &) {
    mlir::Location loc = getLoc();
    auto nullConst = builder.createNullConstant(loc);
    auto noneTy = mlir::NoneType::get(builder.getContext());
    auto polyRefTy = fir::LLVMPointerType::get(noneTy);
    // MutableBoxValue will dereference the box, so create a bogus temporary for
    // the `nullptr`. The LLVM optimizer will garbage collect the temp.
    auto temp =
        builder.createTemporary(loc, polyRefTy, /*shape=*/mlir::ValueRange{});
    auto nullPtr = builder.createConvert(loc, polyRefTy, nullConst);
    builder.create<fir::StoreOp>(loc, nullPtr, temp);
    auto nullBoxTy = builder.getRefType(fir::BoxType::get(noneTy));
    return fir::MutableBoxValue(builder.createConvert(loc, nullBoxTy, temp),
                                /*lenParameters=*/mlir::ValueRange{},
                                /*mutableProperties=*/{});
  }

  template <typename T>
  ExtValue
  genMutableBoxValueImpl(const Fortran::evaluate::FunctionRef<T> &funRef) {
    return genRawProcedureRef(funRef, converter.genType(toEvExpr(funRef)));
  }

  template <typename T>
  ExtValue
  genMutableBoxValueImpl(const Fortran::evaluate::Designator<T> &designator) {
    return std::visit(
        Fortran::common::visitors{
            [&](const Fortran::evaluate::SymbolRef &sym) -> ExtValue {
              return symMap.lookupSymbol(*sym).toExtendedValue();
            },
            [&](const Fortran::evaluate::Component &comp) -> ExtValue {
              return genComponent(comp);
            },
            [&](const auto &) -> ExtValue {
              fir::emitFatalError(getLoc(),
                                  "not an allocatable or pointer designator");
            }},
        designator.u);
  }

  template <typename T>
  ExtValue genMutableBoxValueImpl(const Fortran::evaluate::Expr<T> &expr) {
    return std::visit([&](const auto &x) { return genMutableBoxValueImpl(x); },
                      expr.u);
  }

  mlir::Location getLoc() { return location; }

  template <typename A>
  mlir::Value genunbox(const A &expr) {
    ExtValue e = genval(expr);
    if (const fir::UnboxedValue *r = e.getUnboxed())
      return *r;
    fir::emitFatalError(getLoc(), "unboxed expression expected");
  }

  /// Generate an integral constant of `value`
  template <int KIND>
  mlir::Value genIntegerConstant(mlir::MLIRContext *context,
                                 std::int64_t value) {
    mlir::Type type =
        converter.genType(Fortran::common::TypeCategory::Integer, KIND);
    return builder.createIntegerConstant(getLoc(), type, value);
  }

  /// Generate a logical/boolean constant of `value`
  mlir::Value genBoolConstant(bool value) {
    return builder.createBool(getLoc(), value);
  }

  mlir::Type getSomeKindInteger() { return builder.getIndexType(); }

  mlir::func::FuncOp getFunction(llvm::StringRef name,
                                 mlir::FunctionType funTy) {
    if (mlir::func::FuncOp func = builder.getNamedFunction(name))
      return func;
    return builder.createFunction(getLoc(), name, funTy);
  }

  template <typename OpTy>
  mlir::Value createCompareOp(mlir::arith::CmpIPredicate pred,
                              const ExtValue &left, const ExtValue &right) {
    if (const fir::UnboxedValue *lhs = left.getUnboxed())
      if (const fir::UnboxedValue *rhs = right.getUnboxed())
        return builder.create<OpTy>(getLoc(), pred, *lhs, *rhs);
    fir::emitFatalError(getLoc(), "array compare should be handled in genarr");
  }
  template <typename OpTy, typename A>
  mlir::Value createCompareOp(const A &ex, mlir::arith::CmpIPredicate pred) {
    ExtValue left = genval(ex.left());
    return createCompareOp<OpTy>(pred, left, genval(ex.right()));
  }

  template <typename OpTy>
  mlir::Value createFltCmpOp(mlir::arith::CmpFPredicate pred,
                             const ExtValue &left, const ExtValue &right) {
    if (const fir::UnboxedValue *lhs = left.getUnboxed())
      if (const fir::UnboxedValue *rhs = right.getUnboxed())
        return builder.create<OpTy>(getLoc(), pred, *lhs, *rhs);
    fir::emitFatalError(getLoc(), "array compare should be handled in genarr");
  }
  template <typename OpTy, typename A>
  mlir::Value createFltCmpOp(const A &ex, mlir::arith::CmpFPredicate pred) {
    ExtValue left = genval(ex.left());
    return createFltCmpOp<OpTy>(pred, left, genval(ex.right()));
  }

  /// Create a call to the runtime to compare two CHARACTER values.
  /// Precondition: This assumes that the two values have `fir.boxchar` type.
  mlir::Value createCharCompare(mlir::arith::CmpIPredicate pred,
                                const ExtValue &left, const ExtValue &right) {
    return fir::runtime::genCharCompare(builder, getLoc(), pred, left, right);
  }

  template <typename A>
  mlir::Value createCharCompare(const A &ex, mlir::arith::CmpIPredicate pred) {
    ExtValue left = genval(ex.left());
    return createCharCompare(pred, left, genval(ex.right()));
  }

  /// Returns a reference to a symbol or its box/boxChar descriptor if it has
  /// one.
  ExtValue gen(Fortran::semantics::SymbolRef sym) {
    if (Fortran::lower::SymbolBox val = symMap.lookupSymbol(sym))
      return val.match(
          [&](const Fortran::lower::SymbolBox::PointerOrAllocatable &boxAddr) {
            return fir::factory::genMutableBoxRead(builder, getLoc(), boxAddr);
          },
          [&val](auto &) { return val.toExtendedValue(); });
    LLVM_DEBUG(llvm::dbgs()
               << "unknown symbol: " << sym << "\nmap: " << symMap << '\n');
    fir::emitFatalError(getLoc(), "symbol is not mapped to any IR value");
  }

  ExtValue genLoad(const ExtValue &exv) {
    return ::genLoad(builder, getLoc(), exv);
  }

  ExtValue genval(Fortran::semantics::SymbolRef sym) {
    mlir::Location loc = getLoc();
    ExtValue var = gen(sym);
    if (const fir::UnboxedValue *s = var.getUnboxed())
      if (fir::isa_ref_type(s->getType())) {
        // A function with multiple entry points returning different types
        // tags all result variables with one of the largest types to allow
        // them to share the same storage.  A reference to a result variable
        // of one of the other types requires conversion to the actual type.
        fir::UnboxedValue addr = *s;
        if (Fortran::semantics::IsFunctionResult(sym)) {
          mlir::Type resultType = converter.genType(*sym);
          if (addr.getType() != resultType)
            addr = builder.createConvert(loc, builder.getRefType(resultType),
                                         addr);
        }
        return genLoad(addr);
      }
    return var;
  }

  ExtValue genval(const Fortran::evaluate::BOZLiteralConstant &) {
    TODO(getLoc(), "BOZ");
  }

  /// Return indirection to function designated in ProcedureDesignator.
  /// The type of the function indirection is not guaranteed to match the one
  /// of the ProcedureDesignator due to Fortran implicit typing rules.
  ExtValue genval(const Fortran::evaluate::ProcedureDesignator &proc) {
    mlir::Location loc = getLoc();
    if (const Fortran::evaluate::SpecificIntrinsic *intrinsic =
            proc.GetSpecificIntrinsic()) {
      mlir::FunctionType signature =
          Fortran::lower::translateSignature(proc, converter);
      // Intrinsic lowering is based on the generic name, so retrieve it here in
      // case it is different from the specific name. The type of the specific
      // intrinsic is retained in the signature.
      std::string genericName =
          converter.getFoldingContext().intrinsics().GetGenericIntrinsicName(
              intrinsic->name);
      mlir::SymbolRefAttr symbolRefAttr =
          Fortran::lower::getUnrestrictedIntrinsicSymbolRefAttr(
              builder, loc, genericName, signature);
      mlir::Value funcPtr =
          builder.create<fir::AddrOfOp>(loc, signature, symbolRefAttr);
      return funcPtr;
    }
    const Fortran::semantics::Symbol *symbol = proc.GetSymbol();
    assert(symbol && "expected symbol in ProcedureDesignator");
    mlir::Value funcPtr;
    mlir::Value funcPtrResultLength;
    if (Fortran::semantics::IsDummy(*symbol)) {
      Fortran::lower::SymbolBox val = symMap.lookupSymbol(*symbol);
      assert(val && "Dummy procedure not in symbol map");
      funcPtr = val.getAddr();
      if (fir::isCharacterProcedureTuple(funcPtr.getType(),
                                         /*acceptRawFunc=*/false))
        std::tie(funcPtr, funcPtrResultLength) =
            fir::factory::extractCharacterProcedureTuple(builder, loc, funcPtr);
    } else {
      std::string name = converter.mangleName(*symbol);
      mlir::func::FuncOp func =
          Fortran::lower::getOrDeclareFunction(name, proc, converter);
      funcPtr = builder.create<fir::AddrOfOp>(loc, func.getFunctionType(),
                                              builder.getSymbolRefAttr(name));
    }
    if (Fortran::lower::mustPassLengthWithDummyProcedure(proc, converter)) {
      // The result length, if available here, must be propagated along the
      // procedure address so that call sites where the result length is assumed
      // can retrieve the length.
      Fortran::evaluate::DynamicType resultType = proc.GetType().value();
      if (const auto &lengthExpr = resultType.GetCharLength()) {
        // The length expression may refer to dummy argument symbols that are
        // meaningless without any actual arguments. Leave the length as
        // unknown in that case, it be resolved on the call site
        // with the actual arguments.
        if (allSymbolsInExprPresentInMap(toEvExpr(*lengthExpr), symMap)) {
          mlir::Value rawLen = fir::getBase(genval(*lengthExpr));
          // F2018 7.4.4.2 point 5.
          funcPtrResultLength =
              fir::factory::genMaxWithZero(builder, getLoc(), rawLen);
        }
      }
      if (!funcPtrResultLength)
        funcPtrResultLength = builder.createIntegerConstant(
            loc, builder.getCharacterLengthType(), -1);
      return fir::CharBoxValue{funcPtr, funcPtrResultLength};
    }
    return funcPtr;
  }
  ExtValue genval(const Fortran::evaluate::NullPointer &) {
    return builder.createNullConstant(getLoc());
  }

  static bool
  isDerivedTypeWithLenParameters(const Fortran::semantics::Symbol &sym) {
    if (const Fortran::semantics::DeclTypeSpec *declTy = sym.GetType())
      if (const Fortran::semantics::DerivedTypeSpec *derived =
              declTy->AsDerived())
        return Fortran::semantics::CountLenParameters(*derived) > 0;
    return false;
  }

  /// Lower structure constructor without a temporary. This can be used in
  /// fir::GloablOp, and assumes that the structure component is a constant.
  ExtValue genStructComponentInInitializer(
      const Fortran::evaluate::StructureConstructor &ctor) {
    mlir::Location loc = getLoc();
    mlir::Type ty = translateSomeExprToFIRType(converter, toEvExpr(ctor));
    auto recTy = ty.cast<fir::RecordType>();
    auto fieldTy = fir::FieldType::get(ty.getContext());
    mlir::Value res = builder.create<fir::UndefOp>(loc, recTy);

    for (const auto &[sym, expr] : ctor.values()) {
      // Parent components need more work because they do not appear in the
      // fir.rec type.
      if (sym->test(Fortran::semantics::Symbol::Flag::ParentComp))
        TODO(loc, "parent component in structure constructor");

      llvm::StringRef name = toStringRef(sym->name());
      mlir::Type componentTy = recTy.getType(name);
      // FIXME: type parameters must come from the derived-type-spec
      auto field = builder.create<fir::FieldIndexOp>(
          loc, fieldTy, name, ty,
          /*typeParams=*/mlir::ValueRange{} /*TODO*/);

      if (Fortran::semantics::IsAllocatable(sym))
        TODO(loc, "allocatable component in structure constructor");

      if (Fortran::semantics::IsPointer(sym)) {
        mlir::Value initialTarget = Fortran::lower::genInitialDataTarget(
            converter, loc, componentTy, expr.value());
        res = builder.create<fir::InsertValueOp>(
            loc, recTy, res, initialTarget,
            builder.getArrayAttr(field.getAttributes()));
        continue;
      }

      if (isDerivedTypeWithLenParameters(sym))
        TODO(loc, "component with length parameters in structure constructor");

      if (Fortran::semantics::IsBuiltinCPtr(sym)) {
        // Builtin c_ptr and c_funptr have special handling because initial
        // value are handled for them as an extension.
        mlir::Value addr = fir::getBase(Fortran::lower::genExtAddrInInitializer(
            converter, loc, expr.value()));
        if (addr.getType() == componentTy) {
          // Do nothing. The Ev::Expr was returned as a value that can be
          // inserted directly to the component without an intermediary.
        } else {
          // The Ev::Expr returned is an initializer that is a pointer (e.g.,
          // null) that must be inserted into an intermediate cptr record
          // value's address field, which ought to be an intptr_t on the target.
          assert((fir::isa_ref_type(addr.getType()) ||
                  addr.getType().isa<mlir::FunctionType>()) &&
                 "expect reference type for address field");
          assert(fir::isa_derived(componentTy) &&
                 "expect C_PTR, C_FUNPTR to be a record");
          auto cPtrRecTy = componentTy.cast<fir::RecordType>();
          llvm::StringRef addrFieldName =
              Fortran::lower::builtin::cptrFieldName;
          mlir::Type addrFieldTy = cPtrRecTy.getType(addrFieldName);
          auto addrField = builder.create<fir::FieldIndexOp>(
              loc, fieldTy, addrFieldName, componentTy,
              /*typeParams=*/mlir::ValueRange{});
          mlir::Value castAddr = builder.createConvert(loc, addrFieldTy, addr);
          auto undef = builder.create<fir::UndefOp>(loc, componentTy);
          addr = builder.create<fir::InsertValueOp>(
              loc, componentTy, undef, castAddr,
              builder.getArrayAttr(addrField.getAttributes()));
        }
        res = builder.create<fir::InsertValueOp>(
            loc, recTy, res, addr, builder.getArrayAttr(field.getAttributes()));
        continue;
      }

      mlir::Value val = fir::getBase(genval(expr.value()));
      assert(!fir::isa_ref_type(val.getType()) && "expecting a constant value");
      mlir::Value castVal = builder.createConvert(loc, componentTy, val);
      res = builder.create<fir::InsertValueOp>(
          loc, recTy, res, castVal,
          builder.getArrayAttr(field.getAttributes()));
    }
    return res;
  }

  /// A structure constructor is lowered two ways. In an initializer context,
  /// the entire structure must be constant, so the aggregate value is
  /// constructed inline. This allows it to be the body of a GlobalOp.
  /// Otherwise, the structure constructor is in an expression. In that case, a
  /// temporary object is constructed in the stack frame of the procedure.
  ExtValue genval(const Fortran::evaluate::StructureConstructor &ctor) {
    if (inInitializer)
      return genStructComponentInInitializer(ctor);
    mlir::Location loc = getLoc();
    mlir::Type ty = translateSomeExprToFIRType(converter, toEvExpr(ctor));
    auto recTy = ty.cast<fir::RecordType>();
    auto fieldTy = fir::FieldType::get(ty.getContext());
    mlir::Value res = builder.createTemporary(loc, recTy);
    mlir::Value box = builder.createBox(loc, fir::ExtendedValue{res});
    fir::runtime::genDerivedTypeInitialize(builder, loc, box);

    for (const auto &value : ctor.values()) {
      const Fortran::semantics::Symbol &sym = *value.first;
      const Fortran::lower::SomeExpr &expr = value.second.value();
      if (sym.test(Fortran::semantics::Symbol::Flag::ParentComp)) {
        ExtValue from = gen(expr);
        mlir::Type fromTy = fir::unwrapPassByRefType(
            fir::unwrapRefType(fir::getBase(from).getType()));
        mlir::Value resCast =
            builder.createConvert(loc, builder.getRefType(fromTy), res);
        fir::factory::genRecordAssignment(builder, loc, resCast, from);
        continue;
      }

      if (isDerivedTypeWithLenParameters(sym))
        TODO(loc, "component with length parameters in structure constructor");

      llvm::StringRef name = toStringRef(sym.name());
      // FIXME: type parameters must come from the derived-type-spec
      mlir::Value field = builder.create<fir::FieldIndexOp>(
          loc, fieldTy, name, ty,
          /*typeParams=*/mlir::ValueRange{} /*TODO*/);
      mlir::Type coorTy = builder.getRefType(recTy.getType(name));
      auto coor = builder.create<fir::CoordinateOp>(loc, coorTy,
                                                    fir::getBase(res), field);
      fir::ComponentExtInfo componentExtInfo = computeComponentExtInfo(sym);
      ExtValue to = fir::factory::componentToExtendedValue(builder, loc, coor,
                                                           componentExtInfo);
      to.match(
          [&](const fir::UnboxedValue &toPtr) {
            ExtValue value = genval(expr);
            fir::factory::genScalarAssignment(builder, loc, to, value);
          },
          [&](const fir::CharBoxValue &) {
            ExtValue value = genval(expr);
            fir::factory::genScalarAssignment(builder, loc, to, value);
          },
          [&](const fir::ArrayBoxValue &) {
            Fortran::lower::createSomeArrayAssignment(converter, to, expr,
                                                      symMap, stmtCtx);
          },
          [&](const fir::CharArrayBoxValue &) {
            Fortran::lower::createSomeArrayAssignment(converter, to, expr,
                                                      symMap, stmtCtx);
          },
          [&](const fir::BoxValue &toBox) {
            fir::emitFatalError(loc, "derived type components must not be "
                                     "represented by fir::BoxValue");
          },
          [&](const fir::PolymorphicValue &) {
            TODO(loc, "polymorphic component in derived type assignment");
          },
          [&](const fir::MutableBoxValue &toBox) {
            if (toBox.isPointer()) {
              Fortran::lower::associateMutableBox(
                  converter, loc, toBox, expr, /*lbounds=*/llvm::None, stmtCtx);
              return;
            }
            // For allocatable components, a deep copy is needed.
            TODO(loc, "allocatable components in derived type assignment");
          },
          [&](const fir::ProcBoxValue &toBox) {
            TODO(loc, "procedure pointer component in derived type assignment");
          });
    }
    return res;
  }

  /// Lowering of an <i>ac-do-variable</i>, which is not a Symbol.
  ExtValue genval(const Fortran::evaluate::ImpliedDoIndex &var) {
    return converter.impliedDoBinding(toStringRef(var.name));
  }

  ExtValue genval(const Fortran::evaluate::DescriptorInquiry &desc) {
    ExtValue exv = desc.base().IsSymbol() ? gen(getLastSym(desc.base()))
                                          : gen(desc.base().GetComponent());
    mlir::IndexType idxTy = builder.getIndexType();
    mlir::Location loc = getLoc();
    auto castResult = [&](mlir::Value v) {
      using ResTy = Fortran::evaluate::DescriptorInquiry::Result;
      return builder.createConvert(
          loc, converter.genType(ResTy::category, ResTy::kind), v);
    };
    switch (desc.field()) {
    case Fortran::evaluate::DescriptorInquiry::Field::Len:
      return castResult(fir::factory::readCharLen(builder, loc, exv));
    case Fortran::evaluate::DescriptorInquiry::Field::LowerBound:
      return castResult(fir::factory::readLowerBound(
          builder, loc, exv, desc.dimension(),
          builder.createIntegerConstant(loc, idxTy, 1)));
    case Fortran::evaluate::DescriptorInquiry::Field::Extent:
      return castResult(
          fir::factory::readExtent(builder, loc, exv, desc.dimension()));
    case Fortran::evaluate::DescriptorInquiry::Field::Rank:
      TODO(loc, "rank inquiry on assumed rank");
    case Fortran::evaluate::DescriptorInquiry::Field::Stride:
      // So far the front end does not generate this inquiry.
      TODO(loc, "stride inquiry");
    }
    llvm_unreachable("unknown descriptor inquiry");
  }

  ExtValue genval(const Fortran::evaluate::TypeParamInquiry &) {
    TODO(getLoc(), "type parameter inquiry");
  }

  mlir::Value extractComplexPart(mlir::Value cplx, bool isImagPart) {
    return fir::factory::Complex{builder, getLoc()}.extractComplexPart(
        cplx, isImagPart);
  }

  template <int KIND>
  ExtValue genval(const Fortran::evaluate::ComplexComponent<KIND> &part) {
    return extractComplexPart(genunbox(part.left()), part.isImaginaryPart);
  }

  template <int KIND>
  ExtValue genval(const Fortran::evaluate::Negate<Fortran::evaluate::Type<
                      Fortran::common::TypeCategory::Integer, KIND>> &op) {
    mlir::Value input = genunbox(op.left());
    // Like LLVM, integer negation is the binary op "0 - value"
    mlir::Value zero = genIntegerConstant<KIND>(builder.getContext(), 0);
    return builder.create<mlir::arith::SubIOp>(getLoc(), zero, input);
  }
  template <int KIND>
  ExtValue genval(const Fortran::evaluate::Negate<Fortran::evaluate::Type<
                      Fortran::common::TypeCategory::Real, KIND>> &op) {
    return builder.create<mlir::arith::NegFOp>(getLoc(), genunbox(op.left()));
  }
  template <int KIND>
  ExtValue genval(const Fortran::evaluate::Negate<Fortran::evaluate::Type<
                      Fortran::common::TypeCategory::Complex, KIND>> &op) {
    return builder.create<fir::NegcOp>(getLoc(), genunbox(op.left()));
  }

  template <typename OpTy>
  mlir::Value createBinaryOp(const ExtValue &left, const ExtValue &right) {
    assert(fir::isUnboxedValue(left) && fir::isUnboxedValue(right));
    mlir::Value lhs = fir::getBase(left);
    mlir::Value rhs = fir::getBase(right);
    assert(lhs.getType() == rhs.getType() && "types must be the same");
    return builder.create<OpTy>(getLoc(), lhs, rhs);
  }

  template <typename OpTy, typename A>
  mlir::Value createBinaryOp(const A &ex) {
    ExtValue left = genval(ex.left());
    return createBinaryOp<OpTy>(left, genval(ex.right()));
  }

#undef GENBIN
#define GENBIN(GenBinEvOp, GenBinTyCat, GenBinFirOp)                           \
  template <int KIND>                                                          \
  ExtValue genval(const Fortran::evaluate::GenBinEvOp<Fortran::evaluate::Type< \
                      Fortran::common::TypeCategory::GenBinTyCat, KIND>> &x) { \
    return createBinaryOp<GenBinFirOp>(x);                                     \
  }

  GENBIN(Add, Integer, mlir::arith::AddIOp)
  GENBIN(Add, Real, mlir::arith::AddFOp)
  GENBIN(Add, Complex, fir::AddcOp)
  GENBIN(Subtract, Integer, mlir::arith::SubIOp)
  GENBIN(Subtract, Real, mlir::arith::SubFOp)
  GENBIN(Subtract, Complex, fir::SubcOp)
  GENBIN(Multiply, Integer, mlir::arith::MulIOp)
  GENBIN(Multiply, Real, mlir::arith::MulFOp)
  GENBIN(Multiply, Complex, fir::MulcOp)
  GENBIN(Divide, Integer, mlir::arith::DivSIOp)
  GENBIN(Divide, Real, mlir::arith::DivFOp)
  GENBIN(Divide, Complex, fir::DivcOp)

  template <Fortran::common::TypeCategory TC, int KIND>
  ExtValue genval(
      const Fortran::evaluate::Power<Fortran::evaluate::Type<TC, KIND>> &op) {
    mlir::Type ty = converter.genType(TC, KIND);
    mlir::Value lhs = genunbox(op.left());
    mlir::Value rhs = genunbox(op.right());
    return Fortran::lower::genPow(builder, getLoc(), ty, lhs, rhs);
  }

  template <Fortran::common::TypeCategory TC, int KIND>
  ExtValue genval(
      const Fortran::evaluate::RealToIntPower<Fortran::evaluate::Type<TC, KIND>>
          &op) {
    mlir::Type ty = converter.genType(TC, KIND);
    mlir::Value lhs = genunbox(op.left());
    mlir::Value rhs = genunbox(op.right());
    return Fortran::lower::genPow(builder, getLoc(), ty, lhs, rhs);
  }

  template <int KIND>
  ExtValue genval(const Fortran::evaluate::ComplexConstructor<KIND> &op) {
    mlir::Value realPartValue = genunbox(op.left());
    return fir::factory::Complex{builder, getLoc()}.createComplex(
        KIND, realPartValue, genunbox(op.right()));
  }

  template <int KIND>
  ExtValue genval(const Fortran::evaluate::Concat<KIND> &op) {
    ExtValue lhs = genval(op.left());
    ExtValue rhs = genval(op.right());
    const fir::CharBoxValue *lhsChar = lhs.getCharBox();
    const fir::CharBoxValue *rhsChar = rhs.getCharBox();
    if (lhsChar && rhsChar)
      return fir::factory::CharacterExprHelper{builder, getLoc()}
          .createConcatenate(*lhsChar, *rhsChar);
    TODO(getLoc(), "character array concatenate");
  }

  /// MIN and MAX operations
  template <Fortran::common::TypeCategory TC, int KIND>
  ExtValue
  genval(const Fortran::evaluate::Extremum<Fortran::evaluate::Type<TC, KIND>>
             &op) {
    mlir::Value lhs = genunbox(op.left());
    mlir::Value rhs = genunbox(op.right());
    switch (op.ordering) {
    case Fortran::evaluate::Ordering::Greater:
      return Fortran::lower::genMax(builder, getLoc(),
                                    llvm::ArrayRef<mlir::Value>{lhs, rhs});
    case Fortran::evaluate::Ordering::Less:
      return Fortran::lower::genMin(builder, getLoc(),
                                    llvm::ArrayRef<mlir::Value>{lhs, rhs});
    case Fortran::evaluate::Ordering::Equal:
      llvm_unreachable("Equal is not a valid ordering in this context");
    }
    llvm_unreachable("unknown ordering");
  }

  // Change the dynamic length information without actually changing the
  // underlying character storage.
  fir::ExtendedValue
  replaceScalarCharacterLength(const fir::ExtendedValue &scalarChar,
                               mlir::Value newLenValue) {
    mlir::Location loc = getLoc();
    const fir::CharBoxValue *charBox = scalarChar.getCharBox();
    if (!charBox)
      fir::emitFatalError(loc, "expected scalar character");
    mlir::Value charAddr = charBox->getAddr();
    auto charType =
        fir::unwrapPassByRefType(charAddr.getType()).cast<fir::CharacterType>();
    if (charType.hasConstantLen()) {
      // Erase previous constant length from the base type.
      fir::CharacterType::LenType newLen = fir::CharacterType::unknownLen();
      mlir::Type newCharTy = fir::CharacterType::get(
          builder.getContext(), charType.getFKind(), newLen);
      mlir::Type newType = fir::ReferenceType::get(newCharTy);
      charAddr = builder.createConvert(loc, newType, charAddr);
      return fir::CharBoxValue{charAddr, newLenValue};
    }
    return fir::CharBoxValue{charAddr, newLenValue};
  }

  template <int KIND>
  ExtValue genval(const Fortran::evaluate::SetLength<KIND> &x) {
    mlir::Value newLenValue = genunbox(x.right());
    fir::ExtendedValue lhs = gen(x.left());
    fir::factory::CharacterExprHelper charHelper(builder, getLoc());
    fir::CharBoxValue temp = charHelper.createCharacterTemp(
        charHelper.getCharacterType(fir::getBase(lhs).getType()), newLenValue);
    charHelper.createAssign(temp, lhs);
    return fir::ExtendedValue{temp};
  }

  template <int KIND>
  ExtValue genval(const Fortran::evaluate::Relational<Fortran::evaluate::Type<
                      Fortran::common::TypeCategory::Integer, KIND>> &op) {
    return createCompareOp<mlir::arith::CmpIOp>(op,
                                                translateRelational(op.opr));
  }
  template <int KIND>
  ExtValue genval(const Fortran::evaluate::Relational<Fortran::evaluate::Type<
                      Fortran::common::TypeCategory::Real, KIND>> &op) {
    return createFltCmpOp<mlir::arith::CmpFOp>(
        op, translateFloatRelational(op.opr));
  }
  template <int KIND>
  ExtValue genval(const Fortran::evaluate::Relational<Fortran::evaluate::Type<
                      Fortran::common::TypeCategory::Complex, KIND>> &op) {
    return createFltCmpOp<fir::CmpcOp>(op, translateFloatRelational(op.opr));
  }
  template <int KIND>
  ExtValue genval(const Fortran::evaluate::Relational<Fortran::evaluate::Type<
                      Fortran::common::TypeCategory::Character, KIND>> &op) {
    return createCharCompare(op, translateRelational(op.opr));
  }

  ExtValue
  genval(const Fortran::evaluate::Relational<Fortran::evaluate::SomeType> &op) {
    return std::visit([&](const auto &x) { return genval(x); }, op.u);
  }

  template <Fortran::common::TypeCategory TC1, int KIND,
            Fortran::common::TypeCategory TC2>
  ExtValue
  genval(const Fortran::evaluate::Convert<Fortran::evaluate::Type<TC1, KIND>,
                                          TC2> &convert) {
    mlir::Type ty = converter.genType(TC1, KIND);
    auto fromExpr = genval(convert.left());
    auto loc = getLoc();
    return fromExpr.match(
        [&](const fir::CharBoxValue &boxchar) -> ExtValue {
          if constexpr (TC1 == Fortran::common::TypeCategory::Character &&
                        TC2 == TC1) {
            // Use char_convert. Each code point is translated from a
            // narrower/wider encoding to the target encoding. For example, 'A'
            // may be translated from 0x41 : i8 to 0x0041 : i16. The symbol
            // for euro (0x20AC : i16) may be translated from a wide character
            // to "0xE2 0x82 0xAC" : UTF-8.
            mlir::Value bufferSize = boxchar.getLen();
            auto kindMap = builder.getKindMap();
            mlir::Value boxCharAddr = boxchar.getAddr();
            auto fromTy = boxCharAddr.getType();
            if (auto charTy = fromTy.dyn_cast<fir::CharacterType>()) {
              // boxchar is a value, not a variable. Turn it into a temporary.
              // As a value, it ought to have a constant LEN value.
              assert(charTy.hasConstantLen() && "must have constant length");
              mlir::Value tmp = builder.createTemporary(loc, charTy);
              builder.create<fir::StoreOp>(loc, boxCharAddr, tmp);
              boxCharAddr = tmp;
            }
            auto fromBits =
                kindMap.getCharacterBitsize(fir::unwrapRefType(fromTy)
                                                .cast<fir::CharacterType>()
                                                .getFKind());
            auto toBits = kindMap.getCharacterBitsize(
                ty.cast<fir::CharacterType>().getFKind());
            if (toBits < fromBits) {
              // Scale by relative ratio to give a buffer of the same length.
              auto ratio = builder.createIntegerConstant(
                  loc, bufferSize.getType(), fromBits / toBits);
              bufferSize =
                  builder.create<mlir::arith::MulIOp>(loc, bufferSize, ratio);
            }
            auto dest = builder.create<fir::AllocaOp>(
                loc, ty, mlir::ValueRange{bufferSize});
            builder.create<fir::CharConvertOp>(loc, boxCharAddr,
                                               boxchar.getLen(), dest);
            return fir::CharBoxValue{dest, boxchar.getLen()};
          } else {
            fir::emitFatalError(
                loc, "unsupported evaluate::Convert between CHARACTER type "
                     "category and non-CHARACTER category");
          }
        },
        [&](const fir::UnboxedValue &value) -> ExtValue {
          return builder.convertWithSemantics(loc, ty, value);
        },
        [&](auto &) -> ExtValue {
          fir::emitFatalError(loc, "unsupported evaluate::Convert");
        });
  }

  template <typename A>
  ExtValue genval(const Fortran::evaluate::Parentheses<A> &op) {
    ExtValue input = genval(op.left());
    mlir::Value base = fir::getBase(input);
    mlir::Value newBase =
        builder.create<fir::NoReassocOp>(getLoc(), base.getType(), base);
    return fir::substBase(input, newBase);
  }

  template <int KIND>
  ExtValue genval(const Fortran::evaluate::Not<KIND> &op) {
    mlir::Value logical = genunbox(op.left());
    mlir::Value one = genBoolConstant(true);
    mlir::Value val =
        builder.createConvert(getLoc(), builder.getI1Type(), logical);
    return builder.create<mlir::arith::XOrIOp>(getLoc(), val, one);
  }

  template <int KIND>
  ExtValue genval(const Fortran::evaluate::LogicalOperation<KIND> &op) {
    mlir::IntegerType i1Type = builder.getI1Type();
    mlir::Value slhs = genunbox(op.left());
    mlir::Value srhs = genunbox(op.right());
    mlir::Value lhs = builder.createConvert(getLoc(), i1Type, slhs);
    mlir::Value rhs = builder.createConvert(getLoc(), i1Type, srhs);
    switch (op.logicalOperator) {
    case Fortran::evaluate::LogicalOperator::And:
      return createBinaryOp<mlir::arith::AndIOp>(lhs, rhs);
    case Fortran::evaluate::LogicalOperator::Or:
      return createBinaryOp<mlir::arith::OrIOp>(lhs, rhs);
    case Fortran::evaluate::LogicalOperator::Eqv:
      return createCompareOp<mlir::arith::CmpIOp>(
          mlir::arith::CmpIPredicate::eq, lhs, rhs);
    case Fortran::evaluate::LogicalOperator::Neqv:
      return createCompareOp<mlir::arith::CmpIOp>(
          mlir::arith::CmpIPredicate::ne, lhs, rhs);
    case Fortran::evaluate::LogicalOperator::Not:
      // lib/evaluate expression for .NOT. is Fortran::evaluate::Not<KIND>.
      llvm_unreachable(".NOT. is not a binary operator");
    }
    llvm_unreachable("unhandled logical operation");
  }

  fir::ExtendedValue genArrayLit(
      const Fortran::evaluate::Constant<Fortran::evaluate::SomeDerived> &con) {
    mlir::Location loc = getLoc();
    mlir::IndexType idxTy = builder.getIndexType();
    Fortran::evaluate::ConstantSubscript size =
        Fortran::evaluate::GetSize(con.shape());
    fir::SequenceType::Shape shape(con.shape().begin(), con.shape().end());
    mlir::Type eleTy = converter.genType(con.GetType().GetDerivedTypeSpec());
    auto arrayTy = fir::SequenceType::get(shape, eleTy);
    mlir::Value array = builder.create<fir::UndefOp>(loc, arrayTy);
    llvm::SmallVector<mlir::Value> lbounds;
    llvm::SmallVector<mlir::Value> extents;
    for (auto [lb, extent] : llvm::zip(con.lbounds(), con.shape())) {
      lbounds.push_back(builder.createIntegerConstant(loc, idxTy, lb - 1));
      extents.push_back(builder.createIntegerConstant(loc, idxTy, extent));
    }
    if (size == 0)
      return fir::ArrayBoxValue{array, extents, lbounds};
    Fortran::evaluate::ConstantSubscripts subscripts = con.lbounds();
    do {
      mlir::Value derivedVal = fir::getBase(genval(con.At(subscripts)));
      llvm::SmallVector<mlir::Attribute> idx;
      for (auto [dim, lb] : llvm::zip(subscripts, con.lbounds()))
        idx.push_back(builder.getIntegerAttr(idxTy, dim - lb));
      array = builder.create<fir::InsertValueOp>(
          loc, arrayTy, array, derivedVal, builder.getArrayAttr(idx));
    } while (con.IncrementSubscripts(subscripts));
    return fir::ArrayBoxValue{array, extents, lbounds};
  }

  template <Fortran::common::TypeCategory TC, int KIND>
  ExtValue
  genval(const Fortran::evaluate::Constant<Fortran::evaluate::Type<TC, KIND>>
             &con) {
    return Fortran::lower::IntrinsicConstantBuilder<TC, KIND>::gen(
        builder, getLoc(), con,
        /*outlineBigConstantsInReadOnlyMemory=*/!inInitializer);
  }

  fir::ExtendedValue genval(
      const Fortran::evaluate::Constant<Fortran::evaluate::SomeDerived> &con) {
    if (con.Rank() > 0)
      return genArrayLit(con);
    if (auto ctor = con.GetScalarValue())
      return genval(ctor.value());
    fir::emitFatalError(getLoc(),
                        "constant of derived type has no constructor");
  }

  template <typename A>
  ExtValue genval(const Fortran::evaluate::ArrayConstructor<A> &) {
    fir::emitFatalError(getLoc(), "array constructor: should not reach here");
  }

  ExtValue gen(const Fortran::evaluate::ComplexPart &x) {
    mlir::Location loc = getLoc();
    auto idxTy = builder.getI32Type();
    ExtValue exv = gen(x.complex());
    mlir::Value base = fir::getBase(exv);
    fir::factory::Complex helper{builder, loc};
    mlir::Type eleTy =
        helper.getComplexPartType(fir::dyn_cast_ptrEleTy(base.getType()));
    mlir::Value offset = builder.createIntegerConstant(
        loc, idxTy,
        x.part() == Fortran::evaluate::ComplexPart::Part::RE ? 0 : 1);
    mlir::Value result = builder.create<fir::CoordinateOp>(
        loc, builder.getRefType(eleTy), base, mlir::ValueRange{offset});
    return {result};
  }
  ExtValue genval(const Fortran::evaluate::ComplexPart &x) {
    return genLoad(gen(x));
  }

  /// Reference to a substring.
  ExtValue gen(const Fortran::evaluate::Substring &s) {
    // Get base string
    auto baseString = std::visit(
        Fortran::common::visitors{
            [&](const Fortran::evaluate::DataRef &x) { return gen(x); },
            [&](const Fortran::evaluate::StaticDataObject::Pointer &p)
                -> ExtValue {
              if (std::optional<std::string> str = p->AsString())
                return fir::factory::createStringLiteral(builder, getLoc(),
                                                         *str);
              // TODO: convert StaticDataObject to Constant<T> and use normal
              // constant path. Beware that StaticDataObject data() takes into
              // account build machine endianness.
              TODO(getLoc(),
                   "StaticDataObject::Pointer substring with kind > 1");
            },
        },
        s.parent());
    llvm::SmallVector<mlir::Value> bounds;
    mlir::Value lower = genunbox(s.lower());
    bounds.push_back(lower);
    if (Fortran::evaluate::MaybeExtentExpr upperBound = s.upper()) {
      mlir::Value upper = genunbox(*upperBound);
      bounds.push_back(upper);
    }
    fir::factory::CharacterExprHelper charHelper{builder, getLoc()};
    return baseString.match(
        [&](const fir::CharBoxValue &x) -> ExtValue {
          return charHelper.createSubstring(x, bounds);
        },
        [&](const fir::CharArrayBoxValue &) -> ExtValue {
          fir::emitFatalError(
              getLoc(),
              "array substring should be handled in array expression");
        },
        [&](const auto &) -> ExtValue {
          fir::emitFatalError(getLoc(), "substring base is not a CharBox");
        });
  }

  /// The value of a substring.
  ExtValue genval(const Fortran::evaluate::Substring &ss) {
    // FIXME: why is the value of a substring being lowered the same as the
    // address of a substring?
    return gen(ss);
  }

  ExtValue genval(const Fortran::evaluate::Subscript &subs) {
    if (auto *s = std::get_if<Fortran::evaluate::IndirectSubscriptIntegerExpr>(
            &subs.u)) {
      if (s->value().Rank() > 0)
        fir::emitFatalError(getLoc(), "vector subscript is not scalar");
      return {genval(s->value())};
    }
    fir::emitFatalError(getLoc(), "subscript triple notation is not scalar");
  }
  ExtValue genSubscript(const Fortran::evaluate::Subscript &subs) {
    return genval(subs);
  }

  ExtValue gen(const Fortran::evaluate::DataRef &dref) {
    return std::visit([&](const auto &x) { return gen(x); }, dref.u);
  }
  ExtValue genval(const Fortran::evaluate::DataRef &dref) {
    return std::visit([&](const auto &x) { return genval(x); }, dref.u);
  }

  // Helper function to turn the Component structure into a list of nested
  // components, ordered from largest/leftmost to smallest/rightmost:
  //  - where only the smallest/rightmost item may be allocatable or a pointer
  //    (nested allocatable/pointer components require nested coordinate_of ops)
  //  - that does not contain any parent components
  //    (the front end places parent components directly in the object)
  // Return the object used as the base coordinate for the component chain.
  static Fortran::evaluate::DataRef const *
  reverseComponents(const Fortran::evaluate::Component &cmpt,
                    std::list<const Fortran::evaluate::Component *> &list) {
    if (!getLastSym(cmpt).test(Fortran::semantics::Symbol::Flag::ParentComp))
      list.push_front(&cmpt);
    return std::visit(
        Fortran::common::visitors{
            [&](const Fortran::evaluate::Component &x) {
              if (Fortran::semantics::IsAllocatableOrPointer(getLastSym(x)))
                return &cmpt.base();
              return reverseComponents(x, list);
            },
            [&](auto &) { return &cmpt.base(); },
        },
        cmpt.base().u);
  }

  static bool symIsArray(const Fortran::semantics::Symbol &sym) {
    const auto *det =
        sym.GetUltimate().detailsIf<Fortran::semantics::ObjectEntityDetails>();
    return det && det->IsArray();
  }

  static const Fortran::semantics::ArraySpec &
  getSymShape(const Fortran::semantics::Symbol &sym) {
    return sym.GetUltimate()
        .get<Fortran::semantics::ObjectEntityDetails>()
        .shape();
  }

  // Return the coordinate of the component reference
  ExtValue genComponent(const Fortran::evaluate::Component &cmpt) {
    std::list<const Fortran::evaluate::Component *> list;
    const Fortran::evaluate::DataRef *base = reverseComponents(cmpt, list);
    llvm::SmallVector<mlir::Value> coorArgs;
    ExtValue obj = gen(*base);
    mlir::Type ty = fir::dyn_cast_ptrOrBoxEleTy(fir::getBase(obj).getType());
    mlir::Location loc = getLoc();
    auto fldTy = fir::FieldType::get(&converter.getMLIRContext());
    // FIXME: need to thread the LEN type parameters here.
    for (const Fortran::evaluate::Component *field : list) {
      auto recTy = ty.cast<fir::RecordType>();
      const Fortran::semantics::Symbol &sym = getLastSym(*field);
      llvm::StringRef name = toStringRef(sym.name());
      coorArgs.push_back(builder.create<fir::FieldIndexOp>(
          loc, fldTy, name, recTy, fir::getTypeParams(obj)));
      ty = recTy.getType(name);
    }
    // If parent component is referred then it has no coordinate argument.
    if (coorArgs.size() == 0)
      return obj;
    ty = builder.getRefType(ty);

    // Compute info that componentToExtendedValue will need.
    fir::ComponentExtInfo componentExtInfo =
        computeComponentExtInfo(cmpt.GetLastSymbol());

    return fir::factory::componentToExtendedValue(
        builder, loc,
        builder.create<fir::CoordinateOp>(loc, ty, fir::getBase(obj),
                                          coorArgs), componentExtInfo);
  }

  ExtValue gen(const Fortran::evaluate::Component &cmpt) {
    // Components may be pointer or allocatable. In the gen() path, the mutable
    // aspect is lost to simplify handling on the client side. To retain the
    // mutable aspect, genMutableBoxValue should be used.
    return genComponent(cmpt).match(
        [&](const fir::MutableBoxValue &mutableBox) {
          return fir::factory::genMutableBoxRead(builder, getLoc(), mutableBox);
        },
        [](auto &box) -> ExtValue { return box; });
  }

  ExtValue genval(const Fortran::evaluate::Component &cmpt) {
    return genLoad(gen(cmpt));
  }

  // Determine the result type after removing `dims` dimensions from the array
  // type `arrTy`
  mlir::Type genSubType(mlir::Type arrTy, unsigned dims) {
    mlir::Type unwrapTy = fir::dyn_cast_ptrOrBoxEleTy(arrTy);
    assert(unwrapTy && "must be a pointer or box type");
    auto seqTy = unwrapTy.cast<fir::SequenceType>();
    llvm::ArrayRef<int64_t> shape = seqTy.getShape();
    assert(shape.size() > 0 && "removing columns for sequence sans shape");
    assert(dims <= shape.size() && "removing more columns than exist");
    fir::SequenceType::Shape newBnds;
    // follow Fortran semantics and remove columns (from right)
    std::size_t e = shape.size() - dims;
    for (decltype(e) i = 0; i < e; ++i)
      newBnds.push_back(shape[i]);
    if (!newBnds.empty())
      return fir::SequenceType::get(newBnds, seqTy.getEleTy());
    return seqTy.getEleTy();
  }

  // Generate the code for a Bound value.
  ExtValue genval(const Fortran::semantics::Bound &bound) {
    if (bound.isExplicit()) {
      Fortran::semantics::MaybeSubscriptIntExpr sub = bound.GetExplicit();
      if (sub.has_value())
        return genval(*sub);
      return genIntegerConstant<8>(builder.getContext(), 1);
    }
    TODO(getLoc(), "non explicit semantics::Bound implementation");
  }

  static bool isSlice(const Fortran::evaluate::ArrayRef &aref) {
    for (const Fortran::evaluate::Subscript &sub : aref.subscript())
      if (std::holds_alternative<Fortran::evaluate::Triplet>(sub.u))
        return true;
    return false;
  }

  /// Lower an ArrayRef to a fir.coordinate_of given its lowered base.
  ExtValue genCoordinateOp(const ExtValue &array,
                           const Fortran::evaluate::ArrayRef &aref) {
    mlir::Location loc = getLoc();
    // References to array of rank > 1 with non constant shape that are not
    // fir.box must be collapsed into an offset computation in lowering already.
    // The same is needed with dynamic length character arrays of all ranks.
    mlir::Type baseType =
        fir::dyn_cast_ptrOrBoxEleTy(fir::getBase(array).getType());
    if ((array.rank() > 1 && fir::hasDynamicSize(baseType)) ||
        fir::characterWithDynamicLen(fir::unwrapSequenceType(baseType)))
      if (!array.getBoxOf<fir::BoxValue>())
        return genOffsetAndCoordinateOp(array, aref);
    // Generate a fir.coordinate_of with zero based array indexes.
    llvm::SmallVector<mlir::Value> args;
    for (const auto &subsc : llvm::enumerate(aref.subscript())) {
      ExtValue subVal = genSubscript(subsc.value());
      assert(fir::isUnboxedValue(subVal) && "subscript must be simple scalar");
      mlir::Value val = fir::getBase(subVal);
      mlir::Type ty = val.getType();
      mlir::Value lb = getLBound(array, subsc.index(), ty);
      args.push_back(builder.create<mlir::arith::SubIOp>(loc, ty, val, lb));
    }
    mlir::Value base = fir::getBase(array);
    mlir::Type eleTy = fir::dyn_cast_ptrOrBoxEleTy(base.getType());
    if (auto classTy = eleTy.dyn_cast<fir::ClassType>())
      eleTy = classTy.getEleTy();
    auto seqTy = eleTy.cast<fir::SequenceType>();
    assert(args.size() == seqTy.getDimension());
    mlir::Type ty = builder.getRefType(seqTy.getEleTy());
    auto addr = builder.create<fir::CoordinateOp>(loc, ty, base, args);
    return fir::factory::arrayElementToExtendedValue(builder, loc, array, addr);
  }

  /// Lower an ArrayRef to a fir.coordinate_of using an element offset instead
  /// of array indexes.
  /// This generates offset computation from the indexes and length parameters,
  /// and use the offset to access the element with a fir.coordinate_of. This
  /// must only be used if it is not possible to generate a normal
  /// fir.coordinate_of using array indexes (i.e. when the shape information is
  /// unavailable in the IR).
  ExtValue genOffsetAndCoordinateOp(const ExtValue &array,
                                    const Fortran::evaluate::ArrayRef &aref) {
    mlir::Location loc = getLoc();
    mlir::Value addr = fir::getBase(array);
    mlir::Type arrTy = fir::dyn_cast_ptrEleTy(addr.getType());
    auto eleTy = arrTy.cast<fir::SequenceType>().getEleTy();
    mlir::Type seqTy = builder.getRefType(builder.getVarLenSeqTy(eleTy));
    mlir::Type refTy = builder.getRefType(eleTy);
    mlir::Value base = builder.createConvert(loc, seqTy, addr);
    mlir::IndexType idxTy = builder.getIndexType();
    mlir::Value one = builder.createIntegerConstant(loc, idxTy, 1);
    mlir::Value zero = builder.createIntegerConstant(loc, idxTy, 0);
    auto getLB = [&](const auto &arr, unsigned dim) -> mlir::Value {
      return arr.getLBounds().empty() ? one : arr.getLBounds()[dim];
    };
    auto genFullDim = [&](const auto &arr, mlir::Value delta) -> mlir::Value {
      mlir::Value total = zero;
      assert(arr.getExtents().size() == aref.subscript().size());
      delta = builder.createConvert(loc, idxTy, delta);
      unsigned dim = 0;
      for (auto [ext, sub] : llvm::zip(arr.getExtents(), aref.subscript())) {
        ExtValue subVal = genSubscript(sub);
        assert(fir::isUnboxedValue(subVal));
        mlir::Value val =
            builder.createConvert(loc, idxTy, fir::getBase(subVal));
        mlir::Value lb = builder.createConvert(loc, idxTy, getLB(arr, dim));
        mlir::Value diff = builder.create<mlir::arith::SubIOp>(loc, val, lb);
        mlir::Value prod =
            builder.create<mlir::arith::MulIOp>(loc, delta, diff);
        total = builder.create<mlir::arith::AddIOp>(loc, prod, total);
        if (ext)
          delta = builder.create<mlir::arith::MulIOp>(loc, delta, ext);
        ++dim;
      }
      mlir::Type origRefTy = refTy;
      if (fir::factory::CharacterExprHelper::isCharacterScalar(refTy)) {
        fir::CharacterType chTy =
            fir::factory::CharacterExprHelper::getCharacterType(refTy);
        if (fir::characterWithDynamicLen(chTy)) {
          mlir::MLIRContext *ctx = builder.getContext();
          fir::KindTy kind =
              fir::factory::CharacterExprHelper::getCharacterKind(chTy);
          fir::CharacterType singleTy =
              fir::CharacterType::getSingleton(ctx, kind);
          refTy = builder.getRefType(singleTy);
          mlir::Type seqRefTy =
              builder.getRefType(builder.getVarLenSeqTy(singleTy));
          base = builder.createConvert(loc, seqRefTy, base);
        }
      }
      auto coor = builder.create<fir::CoordinateOp>(
          loc, refTy, base, llvm::ArrayRef<mlir::Value>{total});
      // Convert to expected, original type after address arithmetic.
      return builder.createConvert(loc, origRefTy, coor);
    };
    return array.match(
        [&](const fir::ArrayBoxValue &arr) -> ExtValue {
          // FIXME: this check can be removed when slicing is implemented
          if (isSlice(aref))
            fir::emitFatalError(
                getLoc(),
                "slice should be handled in array expression context");
          return genFullDim(arr, one);
        },
        [&](const fir::CharArrayBoxValue &arr) -> ExtValue {
          mlir::Value delta = arr.getLen();
          // If the length is known in the type, fir.coordinate_of will
          // already take the length into account.
          if (fir::factory::CharacterExprHelper::hasConstantLengthInType(arr))
            delta = one;
          return fir::CharBoxValue(genFullDim(arr, delta), arr.getLen());
        },
        [&](const fir::BoxValue &arr) -> ExtValue {
          // CoordinateOp for BoxValue is not generated here. The dimensions
          // must be kept in the fir.coordinate_op so that potential fir.box
          // strides can be applied by codegen.
          fir::emitFatalError(
              loc, "internal: BoxValue in dim-collapsed fir.coordinate_of");
        },
        [&](const auto &) -> ExtValue {
          fir::emitFatalError(loc, "internal: array processing failed");
        });
  }

  /// Lower an ArrayRef to a fir.array_coor.
  ExtValue genArrayCoorOp(const ExtValue &exv,
                          const Fortran::evaluate::ArrayRef &aref) {
    mlir::Location loc = getLoc();
    mlir::Value addr = fir::getBase(exv);
    mlir::Type arrTy = fir::dyn_cast_ptrOrBoxEleTy(addr.getType());
    mlir::Type eleTy = arrTy.cast<fir::SequenceType>().getEleTy();
    mlir::Type refTy = builder.getRefType(eleTy);
    mlir::IndexType idxTy = builder.getIndexType();
    llvm::SmallVector<mlir::Value> arrayCoorArgs;
    // The ArrayRef is expected to be scalar here, arrays are handled in array
    // expression lowering. So no vector subscript or triplet is expected here.
    for (const auto &sub : aref.subscript()) {
      ExtValue subVal = genSubscript(sub);
      assert(fir::isUnboxedValue(subVal));
      arrayCoorArgs.push_back(
          builder.createConvert(loc, idxTy, fir::getBase(subVal)));
    }
    mlir::Value shape = builder.createShape(loc, exv);
    mlir::Value elementAddr = builder.create<fir::ArrayCoorOp>(
        loc, refTy, addr, shape, /*slice=*/mlir::Value{}, arrayCoorArgs,
        fir::getTypeParams(exv));
    return fir::factory::arrayElementToExtendedValue(builder, loc, exv,
                                                     elementAddr);
  }

  /// Return the coordinate of the array reference.
  ExtValue gen(const Fortran::evaluate::ArrayRef &aref) {
    ExtValue base = aref.base().IsSymbol() ? gen(getFirstSym(aref.base()))
                                           : gen(aref.base().GetComponent());
    // Check for command-line override to use array_coor op.
    if (generateArrayCoordinate)
      return genArrayCoorOp(base, aref);
    // Otherwise, use coordinate_of op.
    return genCoordinateOp(base, aref);
  }

  /// Return lower bounds of \p box in dimension \p dim. The returned value
  /// has type \ty.
  mlir::Value getLBound(const ExtValue &box, unsigned dim, mlir::Type ty) {
    assert(box.rank() > 0 && "must be an array");
    mlir::Location loc = getLoc();
    mlir::Value one = builder.createIntegerConstant(loc, ty, 1);
    mlir::Value lb = fir::factory::readLowerBound(builder, loc, box, dim, one);
    return builder.createConvert(loc, ty, lb);
  }

  ExtValue genval(const Fortran::evaluate::ArrayRef &aref) {
    return genLoad(gen(aref));
  }

  ExtValue gen(const Fortran::evaluate::CoarrayRef &coref) {
    return Fortran::lower::CoarrayExprHelper{converter, getLoc(), symMap}
        .genAddr(coref);
  }

  ExtValue genval(const Fortran::evaluate::CoarrayRef &coref) {
    return Fortran::lower::CoarrayExprHelper{converter, getLoc(), symMap}
        .genValue(coref);
  }

  template <typename A>
  ExtValue gen(const Fortran::evaluate::Designator<A> &des) {
    return std::visit([&](const auto &x) { return gen(x); }, des.u);
  }
  template <typename A>
  ExtValue genval(const Fortran::evaluate::Designator<A> &des) {
    return std::visit([&](const auto &x) { return genval(x); }, des.u);
  }

  mlir::Type genType(const Fortran::evaluate::DynamicType &dt) {
    if (dt.category() != Fortran::common::TypeCategory::Derived)
      return converter.genType(dt.category(), dt.kind());
    return converter.genType(dt.GetDerivedTypeSpec());
  }

  /// Lower a function reference
  template <typename A>
  ExtValue genFunctionRef(const Fortran::evaluate::FunctionRef<A> &funcRef) {
    if (!funcRef.GetType().has_value())
      fir::emitFatalError(getLoc(), "a function must have a type");
    mlir::Type resTy = genType(*funcRef.GetType());
    return genProcedureRef(funcRef, {resTy});
  }

  /// Lower function call `funcRef` and return a reference to the resultant
  /// value. This is required for lowering expressions such as `f1(f2(v))`.
  template <typename A>
  ExtValue gen(const Fortran::evaluate::FunctionRef<A> &funcRef) {
    ExtValue retVal = genFunctionRef(funcRef);
    mlir::Type resultType = converter.genType(toEvExpr(funcRef));
    return placeScalarValueInMemory(builder, getLoc(), retVal, resultType);
  }

  /// Helper to lower intrinsic arguments for inquiry intrinsic.
  ExtValue
  lowerIntrinsicArgumentAsInquired(const Fortran::lower::SomeExpr &expr) {
    if (Fortran::evaluate::IsAllocatableOrPointerObject(
            expr, converter.getFoldingContext()))
      return genMutableBoxValue(expr);
    /// Do not create temps for array sections whose properties only need to be
    /// inquired: create a descriptor that will be inquired.
    if (Fortran::evaluate::IsVariable(expr) && isArray(expr) &&
        !Fortran::evaluate::UnwrapWholeSymbolOrComponentDataRef(expr))
      return lowerIntrinsicArgumentAsBox(expr);
    return gen(expr);
  }

  /// Helper to lower intrinsic arguments to a fir::BoxValue.
  /// It preserves all the non default lower bounds/non deferred length
  /// parameter information.
  ExtValue lowerIntrinsicArgumentAsBox(const Fortran::lower::SomeExpr &expr) {
    mlir::Location loc = getLoc();
    ExtValue exv = genBoxArg(expr);
    auto exvTy = fir::getBase(exv).getType();
    if (exvTy.isa<mlir::FunctionType>()) {
      auto boxProcTy = builder.getBoxProcType(exvTy.cast<mlir::FunctionType>());
      return builder.create<fir::EmboxProcOp>(loc, boxProcTy,
                                              fir::getBase(exv));
    }
    mlir::Value box = builder.createBox(loc, exv);
    return fir::BoxValue(
        box, fir::factory::getNonDefaultLowerBounds(builder, loc, exv),
        fir::factory::getNonDeferredLenParams(exv));
  }

  /// Generate a call to a Fortran intrinsic or intrinsic module procedure.
  ExtValue genIntrinsicRef(
      const Fortran::evaluate::ProcedureRef &procRef,
      llvm::Optional<mlir::Type> resultType,
      llvm::Optional<const Fortran::evaluate::SpecificIntrinsic> intrinsic =
          llvm::None) {
    llvm::SmallVector<ExtValue> operands;

    std::string name =
        intrinsic ? intrinsic->name
                  : procRef.proc().GetSymbol()->GetUltimate().name().ToString();
    mlir::Location loc = getLoc();
    if (intrinsic && Fortran::lower::intrinsicRequiresCustomOptionalHandling(
                         procRef, *intrinsic, converter)) {
      using ExvAndPresence = std::pair<ExtValue, llvm::Optional<mlir::Value>>;
      llvm::SmallVector<ExvAndPresence, 4> operands;
      auto prepareOptionalArg = [&](const Fortran::lower::SomeExpr &expr) {
        ExtValue optionalArg = lowerIntrinsicArgumentAsInquired(expr);
        mlir::Value isPresent =
            genActualIsPresentTest(builder, loc, optionalArg);
        operands.emplace_back(optionalArg, isPresent);
      };
      auto prepareOtherArg = [&](const Fortran::lower::SomeExpr &expr) {
        operands.emplace_back(genval(expr), llvm::None);
      };
      Fortran::lower::prepareCustomIntrinsicArgument(
          procRef, *intrinsic, resultType, prepareOptionalArg, prepareOtherArg,
          converter);

      auto getArgument = [&](std::size_t i) -> ExtValue {
        if (fir::conformsWithPassByRef(
                fir::getBase(operands[i].first).getType()))
          return genLoad(operands[i].first);
        return operands[i].first;
      };
      auto isPresent = [&](std::size_t i) -> llvm::Optional<mlir::Value> {
        return operands[i].second;
      };
      return Fortran::lower::lowerCustomIntrinsic(
          builder, loc, name, resultType, isPresent, getArgument,
          operands.size(), stmtCtx);
    }

    const Fortran::lower::IntrinsicArgumentLoweringRules *argLowering =
        Fortran::lower::getIntrinsicArgumentLowering(name);
    for (const auto &arg : llvm::enumerate(procRef.arguments())) {
      auto *expr =
          Fortran::evaluate::UnwrapExpr<Fortran::lower::SomeExpr>(arg.value());
      if (!expr) {
        // Absent optional.
        operands.emplace_back(Fortran::lower::getAbsentIntrinsicArgument());
        continue;
      }
      if (!argLowering) {
        // No argument lowering instruction, lower by value.
        operands.emplace_back(genval(*expr));
        continue;
      }
      // Ad-hoc argument lowering handling.
      Fortran::lower::ArgLoweringRule argRules =
          Fortran::lower::lowerIntrinsicArgumentAs(*argLowering, arg.index());
      if (argRules.handleDynamicOptional &&
          Fortran::evaluate::MayBePassedAsAbsentOptional(
              *expr, converter.getFoldingContext())) {
        ExtValue optional = lowerIntrinsicArgumentAsInquired(*expr);
        mlir::Value isPresent = genActualIsPresentTest(builder, loc, optional);
        switch (argRules.lowerAs) {
        case Fortran::lower::LowerIntrinsicArgAs::Value:
          operands.emplace_back(
              genOptionalValue(builder, loc, optional, isPresent));
          continue;
        case Fortran::lower::LowerIntrinsicArgAs::Addr:
          operands.emplace_back(
              genOptionalAddr(builder, loc, optional, isPresent));
          continue;
        case Fortran::lower::LowerIntrinsicArgAs::Box:
          operands.emplace_back(
              genOptionalBox(builder, loc, optional, isPresent));
          continue;
        case Fortran::lower::LowerIntrinsicArgAs::Inquired:
          operands.emplace_back(optional);
          continue;
        }
        llvm_unreachable("bad switch");
      }
      switch (argRules.lowerAs) {
      case Fortran::lower::LowerIntrinsicArgAs::Value:
        operands.emplace_back(genval(*expr));
        continue;
      case Fortran::lower::LowerIntrinsicArgAs::Addr:
        operands.emplace_back(gen(*expr));
        continue;
      case Fortran::lower::LowerIntrinsicArgAs::Box:
        operands.emplace_back(lowerIntrinsicArgumentAsBox(*expr));
        continue;
      case Fortran::lower::LowerIntrinsicArgAs::Inquired:
        operands.emplace_back(lowerIntrinsicArgumentAsInquired(*expr));
        continue;
      }
      llvm_unreachable("bad switch");
    }
    // Let the intrinsic library lower the intrinsic procedure call
    return Fortran::lower::genIntrinsicCall(builder, getLoc(), name, resultType,
                                            operands, stmtCtx);
  }

  /// helper to detect statement functions
  static bool
  isStatementFunctionCall(const Fortran::evaluate::ProcedureRef &procRef) {
    if (const Fortran::semantics::Symbol *symbol = procRef.proc().GetSymbol())
      if (const auto *details =
              symbol->detailsIf<Fortran::semantics::SubprogramDetails>())
        return details->stmtFunction().has_value();
    return false;
  }

  /// Generate Statement function calls
  ExtValue genStmtFunctionRef(const Fortran::evaluate::ProcedureRef &procRef) {
    const Fortran::semantics::Symbol *symbol = procRef.proc().GetSymbol();
    assert(symbol && "expected symbol in ProcedureRef of statement functions");
    const auto &details = symbol->get<Fortran::semantics::SubprogramDetails>();

    // Statement functions have their own scope, we just need to associate
    // the dummy symbols to argument expressions. They are no
    // optional/alternate return arguments. Statement functions cannot be
    // recursive (directly or indirectly) so it is safe to add dummy symbols to
    // the local map here.
    symMap.pushScope();
    for (auto [arg, bind] :
         llvm::zip(details.dummyArgs(), procRef.arguments())) {
      assert(arg && "alternate return in statement function");
      assert(bind && "optional argument in statement function");
      const auto *expr = bind->UnwrapExpr();
      // TODO: assumed type in statement function, that surprisingly seems
      // allowed, probably because nobody thought of restricting this usage.
      // gfortran/ifort compiles this.
      assert(expr && "assumed type used as statement function argument");
      // As per Fortran 2018 C1580, statement function arguments can only be
      // scalars, so just pass the box with the address. The only care is to
      // to use the dummy character explicit length if any instead of the
      // actual argument length (that can be bigger).
      if (const Fortran::semantics::DeclTypeSpec *type = arg->GetType())
        if (type->category() == Fortran::semantics::DeclTypeSpec::Character)
          if (const Fortran::semantics::MaybeIntExpr &lenExpr =
                  type->characterTypeSpec().length().GetExplicit()) {
            mlir::Value len = fir::getBase(genval(*lenExpr));
            // F2018 7.4.4.2 point 5.
            len = fir::factory::genMaxWithZero(builder, getLoc(), len);
            symMap.addSymbol(*arg,
                             replaceScalarCharacterLength(gen(*expr), len));
            continue;
          }
      symMap.addSymbol(*arg, gen(*expr));
    }

    // Explicitly map statement function host associated symbols to their
    // parent scope lowered symbol box.
    for (const Fortran::semantics::SymbolRef &sym :
         Fortran::evaluate::CollectSymbols(*details.stmtFunction()))
      if (const auto *details =
              sym->detailsIf<Fortran::semantics::HostAssocDetails>())
        if (!symMap.lookupSymbol(*sym))
          symMap.addSymbol(*sym, gen(details->symbol()));

    ExtValue result = genval(details.stmtFunction().value());
    LLVM_DEBUG(llvm::dbgs() << "stmt-function: " << result << '\n');
    symMap.popScope();
    return result;
  }

  /// Create a contiguous temporary array with the same shape,
  /// length parameters and type as mold. It is up to the caller to deallocate
  /// the temporary.
  ExtValue genArrayTempFromMold(const ExtValue &mold,
                                llvm::StringRef tempName) {
    mlir::Type type = fir::dyn_cast_ptrOrBoxEleTy(fir::getBase(mold).getType());
    assert(type && "expected descriptor or memory type");
    mlir::Location loc = getLoc();
    llvm::SmallVector<mlir::Value> extents =
        fir::factory::getExtents(loc, builder, mold);
    llvm::SmallVector<mlir::Value> allocMemTypeParams =
        fir::getTypeParams(mold);
    mlir::Value charLen;
    mlir::Type elementType = fir::unwrapSequenceType(type);
    if (auto charType = elementType.dyn_cast<fir::CharacterType>()) {
      charLen = allocMemTypeParams.empty()
                    ? fir::factory::readCharLen(builder, loc, mold)
                    : allocMemTypeParams[0];
      if (charType.hasDynamicLen() && allocMemTypeParams.empty())
        allocMemTypeParams.push_back(charLen);
    } else if (fir::hasDynamicSize(elementType)) {
      TODO(loc, "creating temporary for derived type with length parameters");
    }

    mlir::Value temp = builder.create<fir::AllocMemOp>(
        loc, type, tempName, allocMemTypeParams, extents);
    if (fir::unwrapSequenceType(type).isa<fir::CharacterType>())
      return fir::CharArrayBoxValue{temp, charLen, extents};
    return fir::ArrayBoxValue{temp, extents};
  }

  /// Copy \p source array into \p dest array. Both arrays must be
  /// conforming, but neither array must be contiguous.
  void genArrayCopy(ExtValue dest, ExtValue source) {
    return createSomeArrayAssignment(converter, dest, source, symMap, stmtCtx);
  }

  /// Lower a non-elemental procedure reference and read allocatable and pointer
  /// results into normal values.
  ExtValue genProcedureRef(const Fortran::evaluate::ProcedureRef &procRef,
                           llvm::Optional<mlir::Type> resultType) {
    ExtValue res = genRawProcedureRef(procRef, resultType);
    // In most contexts, pointers and allocatable do not appear as allocatable
    // or pointer variable on the caller side (see 8.5.3 note 1 for
    // allocatables). The few context where this can happen must call
    // genRawProcedureRef directly.
    if (const auto *box = res.getBoxOf<fir::MutableBoxValue>())
      return fir::factory::genMutableBoxRead(builder, getLoc(), *box);
    return res;
  }

<<<<<<< HEAD
  /// Lower a type(C_PTR/C_FUNPTR) argument with VALUE attribute into a
  /// reference. A C pointer can correspond to a Fortran dummy argument of type
  /// C_PTR with the VALUE attribute. (see 18.3.6 note 3).
  static mlir::Value
  genRecordCPtrValueArg(Fortran::lower::AbstractConverter &converter,
                        mlir::Value rec, mlir::Type ty) {
    fir::FirOpBuilder &builder = converter.getFirOpBuilder();
    mlir::Location loc = converter.getCurrentLocation();
    mlir::Value cAddr =
        fir::factory::genCPtrOrCFunptrAddr(builder, loc, rec, ty);
    mlir::Value cVal = builder.create<fir::LoadOp>(loc, cAddr);
    return builder.createConvert(loc, cAddr.getType(), cVal);
  }

  /// Given a call site for which the arguments were already lowered, generate
  /// the call and return the result. This function deals with explicit result
  /// allocation and lowering if needed. It also deals with passing the host
  /// link to internal procedures.
  ExtValue genCallOpAndResult(Fortran::lower::CallerInterface &caller,
                              mlir::FunctionType callSiteType,
                              llvm::Optional<mlir::Type> resultType) {
    mlir::Location loc = getLoc();
    using PassBy = Fortran::lower::CallerInterface::PassEntityBy;
    // Handle cases where caller must allocate the result or a fir.box for it.
    bool mustPopSymMap = false;
    if (caller.mustMapInterfaceSymbols()) {
      symMap.pushScope();
      mustPopSymMap = true;
      Fortran::lower::mapCallInterfaceSymbols(converter, caller, symMap);
    }
    // If this is an indirect call, retrieve the function address. Also retrieve
    // the result length if this is a character function (note that this length
    // will be used only if there is no explicit length in the local interface).
    mlir::Value funcPointer;
    mlir::Value charFuncPointerLength;
    if (const Fortran::semantics::Symbol *sym =
            caller.getIfIndirectCallSymbol()) {
      funcPointer = symMap.lookupSymbol(*sym).getAddr();
      if (!funcPointer)
        fir::emitFatalError(loc, "failed to find indirect call symbol address");
      if (fir::isCharacterProcedureTuple(funcPointer.getType(),
                                         /*acceptRawFunc=*/false))
        std::tie(funcPointer, charFuncPointerLength) =
            fir::factory::extractCharacterProcedureTuple(builder, loc,
                                                         funcPointer);
    }

    mlir::IndexType idxTy = builder.getIndexType();
    auto lowerSpecExpr = [&](const auto &expr) -> mlir::Value {
      mlir::Value convertExpr = builder.createConvert(
          loc, idxTy, fir::getBase(converter.genExprValue(expr, stmtCtx)));
      return fir::factory::genMaxWithZero(builder, loc, convertExpr);
    };
    llvm::SmallVector<mlir::Value> resultLengths;
    auto allocatedResult = [&]() -> llvm::Optional<ExtValue> {
      llvm::SmallVector<mlir::Value> extents;
      llvm::SmallVector<mlir::Value> lengths;
      if (!caller.callerAllocateResult())
        return {};
      mlir::Type type = caller.getResultStorageType();
      if (type.isa<fir::SequenceType>())
        caller.walkResultExtents([&](const Fortran::lower::SomeExpr &e) {
          extents.emplace_back(lowerSpecExpr(e));
        });
      caller.walkResultLengths([&](const Fortran::lower::SomeExpr &e) {
        lengths.emplace_back(lowerSpecExpr(e));
      });

      // Result length parameters should not be provided to box storage
      // allocation and save_results, but they are still useful information to
      // keep in the ExtendedValue if non-deferred.
      if (!type.isa<fir::BoxType>()) {
        if (fir::isa_char(fir::unwrapSequenceType(type)) && lengths.empty()) {
          // Calling an assumed length function. This is only possible if this
          // is a call to a character dummy procedure.
          if (!charFuncPointerLength)
            fir::emitFatalError(loc, "failed to retrieve character function "
                                     "length while calling it");
          lengths.push_back(charFuncPointerLength);
        }
        resultLengths = lengths;
      }

      if (!extents.empty() || !lengths.empty()) {
        auto *bldr = &converter.getFirOpBuilder();
        auto stackSaveFn = fir::factory::getLlvmStackSave(builder);
        auto stackSaveSymbol = bldr->getSymbolRefAttr(stackSaveFn.getName());
        mlir::Value sp =
            bldr->create<fir::CallOp>(
                    loc, stackSaveFn.getFunctionType().getResults(),
                    stackSaveSymbol, mlir::ValueRange{})
                .getResult(0);
        stmtCtx.attachCleanup([bldr, loc, sp]() {
          auto stackRestoreFn = fir::factory::getLlvmStackRestore(*bldr);
          auto stackRestoreSymbol =
              bldr->getSymbolRefAttr(stackRestoreFn.getName());
          bldr->create<fir::CallOp>(
              loc, stackRestoreFn.getFunctionType().getResults(),
              stackRestoreSymbol, mlir::ValueRange{sp});
        });
      }
      mlir::Value temp =
          builder.createTemporary(loc, type, ".result", extents, resultLengths);
      return toExtendedValue(loc, temp, extents, lengths);
    }();

    if (mustPopSymMap)
      symMap.popScope();

    // Place allocated result or prepare the fir.save_result arguments.
    mlir::Value arrayResultShape;
    if (allocatedResult) {
      if (std::optional<Fortran::lower::CallInterface<
              Fortran::lower::CallerInterface>::PassedEntity>
              resultArg = caller.getPassedResult()) {
        if (resultArg->passBy == PassBy::AddressAndLength)
          caller.placeAddressAndLengthInput(*resultArg,
                                            fir::getBase(*allocatedResult),
                                            fir::getLen(*allocatedResult));
        else if (resultArg->passBy == PassBy::BaseAddress)
          caller.placeInput(*resultArg, fir::getBase(*allocatedResult));
        else
          fir::emitFatalError(
              loc, "only expect character scalar result to be passed by ref");
      } else {
        assert(caller.mustSaveResult());
        arrayResultShape = allocatedResult->match(
            [&](const fir::CharArrayBoxValue &) {
              return builder.createShape(loc, *allocatedResult);
            },
            [&](const fir::ArrayBoxValue &) {
              return builder.createShape(loc, *allocatedResult);
            },
            [&](const auto &) { return mlir::Value{}; });
      }
    }

    // In older Fortran, procedure argument types are inferred. This may lead
    // different view of what the function signature is in different locations.
    // Casts are inserted as needed below to accommodate this.

    // The mlir::func::FuncOp type prevails, unless it has a different number of
    // arguments which can happen in legal program if it was passed as a dummy
    // procedure argument earlier with no further type information.
    mlir::SymbolRefAttr funcSymbolAttr;
    bool addHostAssociations = false;
    if (!funcPointer) {
      mlir::FunctionType funcOpType = caller.getFuncOp().getFunctionType();
      mlir::SymbolRefAttr symbolAttr =
          builder.getSymbolRefAttr(caller.getMangledName());
      if (callSiteType.getNumResults() == funcOpType.getNumResults() &&
          callSiteType.getNumInputs() + 1 == funcOpType.getNumInputs() &&
          fir::anyFuncArgsHaveAttr(caller.getFuncOp(),
                                   fir::getHostAssocAttrName())) {
        // The number of arguments is off by one, and we're lowering a function
        // with host associations. Modify call to include host associations
        // argument by appending the value at the end of the operands.
        assert(funcOpType.getInput(findHostAssocTuplePos(caller.getFuncOp())) ==
               converter.hostAssocTupleValue().getType());
        addHostAssociations = true;
      }
      if (!addHostAssociations &&
          (callSiteType.getNumResults() != funcOpType.getNumResults() ||
           callSiteType.getNumInputs() != funcOpType.getNumInputs())) {
        // Deal with argument number mismatch by making a function pointer so
        // that function type cast can be inserted. Do not emit a warning here
        // because this can happen in legal program if the function is not
        // defined here and it was first passed as an argument without any more
        // information.
        funcPointer =
            builder.create<fir::AddrOfOp>(loc, funcOpType, symbolAttr);
      } else if (callSiteType.getResults() != funcOpType.getResults()) {
        // Implicit interface result type mismatch are not standard Fortran, but
        // some compilers are not complaining about it.  The front end is not
        // protecting lowering from this currently. Support this with a
        // discouraging warning.
        LLVM_DEBUG(mlir::emitWarning(
            loc, "a return type mismatch is not standard compliant and may "
                 "lead to undefined behavior."));
        // Cast the actual function to the current caller implicit type because
        // that is the behavior we would get if we could not see the definition.
        funcPointer =
            builder.create<fir::AddrOfOp>(loc, funcOpType, symbolAttr);
      } else {
        funcSymbolAttr = symbolAttr;
      }
    }

    mlir::FunctionType funcType =
        funcPointer ? callSiteType : caller.getFuncOp().getFunctionType();
    llvm::SmallVector<mlir::Value> operands;
    // First operand of indirect call is the function pointer. Cast it to
    // required function type for the call to handle procedures that have a
    // compatible interface in Fortran, but that have different signatures in
    // FIR.
    if (funcPointer) {
      operands.push_back(
          funcPointer.getType().isa<fir::BoxProcType>()
              ? builder.create<fir::BoxAddrOp>(loc, funcType, funcPointer)
              : builder.createConvert(loc, funcType, funcPointer));
    }

    // Deal with potential mismatches in arguments types. Passing an array to a
    // scalar argument should for instance be tolerated here.
    bool callingImplicitInterface = caller.canBeCalledViaImplicitInterface();
    for (auto [fst, snd] :
         llvm::zip(caller.getInputs(), funcType.getInputs())) {
      // When passing arguments to a procedure that can be called by implicit
      // interface, allow any character actual arguments to be passed to dummy
      // arguments of any type and vice versa.
      mlir::Value cast;
      auto *context = builder.getContext();
      if (snd.isa<fir::BoxProcType>() &&
          fst.getType().isa<mlir::FunctionType>()) {
        auto funcTy = mlir::FunctionType::get(context, llvm::None, llvm::None);
        auto boxProcTy = builder.getBoxProcType(funcTy);
        if (mlir::Value host = argumentHostAssocs(converter, fst)) {
          cast = builder.create<fir::EmboxProcOp>(
              loc, boxProcTy, llvm::ArrayRef<mlir::Value>{fst, host});
        } else {
          cast = builder.create<fir::EmboxProcOp>(loc, boxProcTy, fst);
        }
      } else {
        mlir::Type fromTy = fir::unwrapRefType(fst.getType());
        if (fir::isa_builtin_cptr_type(fromTy) &&
            Fortran::lower::isCPtrArgByValueType(snd)) {
          cast = genRecordCPtrValueArg(converter, fst, fromTy);
        } else {
          cast = builder.convertWithSemantics(loc, snd, fst,
                                              callingImplicitInterface);
        }
      }
      operands.push_back(cast);
    }

    // Add host associations as necessary.
    if (addHostAssociations)
      operands.push_back(converter.hostAssocTupleValue());

    mlir::Value callResult;
    unsigned callNumResults;
    if (caller.requireDispatchCall()) {
      // Procedure call requiring a dynamic dispatch. Call is created with
      // fir.dispatch.

      // Get the raw procedure name. The procedure name is not mangled in the
      // binding table.
      const auto &ultimateSymbol =
          caller.getCallDescription().proc().GetSymbol()->GetUltimate();
      auto procName = toStringRef(ultimateSymbol.name());

      fir::DispatchOp dispatch;
      if (std::optional<unsigned> passArg = caller.getPassArgIndex()) {
        // PASS, PASS(arg-name)
        dispatch = builder.create<fir::DispatchOp>(
            loc, funcType.getResults(), builder.getStringAttr(procName),
            operands[*passArg], operands, builder.getI32IntegerAttr(*passArg));
      } else {
        // NOPASS
        const Fortran::evaluate::Component *component =
            caller.getCallDescription().proc().GetComponent();
        assert(component && "expect component for type-bound procedure call.");
        fir::ExtendedValue pass =
            symMap.lookupSymbol(component->GetFirstSymbol()).toExtendedValue();
        mlir::Value passObject = fir::getBase(pass);
        if (fir::isa_ref_type(passObject.getType()))
          passObject = builder.create<fir::ConvertOp>(
              loc,
              passObject.getType().dyn_cast<fir::ReferenceType>().getEleTy(),
              passObject);
        dispatch = builder.create<fir::DispatchOp>(
            loc, funcType.getResults(), builder.getStringAttr(procName),
            passObject, operands, nullptr);
      }
      callResult = dispatch.getResult(0);
      callNumResults = dispatch.getNumResults();
    } else {
      // Standard procedure call with fir.call.
      auto call = builder.create<fir::CallOp>(loc, funcType.getResults(),
                                              funcSymbolAttr, operands);
      callResult = call.getResult(0);
      callNumResults = call.getNumResults();
    }

    if (caller.mustSaveResult())
      builder.create<fir::SaveResultOp>(loc, callResult,
                                        fir::getBase(allocatedResult.value()),
                                        arrayResultShape, resultLengths);

    if (allocatedResult) {
      allocatedResult->match(
          [&](const fir::MutableBoxValue &box) {
            if (box.isAllocatable()) {
              // 9.7.3.2 point 4. Finalize allocatables.
              fir::FirOpBuilder *bldr = &converter.getFirOpBuilder();
              stmtCtx.attachCleanup([bldr, loc, box]() {
                fir::factory::genFinalization(*bldr, loc, box);
              });
            }
          },
          [](const auto &) {});
      return *allocatedResult;
    }

    if (!resultType)
      return mlir::Value{}; // subroutine call
    // For now, Fortran return values are implemented with a single MLIR
    // function return value.
    assert(callNumResults == 1 &&
           "Expected exactly one result in FUNCTION call");
    (void)callNumResults;

    // Call a BIND(C) function that return a char.
    if (caller.characterize().IsBindC() &&
        funcType.getResults()[0].isa<fir::CharacterType>()) {
      fir::CharacterType charTy =
          funcType.getResults()[0].dyn_cast<fir::CharacterType>();
      mlir::Value len = builder.createIntegerConstant(
          loc, builder.getCharacterLengthType(), charTy.getLen());
      return fir::CharBoxValue{callResult, len};
    }

    return callResult;
  }

=======
>>>>>>> ff1402cc
  /// Like genExtAddr, but ensure the address returned is a temporary even if \p
  /// expr is variable inside parentheses.
  ExtValue genTempExtAddr(const Fortran::lower::SomeExpr &expr) {
    // In general, genExtAddr might not create a temp for variable inside
    // parentheses to avoid creating array temporary in sub-expressions. It only
    // ensures the sub-expression is not re-associated with other parts of the
    // expression. In the call semantics, there is a difference between expr and
    // variable (see R1524). For expressions, a variable storage must not be
    // argument associated since it could be modified inside the call, or the
    // variable could also be modified by other means during the call.
    if (!isParenthesizedVariable(expr))
      return genExtAddr(expr);
    if (expr.Rank() > 0)
      return asArray(expr);
    mlir::Location loc = getLoc();
    return genExtValue(expr).match(
        [&](const fir::CharBoxValue &boxChar) -> ExtValue {
          return fir::factory::CharacterExprHelper{builder, loc}.createTempFrom(
              boxChar);
        },
        [&](const fir::UnboxedValue &v) -> ExtValue {
          mlir::Type type = v.getType();
          mlir::Value value = v;
          if (fir::isa_ref_type(type))
            value = builder.create<fir::LoadOp>(loc, value);
          mlir::Value temp = builder.createTemporary(loc, value.getType());
          builder.create<fir::StoreOp>(loc, value, temp);
          return temp;
        },
        [&](const fir::BoxValue &x) -> ExtValue {
          // Derived type scalar that may be polymorphic.
          assert(!x.hasRank() && x.isDerived());
          if (x.isDerivedWithLenParameters())
            fir::emitFatalError(
                loc, "making temps for derived type with length parameters");
          // TODO: polymorphic aspects should be kept but for now the temp
          // created always has the declared type.
          mlir::Value var =
              fir::getBase(fir::factory::readBoxValue(builder, loc, x));
          auto value = builder.create<fir::LoadOp>(loc, var);
          mlir::Value temp = builder.createTemporary(loc, value.getType());
          builder.create<fir::StoreOp>(loc, value, temp);
          return temp;
        },
        [&](const auto &) -> ExtValue {
          fir::emitFatalError(loc, "expr is not a scalar value");
        });
  }

  /// Helper structure to track potential copy-in of non contiguous variable
  /// argument into a contiguous temp. It is used to deallocate the temp that
  /// may have been created as well as to the copy-out from the temp to the
  /// variable after the call.
  struct CopyOutPair {
    ExtValue var;
    ExtValue temp;
    // Flag to indicate if the argument may have been modified by the
    // callee, in which case it must be copied-out to the variable.
    bool argMayBeModifiedByCall;
    // Optional boolean value that, if present and false, prevents
    // the copy-out and temp deallocation.
    llvm::Optional<mlir::Value> restrictCopyAndFreeAtRuntime;
  };
  using CopyOutPairs = llvm::SmallVector<CopyOutPair, 4>;

  /// Helper to read any fir::BoxValue into other fir::ExtendedValue categories
  /// not based on fir.box.
  /// This will lose any non contiguous stride information and dynamic type and
  /// should only be called if \p exv is known to be contiguous or if its base
  /// address will be replaced by a contiguous one. If \p exv is not a
  /// fir::BoxValue, this is a no-op.
  ExtValue readIfBoxValue(const ExtValue &exv) {
    if (const auto *box = exv.getBoxOf<fir::BoxValue>())
      return fir::factory::readBoxValue(builder, getLoc(), *box);
    return exv;
  }

  /// Generate a contiguous temp to pass \p actualArg as argument \p arg. The
  /// creation of the temp and copy-in can be made conditional at runtime by
  /// providing a runtime boolean flag \p restrictCopyAtRuntime (in which case
  /// the temp and copy will only be made if the value is true at runtime).
  ExtValue genCopyIn(const ExtValue &actualArg,
                     const Fortran::lower::CallerInterface::PassedEntity &arg,
                     CopyOutPairs &copyOutPairs,
                     llvm::Optional<mlir::Value> restrictCopyAtRuntime,
                     bool byValue) {
    const bool doCopyOut = !byValue && arg.mayBeModifiedByCall();
    llvm::StringRef tempName = byValue ? ".copy" : ".copyinout";
    mlir::Location loc = getLoc();
    bool isActualArgBox = fir::isa_box_type(fir::getBase(actualArg).getType());
    mlir::Value isContiguousResult;
    mlir::Type addrType = fir::HeapType::get(
        fir::unwrapPassByRefType(fir::getBase(actualArg).getType()));

    if (isActualArgBox) {
      // Check at runtime if the argument is contiguous so no copy is needed.
      mlir::func::FuncOp isContiguousFct =
          fir::runtime::getRuntimeFunc<mkRTKey(IsContiguous)>(loc, builder);
      fir::CallOp isContiguous = builder.create<fir::CallOp>(
          loc, isContiguousFct,
          mlir::ValueRange{builder.createConvert(
              loc, isContiguousFct.getFunctionType().getInput(0),
              fir::getBase(actualArg))});
      isContiguousResult = isContiguous.getResult(0);
    }

    auto doCopyIn = [&]() -> ExtValue {
      ExtValue temp = genArrayTempFromMold(actualArg, tempName);
      if (arg.mayBeReadByCall())
        genArrayCopy(temp, actualArg);
      return temp;
    };

    auto noCopy = [&]() {
      mlir::Value box = fir::getBase(actualArg);
      mlir::Value boxAddr = builder.create<fir::BoxAddrOp>(loc, addrType, box);
      builder.create<fir::ResultOp>(loc, boxAddr);
    };

    auto combinedCondition = [&]() {
      if (isActualArgBox) {
        mlir::Value zero =
            builder.createIntegerConstant(loc, builder.getI1Type(), 0);
        mlir::Value notContiguous = builder.create<mlir::arith::CmpIOp>(
            loc, mlir::arith::CmpIPredicate::eq, isContiguousResult, zero);
        if (!restrictCopyAtRuntime) {
          restrictCopyAtRuntime = notContiguous;
        } else {
          mlir::Value cond = builder.create<mlir::arith::AndIOp>(
              loc, *restrictCopyAtRuntime, notContiguous);
          restrictCopyAtRuntime = cond;
        }
      }
    };

    if (!restrictCopyAtRuntime) {
      if (isActualArgBox) {
        // isContiguousResult = genIsContiguousCall();
        mlir::Value addr =
            builder
                .genIfOp(loc, {addrType}, isContiguousResult,
                         /*withElseRegion=*/true)
                .genThen([&]() { noCopy(); })
                .genElse([&] {
                  ExtValue temp = doCopyIn();
                  builder.create<fir::ResultOp>(loc, fir::getBase(temp));
                })
                .getResults()[0];
        fir::ExtendedValue temp =
            fir::substBase(readIfBoxValue(actualArg), addr);
        combinedCondition();
        copyOutPairs.emplace_back(
            CopyOutPair{actualArg, temp, doCopyOut, restrictCopyAtRuntime});
        return temp;
      }

      ExtValue temp = doCopyIn();
      copyOutPairs.emplace_back(CopyOutPair{actualArg, temp, doCopyOut, {}});
      return temp;
    }

    // Otherwise, need to be careful to only copy-in if allowed at runtime.
    mlir::Value addr =
        builder
            .genIfOp(loc, {addrType}, *restrictCopyAtRuntime,
                     /*withElseRegion=*/true)
            .genThen([&]() {
              if (isActualArgBox) {
                // isContiguousResult = genIsContiguousCall();
                // Avoid copyin if the argument is contiguous at runtime.
                mlir::Value addr1 =
                    builder
                        .genIfOp(loc, {addrType}, isContiguousResult,
                                 /*withElseRegion=*/true)
                        .genThen([&]() { noCopy(); })
                        .genElse([&]() {
                          ExtValue temp = doCopyIn();
                          builder.create<fir::ResultOp>(loc,
                                                        fir::getBase(temp));
                        })
                        .getResults()[0];
                builder.create<fir::ResultOp>(loc, addr1);
              } else {
                ExtValue temp = doCopyIn();
                builder.create<fir::ResultOp>(loc, fir::getBase(temp));
              }
            })
            .genElse([&]() {
              mlir::Value nullPtr = builder.createNullConstant(loc, addrType);
              builder.create<fir::ResultOp>(loc, nullPtr);
            })
            .getResults()[0];
    // Associate the temp address with actualArg lengths and extents if a
    // temporary is generated. Otherwise the same address is associated.
    fir::ExtendedValue temp = fir::substBase(readIfBoxValue(actualArg), addr);
    combinedCondition();
    copyOutPairs.emplace_back(
        CopyOutPair{actualArg, temp, doCopyOut, restrictCopyAtRuntime});
    return temp;
  }

  /// Generate copy-out if needed and free the temporary for an argument that
  /// has been copied-in into a contiguous temp.
  void genCopyOut(const CopyOutPair &copyOutPair) {
    mlir::Location loc = getLoc();
    if (!copyOutPair.restrictCopyAndFreeAtRuntime) {
      if (copyOutPair.argMayBeModifiedByCall)
        genArrayCopy(copyOutPair.var, copyOutPair.temp);
      builder.create<fir::FreeMemOp>(loc, fir::getBase(copyOutPair.temp));
      return;
    }

    builder.genIfThen(loc, *copyOutPair.restrictCopyAndFreeAtRuntime)
        .genThen([&]() {
          if (copyOutPair.argMayBeModifiedByCall)
            genArrayCopy(copyOutPair.var, copyOutPair.temp);
          builder.create<fir::FreeMemOp>(loc, fir::getBase(copyOutPair.temp));
        })
        .end();
  }

  /// Lower a designator to a variable that may be absent at runtime into an
  /// ExtendedValue where all the properties (base address, shape and length
  /// parameters) can be safely read (set to zero if not present). It also
  /// returns a boolean mlir::Value telling if the variable is present at
  /// runtime.
  /// This is useful to later be able to do conditional copy-in/copy-out
  /// or to retrieve the base address without having to deal with the case
  /// where the actual may be an absent fir.box.
  std::pair<ExtValue, mlir::Value>
  prepareActualThatMayBeAbsent(const Fortran::lower::SomeExpr &expr) {
    mlir::Location loc = getLoc();
    if (Fortran::evaluate::IsAllocatableOrPointerObject(
            expr, converter.getFoldingContext())) {
      // Fortran 2018 15.5.2.12 point 1: If unallocated/disassociated,
      // it is as if the argument was absent. The main care here is to
      // not do a copy-in/copy-out because the temp address, even though
      // pointing to a null size storage, would not be a nullptr and
      // therefore the argument would not be considered absent on the
      // callee side. Note: if wholeSymbol is optional, it cannot be
      // absent as per 15.5.2.12 point 7. and 8. We rely on this to
      // un-conditionally read the allocatable/pointer descriptor here.
      fir::MutableBoxValue mutableBox = genMutableBoxValue(expr);
      mlir::Value isPresent = fir::factory::genIsAllocatedOrAssociatedTest(
          builder, loc, mutableBox);
      fir::ExtendedValue actualArg =
          fir::factory::genMutableBoxRead(builder, loc, mutableBox);
      return {actualArg, isPresent};
    }
    // Absent descriptor cannot be read. To avoid any issue in
    // copy-in/copy-out, and when retrieving the address/length
    // create an descriptor pointing to a null address here if the
    // fir.box is absent.
    ExtValue actualArg = gen(expr);
    mlir::Value actualArgBase = fir::getBase(actualArg);
    mlir::Value isPresent = builder.create<fir::IsPresentOp>(
        loc, builder.getI1Type(), actualArgBase);
    if (!actualArgBase.getType().isa<fir::BoxType>())
      return {actualArg, isPresent};
    ExtValue safeToReadBox =
        absentBoxToUnallocatedBox(builder, loc, actualArg, isPresent);
    return {safeToReadBox, isPresent};
  }

  /// Create a temp on the stack for scalar actual arguments that may be absent
  /// at runtime, but must be passed via a temp if they are presents.
  fir::ExtendedValue
  createScalarTempForArgThatMayBeAbsent(ExtValue actualArg,
                                        mlir::Value isPresent) {
    mlir::Location loc = getLoc();
    mlir::Type type = fir::unwrapRefType(fir::getBase(actualArg).getType());
    if (fir::isDerivedWithLenParameters(actualArg))
      TODO(loc, "parametrized derived type optional scalar argument copy-in");
    if (const fir::CharBoxValue *charBox = actualArg.getCharBox()) {
      mlir::Value len = charBox->getLen();
      mlir::Value zero = builder.createIntegerConstant(loc, len.getType(), 0);
      len = builder.create<mlir::arith::SelectOp>(loc, isPresent, len, zero);
      mlir::Value temp = builder.createTemporary(
          loc, type, /*name=*/{},
          /*shape=*/{}, mlir::ValueRange{len},
          llvm::ArrayRef<mlir::NamedAttribute>{
              Fortran::lower::getAdaptToByRefAttr(builder)});
      return fir::CharBoxValue{temp, len};
    }
    assert((fir::isa_trivial(type) || type.isa<fir::RecordType>()) &&
           "must be simple scalar");
    return builder.createTemporary(
        loc, type,
        llvm::ArrayRef<mlir::NamedAttribute>{
            Fortran::lower::getAdaptToByRefAttr(builder)});
  }

  template <typename A>
  bool isCharacterType(const A &exp) {
    if (auto type = exp.GetType())
      return type->category() == Fortran::common::TypeCategory::Character;
    return false;
  }

  /// Lower an actual argument that must be passed via an address.
  /// This generates of the copy-in/copy-out if the actual is not contiguous, or
  /// the creation of the temp if the actual is a variable and \p byValue is
  /// true. It handles the cases where the actual may be absent, and all of the
  /// copying has to be conditional at runtime.
  /// If the actual argument may be dynamically absent, return an additional
  /// boolean mlir::Value that if true means that the actual argument is
  /// present.
  std::pair<ExtValue, llvm::Optional<mlir::Value>>
  prepareActualToBaseAddressLike(
      const Fortran::lower::SomeExpr &expr,
      const Fortran::lower::CallerInterface::PassedEntity &arg,
      CopyOutPairs &copyOutPairs, bool byValue) {
    mlir::Location loc = getLoc();
    const bool isArray = expr.Rank() > 0;
    const bool actualArgIsVariable = Fortran::evaluate::IsVariable(expr);
    // It must be possible to modify VALUE arguments on the callee side, even
    // if the actual argument is a literal or named constant. Hence, the
    // address of static storage must not be passed in that case, and a copy
    // must be made even if this is not a variable.
    // Note: isArray should be used here, but genBoxArg already creates copies
    // for it, so do not duplicate the copy until genBoxArg behavior is changed.
    const bool isStaticConstantByValue =
        byValue && Fortran::evaluate::IsActuallyConstant(expr) &&
        (isCharacterType(expr));
    const bool variableNeedsCopy =
        actualArgIsVariable &&
        (byValue || (isArray && !Fortran::evaluate::IsSimplyContiguous(
                                    expr, converter.getFoldingContext())));
    const bool needsCopy = isStaticConstantByValue || variableNeedsCopy;
    auto [argAddr, isPresent] =
        [&]() -> std::pair<ExtValue, llvm::Optional<mlir::Value>> {
      if (!actualArgIsVariable && !needsCopy)
        // Actual argument is not a variable. Make sure a variable address is
        // not passed.
        return {genTempExtAddr(expr), llvm::None};
      ExtValue baseAddr;
      if (arg.isOptional() && Fortran::evaluate::MayBePassedAsAbsentOptional(
                                  expr, converter.getFoldingContext())) {
        auto [actualArgBind, isPresent] = prepareActualThatMayBeAbsent(expr);
        const ExtValue &actualArg = actualArgBind;
        if (!needsCopy)
          return {actualArg, isPresent};

        if (isArray)
          return {genCopyIn(actualArg, arg, copyOutPairs, isPresent, byValue),
                  isPresent};
        // Scalars, create a temp, and use it conditionally at runtime if
        // the argument is present.
        ExtValue temp =
            createScalarTempForArgThatMayBeAbsent(actualArg, isPresent);
        mlir::Type tempAddrTy = fir::getBase(temp).getType();
        mlir::Value selectAddr =
            builder
                .genIfOp(loc, {tempAddrTy}, isPresent,
                         /*withElseRegion=*/true)
                .genThen([&]() {
                  fir::factory::genScalarAssignment(builder, loc, temp,
                                                    actualArg);
                  builder.create<fir::ResultOp>(loc, fir::getBase(temp));
                })
                .genElse([&]() {
                  mlir::Value absent =
                      builder.create<fir::AbsentOp>(loc, tempAddrTy);
                  builder.create<fir::ResultOp>(loc, absent);
                })
                .getResults()[0];
        return {fir::substBase(temp, selectAddr), isPresent};
      }
      // Actual cannot be absent, the actual argument can safely be
      // copied-in/copied-out without any care if needed.
      if (isArray) {
        ExtValue box = genBoxArg(expr);
        if (needsCopy)
          return {genCopyIn(box, arg, copyOutPairs,
                            /*restrictCopyAtRuntime=*/llvm::None, byValue),
                  llvm::None};
        // Contiguous: just use the box we created above!
        // This gets "unboxed" below, if needed.
        return {box, llvm::None};
      }
      // Actual argument is a non-optional, non-pointer, non-allocatable
      // scalar.
      ExtValue actualArg = genExtAddr(expr);
      if (needsCopy)
        return {createInMemoryScalarCopy(builder, loc, actualArg), llvm::None};
      return {actualArg, llvm::None};
    }();
    // Scalar and contiguous expressions may be lowered to a fir.box,
    // either to account for potential polymorphism, or because lowering
    // did not account for some contiguity hints.
    // Here, polymorphism does not matter (an entity of the declared type
    // is passed, not one of the dynamic type), and the expr is known to
    // be simply contiguous, so it is safe to unbox it and pass the
    // address without making a copy.
    return {readIfBoxValue(argAddr), isPresent};
  }

  /// Lower a non-elemental procedure reference.
  ExtValue genRawProcedureRef(const Fortran::evaluate::ProcedureRef &procRef,
                              llvm::Optional<mlir::Type> resultType) {
    mlir::Location loc = getLoc();
    if (isElementalProcWithArrayArgs(procRef))
      fir::emitFatalError(loc, "trying to lower elemental procedure with array "
                               "arguments as normal procedure");

    if (const Fortran::evaluate::SpecificIntrinsic *intrinsic =
            procRef.proc().GetSpecificIntrinsic())
      return genIntrinsicRef(procRef, resultType, *intrinsic);

    if (isIntrinsicModuleProcRef(procRef))
      return genIntrinsicRef(procRef, resultType);

    if (isStatementFunctionCall(procRef))
      return genStmtFunctionRef(procRef);

    Fortran::lower::CallerInterface caller(procRef, converter);
    using PassBy = Fortran::lower::CallerInterface::PassEntityBy;

    llvm::SmallVector<fir::MutableBoxValue> mutableModifiedByCall;
    // List of <var, temp> where temp must be copied into var after the call.
    CopyOutPairs copyOutPairs;

    mlir::FunctionType callSiteType = caller.genFunctionType();

    // Lower the actual arguments and map the lowered values to the dummy
    // arguments.
    for (const Fortran::lower::CallInterface<
             Fortran::lower::CallerInterface>::PassedEntity &arg :
         caller.getPassedArguments()) {
      const auto *actual = arg.entity;
      mlir::Type argTy = callSiteType.getInput(arg.firArgument);
      if (!actual) {
        // Optional dummy argument for which there is no actual argument.
        caller.placeInput(arg, builder.create<fir::AbsentOp>(loc, argTy));
        continue;
      }
      const auto *expr = actual->UnwrapExpr();
      if (!expr)
        TODO(loc, "assumed type actual argument");

      if (arg.passBy == PassBy::Value) {
        ExtValue argVal = genval(*expr);
        if (auto derivedTy = fir::unwrapRefType(fir::getBase(argVal).getType());
            derivedTy.isa<fir::RecordType>()) {
          // genval will not refuse to create values of record type but for
          // BIND(C) we need such a value, so force it here, except for C_PTR
          // and C_FUNPTR which are handled in a special way.
          if (!fir::isa_builtin_cptr_type(derivedTy)) {
            argVal = builder.create<fir::LoadOp>(loc, fir::getBase(argVal));
          }
        }
        if (!fir::isUnboxedValue(argVal))
          fir::emitFatalError(
              loc, "internal error: passing non trivial value by value");
        caller.placeInput(arg, fir::getBase(argVal));
        continue;
      }

      if (arg.passBy == PassBy::MutableBox) {
        if (Fortran::evaluate::UnwrapExpr<Fortran::evaluate::NullPointer>(
                *expr)) {
          // If expr is NULL(), the mutableBox created must be a deallocated
          // pointer with the dummy argument characteristics (see table 16.5
          // in Fortran 2018 standard).
          // No length parameters are set for the created box because any non
          // deferred type parameters of the dummy will be evaluated on the
          // callee side, and it is illegal to use NULL without a MOLD if any
          // dummy length parameters are assumed.
          mlir::Type boxTy = fir::dyn_cast_ptrEleTy(argTy);
          assert(boxTy && boxTy.isa<fir::BoxType>() &&
                 "must be a fir.box type");
          mlir::Value boxStorage = builder.createTemporary(loc, boxTy);
          mlir::Value nullBox = fir::factory::createUnallocatedBox(
              builder, loc, boxTy, /*nonDeferredParams=*/{});
          builder.create<fir::StoreOp>(loc, nullBox, boxStorage);
          caller.placeInput(arg, boxStorage);
          continue;
        }
        if (fir::isPointerType(argTy) &&
            !Fortran::evaluate::IsObjectPointer(
                *expr, converter.getFoldingContext())) {
          // Passing a non POINTER actual argument to a POINTER dummy argument.
          // Create a pointer of the dummy argument type and assign the actual
          // argument to it.
          mlir::Value irBox =
              builder.createTemporary(loc, fir::unwrapRefType(argTy));
          // Non deferred parameters will be evaluated on the callee side.
          fir::MutableBoxValue pointer(irBox,
                                       /*nonDeferredParams=*/mlir::ValueRange{},
                                       /*mutableProperties=*/{});
          Fortran::lower::associateMutableBox(converter, loc, pointer, *expr,
                                              /*lbounds=*/llvm::None, stmtCtx);
          caller.placeInput(arg, irBox);
          continue;
        }
        // Passing a POINTER to a POINTER, or an ALLOCATABLE to an ALLOCATABLE.
        fir::MutableBoxValue mutableBox = genMutableBoxValue(*expr);
        mlir::Value irBox =
            fir::factory::getMutableIRBox(builder, loc, mutableBox);
        caller.placeInput(arg, irBox);
        if (arg.mayBeModifiedByCall())
          mutableModifiedByCall.emplace_back(std::move(mutableBox));
        if (fir::isAllocatableType(argTy) && arg.isIntentOut() &&
            Fortran::semantics::IsBindCProcedure(*procRef.proc().GetSymbol()))
          Fortran::lower::genDeallocateBox(converter, mutableBox, loc);
        continue;
      }
      if (arg.passBy == PassBy::BaseAddress || arg.passBy == PassBy::BoxChar ||
          arg.passBy == PassBy::BaseAddressValueAttribute ||
          arg.passBy == PassBy::CharBoxValueAttribute) {
        const bool byValue = arg.passBy == PassBy::BaseAddressValueAttribute ||
                             arg.passBy == PassBy::CharBoxValueAttribute;
        ExtValue argAddr =
            prepareActualToBaseAddressLike(*expr, arg, copyOutPairs, byValue)
                .first;
        if (arg.passBy == PassBy::BaseAddress ||
            arg.passBy == PassBy::BaseAddressValueAttribute) {
          caller.placeInput(arg, fir::getBase(argAddr));
        } else {
          assert(arg.passBy == PassBy::BoxChar ||
                 arg.passBy == PassBy::CharBoxValueAttribute);
          auto helper = fir::factory::CharacterExprHelper{builder, loc};
          auto boxChar = argAddr.match(
              [&](const fir::CharBoxValue &x) { return helper.createEmbox(x); },
              [&](const fir::CharArrayBoxValue &x) {
                return helper.createEmbox(x);
              },
              [&](const auto &x) -> mlir::Value {
                // Fortran allows an actual argument of a completely different
                // type to be passed to a procedure expecting a CHARACTER in the
                // dummy argument position. When this happens, the data pointer
                // argument is simply assumed to point to CHARACTER data and the
                // LEN argument used is garbage. Simulate this behavior by
                // free-casting the base address to be a !fir.char reference and
                // setting the LEN argument to undefined. What could go wrong?
                auto dataPtr = fir::getBase(x);
                assert(!dataPtr.getType().template isa<fir::BoxType>());
                return builder.convertWithSemantics(
                    loc, argTy, dataPtr,
                    /*allowCharacterConversion=*/true);
              });
          caller.placeInput(arg, boxChar);
        }
      } else if (arg.passBy == PassBy::Box) {
        if (arg.mustBeMadeContiguous() &&
            !Fortran::evaluate::IsSimplyContiguous(
                *expr, converter.getFoldingContext())) {
          // If the expression is a PDT, or a polymorphic entity, or an assumed
          // rank, it cannot currently be safely handled by
          // prepareActualToBaseAddressLike that is intended to prepare
          // arguments that can be passed as simple base address.
          if (auto dynamicType = expr->GetType())
            if (dynamicType->IsPolymorphic())
              TODO(loc, "passing a polymorphic entity to an OPTIONAL "
                        "CONTIGUOUS argument");
          if (fir::isRecordWithTypeParameters(
                  fir::unwrapSequenceType(fir::unwrapPassByRefType(argTy))))
            TODO(loc, "passing to an OPTIONAL CONTIGUOUS derived type argument "
                      "with length parameters");
          if (Fortran::evaluate::IsAssumedRank(*expr))
            TODO(loc, "passing an assumed rank entity to an OPTIONAL "
                      "CONTIGUOUS argument");
          // Assumed shape VALUE are currently TODO in the call interface
          // lowering.
          const bool byValue = false;
          auto [argAddr, isPresentValue] =
              prepareActualToBaseAddressLike(*expr, arg, copyOutPairs, byValue);
          mlir::Value box = builder.createBox(loc, argAddr);
          if (isPresentValue) {
            mlir::Value convertedBox = builder.createConvert(loc, argTy, box);
            auto absent = builder.create<fir::AbsentOp>(loc, argTy);
            caller.placeInput(arg,
                              builder.create<mlir::arith::SelectOp>(
                                  loc, *isPresentValue, convertedBox, absent));
          } else {
            caller.placeInput(arg, builder.createBox(loc, argAddr));
          }

        } else if (arg.isOptional() &&
                   Fortran::evaluate::IsAllocatableOrPointerObject(
                       *expr, converter.getFoldingContext())) {
          // Before lowering to an address, handle the allocatable/pointer
          // actual argument to optional fir.box dummy. It is legal to pass
          // unallocated/disassociated entity to an optional. In this case, an
          // absent fir.box must be created instead of a fir.box with a null
          // value (Fortran 2018 15.5.2.12 point 1).
          //
          // Note that passing an absent allocatable to a non-allocatable
          // optional dummy argument is illegal (15.5.2.12 point 3 (8)). So
          // nothing has to be done to generate an absent argument in this case,
          // and it is OK to unconditionally read the mutable box here.
          fir::MutableBoxValue mutableBox = genMutableBoxValue(*expr);
          mlir::Value isAllocated =
              fir::factory::genIsAllocatedOrAssociatedTest(builder, loc,
                                                           mutableBox);
          auto absent = builder.create<fir::AbsentOp>(loc, argTy);
          /// For now, assume it is not OK to pass the allocatable/pointer
          /// descriptor to a non pointer/allocatable dummy. That is a strict
          /// interpretation of 18.3.6 point 4 that stipulates the descriptor
          /// has the dummy attributes in BIND(C) contexts.
          mlir::Value box = builder.createBox(
              loc, fir::factory::genMutableBoxRead(builder, loc, mutableBox));
          // Need the box types to be exactly similar for the selectOp.
          mlir::Value convertedBox = builder.createConvert(loc, argTy, box);
          caller.placeInput(arg, builder.create<mlir::arith::SelectOp>(
                                     loc, isAllocated, convertedBox, absent));
        } else {
          // Make sure a variable address is only passed if the expression is
          // actually a variable.
          mlir::Value box =
              Fortran::evaluate::IsVariable(*expr)
                  ? builder.createBox(loc, genBoxArg(*expr),
                                      fir::isPolymorphicType(argTy))
                  : builder.createBox(getLoc(), genTempExtAddr(*expr),
                                      fir::isPolymorphicType(argTy));
          caller.placeInput(arg, box);
        }
      } else if (arg.passBy == PassBy::AddressAndLength) {
        ExtValue argRef = genExtAddr(*expr);
        caller.placeAddressAndLengthInput(arg, fir::getBase(argRef),
                                          fir::getLen(argRef));
      } else if (arg.passBy == PassBy::CharProcTuple) {
        ExtValue argRef = genExtAddr(*expr);
        mlir::Value tuple = createBoxProcCharTuple(
            converter, argTy, fir::getBase(argRef), fir::getLen(argRef));
        caller.placeInput(arg, tuple);
      } else {
        TODO(loc, "pass by value in non elemental function call");
      }
    }

    ExtValue result = Fortran::lower::genCallOpAndResult(
        loc, converter, symMap, stmtCtx, caller, callSiteType, resultType);

    // Sync pointers and allocatables that may have been modified during the
    // call.
    for (const auto &mutableBox : mutableModifiedByCall)
      fir::factory::syncMutableBoxFromIRBox(builder, loc, mutableBox);
    // Handle case where result was passed as argument

    // Copy-out temps that were created for non contiguous variable arguments if
    // needed.
    for (const auto &copyOutPair : copyOutPairs)
      genCopyOut(copyOutPair);

    return result;
  }

  template <typename A>
  ExtValue genval(const Fortran::evaluate::FunctionRef<A> &funcRef) {
    ExtValue result = genFunctionRef(funcRef);
    if (result.rank() == 0 && fir::isa_ref_type(fir::getBase(result).getType()))
      return genLoad(result);
    return result;
  }

  ExtValue genval(const Fortran::evaluate::ProcedureRef &procRef) {
    llvm::Optional<mlir::Type> resTy;
    if (procRef.hasAlternateReturns())
      resTy = builder.getIndexType();
    return genProcedureRef(procRef, resTy);
  }

  template <typename A>
  bool isScalar(const A &x) {
    return x.Rank() == 0;
  }

  /// Helper to detect Transformational function reference.
  template <typename T>
  bool isTransformationalRef(const T &) {
    return false;
  }
  template <typename T>
  bool isTransformationalRef(const Fortran::evaluate::FunctionRef<T> &funcRef) {
    return !funcRef.IsElemental() && funcRef.Rank();
  }
  template <typename T>
  bool isTransformationalRef(Fortran::evaluate::Expr<T> expr) {
    return std::visit([&](const auto &e) { return isTransformationalRef(e); },
                      expr.u);
  }

  template <typename A>
  ExtValue asArray(const A &x) {
    return Fortran::lower::createSomeArrayTempValue(converter, toEvExpr(x),
                                                    symMap, stmtCtx);
  }

  /// Lower an array value as an argument. This argument can be passed as a box
  /// value, so it may be possible to avoid making a temporary.
  template <typename A>
  ExtValue asArrayArg(const Fortran::evaluate::Expr<A> &x) {
    return std::visit([&](const auto &e) { return asArrayArg(e, x); }, x.u);
  }
  template <typename A, typename B>
  ExtValue asArrayArg(const Fortran::evaluate::Expr<A> &x, const B &y) {
    return std::visit([&](const auto &e) { return asArrayArg(e, y); }, x.u);
  }
  template <typename A, typename B>
  ExtValue asArrayArg(const Fortran::evaluate::Designator<A> &, const B &x) {
    // Designator is being passed as an argument to a procedure. Lower the
    // expression to a boxed value.
    auto someExpr = toEvExpr(x);
    return Fortran::lower::createBoxValue(getLoc(), converter, someExpr, symMap,
                                          stmtCtx);
  }
  template <typename A, typename B>
  ExtValue asArrayArg(const A &, const B &x) {
    // If the expression to pass as an argument is not a designator, then create
    // an array temp.
    return asArray(x);
  }

  template <typename A>
  ExtValue gen(const Fortran::evaluate::Expr<A> &x) {
    // Whole array symbols or components, and results of transformational
    // functions already have a storage and the scalar expression lowering path
    // is used to not create a new temporary storage.
    if (isScalar(x) ||
        Fortran::evaluate::UnwrapWholeSymbolOrComponentDataRef(x) ||
        (isTransformationalRef(x) && !isOptimizableTranspose(x, converter)))
      return std::visit([&](const auto &e) { return genref(e); }, x.u);
    if (useBoxArg)
      return asArrayArg(x);
    return asArray(x);
  }
  template <typename A>
  ExtValue genval(const Fortran::evaluate::Expr<A> &x) {
    if (isScalar(x) || Fortran::evaluate::UnwrapWholeSymbolDataRef(x) ||
        inInitializer)
      return std::visit([&](const auto &e) { return genval(e); }, x.u);
    return asArray(x);
  }

  template <int KIND>
  ExtValue genval(const Fortran::evaluate::Expr<Fortran::evaluate::Type<
                      Fortran::common::TypeCategory::Logical, KIND>> &exp) {
    return std::visit([&](const auto &e) { return genval(e); }, exp.u);
  }

  using RefSet =
      std::tuple<Fortran::evaluate::ComplexPart, Fortran::evaluate::Substring,
                 Fortran::evaluate::DataRef, Fortran::evaluate::Component,
                 Fortran::evaluate::ArrayRef, Fortran::evaluate::CoarrayRef,
                 Fortran::semantics::SymbolRef>;
  template <typename A>
  static constexpr bool inRefSet = Fortran::common::HasMember<A, RefSet>;

  template <typename A, typename = std::enable_if_t<inRefSet<A>>>
  ExtValue genref(const A &a) {
    return gen(a);
  }
  template <typename A>
  ExtValue genref(const A &a) {
    if (inInitializer) {
      // Initialization expressions can never allocate memory.
      return genval(a);
    }
    mlir::Type storageType = converter.genType(toEvExpr(a));
    return placeScalarValueInMemory(builder, getLoc(), genval(a), storageType);
  }

  template <typename A, template <typename> typename T,
            typename B = std::decay_t<T<A>>,
            std::enable_if_t<
                std::is_same_v<B, Fortran::evaluate::Expr<A>> ||
                    std::is_same_v<B, Fortran::evaluate::Designator<A>> ||
                    std::is_same_v<B, Fortran::evaluate::FunctionRef<A>>,
                bool> = true>
  ExtValue genref(const T<A> &x) {
    return gen(x);
  }

private:
  mlir::Location location;
  Fortran::lower::AbstractConverter &converter;
  fir::FirOpBuilder &builder;
  Fortran::lower::StatementContext &stmtCtx;
  Fortran::lower::SymMap &symMap;
  bool inInitializer = false;
  bool useBoxArg = false; // expression lowered as argument
};
} // namespace

// Helper for changing the semantics in a given context. Preserves the current
// semantics which is resumed when the "push" goes out of scope.
#define PushSemantics(PushVal)                                                 \
  [[maybe_unused]] auto pushSemanticsLocalVariable##__LINE__ =                 \
      Fortran::common::ScopedSet(semant, PushVal);

static bool isAdjustedArrayElementType(mlir::Type t) {
  return fir::isa_char(t) || fir::isa_derived(t) || t.isa<fir::SequenceType>();
}
static bool elementTypeWasAdjusted(mlir::Type t) {
  if (auto ty = t.dyn_cast<fir::ReferenceType>())
    return isAdjustedArrayElementType(ty.getEleTy());
  return false;
}
static mlir::Type adjustedArrayElementType(mlir::Type t) {
  return isAdjustedArrayElementType(t) ? fir::ReferenceType::get(t) : t;
}

/// Helper to generate calls to scalar user defined assignment procedures.
static void genScalarUserDefinedAssignmentCall(fir::FirOpBuilder &builder,
                                               mlir::Location loc,
                                               mlir::func::FuncOp func,
                                               const fir::ExtendedValue &lhs,
                                               const fir::ExtendedValue &rhs) {
  auto prepareUserDefinedArg =
      [](fir::FirOpBuilder &builder, mlir::Location loc,
         const fir::ExtendedValue &value, mlir::Type argType) -> mlir::Value {
    if (argType.isa<fir::BoxCharType>()) {
      const fir::CharBoxValue *charBox = value.getCharBox();
      assert(charBox && "argument type mismatch in elemental user assignment");
      return fir::factory::CharacterExprHelper{builder, loc}.createEmbox(
          *charBox);
    }
    if (argType.isa<fir::BoxType>()) {
      mlir::Value box = builder.createBox(loc, value);
      return builder.createConvert(loc, argType, box);
    }
    // Simple pass by address.
    mlir::Type argBaseType = fir::unwrapRefType(argType);
    assert(!fir::hasDynamicSize(argBaseType));
    mlir::Value from = fir::getBase(value);
    if (argBaseType != fir::unwrapRefType(from.getType())) {
      // With logicals, it is possible that from is i1 here.
      if (fir::isa_ref_type(from.getType()))
        from = builder.create<fir::LoadOp>(loc, from);
      from = builder.createConvert(loc, argBaseType, from);
    }
    if (!fir::isa_ref_type(from.getType())) {
      mlir::Value temp = builder.createTemporary(loc, argBaseType);
      builder.create<fir::StoreOp>(loc, from, temp);
      from = temp;
    }
    return builder.createConvert(loc, argType, from);
  };
  assert(func.getNumArguments() == 2);
  mlir::Type lhsType = func.getFunctionType().getInput(0);
  mlir::Type rhsType = func.getFunctionType().getInput(1);
  mlir::Value lhsArg = prepareUserDefinedArg(builder, loc, lhs, lhsType);
  mlir::Value rhsArg = prepareUserDefinedArg(builder, loc, rhs, rhsType);
  builder.create<fir::CallOp>(loc, func, mlir::ValueRange{lhsArg, rhsArg});
}

/// Convert the result of a fir.array_modify to an ExtendedValue given the
/// related fir.array_load.
static fir::ExtendedValue arrayModifyToExv(fir::FirOpBuilder &builder,
                                           mlir::Location loc,
                                           fir::ArrayLoadOp load,
                                           mlir::Value elementAddr) {
  mlir::Type eleTy = fir::unwrapPassByRefType(elementAddr.getType());
  if (fir::isa_char(eleTy)) {
    auto len = fir::factory::CharacterExprHelper{builder, loc}.getLength(
        load.getMemref());
    if (!len) {
      assert(load.getTypeparams().size() == 1 &&
             "length must be in array_load");
      len = load.getTypeparams()[0];
    }
    return fir::CharBoxValue{elementAddr, len};
  }
  return elementAddr;
}

//===----------------------------------------------------------------------===//
//
// Lowering of scalar expressions in an explicit iteration space context.
//
//===----------------------------------------------------------------------===//

// Shared code for creating a copy of a derived type element. This function is
// called from a continuation.
inline static fir::ArrayAmendOp
createDerivedArrayAmend(mlir::Location loc, fir::ArrayLoadOp destLoad,
                        fir::FirOpBuilder &builder, fir::ArrayAccessOp destAcc,
                        const fir::ExtendedValue &elementExv, mlir::Type eleTy,
                        mlir::Value innerArg) {
  if (destLoad.getTypeparams().empty()) {
    fir::factory::genRecordAssignment(builder, loc, destAcc, elementExv);
  } else {
    auto boxTy = fir::BoxType::get(eleTy);
    auto toBox = builder.create<fir::EmboxOp>(loc, boxTy, destAcc.getResult(),
                                              mlir::Value{}, mlir::Value{},
                                              destLoad.getTypeparams());
    auto fromBox = builder.create<fir::EmboxOp>(
        loc, boxTy, fir::getBase(elementExv), mlir::Value{}, mlir::Value{},
        destLoad.getTypeparams());
    fir::factory::genRecordAssignment(builder, loc, fir::BoxValue(toBox),
                                      fir::BoxValue(fromBox));
  }
  return builder.create<fir::ArrayAmendOp>(loc, innerArg.getType(), innerArg,
                                           destAcc);
}

inline static fir::ArrayAmendOp
createCharArrayAmend(mlir::Location loc, fir::FirOpBuilder &builder,
                     fir::ArrayAccessOp dstOp, mlir::Value &dstLen,
                     const fir::ExtendedValue &srcExv, mlir::Value innerArg,
                     llvm::ArrayRef<mlir::Value> bounds) {
  fir::CharBoxValue dstChar(dstOp, dstLen);
  fir::factory::CharacterExprHelper helper{builder, loc};
  if (!bounds.empty()) {
    dstChar = helper.createSubstring(dstChar, bounds);
    fir::factory::genCharacterCopy(fir::getBase(srcExv), fir::getLen(srcExv),
                                   dstChar.getAddr(), dstChar.getLen(), builder,
                                   loc);
    // Update the LEN to the substring's LEN.
    dstLen = dstChar.getLen();
  }
  // For a CHARACTER, we generate the element assignment loops inline.
  helper.createAssign(fir::ExtendedValue{dstChar}, srcExv);
  // Mark this array element as amended.
  mlir::Type ty = innerArg.getType();
  auto amend = builder.create<fir::ArrayAmendOp>(loc, ty, innerArg, dstOp);
  return amend;
}

/// Build an ExtendedValue from a fir.array<?x...?xT> without actually setting
/// the actual extents and lengths. This is only to allow their propagation as
/// ExtendedValue without triggering verifier failures when propagating
/// character/arrays as unboxed values. Only the base of the resulting
/// ExtendedValue should be used, it is undefined to use the length or extents
/// of the extended value returned,
inline static fir::ExtendedValue
convertToArrayBoxValue(mlir::Location loc, fir::FirOpBuilder &builder,
                       mlir::Value val, mlir::Value len) {
  mlir::Type ty = fir::unwrapRefType(val.getType());
  mlir::IndexType idxTy = builder.getIndexType();
  auto seqTy = ty.cast<fir::SequenceType>();
  auto undef = builder.create<fir::UndefOp>(loc, idxTy);
  llvm::SmallVector<mlir::Value> extents(seqTy.getDimension(), undef);
  if (fir::isa_char(seqTy.getEleTy()))
    return fir::CharArrayBoxValue(val, len ? len : undef, extents);
  return fir::ArrayBoxValue(val, extents);
}

//===----------------------------------------------------------------------===//
//
// Lowering of array expressions.
//
//===----------------------------------------------------------------------===//

namespace {
class ArrayExprLowering {
  using ExtValue = fir::ExtendedValue;

  /// Structure to keep track of lowered array operands in the
  /// array expression. Useful to later deduce the shape of the
  /// array expression.
  struct ArrayOperand {
    /// Array base (can be a fir.box).
    mlir::Value memref;
    /// ShapeOp, ShapeShiftOp or ShiftOp
    mlir::Value shape;
    /// SliceOp
    mlir::Value slice;
    /// Can this operand be absent ?
    bool mayBeAbsent = false;
  };

  using ImplicitSubscripts = Fortran::lower::details::ImplicitSubscripts;
  using PathComponent = Fortran::lower::PathComponent;

  /// Active iteration space.
  using IterationSpace = Fortran::lower::IterationSpace;
  using IterSpace = const Fortran::lower::IterationSpace &;

  /// Current continuation. Function that will generate IR for a single
  /// iteration of the pending iterative loop structure.
  using CC = Fortran::lower::GenerateElementalArrayFunc;

  /// Projection continuation. Function that will project one iteration space
  /// into another.
  using PC = std::function<IterationSpace(IterSpace)>;
  using ArrayBaseTy =
      std::variant<std::monostate, const Fortran::evaluate::ArrayRef *,
                   const Fortran::evaluate::DataRef *>;
  using ComponentPath = Fortran::lower::ComponentPath;

public:
  //===--------------------------------------------------------------------===//
  // Regular array assignment
  //===--------------------------------------------------------------------===//

  /// Entry point for array assignments. Both the left-hand and right-hand sides
  /// can either be ExtendedValue or evaluate::Expr.
  template <typename TL, typename TR>
  static void lowerArrayAssignment(Fortran::lower::AbstractConverter &converter,
                                   Fortran::lower::SymMap &symMap,
                                   Fortran::lower::StatementContext &stmtCtx,
                                   const TL &lhs, const TR &rhs) {
    ArrayExprLowering ael(converter, stmtCtx, symMap,
                          ConstituentSemantics::CopyInCopyOut);
    ael.lowerArrayAssignment(lhs, rhs);
  }

  template <typename TL, typename TR>
  void lowerArrayAssignment(const TL &lhs, const TR &rhs) {
    mlir::Location loc = getLoc();
    /// Here the target subspace is not necessarily contiguous. The ArrayUpdate
    /// continuation is implicitly returned in `ccStoreToDest` and the ArrayLoad
    /// in `destination`.
    PushSemantics(ConstituentSemantics::ProjectedCopyInCopyOut);
    ccStoreToDest = genarr(lhs);
    determineShapeOfDest(lhs);
    semant = ConstituentSemantics::RefTransparent;
    ExtValue exv = lowerArrayExpression(rhs);
    if (explicitSpaceIsActive()) {
      explicitSpace->finalizeContext();
      builder.create<fir::ResultOp>(loc, fir::getBase(exv));
    } else {
      builder.create<fir::ArrayMergeStoreOp>(
          loc, destination, fir::getBase(exv), destination.getMemref(),
          destination.getSlice(), destination.getTypeparams());
    }
  }

  //===--------------------------------------------------------------------===//
  // WHERE array assignment, FORALL assignment, and FORALL+WHERE array
  // assignment
  //===--------------------------------------------------------------------===//

  /// Entry point for array assignment when the iteration space is explicitly
  /// defined (Fortran's FORALL) with or without masks, and/or the implied
  /// iteration space involves masks (Fortran's WHERE). Both contexts (explicit
  /// space and implicit space with masks) may be present.
  static void lowerAnyMaskedArrayAssignment(
      Fortran::lower::AbstractConverter &converter,
      Fortran::lower::SymMap &symMap, Fortran::lower::StatementContext &stmtCtx,
      const Fortran::lower::SomeExpr &lhs, const Fortran::lower::SomeExpr &rhs,
      Fortran::lower::ExplicitIterSpace &explicitSpace,
      Fortran::lower::ImplicitIterSpace &implicitSpace) {
    if (explicitSpace.isActive() && lhs.Rank() == 0) {
      // Scalar assignment expression in a FORALL context.
      ArrayExprLowering ael(converter, stmtCtx, symMap,
                            ConstituentSemantics::RefTransparent,
                            &explicitSpace, &implicitSpace);
      ael.lowerScalarAssignment(lhs, rhs);
      return;
    }
    // Array assignment expression in a FORALL and/or WHERE context.
    ArrayExprLowering ael(converter, stmtCtx, symMap,
                          ConstituentSemantics::CopyInCopyOut, &explicitSpace,
                          &implicitSpace);
    ael.lowerArrayAssignment(lhs, rhs);
  }

  //===--------------------------------------------------------------------===//
  // Array assignment to array of pointer box values.
  //===--------------------------------------------------------------------===//

  /// Entry point for assignment to pointer in an array of pointers.
  static void lowerArrayOfPointerAssignment(
      Fortran::lower::AbstractConverter &converter,
      Fortran::lower::SymMap &symMap, Fortran::lower::StatementContext &stmtCtx,
      const Fortran::lower::SomeExpr &lhs, const Fortran::lower::SomeExpr &rhs,
      Fortran::lower::ExplicitIterSpace &explicitSpace,
      Fortran::lower::ImplicitIterSpace &implicitSpace,
      const llvm::SmallVector<mlir::Value> &lbounds,
      llvm::Optional<llvm::SmallVector<mlir::Value>> ubounds) {
    ArrayExprLowering ael(converter, stmtCtx, symMap,
                          ConstituentSemantics::CopyInCopyOut, &explicitSpace,
                          &implicitSpace);
    ael.lowerArrayOfPointerAssignment(lhs, rhs, lbounds, ubounds);
  }

  /// Scalar pointer assignment in an explicit iteration space.
  ///
  /// Pointers may be bound to targets in a FORALL context. This is a scalar
  /// assignment in the sense there is never an implied iteration space, even if
  /// the pointer is to a target with non-zero rank. Since the pointer
  /// assignment must appear in a FORALL construct, correctness may require that
  /// the array of pointers follow copy-in/copy-out semantics. The pointer
  /// assignment may include a bounds-spec (lower bounds), a bounds-remapping
  /// (lower and upper bounds), or neither.
  void lowerArrayOfPointerAssignment(
      const Fortran::lower::SomeExpr &lhs, const Fortran::lower::SomeExpr &rhs,
      const llvm::SmallVector<mlir::Value> &lbounds,
      llvm::Optional<llvm::SmallVector<mlir::Value>> ubounds) {
    setPointerAssignmentBounds(lbounds, ubounds);
    if (rhs.Rank() == 0 ||
        (Fortran::evaluate::UnwrapWholeSymbolOrComponentDataRef(rhs) &&
         Fortran::evaluate::IsAllocatableOrPointerObject(
             rhs, converter.getFoldingContext()))) {
      lowerScalarAssignment(lhs, rhs);
      return;
    }
    TODO(getLoc(),
         "auto boxing of a ranked expression on RHS for pointer assignment");
  }

  //===--------------------------------------------------------------------===//
  // Array assignment to allocatable array
  //===--------------------------------------------------------------------===//

  /// Entry point for assignment to allocatable array.
  static void lowerAllocatableArrayAssignment(
      Fortran::lower::AbstractConverter &converter,
      Fortran::lower::SymMap &symMap, Fortran::lower::StatementContext &stmtCtx,
      const Fortran::lower::SomeExpr &lhs, const Fortran::lower::SomeExpr &rhs,
      Fortran::lower::ExplicitIterSpace &explicitSpace,
      Fortran::lower::ImplicitIterSpace &implicitSpace) {
    ArrayExprLowering ael(converter, stmtCtx, symMap,
                          ConstituentSemantics::CopyInCopyOut, &explicitSpace,
                          &implicitSpace);
    ael.lowerAllocatableArrayAssignment(lhs, rhs);
  }

  /// Lower an assignment to allocatable array, where the LHS array
  /// is represented with \p lhs extended value produced in different
  /// branches created in genReallocIfNeeded(). The RHS lowering
  /// is provided via \p rhsCC continuation.
  void lowerAllocatableArrayAssignment(ExtValue lhs, CC rhsCC) {
    mlir::Location loc = getLoc();
    // Check if the initial destShape is null, which means
    // it has not been computed from rhs (e.g. rhs is scalar).
    bool destShapeIsEmpty = destShape.empty();
    // Create ArrayLoad for the mutable box and save it into `destination`.
    PushSemantics(ConstituentSemantics::ProjectedCopyInCopyOut);
    ccStoreToDest = genarr(lhs);
    // destShape is either non-null on entry to this function,
    // or has been just set by lhs lowering.
    assert(!destShape.empty() && "destShape must have been set.");
    // Finish lowering the loop nest.
    assert(destination && "destination must have been set");
    ExtValue exv = lowerArrayExpression(rhsCC, destination.getType());
    if (!explicitSpaceIsActive())
      builder.create<fir::ArrayMergeStoreOp>(
          loc, destination, fir::getBase(exv), destination.getMemref(),
          destination.getSlice(), destination.getTypeparams());
    // destShape may originally be null, if rhs did not define a shape.
    // In this case the destShape is computed from lhs, and we may have
    // multiple different lhs values for different branches created
    // in genReallocIfNeeded(). We cannot reuse destShape computed
    // in different branches, so we have to reset it,
    // so that it is recomputed for the next branch FIR generation.
    if (destShapeIsEmpty)
      destShape.clear();
  }

  /// Assignment to allocatable array.
  ///
  /// The semantics are reverse that of a "regular" array assignment. The rhs
  /// defines the iteration space of the computation and the lhs is
  /// resized/reallocated to fit if necessary.
  void lowerAllocatableArrayAssignment(const Fortran::lower::SomeExpr &lhs,
                                       const Fortran::lower::SomeExpr &rhs) {
    // With assignment to allocatable, we want to lower the rhs first and use
    // its shape to determine if we need to reallocate, etc.
    mlir::Location loc = getLoc();
    // FIXME: If the lhs is in an explicit iteration space, the assignment may
    // be to an array of allocatable arrays rather than a single allocatable
    // array.
    if (explicitSpaceIsActive() && lhs.Rank() > 0)
      TODO(loc, "assignment to whole allocatable array inside FORALL");

    fir::MutableBoxValue mutableBox =
        Fortran::lower::createMutableBox(loc, converter, lhs, symMap);
    if (rhs.Rank() > 0)
      determineShapeOfDest(rhs);
    auto rhsCC = [&]() {
      PushSemantics(ConstituentSemantics::RefTransparent);
      return genarr(rhs);
    }();

    llvm::SmallVector<mlir::Value> lengthParams;
    // Currently no safe way to gather length from rhs (at least for
    // character, it cannot be taken from array_loads since it may be
    // changed by concatenations).
    if ((mutableBox.isCharacter() && !mutableBox.hasNonDeferredLenParams()) ||
        mutableBox.isDerivedWithLenParameters())
      TODO(loc, "gather rhs LEN parameters in assignment to allocatable");

    // The allocatable must take lower bounds from the expr if it is
    // reallocated and the right hand side is not a scalar.
    const bool takeLboundsIfRealloc = rhs.Rank() > 0;
    llvm::SmallVector<mlir::Value> lbounds;
    // When the reallocated LHS takes its lower bounds from the RHS,
    // they will be non default only if the RHS is a whole array
    // variable. Otherwise, lbounds is left empty and default lower bounds
    // will be used.
    if (takeLboundsIfRealloc &&
        Fortran::evaluate::UnwrapWholeSymbolOrComponentDataRef(rhs)) {
      assert(arrayOperands.size() == 1 &&
             "lbounds can only come from one array");
      auto lbs = fir::factory::getOrigins(arrayOperands[0].shape);
      lbounds.append(lbs.begin(), lbs.end());
    }
    auto assignToStorage = [&](fir::ExtendedValue newLhs) {
      // The lambda will be called repeatedly by genReallocIfNeeded().
      lowerAllocatableArrayAssignment(newLhs, rhsCC);
    };
    fir::factory::MutableBoxReallocation realloc =
        fir::factory::genReallocIfNeeded(builder, loc, mutableBox, destShape,
                                         lengthParams, assignToStorage);
    if (explicitSpaceIsActive()) {
      explicitSpace->finalizeContext();
      builder.create<fir::ResultOp>(loc, fir::getBase(realloc.newValue));
    }
    fir::factory::finalizeRealloc(builder, loc, mutableBox, lbounds,
                                  takeLboundsIfRealloc, realloc);
  }

  /// Entry point for when an array expression appears in a context where the
  /// result must be boxed. (BoxValue semantics.)
  static ExtValue
  lowerBoxedArrayExpression(Fortran::lower::AbstractConverter &converter,
                            Fortran::lower::SymMap &symMap,
                            Fortran::lower::StatementContext &stmtCtx,
                            const Fortran::lower::SomeExpr &expr) {
    ArrayExprLowering ael{converter, stmtCtx, symMap,
                          ConstituentSemantics::BoxValue};
    return ael.lowerBoxedArrayExpr(expr);
  }

  ExtValue lowerBoxedArrayExpr(const Fortran::lower::SomeExpr &exp) {
    PushSemantics(ConstituentSemantics::BoxValue);
    return std::visit(
        [&](const auto &e) {
          auto f = genarr(e);
          ExtValue exv = f(IterationSpace{});
          if (fir::getBase(exv).getType().template isa<fir::BaseBoxType>())
            return exv;
          fir::emitFatalError(getLoc(), "array must be emboxed");
        },
        exp.u);
  }

  /// Entry point into lowering an expression with rank. This entry point is for
  /// lowering a rhs expression, for example. (RefTransparent semantics.)
  static ExtValue
  lowerNewArrayExpression(Fortran::lower::AbstractConverter &converter,
                          Fortran::lower::SymMap &symMap,
                          Fortran::lower::StatementContext &stmtCtx,
                          const Fortran::lower::SomeExpr &expr) {
    ArrayExprLowering ael{converter, stmtCtx, symMap};
    ael.determineShapeOfDest(expr);
    ExtValue loopRes = ael.lowerArrayExpression(expr);
    fir::ArrayLoadOp dest = ael.destination;
    mlir::Value tempRes = dest.getMemref();
    fir::FirOpBuilder &builder = converter.getFirOpBuilder();
    mlir::Location loc = converter.getCurrentLocation();
    builder.create<fir::ArrayMergeStoreOp>(loc, dest, fir::getBase(loopRes),
                                           tempRes, dest.getSlice(),
                                           dest.getTypeparams());

    auto arrTy =
        fir::dyn_cast_ptrEleTy(tempRes.getType()).cast<fir::SequenceType>();
    if (auto charTy =
            arrTy.getEleTy().template dyn_cast<fir::CharacterType>()) {
      if (fir::characterWithDynamicLen(charTy))
        TODO(loc, "CHARACTER does not have constant LEN");
      mlir::Value len = builder.createIntegerConstant(
          loc, builder.getCharacterLengthType(), charTy.getLen());
      return fir::CharArrayBoxValue(tempRes, len, dest.getExtents());
    }
    return fir::ArrayBoxValue(tempRes, dest.getExtents());
  }

  static void lowerLazyArrayExpression(
      Fortran::lower::AbstractConverter &converter,
      Fortran::lower::SymMap &symMap, Fortran::lower::StatementContext &stmtCtx,
      const Fortran::lower::SomeExpr &expr, mlir::Value raggedHeader) {
    ArrayExprLowering ael(converter, stmtCtx, symMap);
    ael.lowerLazyArrayExpression(expr, raggedHeader);
  }

  /// Lower the expression \p expr into a buffer that is created on demand. The
  /// variable containing the pointer to the buffer is \p var and the variable
  /// containing the shape of the buffer is \p shapeBuffer.
  void lowerLazyArrayExpression(const Fortran::lower::SomeExpr &expr,
                                mlir::Value header) {
    mlir::Location loc = getLoc();
    mlir::TupleType hdrTy = fir::factory::getRaggedArrayHeaderType(builder);
    mlir::IntegerType i32Ty = builder.getIntegerType(32);

    // Once the loop extents have been computed, which may require being inside
    // some explicit loops, lazily allocate the expression on the heap. The
    // following continuation creates the buffer as needed.
    ccPrelude = [=](llvm::ArrayRef<mlir::Value> shape) {
      mlir::IntegerType i64Ty = builder.getIntegerType(64);
      mlir::Value byteSize = builder.createIntegerConstant(loc, i64Ty, 1);
      fir::runtime::genRaggedArrayAllocate(
          loc, builder, header, /*asHeaders=*/false, byteSize, shape);
    };

    // Create a dummy array_load before the loop. We're storing to a lazy
    // temporary, so there will be no conflict and no copy-in. TODO: skip this
    // as there isn't any necessity for it.
    ccLoadDest = [=](llvm::ArrayRef<mlir::Value> shape) -> fir::ArrayLoadOp {
      mlir::Value one = builder.createIntegerConstant(loc, i32Ty, 1);
      auto var = builder.create<fir::CoordinateOp>(
          loc, builder.getRefType(hdrTy.getType(1)), header, one);
      auto load = builder.create<fir::LoadOp>(loc, var);
      mlir::Type eleTy =
          fir::unwrapSequenceType(fir::unwrapRefType(load.getType()));
      auto seqTy = fir::SequenceType::get(eleTy, shape.size());
      mlir::Value castTo =
          builder.createConvert(loc, fir::HeapType::get(seqTy), load);
      mlir::Value shapeOp = builder.genShape(loc, shape);
      return builder.create<fir::ArrayLoadOp>(
          loc, seqTy, castTo, shapeOp, /*slice=*/mlir::Value{}, llvm::None);
    };
    // Custom lowering of the element store to deal with the extra indirection
    // to the lazy allocated buffer.
    ccStoreToDest = [=](IterSpace iters) {
      mlir::Value one = builder.createIntegerConstant(loc, i32Ty, 1);
      auto var = builder.create<fir::CoordinateOp>(
          loc, builder.getRefType(hdrTy.getType(1)), header, one);
      auto load = builder.create<fir::LoadOp>(loc, var);
      mlir::Type eleTy =
          fir::unwrapSequenceType(fir::unwrapRefType(load.getType()));
      auto seqTy = fir::SequenceType::get(eleTy, iters.iterVec().size());
      auto toTy = fir::HeapType::get(seqTy);
      mlir::Value castTo = builder.createConvert(loc, toTy, load);
      mlir::Value shape = builder.genShape(loc, genIterationShape());
      llvm::SmallVector<mlir::Value> indices = fir::factory::originateIndices(
          loc, builder, castTo.getType(), shape, iters.iterVec());
      auto eleAddr = builder.create<fir::ArrayCoorOp>(
          loc, builder.getRefType(eleTy), castTo, shape,
          /*slice=*/mlir::Value{}, indices, destination.getTypeparams());
      mlir::Value eleVal =
          builder.createConvert(loc, eleTy, iters.getElement());
      builder.create<fir::StoreOp>(loc, eleVal, eleAddr);
      return iters.innerArgument();
    };

    // Lower the array expression now. Clean-up any temps that may have
    // been generated when lowering `expr` right after the lowered value
    // was stored to the ragged array temporary. The local temps will not
    // be needed afterwards.
    stmtCtx.pushScope();
    [[maybe_unused]] ExtValue loopRes = lowerArrayExpression(expr);
    stmtCtx.finalizeAndPop();
    assert(fir::getBase(loopRes));
  }

  static void
  lowerElementalUserAssignment(Fortran::lower::AbstractConverter &converter,
                               Fortran::lower::SymMap &symMap,
                               Fortran::lower::StatementContext &stmtCtx,
                               Fortran::lower::ExplicitIterSpace &explicitSpace,
                               Fortran::lower::ImplicitIterSpace &implicitSpace,
                               const Fortran::evaluate::ProcedureRef &procRef) {
    ArrayExprLowering ael(converter, stmtCtx, symMap,
                          ConstituentSemantics::CustomCopyInCopyOut,
                          &explicitSpace, &implicitSpace);
    assert(procRef.arguments().size() == 2);
    const auto *lhs = procRef.arguments()[0].value().UnwrapExpr();
    const auto *rhs = procRef.arguments()[1].value().UnwrapExpr();
    assert(lhs && rhs &&
           "user defined assignment arguments must be expressions");
    mlir::func::FuncOp func =
        Fortran::lower::CallerInterface(procRef, converter).getFuncOp();
    ael.lowerElementalUserAssignment(func, *lhs, *rhs);
  }

  void lowerElementalUserAssignment(mlir::func::FuncOp userAssignment,
                                    const Fortran::lower::SomeExpr &lhs,
                                    const Fortran::lower::SomeExpr &rhs) {
    mlir::Location loc = getLoc();
    PushSemantics(ConstituentSemantics::CustomCopyInCopyOut);
    auto genArrayModify = genarr(lhs);
    ccStoreToDest = [=](IterSpace iters) -> ExtValue {
      auto modifiedArray = genArrayModify(iters);
      auto arrayModify = mlir::dyn_cast_or_null<fir::ArrayModifyOp>(
          fir::getBase(modifiedArray).getDefiningOp());
      assert(arrayModify && "must be created by ArrayModifyOp");
      fir::ExtendedValue lhs =
          arrayModifyToExv(builder, loc, destination, arrayModify.getResult(0));
      genScalarUserDefinedAssignmentCall(builder, loc, userAssignment, lhs,
                                         iters.elementExv());
      return modifiedArray;
    };
    determineShapeOfDest(lhs);
    semant = ConstituentSemantics::RefTransparent;
    auto exv = lowerArrayExpression(rhs);
    if (explicitSpaceIsActive()) {
      explicitSpace->finalizeContext();
      builder.create<fir::ResultOp>(loc, fir::getBase(exv));
    } else {
      builder.create<fir::ArrayMergeStoreOp>(
          loc, destination, fir::getBase(exv), destination.getMemref(),
          destination.getSlice(), destination.getTypeparams());
    }
  }

  /// Lower an elemental subroutine call with at least one array argument.
  /// An elemental subroutine is an exception and does not have copy-in/copy-out
  /// semantics. See 15.8.3.
  /// Do NOT use this for user defined assignments.
  static void
  lowerElementalSubroutine(Fortran::lower::AbstractConverter &converter,
                           Fortran::lower::SymMap &symMap,
                           Fortran::lower::StatementContext &stmtCtx,
                           const Fortran::lower::SomeExpr &call) {
    ArrayExprLowering ael(converter, stmtCtx, symMap,
                          ConstituentSemantics::RefTransparent);
    ael.lowerElementalSubroutine(call);
  }

  // TODO: See the comment in genarr(const Fortran::lower::Parentheses<T>&).
  // This is skipping generation of copy-in/copy-out code for analysis that is
  // required when arguments are in parentheses.
  void lowerElementalSubroutine(const Fortran::lower::SomeExpr &call) {
    auto f = genarr(call);
    llvm::SmallVector<mlir::Value> shape = genIterationShape();
    auto [iterSpace, insPt] = genImplicitLoops(shape, /*innerArg=*/{});
    f(iterSpace);
    finalizeElementCtx();
    builder.restoreInsertionPoint(insPt);
  }

  ExtValue lowerScalarAssignment(const Fortran::lower::SomeExpr &lhs,
                                 const Fortran::lower::SomeExpr &rhs) {
    PushSemantics(ConstituentSemantics::RefTransparent);
    // 1) Lower the rhs expression with array_fetch op(s).
    IterationSpace iters;
    iters.setElement(genarr(rhs)(iters));
    // 2) Lower the lhs expression to an array_update.
    semant = ConstituentSemantics::ProjectedCopyInCopyOut;
    auto lexv = genarr(lhs)(iters);
    // 3) Finalize the inner context.
    explicitSpace->finalizeContext();
    // 4) Thread the array value updated forward. Note: the lhs might be
    // ill-formed (performing scalar assignment in an array context),
    // in which case there is no array to thread.
    auto loc = getLoc();
    auto createResult = [&](auto op) {
      mlir::Value oldInnerArg = op.getSequence();
      std::size_t offset = explicitSpace->argPosition(oldInnerArg);
      explicitSpace->setInnerArg(offset, fir::getBase(lexv));
      finalizeElementCtx();
      builder.create<fir::ResultOp>(loc, fir::getBase(lexv));
    };
    if (mlir::Operation *defOp = fir::getBase(lexv).getDefiningOp()) {
      llvm::TypeSwitch<mlir::Operation *>(defOp)
          .Case([&](fir::ArrayUpdateOp op) { createResult(op); })
          .Case([&](fir::ArrayAmendOp op) { createResult(op); })
          .Case([&](fir::ArrayModifyOp op) { createResult(op); })
          .Default([&](mlir::Operation *) { finalizeElementCtx(); });
    } else {
      // `lhs` isn't from a `fir.array_load`, so there is no array modifications
      // to thread through the iteration space.
      finalizeElementCtx();
    }
    return lexv;
  }

  static ExtValue lowerScalarUserAssignment(
      Fortran::lower::AbstractConverter &converter,
      Fortran::lower::SymMap &symMap, Fortran::lower::StatementContext &stmtCtx,
      Fortran::lower::ExplicitIterSpace &explicitIterSpace,
      mlir::func::FuncOp userAssignmentFunction,
      const Fortran::lower::SomeExpr &lhs,
      const Fortran::lower::SomeExpr &rhs) {
    Fortran::lower::ImplicitIterSpace implicit;
    ArrayExprLowering ael(converter, stmtCtx, symMap,
                          ConstituentSemantics::RefTransparent,
                          &explicitIterSpace, &implicit);
    return ael.lowerScalarUserAssignment(userAssignmentFunction, lhs, rhs);
  }

  ExtValue lowerScalarUserAssignment(mlir::func::FuncOp userAssignment,
                                     const Fortran::lower::SomeExpr &lhs,
                                     const Fortran::lower::SomeExpr &rhs) {
    mlir::Location loc = getLoc();
    if (rhs.Rank() > 0)
      TODO(loc, "user-defined elemental assigment from expression with rank");
    // 1) Lower the rhs expression with array_fetch op(s).
    IterationSpace iters;
    iters.setElement(genarr(rhs)(iters));
    fir::ExtendedValue elementalExv = iters.elementExv();
    // 2) Lower the lhs expression to an array_modify.
    semant = ConstituentSemantics::CustomCopyInCopyOut;
    auto lexv = genarr(lhs)(iters);
    bool isIllFormedLHS = false;
    // 3) Insert the call
    if (auto modifyOp = mlir::dyn_cast<fir::ArrayModifyOp>(
            fir::getBase(lexv).getDefiningOp())) {
      mlir::Value oldInnerArg = modifyOp.getSequence();
      std::size_t offset = explicitSpace->argPosition(oldInnerArg);
      explicitSpace->setInnerArg(offset, fir::getBase(lexv));
      fir::ExtendedValue exv =
          arrayModifyToExv(builder, loc, explicitSpace->getLhsLoad(0).value(),
                           modifyOp.getResult(0));
      genScalarUserDefinedAssignmentCall(builder, loc, userAssignment, exv,
                                         elementalExv);
    } else {
      // LHS is ill formed, it is a scalar with no references to FORALL
      // subscripts, so there is actually no array assignment here. The user
      // code is probably bad, but still insert user assignment call since it
      // was not rejected by semantics (a warning was emitted).
      isIllFormedLHS = true;
      genScalarUserDefinedAssignmentCall(builder, getLoc(), userAssignment,
                                         lexv, elementalExv);
    }
    // 4) Finalize the inner context.
    explicitSpace->finalizeContext();
    // 5). Thread the array value updated forward.
    if (!isIllFormedLHS) {
      finalizeElementCtx();
      builder.create<fir::ResultOp>(getLoc(), fir::getBase(lexv));
    }
    return lexv;
  }

private:
  void determineShapeOfDest(const fir::ExtendedValue &lhs) {
    destShape = fir::factory::getExtents(getLoc(), builder, lhs);
  }

  void determineShapeOfDest(const Fortran::lower::SomeExpr &lhs) {
    if (!destShape.empty())
      return;
    if (explicitSpaceIsActive() && determineShapeWithSlice(lhs))
      return;
    mlir::Type idxTy = builder.getIndexType();
    mlir::Location loc = getLoc();
    if (std::optional<Fortran::evaluate::ConstantSubscripts> constantShape =
            Fortran::evaluate::GetConstantExtents(converter.getFoldingContext(),
                                                  lhs))
      for (Fortran::common::ConstantSubscript extent : *constantShape)
        destShape.push_back(builder.createIntegerConstant(loc, idxTy, extent));
  }

  bool genShapeFromDataRef(const Fortran::semantics::Symbol &x) {
    return false;
  }
  bool genShapeFromDataRef(const Fortran::evaluate::CoarrayRef &) {
    TODO(getLoc(), "coarray ref");
    return false;
  }
  bool genShapeFromDataRef(const Fortran::evaluate::Component &x) {
    return x.base().Rank() > 0 ? genShapeFromDataRef(x.base()) : false;
  }
  bool genShapeFromDataRef(const Fortran::evaluate::ArrayRef &x) {
    if (x.Rank() == 0)
      return false;
    if (x.base().Rank() > 0)
      if (genShapeFromDataRef(x.base()))
        return true;
    // x has rank and x.base did not produce a shape.
    ExtValue exv = x.base().IsSymbol() ? asScalarRef(getFirstSym(x.base()))
                                       : asScalarRef(x.base().GetComponent());
    mlir::Location loc = getLoc();
    mlir::IndexType idxTy = builder.getIndexType();
    llvm::SmallVector<mlir::Value> definedShape =
        fir::factory::getExtents(loc, builder, exv);
    mlir::Value one = builder.createIntegerConstant(loc, idxTy, 1);
    for (auto ss : llvm::enumerate(x.subscript())) {
      std::visit(Fortran::common::visitors{
                     [&](const Fortran::evaluate::Triplet &trip) {
                       // For a subscript of triple notation, we compute the
                       // range of this dimension of the iteration space.
                       auto lo = [&]() {
                         if (auto optLo = trip.lower())
                           return fir::getBase(asScalar(*optLo));
                         return getLBound(exv, ss.index(), one);
                       }();
                       auto hi = [&]() {
                         if (auto optHi = trip.upper())
                           return fir::getBase(asScalar(*optHi));
                         return getUBound(exv, ss.index(), one);
                       }();
                       auto step = builder.createConvert(
                           loc, idxTy, fir::getBase(asScalar(trip.stride())));
                       auto extent = builder.genExtentFromTriplet(loc, lo, hi,
                                                                  step, idxTy);
                       destShape.push_back(extent);
                     },
                     [&](auto) {}},
                 ss.value().u);
    }
    return true;
  }
  bool genShapeFromDataRef(const Fortran::evaluate::NamedEntity &x) {
    if (x.IsSymbol())
      return genShapeFromDataRef(getFirstSym(x));
    return genShapeFromDataRef(x.GetComponent());
  }
  bool genShapeFromDataRef(const Fortran::evaluate::DataRef &x) {
    return std::visit([&](const auto &v) { return genShapeFromDataRef(v); },
                      x.u);
  }

  /// When in an explicit space, the ranked component must be evaluated to
  /// determine the actual number of iterations when slicing triples are
  /// present. Lower these expressions here.
  bool determineShapeWithSlice(const Fortran::lower::SomeExpr &lhs) {
    LLVM_DEBUG(Fortran::lower::DumpEvaluateExpr::dump(
        llvm::dbgs() << "determine shape of:\n", lhs));
    // FIXME: We may not want to use ExtractDataRef here since it doesn't deal
    // with substrings, etc.
    std::optional<Fortran::evaluate::DataRef> dref =
        Fortran::evaluate::ExtractDataRef(lhs);
    return dref.has_value() ? genShapeFromDataRef(*dref) : false;
  }

  /// CHARACTER and derived type elements are treated as memory references. The
  /// numeric types are treated as values.
  static mlir::Type adjustedArraySubtype(mlir::Type ty,
                                         mlir::ValueRange indices) {
    mlir::Type pathTy = fir::applyPathToType(ty, indices);
    assert(pathTy && "indices failed to apply to type");
    return adjustedArrayElementType(pathTy);
  }

  /// Lower rhs of an array expression.
  ExtValue lowerArrayExpression(const Fortran::lower::SomeExpr &exp) {
    mlir::Type resTy = converter.genType(exp);
    return std::visit(
        [&](const auto &e) { return lowerArrayExpression(genarr(e), resTy); },
        exp.u);
  }
  ExtValue lowerArrayExpression(const ExtValue &exv) {
    assert(!explicitSpace);
    mlir::Type resTy = fir::unwrapPassByRefType(fir::getBase(exv).getType());
    return lowerArrayExpression(genarr(exv), resTy);
  }

  void populateBounds(llvm::SmallVectorImpl<mlir::Value> &bounds,
                      const Fortran::evaluate::Substring *substring) {
    if (!substring)
      return;
    bounds.push_back(fir::getBase(asScalar(substring->lower())));
    if (auto upper = substring->upper())
      bounds.push_back(fir::getBase(asScalar(*upper)));
  }

  /// Convert the original value, \p origVal, to type \p eleTy. When in a
  /// pointer assignment context, generate an appropriate `fir.rebox` for
  /// dealing with any bounds parameters on the pointer assignment.
  mlir::Value convertElementForUpdate(mlir::Location loc, mlir::Type eleTy,
                                      mlir::Value origVal) {
    if (auto origEleTy = fir::dyn_cast_ptrEleTy(origVal.getType()))
      if (origEleTy.isa<fir::BaseBoxType>()) {
        // If origVal is a box variable, load it so it is in the value domain.
        origVal = builder.create<fir::LoadOp>(loc, origVal);
      }
    if (origVal.getType().isa<fir::BoxType>() && !eleTy.isa<fir::BoxType>()) {
      if (isPointerAssignment())
        TODO(loc, "lhs of pointer assignment returned unexpected value");
      TODO(loc, "invalid box conversion in elemental computation");
    }
    if (isPointerAssignment() && eleTy.isa<fir::BoxType>() &&
        !origVal.getType().isa<fir::BoxType>()) {
      // This is a pointer assignment and the rhs is a raw reference to a TARGET
      // in memory. Embox the reference so it can be stored to the boxed
      // POINTER variable.
      assert(fir::isa_ref_type(origVal.getType()));
      if (auto eleTy = fir::dyn_cast_ptrEleTy(origVal.getType());
          fir::hasDynamicSize(eleTy))
        TODO(loc, "TARGET of pointer assignment with runtime size/shape");
      auto memrefTy = fir::boxMemRefType(eleTy.cast<fir::BoxType>());
      auto castTo = builder.createConvert(loc, memrefTy, origVal);
      origVal = builder.create<fir::EmboxOp>(loc, eleTy, castTo);
    }
    mlir::Value val = builder.createConvert(loc, eleTy, origVal);
    if (isBoundsSpec()) {
      auto lbs = lbounds.value();
      if (lbs.size() > 0) {
        // Rebox the value with user-specified shift.
        auto shiftTy = fir::ShiftType::get(eleTy.getContext(), lbs.size());
        mlir::Value shiftOp = builder.create<fir::ShiftOp>(loc, shiftTy, lbs);
        val = builder.create<fir::ReboxOp>(loc, eleTy, val, shiftOp,
                                           mlir::Value{});
      }
    } else if (isBoundsRemap()) {
      auto lbs = lbounds.value();
      if (lbs.size() > 0) {
        // Rebox the value with user-specified shift and shape.
        auto shapeShiftArgs = flatZip(lbs, ubounds.value());
        auto shapeTy = fir::ShapeShiftType::get(eleTy.getContext(), lbs.size());
        mlir::Value shapeShift =
            builder.create<fir::ShapeShiftOp>(loc, shapeTy, shapeShiftArgs);
        val = builder.create<fir::ReboxOp>(loc, eleTy, val, shapeShift,
                                           mlir::Value{});
      }
    }
    return val;
  }

  /// Default store to destination implementation.
  /// This implements the default case, which is to assign the value in
  /// `iters.element` into the destination array, `iters.innerArgument`. Handles
  /// by value and by reference assignment.
  CC defaultStoreToDestination(const Fortran::evaluate::Substring *substring) {
    return [=](IterSpace iterSpace) -> ExtValue {
      mlir::Location loc = getLoc();
      mlir::Value innerArg = iterSpace.innerArgument();
      fir::ExtendedValue exv = iterSpace.elementExv();
      mlir::Type arrTy = innerArg.getType();
      mlir::Type eleTy = fir::applyPathToType(arrTy, iterSpace.iterVec());
      if (isAdjustedArrayElementType(eleTy)) {
        // The elemental update is in the memref domain. Under this semantics,
        // we must always copy the computed new element from its location in
        // memory into the destination array.
        mlir::Type resRefTy = builder.getRefType(eleTy);
        // Get a reference to the array element to be amended.
        auto arrayOp = builder.create<fir::ArrayAccessOp>(
            loc, resRefTy, innerArg, iterSpace.iterVec(),
            fir::factory::getTypeParams(loc, builder, destination));
        if (auto charTy = eleTy.dyn_cast<fir::CharacterType>()) {
          llvm::SmallVector<mlir::Value> substringBounds;
          populateBounds(substringBounds, substring);
          mlir::Value dstLen = fir::factory::genLenOfCharacter(
              builder, loc, destination, iterSpace.iterVec(), substringBounds);
          fir::ArrayAmendOp amend = createCharArrayAmend(
              loc, builder, arrayOp, dstLen, exv, innerArg, substringBounds);
          return abstractArrayExtValue(amend, dstLen);
        }
        if (fir::isa_derived(eleTy)) {
          fir::ArrayAmendOp amend = createDerivedArrayAmend(
              loc, destination, builder, arrayOp, exv, eleTy, innerArg);
          return abstractArrayExtValue(amend /*FIXME: typeparams?*/);
        }
        assert(eleTy.isa<fir::SequenceType>() && "must be an array");
        TODO(loc, "array (as element) assignment");
      }
      // By value semantics. The element is being assigned by value.
      auto ele = convertElementForUpdate(loc, eleTy, fir::getBase(exv));
      auto update = builder.create<fir::ArrayUpdateOp>(
          loc, arrTy, innerArg, ele, iterSpace.iterVec(),
          destination.getTypeparams());
      return abstractArrayExtValue(update);
    };
  }

  /// For an elemental array expression.
  ///   1. Lower the scalars and array loads.
  ///   2. Create the iteration space.
  ///   3. Create the element-by-element computation in the loop.
  ///   4. Return the resulting array value.
  /// If no destination was set in the array context, a temporary of
  /// \p resultTy will be created to hold the evaluated expression.
  /// Otherwise, \p resultTy is ignored and the expression is evaluated
  /// in the destination. \p f is a continuation built from an
  /// evaluate::Expr or an ExtendedValue.
  ExtValue lowerArrayExpression(CC f, mlir::Type resultTy) {
    mlir::Location loc = getLoc();
    auto [iterSpace, insPt] = genIterSpace(resultTy);
    auto exv = f(iterSpace);
    iterSpace.setElement(std::move(exv));
    auto lambda = ccStoreToDest
                      ? *ccStoreToDest
                      : defaultStoreToDestination(/*substring=*/nullptr);
    mlir::Value updVal = fir::getBase(lambda(iterSpace));
    finalizeElementCtx();
    builder.create<fir::ResultOp>(loc, updVal);
    builder.restoreInsertionPoint(insPt);
    return abstractArrayExtValue(iterSpace.outerResult());
  }

  /// Compute the shape of a slice.
  llvm::SmallVector<mlir::Value> computeSliceShape(mlir::Value slice) {
    llvm::SmallVector<mlir::Value> slicedShape;
    auto slOp = mlir::cast<fir::SliceOp>(slice.getDefiningOp());
    mlir::Operation::operand_range triples = slOp.getTriples();
    mlir::IndexType idxTy = builder.getIndexType();
    mlir::Location loc = getLoc();
    for (unsigned i = 0, end = triples.size(); i < end; i += 3) {
      if (!mlir::isa_and_nonnull<fir::UndefOp>(
              triples[i + 1].getDefiningOp())) {
        // (..., lb:ub:step, ...) case:  extent = max((ub-lb+step)/step, 0)
        // See Fortran 2018 9.5.3.3.2 section for more details.
        mlir::Value res = builder.genExtentFromTriplet(
            loc, triples[i], triples[i + 1], triples[i + 2], idxTy);
        slicedShape.emplace_back(res);
      } else {
        // do nothing. `..., i, ...` case, so dimension is dropped.
      }
    }
    return slicedShape;
  }

  /// Get the shape from an ArrayOperand. The shape of the array is adjusted if
  /// the array was sliced.
  llvm::SmallVector<mlir::Value> getShape(ArrayOperand array) {
    if (array.slice)
      return computeSliceShape(array.slice);
    if (array.memref.getType().isa<fir::BaseBoxType>())
      return fir::factory::readExtents(builder, getLoc(),
                                       fir::BoxValue{array.memref});
    return fir::factory::getExtents(array.shape);
  }

  /// Get the shape from an ArrayLoad.
  llvm::SmallVector<mlir::Value> getShape(fir::ArrayLoadOp arrayLoad) {
    return getShape(ArrayOperand{arrayLoad.getMemref(), arrayLoad.getShape(),
                                 arrayLoad.getSlice()});
  }

  /// Returns the first array operand that may not be absent. If all
  /// array operands may be absent, return the first one.
  const ArrayOperand &getInducingShapeArrayOperand() const {
    assert(!arrayOperands.empty());
    for (const ArrayOperand &op : arrayOperands)
      if (!op.mayBeAbsent)
        return op;
    // If all arrays operand appears in optional position, then none of them
    // is allowed to be absent as per 15.5.2.12 point 3. (6). Just pick the
    // first operands.
    // TODO: There is an opportunity to add a runtime check here that
    // this array is present as required.
    return arrayOperands[0];
  }

  /// Generate the shape of the iteration space over the array expression. The
  /// iteration space may be implicit, explicit, or both. If it is implied it is
  /// based on the destination and operand array loads, or an optional
  /// Fortran::evaluate::Shape from the front end. If the shape is explicit,
  /// this returns any implicit shape component, if it exists.
  llvm::SmallVector<mlir::Value> genIterationShape() {
    // Use the precomputed destination shape.
    if (!destShape.empty())
      return destShape;
    // Otherwise, use the destination's shape.
    if (destination)
      return getShape(destination);
    // Otherwise, use the first ArrayLoad operand shape.
    if (!arrayOperands.empty())
      return getShape(getInducingShapeArrayOperand());
    fir::emitFatalError(getLoc(),
                        "failed to compute the array expression shape");
  }

  bool explicitSpaceIsActive() const {
    return explicitSpace && explicitSpace->isActive();
  }

  bool implicitSpaceHasMasks() const {
    return implicitSpace && !implicitSpace->empty();
  }

  CC genMaskAccess(mlir::Value tmp, mlir::Value shape) {
    mlir::Location loc = getLoc();
    return [=, builder = &converter.getFirOpBuilder()](IterSpace iters) {
      mlir::Type arrTy = fir::dyn_cast_ptrOrBoxEleTy(tmp.getType());
      auto eleTy = arrTy.cast<fir::SequenceType>().getEleTy();
      mlir::Type eleRefTy = builder->getRefType(eleTy);
      mlir::IntegerType i1Ty = builder->getI1Type();
      // Adjust indices for any shift of the origin of the array.
      llvm::SmallVector<mlir::Value> indices = fir::factory::originateIndices(
          loc, *builder, tmp.getType(), shape, iters.iterVec());
      auto addr =
          builder->create<fir::ArrayCoorOp>(loc, eleRefTy, tmp, shape,
                                            /*slice=*/mlir::Value{}, indices,
                                            /*typeParams=*/llvm::None);
      auto load = builder->create<fir::LoadOp>(loc, addr);
      return builder->createConvert(loc, i1Ty, load);
    };
  }

  /// Construct the incremental instantiations of the ragged array structure.
  /// Rebind the lazy buffer variable, etc. as we go.
  template <bool withAllocation = false>
  mlir::Value prepareRaggedArrays(Fortran::lower::FrontEndExpr expr) {
    assert(explicitSpaceIsActive());
    mlir::Location loc = getLoc();
    mlir::TupleType raggedTy = fir::factory::getRaggedArrayHeaderType(builder);
    llvm::SmallVector<llvm::SmallVector<fir::DoLoopOp>> loopStack =
        explicitSpace->getLoopStack();
    const std::size_t depth = loopStack.size();
    mlir::IntegerType i64Ty = builder.getIntegerType(64);
    [[maybe_unused]] mlir::Value byteSize =
        builder.createIntegerConstant(loc, i64Ty, 1);
    mlir::Value header = implicitSpace->lookupMaskHeader(expr);
    for (std::remove_const_t<decltype(depth)> i = 0; i < depth; ++i) {
      auto insPt = builder.saveInsertionPoint();
      if (i < depth - 1)
        builder.setInsertionPoint(loopStack[i + 1][0]);

      // Compute and gather the extents.
      llvm::SmallVector<mlir::Value> extents;
      for (auto doLoop : loopStack[i])
        extents.push_back(builder.genExtentFromTriplet(
            loc, doLoop.getLowerBound(), doLoop.getUpperBound(),
            doLoop.getStep(), i64Ty));
      if constexpr (withAllocation) {
        fir::runtime::genRaggedArrayAllocate(
            loc, builder, header, /*asHeader=*/true, byteSize, extents);
      }

      // Compute the dynamic position into the header.
      llvm::SmallVector<mlir::Value> offsets;
      for (auto doLoop : loopStack[i]) {
        auto m = builder.create<mlir::arith::SubIOp>(
            loc, doLoop.getInductionVar(), doLoop.getLowerBound());
        auto n = builder.create<mlir::arith::DivSIOp>(loc, m, doLoop.getStep());
        mlir::Value one = builder.createIntegerConstant(loc, n.getType(), 1);
        offsets.push_back(builder.create<mlir::arith::AddIOp>(loc, n, one));
      }
      mlir::IntegerType i32Ty = builder.getIntegerType(32);
      mlir::Value uno = builder.createIntegerConstant(loc, i32Ty, 1);
      mlir::Type coorTy = builder.getRefType(raggedTy.getType(1));
      auto hdOff = builder.create<fir::CoordinateOp>(loc, coorTy, header, uno);
      auto toTy = fir::SequenceType::get(raggedTy, offsets.size());
      mlir::Type toRefTy = builder.getRefType(toTy);
      auto ldHdr = builder.create<fir::LoadOp>(loc, hdOff);
      mlir::Value hdArr = builder.createConvert(loc, toRefTy, ldHdr);
      auto shapeOp = builder.genShape(loc, extents);
      header = builder.create<fir::ArrayCoorOp>(
          loc, builder.getRefType(raggedTy), hdArr, shapeOp,
          /*slice=*/mlir::Value{}, offsets,
          /*typeparams=*/mlir::ValueRange{});
      auto hdrVar = builder.create<fir::CoordinateOp>(loc, coorTy, header, uno);
      auto inVar = builder.create<fir::LoadOp>(loc, hdrVar);
      mlir::Value two = builder.createIntegerConstant(loc, i32Ty, 2);
      mlir::Type coorTy2 = builder.getRefType(raggedTy.getType(2));
      auto hdrSh = builder.create<fir::CoordinateOp>(loc, coorTy2, header, two);
      auto shapePtr = builder.create<fir::LoadOp>(loc, hdrSh);
      // Replace the binding.
      implicitSpace->rebind(expr, genMaskAccess(inVar, shapePtr));
      if (i < depth - 1)
        builder.restoreInsertionPoint(insPt);
    }
    return header;
  }

  /// Lower mask expressions with implied iteration spaces from the variants of
  /// WHERE syntax. Since it is legal for mask expressions to have side-effects
  /// and modify values that will be used for the lhs, rhs, or both of
  /// subsequent assignments, the mask must be evaluated before the assignment
  /// is processed.
  /// Mask expressions are array expressions too.
  void genMasks() {
    // Lower the mask expressions, if any.
    if (implicitSpaceHasMasks()) {
      mlir::Location loc = getLoc();
      // Mask expressions are array expressions too.
      for (const auto *e : implicitSpace->getExprs())
        if (e && !implicitSpace->isLowered(e)) {
          if (mlir::Value var = implicitSpace->lookupMaskVariable(e)) {
            // Allocate the mask buffer lazily.
            assert(explicitSpaceIsActive());
            mlir::Value header =
                prepareRaggedArrays</*withAllocations=*/true>(e);
            Fortran::lower::createLazyArrayTempValue(converter, *e, header,
                                                     symMap, stmtCtx);
            // Close the explicit loops.
            builder.create<fir::ResultOp>(loc, explicitSpace->getInnerArgs());
            builder.setInsertionPointAfter(explicitSpace->getOuterLoop());
            // Open a new copy of the explicit loop nest.
            explicitSpace->genLoopNest();
            continue;
          }
          fir::ExtendedValue tmp = Fortran::lower::createSomeArrayTempValue(
              converter, *e, symMap, stmtCtx);
          mlir::Value shape = builder.createShape(loc, tmp);
          implicitSpace->bind(e, genMaskAccess(fir::getBase(tmp), shape));
        }

      // Set buffer from the header.
      for (const auto *e : implicitSpace->getExprs()) {
        if (!e)
          continue;
        if (implicitSpace->lookupMaskVariable(e)) {
          // Index into the ragged buffer to retrieve cached results.
          const int rank = e->Rank();
          assert(destShape.empty() ||
                 static_cast<std::size_t>(rank) == destShape.size());
          mlir::Value header = prepareRaggedArrays(e);
          mlir::TupleType raggedTy =
              fir::factory::getRaggedArrayHeaderType(builder);
          mlir::IntegerType i32Ty = builder.getIntegerType(32);
          mlir::Value one = builder.createIntegerConstant(loc, i32Ty, 1);
          auto coor1 = builder.create<fir::CoordinateOp>(
              loc, builder.getRefType(raggedTy.getType(1)), header, one);
          auto db = builder.create<fir::LoadOp>(loc, coor1);
          mlir::Type eleTy =
              fir::unwrapSequenceType(fir::unwrapRefType(db.getType()));
          mlir::Type buffTy =
              builder.getRefType(fir::SequenceType::get(eleTy, rank));
          // Address of ragged buffer data.
          mlir::Value buff = builder.createConvert(loc, buffTy, db);

          mlir::Value two = builder.createIntegerConstant(loc, i32Ty, 2);
          auto coor2 = builder.create<fir::CoordinateOp>(
              loc, builder.getRefType(raggedTy.getType(2)), header, two);
          auto shBuff = builder.create<fir::LoadOp>(loc, coor2);
          mlir::IntegerType i64Ty = builder.getIntegerType(64);
          mlir::IndexType idxTy = builder.getIndexType();
          llvm::SmallVector<mlir::Value> extents;
          for (std::remove_const_t<decltype(rank)> i = 0; i < rank; ++i) {
            mlir::Value off = builder.createIntegerConstant(loc, i32Ty, i);
            auto coor = builder.create<fir::CoordinateOp>(
                loc, builder.getRefType(i64Ty), shBuff, off);
            auto ldExt = builder.create<fir::LoadOp>(loc, coor);
            extents.push_back(builder.createConvert(loc, idxTy, ldExt));
          }
          if (destShape.empty())
            destShape = extents;
          // Construct shape of buffer.
          mlir::Value shapeOp = builder.genShape(loc, extents);

          // Replace binding with the local result.
          implicitSpace->rebind(e, genMaskAccess(buff, shapeOp));
        }
      }
    }
  }

  // FIXME: should take multiple inner arguments.
  std::pair<IterationSpace, mlir::OpBuilder::InsertPoint>
  genImplicitLoops(mlir::ValueRange shape, mlir::Value innerArg) {
    mlir::Location loc = getLoc();
    mlir::IndexType idxTy = builder.getIndexType();
    mlir::Value one = builder.createIntegerConstant(loc, idxTy, 1);
    mlir::Value zero = builder.createIntegerConstant(loc, idxTy, 0);
    llvm::SmallVector<mlir::Value> loopUppers;

    // Convert any implied shape to closed interval form. The fir.do_loop will
    // run from 0 to `extent - 1` inclusive.
    for (auto extent : shape)
      loopUppers.push_back(
          builder.create<mlir::arith::SubIOp>(loc, extent, one));

    // Iteration space is created with outermost columns, innermost rows
    llvm::SmallVector<fir::DoLoopOp> loops;

    const std::size_t loopDepth = loopUppers.size();
    llvm::SmallVector<mlir::Value> ivars;

    for (auto i : llvm::enumerate(llvm::reverse(loopUppers))) {
      if (i.index() > 0) {
        assert(!loops.empty());
        builder.setInsertionPointToStart(loops.back().getBody());
      }
      fir::DoLoopOp loop;
      if (innerArg) {
        loop = builder.create<fir::DoLoopOp>(
            loc, zero, i.value(), one, isUnordered(),
            /*finalCount=*/false, mlir::ValueRange{innerArg});
        innerArg = loop.getRegionIterArgs().front();
        if (explicitSpaceIsActive())
          explicitSpace->setInnerArg(0, innerArg);
      } else {
        loop = builder.create<fir::DoLoopOp>(loc, zero, i.value(), one,
                                             isUnordered(),
                                             /*finalCount=*/false);
      }
      ivars.push_back(loop.getInductionVar());
      loops.push_back(loop);
    }

    if (innerArg)
      for (std::remove_const_t<decltype(loopDepth)> i = 0; i + 1 < loopDepth;
           ++i) {
        builder.setInsertionPointToEnd(loops[i].getBody());
        builder.create<fir::ResultOp>(loc, loops[i + 1].getResult(0));
      }

    // Move insertion point to the start of the innermost loop in the nest.
    builder.setInsertionPointToStart(loops.back().getBody());
    // Set `afterLoopNest` to just after the entire loop nest.
    auto currPt = builder.saveInsertionPoint();
    builder.setInsertionPointAfter(loops[0]);
    auto afterLoopNest = builder.saveInsertionPoint();
    builder.restoreInsertionPoint(currPt);

    // Put the implicit loop variables in row to column order to match FIR's
    // Ops. (The loops were constructed from outermost column to innermost
    // row.)
    mlir::Value outerRes = loops[0].getResult(0);
    return {IterationSpace(innerArg, outerRes, llvm::reverse(ivars)),
            afterLoopNest};
  }

  /// Build the iteration space into which the array expression will be lowered.
  /// The resultType is used to create a temporary, if needed.
  std::pair<IterationSpace, mlir::OpBuilder::InsertPoint>
  genIterSpace(mlir::Type resultType) {
    mlir::Location loc = getLoc();
    llvm::SmallVector<mlir::Value> shape = genIterationShape();
    if (!destination) {
      // Allocate storage for the result if it is not already provided.
      destination = createAndLoadSomeArrayTemp(resultType, shape);
    }

    // Generate the lazy mask allocation, if one was given.
    if (ccPrelude)
      (*ccPrelude)(shape);

    // Now handle the implicit loops.
    mlir::Value inner = explicitSpaceIsActive()
                            ? explicitSpace->getInnerArgs().front()
                            : destination.getResult();
    auto [iters, afterLoopNest] = genImplicitLoops(shape, inner);
    mlir::Value innerArg = iters.innerArgument();

    // Generate the mask conditional structure, if there are masks. Unlike the
    // explicit masks, which are interleaved, these mask expression appear in
    // the innermost loop.
    if (implicitSpaceHasMasks()) {
      // Recover the cached condition from the mask buffer.
      auto genCond = [&](Fortran::lower::FrontEndExpr e, IterSpace iters) {
        return implicitSpace->getBoundClosure(e)(iters);
      };

      // Handle the negated conditions in topological order of the WHERE
      // clauses. See 10.2.3.2p4 as to why this control structure is produced.
      for (llvm::SmallVector<Fortran::lower::FrontEndExpr> maskExprs :
           implicitSpace->getMasks()) {
        const std::size_t size = maskExprs.size() - 1;
        auto genFalseBlock = [&](const auto *e, auto &&cond) {
          auto ifOp = builder.create<fir::IfOp>(
              loc, mlir::TypeRange{innerArg.getType()}, fir::getBase(cond),
              /*withElseRegion=*/true);
          builder.create<fir::ResultOp>(loc, ifOp.getResult(0));
          builder.setInsertionPointToStart(&ifOp.getThenRegion().front());
          builder.create<fir::ResultOp>(loc, innerArg);
          builder.setInsertionPointToStart(&ifOp.getElseRegion().front());
        };
        auto genTrueBlock = [&](const auto *e, auto &&cond) {
          auto ifOp = builder.create<fir::IfOp>(
              loc, mlir::TypeRange{innerArg.getType()}, fir::getBase(cond),
              /*withElseRegion=*/true);
          builder.create<fir::ResultOp>(loc, ifOp.getResult(0));
          builder.setInsertionPointToStart(&ifOp.getElseRegion().front());
          builder.create<fir::ResultOp>(loc, innerArg);
          builder.setInsertionPointToStart(&ifOp.getThenRegion().front());
        };
        for (std::remove_const_t<decltype(size)> i = 0; i < size; ++i)
          if (const auto *e = maskExprs[i])
            genFalseBlock(e, genCond(e, iters));

        // The last condition is either non-negated or unconditionally negated.
        if (const auto *e = maskExprs[size])
          genTrueBlock(e, genCond(e, iters));
      }
    }

    // We're ready to lower the body (an assignment statement) for this context
    // of loop nests at this point.
    return {iters, afterLoopNest};
  }

  fir::ArrayLoadOp
  createAndLoadSomeArrayTemp(mlir::Type type,
                             llvm::ArrayRef<mlir::Value> shape) {
    if (ccLoadDest)
      return (*ccLoadDest)(shape);
    auto seqTy = type.dyn_cast<fir::SequenceType>();
    assert(seqTy && "must be an array");
    mlir::Location loc = getLoc();
    // TODO: Need to thread the LEN parameters here. For character, they may
    // differ from the operands length (e.g concatenation). So the array loads
    // type parameters are not enough.
    if (auto charTy = seqTy.getEleTy().dyn_cast<fir::CharacterType>())
      if (charTy.hasDynamicLen())
        TODO(loc, "character array expression temp with dynamic length");
    if (auto recTy = seqTy.getEleTy().dyn_cast<fir::RecordType>())
      if (recTy.getNumLenParams() > 0)
        TODO(loc, "derived type array expression temp with LEN parameters");
    if (mlir::Type eleTy = fir::unwrapSequenceType(type);
        fir::isRecordWithAllocatableMember(eleTy))
      TODO(loc, "creating an array temp where the element type has "
                "allocatable members");
    mlir::Value temp = !seqTy.hasDynamicExtents()
                           ? builder.create<fir::AllocMemOp>(loc, type)
                           : builder.create<fir::AllocMemOp>(
                                 loc, type, ".array.expr", llvm::None, shape);
    fir::FirOpBuilder *bldr = &converter.getFirOpBuilder();
    stmtCtx.attachCleanup(
        [bldr, loc, temp]() { bldr->create<fir::FreeMemOp>(loc, temp); });
    mlir::Value shapeOp = genShapeOp(shape);
    return builder.create<fir::ArrayLoadOp>(loc, seqTy, temp, shapeOp,
                                            /*slice=*/mlir::Value{},
                                            llvm::None);
  }

  static fir::ShapeOp genShapeOp(mlir::Location loc, fir::FirOpBuilder &builder,
                                 llvm::ArrayRef<mlir::Value> shape) {
    mlir::IndexType idxTy = builder.getIndexType();
    llvm::SmallVector<mlir::Value> idxShape;
    for (auto s : shape)
      idxShape.push_back(builder.createConvert(loc, idxTy, s));
    auto shapeTy = fir::ShapeType::get(builder.getContext(), idxShape.size());
    return builder.create<fir::ShapeOp>(loc, shapeTy, idxShape);
  }

  fir::ShapeOp genShapeOp(llvm::ArrayRef<mlir::Value> shape) {
    return genShapeOp(getLoc(), builder, shape);
  }

  //===--------------------------------------------------------------------===//
  // Expression traversal and lowering.
  //===--------------------------------------------------------------------===//

  /// Lower the expression, \p x, in a scalar context.
  template <typename A>
  ExtValue asScalar(const A &x) {
    return ScalarExprLowering{getLoc(), converter, symMap, stmtCtx}.genval(x);
  }

  /// Lower the expression, \p x, in a scalar context. If this is an explicit
  /// space, the expression may be scalar and refer to an array. We want to
  /// raise the array access to array operations in FIR to analyze potential
  /// conflicts even when the result is a scalar element.
  template <typename A>
  ExtValue asScalarArray(const A &x) {
    return explicitSpaceIsActive() && !isPointerAssignment()
               ? genarr(x)(IterationSpace{})
               : asScalar(x);
  }

  /// Lower the expression in a scalar context to a memory reference.
  template <typename A>
  ExtValue asScalarRef(const A &x) {
    return ScalarExprLowering{getLoc(), converter, symMap, stmtCtx}.gen(x);
  }

  /// Lower an expression without dereferencing any indirection that may be
  /// a nullptr (because this is an absent optional or unallocated/disassociated
  /// descriptor). The returned expression cannot be addressed directly, it is
  /// meant to inquire about its status before addressing the related entity.
  template <typename A>
  ExtValue asInquired(const A &x) {
    return ScalarExprLowering{getLoc(), converter, symMap, stmtCtx}
        .lowerIntrinsicArgumentAsInquired(x);
  }

  /// Some temporaries are allocated on an element-by-element basis during the
  /// array expression evaluation. Collect the cleanups here so the resources
  /// can be freed before the next loop iteration, avoiding memory leaks. etc.
  Fortran::lower::StatementContext &getElementCtx() {
    if (!elementCtx) {
      stmtCtx.pushScope();
      elementCtx = true;
    }
    return stmtCtx;
  }

  /// If there were temporaries created for this element evaluation, finalize
  /// and deallocate the resources now. This should be done just prior the the
  /// fir::ResultOp at the end of the innermost loop.
  void finalizeElementCtx() {
    if (elementCtx) {
      stmtCtx.finalizeAndPop();
      elementCtx = false;
    }
  }

  /// Lower an elemental function array argument. This ensures array
  /// sub-expressions that are not variables and must be passed by address
  /// are lowered by value and placed in memory.
  template <typename A>
  CC genElementalArgument(const A &x) {
    // Ensure the returned element is in memory if this is what was requested.
    if ((semant == ConstituentSemantics::RefOpaque ||
         semant == ConstituentSemantics::DataAddr ||
         semant == ConstituentSemantics::ByValueArg)) {
      if (!Fortran::evaluate::IsVariable(x)) {
        PushSemantics(ConstituentSemantics::DataValue);
        CC cc = genarr(x);
        mlir::Location loc = getLoc();
        if (isParenthesizedVariable(x)) {
          // Parenthesised variables are lowered to a reference to the variable
          // storage. When passing it as an argument, a copy must be passed.
          return [=](IterSpace iters) -> ExtValue {
            return createInMemoryScalarCopy(builder, loc, cc(iters));
          };
        }
        mlir::Type storageType =
            fir::unwrapSequenceType(converter.genType(toEvExpr(x)));
        return [=](IterSpace iters) -> ExtValue {
          return placeScalarValueInMemory(builder, loc, cc(iters), storageType);
        };
      }
    }
    return genarr(x);
  }

  // A reference to a Fortran elemental intrinsic or intrinsic module procedure.
  CC genElementalIntrinsicProcRef(
      const Fortran::evaluate::ProcedureRef &procRef,
      llvm::Optional<mlir::Type> retTy,
      llvm::Optional<const Fortran::evaluate::SpecificIntrinsic> intrinsic =
          llvm::None) {

    llvm::SmallVector<CC> operands;
    std::string name =
        intrinsic ? intrinsic->name
                  : procRef.proc().GetSymbol()->GetUltimate().name().ToString();
    const Fortran::lower::IntrinsicArgumentLoweringRules *argLowering =
        Fortran::lower::getIntrinsicArgumentLowering(name);
    mlir::Location loc = getLoc();
    if (intrinsic && Fortran::lower::intrinsicRequiresCustomOptionalHandling(
                         procRef, *intrinsic, converter)) {
      using CcPairT = std::pair<CC, llvm::Optional<mlir::Value>>;
      llvm::SmallVector<CcPairT> operands;
      auto prepareOptionalArg = [&](const Fortran::lower::SomeExpr &expr) {
        if (expr.Rank() == 0) {
          ExtValue optionalArg = this->asInquired(expr);
          mlir::Value isPresent =
              genActualIsPresentTest(builder, loc, optionalArg);
          operands.emplace_back(
              [=](IterSpace iters) -> ExtValue {
                return genLoad(builder, loc, optionalArg);
              },
              isPresent);
        } else {
          auto [cc, isPresent, _] = this->genOptionalArrayFetch(expr);
          operands.emplace_back(cc, isPresent);
        }
      };
      auto prepareOtherArg = [&](const Fortran::lower::SomeExpr &expr) {
        PushSemantics(ConstituentSemantics::RefTransparent);
        operands.emplace_back(genElementalArgument(expr), llvm::None);
      };
      Fortran::lower::prepareCustomIntrinsicArgument(
          procRef, *intrinsic, retTy, prepareOptionalArg, prepareOtherArg,
          converter);

      fir::FirOpBuilder *bldr = &converter.getFirOpBuilder();
      return [=](IterSpace iters) -> ExtValue {
        auto getArgument = [&](std::size_t i) -> ExtValue {
          return operands[i].first(iters);
        };
        auto isPresent = [&](std::size_t i) -> llvm::Optional<mlir::Value> {
          return operands[i].second;
        };
        return Fortran::lower::lowerCustomIntrinsic(
            *bldr, loc, name, retTy, isPresent, getArgument, operands.size(),
            getElementCtx());
      };
    }
    /// Otherwise, pre-lower arguments and use intrinsic lowering utility.
    for (const auto &arg : llvm::enumerate(procRef.arguments())) {
      const auto *expr =
          Fortran::evaluate::UnwrapExpr<Fortran::lower::SomeExpr>(arg.value());
      if (!expr) {
        // Absent optional.
        operands.emplace_back([=](IterSpace) { return mlir::Value{}; });
      } else if (!argLowering) {
        // No argument lowering instruction, lower by value.
        PushSemantics(ConstituentSemantics::RefTransparent);
        operands.emplace_back(genElementalArgument(*expr));
      } else {
        // Ad-hoc argument lowering handling.
        Fortran::lower::ArgLoweringRule argRules =
            Fortran::lower::lowerIntrinsicArgumentAs(*argLowering, arg.index());
        if (argRules.handleDynamicOptional &&
            Fortran::evaluate::MayBePassedAsAbsentOptional(
                *expr, converter.getFoldingContext())) {
          // Currently, there is not elemental intrinsic that requires lowering
          // a potentially absent argument to something else than a value (apart
          // from character MAX/MIN that are handled elsewhere.)
          if (argRules.lowerAs != Fortran::lower::LowerIntrinsicArgAs::Value)
            TODO(loc, "non trivial optional elemental intrinsic array "
                      "argument");
          PushSemantics(ConstituentSemantics::RefTransparent);
          operands.emplace_back(genarrForwardOptionalArgumentToCall(*expr));
          continue;
        }
        switch (argRules.lowerAs) {
        case Fortran::lower::LowerIntrinsicArgAs::Value: {
          PushSemantics(ConstituentSemantics::RefTransparent);
          operands.emplace_back(genElementalArgument(*expr));
        } break;
        case Fortran::lower::LowerIntrinsicArgAs::Addr: {
          // Note: assume does not have Fortran VALUE attribute semantics.
          PushSemantics(ConstituentSemantics::RefOpaque);
          operands.emplace_back(genElementalArgument(*expr));
        } break;
        case Fortran::lower::LowerIntrinsicArgAs::Box: {
          PushSemantics(ConstituentSemantics::RefOpaque);
          auto lambda = genElementalArgument(*expr);
          operands.emplace_back([=](IterSpace iters) {
            return builder.createBox(loc, lambda(iters));
          });
        } break;
        case Fortran::lower::LowerIntrinsicArgAs::Inquired:
          TODO(loc, "intrinsic function with inquired argument");
          break;
        }
      }
    }

    // Let the intrinsic library lower the intrinsic procedure call
    return [=](IterSpace iters) {
      llvm::SmallVector<ExtValue> args;
      for (const auto &cc : operands)
        args.push_back(cc(iters));
      return Fortran::lower::genIntrinsicCall(builder, loc, name, retTy, args,
                                              getElementCtx());
    };
  }

  /// Lower a procedure reference to a user-defined elemental procedure.
  CC genElementalUserDefinedProcRef(
      const Fortran::evaluate::ProcedureRef &procRef,
      llvm::Optional<mlir::Type> retTy) {
    using PassBy = Fortran::lower::CallerInterface::PassEntityBy;

    // 10.1.4 p5. Impure elemental procedures must be called in element order.
    if (const Fortran::semantics::Symbol *procSym = procRef.proc().GetSymbol())
      if (!Fortran::semantics::IsPureProcedure(*procSym))
        setUnordered(false);

    Fortran::lower::CallerInterface caller(procRef, converter);
    llvm::SmallVector<CC> operands;
    operands.reserve(caller.getPassedArguments().size());
    mlir::Location loc = getLoc();
    mlir::FunctionType callSiteType = caller.genFunctionType();
    for (const Fortran::lower::CallInterface<
             Fortran::lower::CallerInterface>::PassedEntity &arg :
         caller.getPassedArguments()) {
      // 15.8.3 p1. Elemental procedure with intent(out)/intent(inout)
      // arguments must be called in element order.
      if (arg.mayBeModifiedByCall())
        setUnordered(false);
      const auto *actual = arg.entity;
      mlir::Type argTy = callSiteType.getInput(arg.firArgument);
      if (!actual) {
        // Optional dummy argument for which there is no actual argument.
        auto absent = builder.create<fir::AbsentOp>(loc, argTy);
        operands.emplace_back([=](IterSpace) { return absent; });
        continue;
      }
      const auto *expr = actual->UnwrapExpr();
      if (!expr)
        TODO(loc, "assumed type actual argument");

      LLVM_DEBUG(expr->AsFortran(llvm::dbgs()
                                 << "argument: " << arg.firArgument << " = [")
                 << "]\n");
      if (arg.isOptional() && Fortran::evaluate::MayBePassedAsAbsentOptional(
                                  *expr, converter.getFoldingContext()))
        TODO(loc,
             "passing dynamically optional argument to elemental procedures");
      switch (arg.passBy) {
      case PassBy::Value: {
        // True pass-by-value semantics.
        PushSemantics(ConstituentSemantics::RefTransparent);
        operands.emplace_back(genElementalArgument(*expr));
      } break;
      case PassBy::BaseAddressValueAttribute: {
        // VALUE attribute or pass-by-reference to a copy semantics. (byval*)
        if (isArray(*expr)) {
          PushSemantics(ConstituentSemantics::ByValueArg);
          operands.emplace_back(genElementalArgument(*expr));
        } else {
          // Store scalar value in a temp to fulfill VALUE attribute.
          mlir::Value val = fir::getBase(asScalar(*expr));
          mlir::Value temp = builder.createTemporary(
              loc, val.getType(),
              llvm::ArrayRef<mlir::NamedAttribute>{
                  Fortran::lower::getAdaptToByRefAttr(builder)});
          builder.create<fir::StoreOp>(loc, val, temp);
          operands.emplace_back(
              [=](IterSpace iters) -> ExtValue { return temp; });
        }
      } break;
      case PassBy::BaseAddress: {
        if (isArray(*expr)) {
          PushSemantics(ConstituentSemantics::RefOpaque);
          operands.emplace_back(genElementalArgument(*expr));
        } else {
          ExtValue exv = asScalarRef(*expr);
          operands.emplace_back([=](IterSpace iters) { return exv; });
        }
      } break;
      case PassBy::CharBoxValueAttribute: {
        if (isArray(*expr)) {
          PushSemantics(ConstituentSemantics::DataValue);
          auto lambda = genElementalArgument(*expr);
          operands.emplace_back([=](IterSpace iters) {
            return fir::factory::CharacterExprHelper{builder, loc}
                .createTempFrom(lambda(iters));
          });
        } else {
          fir::factory::CharacterExprHelper helper(builder, loc);
          fir::CharBoxValue argVal = helper.createTempFrom(asScalarRef(*expr));
          operands.emplace_back(
              [=](IterSpace iters) -> ExtValue { return argVal; });
        }
      } break;
      case PassBy::BoxChar: {
        PushSemantics(ConstituentSemantics::RefOpaque);
        operands.emplace_back(genElementalArgument(*expr));
      } break;
      case PassBy::AddressAndLength:
        // PassBy::AddressAndLength is only used for character results. Results
        // are not handled here.
        fir::emitFatalError(
            loc, "unexpected PassBy::AddressAndLength in elemental call");
        break;
      case PassBy::CharProcTuple: {
        ExtValue argRef = asScalarRef(*expr);
        mlir::Value tuple = createBoxProcCharTuple(
            converter, argTy, fir::getBase(argRef), fir::getLen(argRef));
        operands.emplace_back(
            [=](IterSpace iters) -> ExtValue { return tuple; });
      } break;
      case PassBy::Box:
      case PassBy::MutableBox:
        // See C15100 and C15101
        fir::emitFatalError(loc, "cannot be POINTER, ALLOCATABLE");
      }
    }

    if (caller.getIfIndirectCallSymbol())
      fir::emitFatalError(loc, "cannot be indirect call");

    // The lambda is mutable so that `caller` copy can be modified inside it.
    return [=,
            caller = std::move(caller)](IterSpace iters) mutable -> ExtValue {
      for (const auto &[cc, argIface] :
           llvm::zip(operands, caller.getPassedArguments())) {
        auto exv = cc(iters);
        auto arg = exv.match(
            [&](const fir::CharBoxValue &cb) -> mlir::Value {
              return fir::factory::CharacterExprHelper{builder, loc}
                  .createEmbox(cb);
            },
            [&](const auto &) { return fir::getBase(exv); });
        caller.placeInput(argIface, arg);
      }
      return Fortran::lower::genCallOpAndResult(
          loc, converter, symMap, getElementCtx(), caller, callSiteType, retTy);
    };
  }

  /// Lower TRANSPOSE call without using runtime TRANSPOSE.
  /// Return continuation for generating the TRANSPOSE result.
  /// The continuation just swaps the iteration space before
  /// invoking continuation for the argument.
  CC genTransposeProcRef(const Fortran::evaluate::ProcedureRef &procRef) {
    assert(procRef.arguments().size() == 1 &&
           "TRANSPOSE must have one argument.");
    const auto *argExpr = procRef.arguments()[0].value().UnwrapExpr();
    assert(argExpr);

    llvm::SmallVector<mlir::Value> savedDestShape = destShape;
    assert((destShape.empty() || destShape.size() == 2) &&
           "TRANSPOSE destination must have rank 2.");

    if (!savedDestShape.empty())
      std::swap(destShape[0], destShape[1]);

    PushSemantics(ConstituentSemantics::RefTransparent);
    llvm::SmallVector<CC> operands{genElementalArgument(*argExpr)};

    if (!savedDestShape.empty()) {
      // If destShape was set before transpose lowering, then
      // restore it. Otherwise, ...
      destShape = savedDestShape;
    } else if (!destShape.empty()) {
      // ... if destShape has been set from the argument lowering,
      // then reverse it.
      assert(destShape.size() == 2 &&
             "TRANSPOSE destination must have rank 2.");
      std::swap(destShape[0], destShape[1]);
    }

    return [=](IterSpace iters) {
      assert(iters.iterVec().size() == 2 &&
             "TRANSPOSE expects 2D iterations space.");
      IterationSpace newIters(iters, {iters.iterValue(1), iters.iterValue(0)});
      return operands.front()(newIters);
    };
  }

  /// Generate a procedure reference. This code is shared for both functions and
  /// subroutines, the difference being reflected by `retTy`.
  CC genProcRef(const Fortran::evaluate::ProcedureRef &procRef,
                llvm::Optional<mlir::Type> retTy) {
    mlir::Location loc = getLoc();

    if (isOptimizableTranspose(procRef, converter))
      return genTransposeProcRef(procRef);

    if (procRef.IsElemental()) {
      if (const Fortran::evaluate::SpecificIntrinsic *intrin =
              procRef.proc().GetSpecificIntrinsic()) {
        // All elemental intrinsic functions are pure and cannot modify their
        // arguments. The only elemental subroutine, MVBITS has an Intent(inout)
        // argument. So for this last one, loops must be in element order
        // according to 15.8.3 p1.
        if (!retTy)
          setUnordered(false);

        // Elemental intrinsic call.
        // The intrinsic procedure is called once per element of the array.
        return genElementalIntrinsicProcRef(procRef, retTy, *intrin);
      }
      if (isIntrinsicModuleProcRef(procRef))
        return genElementalIntrinsicProcRef(procRef, retTy);
      if (ScalarExprLowering::isStatementFunctionCall(procRef))
        fir::emitFatalError(loc, "statement function cannot be elemental");

      // Elemental call.
      // The procedure is called once per element of the array argument(s).
      return genElementalUserDefinedProcRef(procRef, retTy);
    }

    // Transformational call.
    // The procedure is called once and produces a value of rank > 0.
    if (const Fortran::evaluate::SpecificIntrinsic *intrinsic =
            procRef.proc().GetSpecificIntrinsic()) {
      if (explicitSpaceIsActive() && procRef.Rank() == 0) {
        // Elide any implicit loop iters.
        return [=, &procRef](IterSpace) {
          return ScalarExprLowering{loc, converter, symMap, stmtCtx}
              .genIntrinsicRef(procRef, retTy, *intrinsic);
        };
      }
      return genarr(
          ScalarExprLowering{loc, converter, symMap, stmtCtx}.genIntrinsicRef(
              procRef, retTy, *intrinsic));
    }

    const bool isPtrAssn = isPointerAssignment();
    if (explicitSpaceIsActive() && procRef.Rank() == 0) {
      // Elide any implicit loop iters.
      return [=, &procRef](IterSpace) {
        ScalarExprLowering sel(loc, converter, symMap, stmtCtx);
        return isPtrAssn ? sel.genRawProcedureRef(procRef, retTy)
                         : sel.genProcedureRef(procRef, retTy);
      };
    }
    // In the default case, the call can be hoisted out of the loop nest. Apply
    // the iterations to the result, which may be an array value.
    ScalarExprLowering sel(loc, converter, symMap, stmtCtx);
    auto exv = isPtrAssn ? sel.genRawProcedureRef(procRef, retTy)
                         : sel.genProcedureRef(procRef, retTy);
    return genarr(exv);
  }

  CC genarr(const Fortran::evaluate::ProcedureDesignator &) {
    TODO(getLoc(), "procedure designator");
  }
  CC genarr(const Fortran::evaluate::ProcedureRef &x) {
    if (x.hasAlternateReturns())
      fir::emitFatalError(getLoc(),
                          "array procedure reference with alt-return");
    return genProcRef(x, llvm::None);
  }
  template <typename A>
  CC genScalarAndForwardValue(const A &x) {
    ExtValue result = asScalar(x);
    return [=](IterSpace) { return result; };
  }
  template <typename A, typename = std::enable_if_t<Fortran::common::HasMember<
                            A, Fortran::evaluate::TypelessExpression>>>
  CC genarr(const A &x) {
    return genScalarAndForwardValue(x);
  }

  template <typename A>
  CC genarr(const Fortran::evaluate::Expr<A> &x) {
    LLVM_DEBUG(Fortran::lower::DumpEvaluateExpr::dump(llvm::dbgs(), x));
    if (isArray(x) || (explicitSpaceIsActive() && isLeftHandSide()) ||
        isElementalProcWithArrayArgs(x))
      return std::visit([&](const auto &e) { return genarr(e); }, x.u);
    if (explicitSpaceIsActive()) {
      assert(!isArray(x) && !isLeftHandSide());
      auto cc = std::visit([&](const auto &e) { return genarr(e); }, x.u);
      auto result = cc(IterationSpace{});
      return [=](IterSpace) { return result; };
    }
    return genScalarAndForwardValue(x);
  }

  // Converting a value of memory bound type requires creating a temp and
  // copying the value.
  static ExtValue convertAdjustedType(fir::FirOpBuilder &builder,
                                      mlir::Location loc, mlir::Type toType,
                                      const ExtValue &exv) {
    return exv.match(
        [&](const fir::CharBoxValue &cb) -> ExtValue {
          mlir::Value len = cb.getLen();
          auto mem =
              builder.create<fir::AllocaOp>(loc, toType, mlir::ValueRange{len});
          fir::CharBoxValue result(mem, len);
          fir::factory::CharacterExprHelper{builder, loc}.createAssign(
              ExtValue{result}, exv);
          return result;
        },
        [&](const auto &) -> ExtValue {
          fir::emitFatalError(loc, "convert on adjusted extended value");
        });
  }
  template <Fortran::common::TypeCategory TC1, int KIND,
            Fortran::common::TypeCategory TC2>
  CC genarr(const Fortran::evaluate::Convert<Fortran::evaluate::Type<TC1, KIND>,
                                             TC2> &x) {
    mlir::Location loc = getLoc();
    auto lambda = genarr(x.left());
    mlir::Type ty = converter.genType(TC1, KIND);
    return [=](IterSpace iters) -> ExtValue {
      auto exv = lambda(iters);
      mlir::Value val = fir::getBase(exv);
      auto valTy = val.getType();
      if (elementTypeWasAdjusted(valTy) &&
          !(fir::isa_ref_type(valTy) && fir::isa_integer(ty)))
        return convertAdjustedType(builder, loc, ty, exv);
      return builder.createConvert(loc, ty, val);
    };
  }

  template <int KIND>
  CC genarr(const Fortran::evaluate::ComplexComponent<KIND> &x) {
    mlir::Location loc = getLoc();
    auto lambda = genarr(x.left());
    bool isImagPart = x.isImaginaryPart;
    return [=](IterSpace iters) -> ExtValue {
      mlir::Value lhs = fir::getBase(lambda(iters));
      return fir::factory::Complex{builder, loc}.extractComplexPart(lhs,
                                                                    isImagPart);
    };
  }

  template <typename T>
  CC genarr(const Fortran::evaluate::Parentheses<T> &x) {
    mlir::Location loc = getLoc();
    if (isReferentiallyOpaque()) {
      // Context is a call argument in, for example, an elemental procedure
      // call. TODO: all array arguments should use array_load, array_access,
      // array_amend, and INTENT(OUT), INTENT(INOUT) arguments should have
      // array_merge_store ops.
      TODO(loc, "parentheses on argument in elemental call");
    }
    auto f = genarr(x.left());
    return [=](IterSpace iters) -> ExtValue {
      auto val = f(iters);
      mlir::Value base = fir::getBase(val);
      auto newBase =
          builder.create<fir::NoReassocOp>(loc, base.getType(), base);
      return fir::substBase(val, newBase);
    };
  }
  template <int KIND>
  CC genarr(const Fortran::evaluate::Negate<Fortran::evaluate::Type<
                Fortran::common::TypeCategory::Integer, KIND>> &x) {
    mlir::Location loc = getLoc();
    auto f = genarr(x.left());
    return [=](IterSpace iters) -> ExtValue {
      mlir::Value val = fir::getBase(f(iters));
      mlir::Type ty =
          converter.genType(Fortran::common::TypeCategory::Integer, KIND);
      mlir::Value zero = builder.createIntegerConstant(loc, ty, 0);
      return builder.create<mlir::arith::SubIOp>(loc, zero, val);
    };
  }
  template <int KIND>
  CC genarr(const Fortran::evaluate::Negate<Fortran::evaluate::Type<
                Fortran::common::TypeCategory::Real, KIND>> &x) {
    mlir::Location loc = getLoc();
    auto f = genarr(x.left());
    return [=](IterSpace iters) -> ExtValue {
      return builder.create<mlir::arith::NegFOp>(loc, fir::getBase(f(iters)));
    };
  }
  template <int KIND>
  CC genarr(const Fortran::evaluate::Negate<Fortran::evaluate::Type<
                Fortran::common::TypeCategory::Complex, KIND>> &x) {
    mlir::Location loc = getLoc();
    auto f = genarr(x.left());
    return [=](IterSpace iters) -> ExtValue {
      return builder.create<fir::NegcOp>(loc, fir::getBase(f(iters)));
    };
  }

  //===--------------------------------------------------------------------===//
  // Binary elemental ops
  //===--------------------------------------------------------------------===//

  template <typename OP, typename A>
  CC createBinaryOp(const A &evEx) {
    mlir::Location loc = getLoc();
    auto lambda = genarr(evEx.left());
    auto rf = genarr(evEx.right());
    return [=](IterSpace iters) -> ExtValue {
      mlir::Value left = fir::getBase(lambda(iters));
      mlir::Value right = fir::getBase(rf(iters));
      return builder.create<OP>(loc, left, right);
    };
  }

#undef GENBIN
#define GENBIN(GenBinEvOp, GenBinTyCat, GenBinFirOp)                           \
  template <int KIND>                                                          \
  CC genarr(const Fortran::evaluate::GenBinEvOp<Fortran::evaluate::Type<       \
                Fortran::common::TypeCategory::GenBinTyCat, KIND>> &x) {       \
    return createBinaryOp<GenBinFirOp>(x);                                     \
  }

  GENBIN(Add, Integer, mlir::arith::AddIOp)
  GENBIN(Add, Real, mlir::arith::AddFOp)
  GENBIN(Add, Complex, fir::AddcOp)
  GENBIN(Subtract, Integer, mlir::arith::SubIOp)
  GENBIN(Subtract, Real, mlir::arith::SubFOp)
  GENBIN(Subtract, Complex, fir::SubcOp)
  GENBIN(Multiply, Integer, mlir::arith::MulIOp)
  GENBIN(Multiply, Real, mlir::arith::MulFOp)
  GENBIN(Multiply, Complex, fir::MulcOp)
  GENBIN(Divide, Integer, mlir::arith::DivSIOp)
  GENBIN(Divide, Real, mlir::arith::DivFOp)
  GENBIN(Divide, Complex, fir::DivcOp)

  template <Fortran::common::TypeCategory TC, int KIND>
  CC genarr(
      const Fortran::evaluate::Power<Fortran::evaluate::Type<TC, KIND>> &x) {
    mlir::Location loc = getLoc();
    mlir::Type ty = converter.genType(TC, KIND);
    auto lf = genarr(x.left());
    auto rf = genarr(x.right());
    return [=](IterSpace iters) -> ExtValue {
      mlir::Value lhs = fir::getBase(lf(iters));
      mlir::Value rhs = fir::getBase(rf(iters));
      return Fortran::lower::genPow(builder, loc, ty, lhs, rhs);
    };
  }
  template <Fortran::common::TypeCategory TC, int KIND>
  CC genarr(
      const Fortran::evaluate::Extremum<Fortran::evaluate::Type<TC, KIND>> &x) {
    mlir::Location loc = getLoc();
    auto lf = genarr(x.left());
    auto rf = genarr(x.right());
    switch (x.ordering) {
    case Fortran::evaluate::Ordering::Greater:
      return [=](IterSpace iters) -> ExtValue {
        mlir::Value lhs = fir::getBase(lf(iters));
        mlir::Value rhs = fir::getBase(rf(iters));
        return Fortran::lower::genMax(builder, loc,
                                      llvm::ArrayRef<mlir::Value>{lhs, rhs});
      };
    case Fortran::evaluate::Ordering::Less:
      return [=](IterSpace iters) -> ExtValue {
        mlir::Value lhs = fir::getBase(lf(iters));
        mlir::Value rhs = fir::getBase(rf(iters));
        return Fortran::lower::genMin(builder, loc,
                                      llvm::ArrayRef<mlir::Value>{lhs, rhs});
      };
    case Fortran::evaluate::Ordering::Equal:
      llvm_unreachable("Equal is not a valid ordering in this context");
    }
    llvm_unreachable("unknown ordering");
  }
  template <Fortran::common::TypeCategory TC, int KIND>
  CC genarr(
      const Fortran::evaluate::RealToIntPower<Fortran::evaluate::Type<TC, KIND>>
          &x) {
    mlir::Location loc = getLoc();
    auto ty = converter.genType(TC, KIND);
    auto lf = genarr(x.left());
    auto rf = genarr(x.right());
    return [=](IterSpace iters) {
      mlir::Value lhs = fir::getBase(lf(iters));
      mlir::Value rhs = fir::getBase(rf(iters));
      return Fortran::lower::genPow(builder, loc, ty, lhs, rhs);
    };
  }
  template <int KIND>
  CC genarr(const Fortran::evaluate::ComplexConstructor<KIND> &x) {
    mlir::Location loc = getLoc();
    auto lf = genarr(x.left());
    auto rf = genarr(x.right());
    return [=](IterSpace iters) -> ExtValue {
      mlir::Value lhs = fir::getBase(lf(iters));
      mlir::Value rhs = fir::getBase(rf(iters));
      return fir::factory::Complex{builder, loc}.createComplex(KIND, lhs, rhs);
    };
  }

  /// Fortran's concatenation operator `//`.
  template <int KIND>
  CC genarr(const Fortran::evaluate::Concat<KIND> &x) {
    mlir::Location loc = getLoc();
    auto lf = genarr(x.left());
    auto rf = genarr(x.right());
    return [=](IterSpace iters) -> ExtValue {
      auto lhs = lf(iters);
      auto rhs = rf(iters);
      const fir::CharBoxValue *lchr = lhs.getCharBox();
      const fir::CharBoxValue *rchr = rhs.getCharBox();
      if (lchr && rchr) {
        return fir::factory::CharacterExprHelper{builder, loc}
            .createConcatenate(*lchr, *rchr);
      }
      TODO(loc, "concat on unexpected extended values");
      return mlir::Value{};
    };
  }

  template <int KIND>
  CC genarr(const Fortran::evaluate::SetLength<KIND> &x) {
    auto lf = genarr(x.left());
    mlir::Value rhs = fir::getBase(asScalar(x.right()));
    fir::CharBoxValue temp =
        fir::factory::CharacterExprHelper(builder, getLoc())
            .createCharacterTemp(
                fir::CharacterType::getUnknownLen(builder.getContext(), KIND),
                rhs);
    return [=](IterSpace iters) -> ExtValue {
      fir::factory::CharacterExprHelper(builder, getLoc())
          .createAssign(temp, lf(iters));
      return temp;
    };
  }

  template <Fortran::common::TypeCategory TC, int KIND>
  CC genarr(
      const Fortran::evaluate::Constant<Fortran::evaluate::Type<TC, KIND>> &x) {
    if (x.Rank() == 0)
      return genScalarAndForwardValue(x);
    return genarr(Fortran::lower::IntrinsicConstantBuilder<TC, KIND>::gen(
        builder, getLoc(), x,
        /*outlineBigConstantsInReadOnlyMemory=*/true));
  }

  CC genarr(
      const Fortran::evaluate::Constant<Fortran::evaluate::SomeDerived> &x) {
    if (x.Rank() == 0)
      return genScalarAndForwardValue(x);
    mlir::Location loc = getLoc();
    mlir::IndexType idxTy = builder.getIndexType();
    mlir::Type arrTy = converter.genType(toEvExpr(x));
    std::string globalName = Fortran::lower::mangle::mangleArrayLiteral(x);
    fir::GlobalOp global = builder.getNamedGlobal(globalName);
    if (!global) {
      global = builder.createGlobalConstant(
          loc, arrTy, globalName,
          [&](fir::FirOpBuilder &builder) {
            Fortran::lower::StatementContext stmtCtx(
                /*cleanupProhibited=*/true);
            fir::ExtendedValue result =
                Fortran::lower::createSomeInitializerExpression(
                    loc, converter, toEvExpr(x), symMap, stmtCtx);
            mlir::Value castTo =
                builder.createConvert(loc, arrTy, fir::getBase(result));
            builder.create<fir::HasValueOp>(loc, castTo);
          },
          builder.createInternalLinkage());
    }
    auto addr = builder.create<fir::AddrOfOp>(getLoc(), global.resultType(),
                                              global.getSymbol());
    auto seqTy = global.getType().cast<fir::SequenceType>();
    llvm::SmallVector<mlir::Value> extents;
    for (auto extent : seqTy.getShape())
      extents.push_back(builder.createIntegerConstant(loc, idxTy, extent));
    if (auto charTy = seqTy.getEleTy().dyn_cast<fir::CharacterType>()) {
      mlir::Value len = builder.createIntegerConstant(loc, builder.getI64Type(),
                                                      charTy.getLen());
      return genarr(fir::CharArrayBoxValue{addr, len, extents});
    }
    return genarr(fir::ArrayBoxValue{addr, extents});
  }

  //===--------------------------------------------------------------------===//
  // A vector subscript expression may be wrapped with a cast to INTEGER*8.
  // Get rid of it here so the vector can be loaded. Add it back when
  // generating the elemental evaluation (inside the loop nest).

  static Fortran::lower::SomeExpr
  ignoreEvConvert(const Fortran::evaluate::Expr<Fortran::evaluate::Type<
                      Fortran::common::TypeCategory::Integer, 8>> &x) {
    return std::visit([&](const auto &v) { return ignoreEvConvert(v); }, x.u);
  }
  template <Fortran::common::TypeCategory FROM>
  static Fortran::lower::SomeExpr ignoreEvConvert(
      const Fortran::evaluate::Convert<
          Fortran::evaluate::Type<Fortran::common::TypeCategory::Integer, 8>,
          FROM> &x) {
    return toEvExpr(x.left());
  }
  template <typename A>
  static Fortran::lower::SomeExpr ignoreEvConvert(const A &x) {
    return toEvExpr(x);
  }

  //===--------------------------------------------------------------------===//
  // Get the `Se::Symbol*` for the subscript expression, `x`. This symbol can
  // be used to determine the lbound, ubound of the vector.

  template <typename A>
  static const Fortran::semantics::Symbol *
  extractSubscriptSymbol(const Fortran::evaluate::Expr<A> &x) {
    return std::visit([&](const auto &v) { return extractSubscriptSymbol(v); },
                      x.u);
  }
  template <typename A>
  static const Fortran::semantics::Symbol *
  extractSubscriptSymbol(const Fortran::evaluate::Designator<A> &x) {
    return Fortran::evaluate::UnwrapWholeSymbolDataRef(x);
  }
  template <typename A>
  static const Fortran::semantics::Symbol *extractSubscriptSymbol(const A &x) {
    return nullptr;
  }

  //===--------------------------------------------------------------------===//

  /// Get the declared lower bound value of the array `x` in dimension `dim`.
  /// The argument `one` must be an ssa-value for the constant 1.
  mlir::Value getLBound(const ExtValue &x, unsigned dim, mlir::Value one) {
    return fir::factory::readLowerBound(builder, getLoc(), x, dim, one);
  }

  /// Get the declared upper bound value of the array `x` in dimension `dim`.
  /// The argument `one` must be an ssa-value for the constant 1.
  mlir::Value getUBound(const ExtValue &x, unsigned dim, mlir::Value one) {
    mlir::Location loc = getLoc();
    mlir::Value lb = getLBound(x, dim, one);
    mlir::Value extent = fir::factory::readExtent(builder, loc, x, dim);
    auto add = builder.create<mlir::arith::AddIOp>(loc, lb, extent);
    return builder.create<mlir::arith::SubIOp>(loc, add, one);
  }

  /// Return the extent of the boxed array `x` in dimesion `dim`.
  mlir::Value getExtent(const ExtValue &x, unsigned dim) {
    return fir::factory::readExtent(builder, getLoc(), x, dim);
  }

  template <typename A>
  ExtValue genArrayBase(const A &base) {
    ScalarExprLowering sel{getLoc(), converter, symMap, stmtCtx};
    return base.IsSymbol() ? sel.gen(getFirstSym(base))
                           : sel.gen(base.GetComponent());
  }

  template <typename A>
  bool hasEvArrayRef(const A &x) {
    struct HasEvArrayRefHelper
        : public Fortran::evaluate::AnyTraverse<HasEvArrayRefHelper> {
      HasEvArrayRefHelper()
          : Fortran::evaluate::AnyTraverse<HasEvArrayRefHelper>(*this) {}
      using Fortran::evaluate::AnyTraverse<HasEvArrayRefHelper>::operator();
      bool operator()(const Fortran::evaluate::ArrayRef &) const {
        return true;
      }
    } helper;
    return helper(x);
  }

  CC genVectorSubscriptArrayFetch(const Fortran::lower::SomeExpr &expr,
                                  std::size_t dim) {
    PushSemantics(ConstituentSemantics::RefTransparent);
    auto saved = Fortran::common::ScopedSet(explicitSpace, nullptr);
    llvm::SmallVector<mlir::Value> savedDestShape = destShape;
    destShape.clear();
    auto result = genarr(expr);
    if (destShape.empty())
      TODO(getLoc(), "expected vector to have an extent");
    assert(destShape.size() == 1 && "vector has rank > 1");
    if (destShape[0] != savedDestShape[dim]) {
      // Not the same, so choose the smaller value.
      mlir::Location loc = getLoc();
      auto cmp = builder.create<mlir::arith::CmpIOp>(
          loc, mlir::arith::CmpIPredicate::sgt, destShape[0],
          savedDestShape[dim]);
      auto sel = builder.create<mlir::arith::SelectOp>(
          loc, cmp, savedDestShape[dim], destShape[0]);
      savedDestShape[dim] = sel;
      destShape = savedDestShape;
    }
    return result;
  }

  /// Generate an access by vector subscript using the index in the iteration
  /// vector at `dim`.
  mlir::Value genAccessByVector(mlir::Location loc, CC genArrFetch,
                                IterSpace iters, std::size_t dim) {
    IterationSpace vecIters(iters,
                            llvm::ArrayRef<mlir::Value>{iters.iterValue(dim)});
    fir::ExtendedValue fetch = genArrFetch(vecIters);
    mlir::IndexType idxTy = builder.getIndexType();
    return builder.createConvert(loc, idxTy, fir::getBase(fetch));
  }

  /// When we have an array reference, the expressions specified in each
  /// dimension may be slice operations (e.g. `i:j:k`), vectors, or simple
  /// (loop-invarianet) scalar expressions. This returns the base entity, the
  /// resulting type, and a continuation to adjust the default iteration space.
  void genSliceIndices(ComponentPath &cmptData, const ExtValue &arrayExv,
                       const Fortran::evaluate::ArrayRef &x, bool atBase) {
    mlir::Location loc = getLoc();
    mlir::IndexType idxTy = builder.getIndexType();
    mlir::Value one = builder.createIntegerConstant(loc, idxTy, 1);
    llvm::SmallVector<mlir::Value> &trips = cmptData.trips;
    LLVM_DEBUG(llvm::dbgs() << "array: " << arrayExv << '\n');
    auto &pc = cmptData.pc;
    const bool useTripsForSlice = !explicitSpaceIsActive();
    const bool createDestShape = destShape.empty();
    bool useSlice = false;
    std::size_t shapeIndex = 0;
    for (auto sub : llvm::enumerate(x.subscript())) {
      const std::size_t subsIndex = sub.index();
      std::visit(
          Fortran::common::visitors{
              [&](const Fortran::evaluate::Triplet &t) {
                mlir::Value lowerBound;
                if (auto optLo = t.lower())
                  lowerBound = fir::getBase(asScalarArray(*optLo));
                else
                  lowerBound = getLBound(arrayExv, subsIndex, one);
                lowerBound = builder.createConvert(loc, idxTy, lowerBound);
                mlir::Value stride = fir::getBase(asScalarArray(t.stride()));
                stride = builder.createConvert(loc, idxTy, stride);
                if (useTripsForSlice || createDestShape) {
                  // Generate a slice operation for the triplet. The first and
                  // second position of the triplet may be omitted, and the
                  // declared lbound and/or ubound expression values,
                  // respectively, should be used instead.
                  trips.push_back(lowerBound);
                  mlir::Value upperBound;
                  if (auto optUp = t.upper())
                    upperBound = fir::getBase(asScalarArray(*optUp));
                  else
                    upperBound = getUBound(arrayExv, subsIndex, one);
                  upperBound = builder.createConvert(loc, idxTy, upperBound);
                  trips.push_back(upperBound);
                  trips.push_back(stride);
                  if (createDestShape) {
                    auto extent = builder.genExtentFromTriplet(
                        loc, lowerBound, upperBound, stride, idxTy);
                    destShape.push_back(extent);
                  }
                  useSlice = true;
                }
                if (!useTripsForSlice) {
                  auto currentPC = pc;
                  pc = [=](IterSpace iters) {
                    IterationSpace newIters = currentPC(iters);
                    mlir::Value impliedIter = newIters.iterValue(subsIndex);
                    // FIXME: must use the lower bound of this component.
                    auto arrLowerBound =
                        atBase ? getLBound(arrayExv, subsIndex, one) : one;
                    auto initial = builder.create<mlir::arith::SubIOp>(
                        loc, lowerBound, arrLowerBound);
                    auto prod = builder.create<mlir::arith::MulIOp>(
                        loc, impliedIter, stride);
                    auto result =
                        builder.create<mlir::arith::AddIOp>(loc, initial, prod);
                    newIters.setIndexValue(subsIndex, result);
                    return newIters;
                  };
                }
                shapeIndex++;
              },
              [&](const Fortran::evaluate::IndirectSubscriptIntegerExpr &ie) {
                const auto &e = ie.value(); // dereference
                if (isArray(e)) {
                  // This is a vector subscript. Use the index values as read
                  // from a vector to determine the temporary array value.
                  // Note: 9.5.3.3.3(3) specifies undefined behavior for
                  // multiple updates to any specific array element through a
                  // vector subscript with replicated values.
                  assert(!isBoxValue() &&
                         "fir.box cannot be created with vector subscripts");
                  // TODO: Avoid creating a new evaluate::Expr here
                  auto arrExpr = ignoreEvConvert(e);
                  if (createDestShape) {
                    destShape.push_back(fir::factory::getExtentAtDimension(
                        loc, builder, arrayExv, subsIndex));
                  }
                  auto genArrFetch =
                      genVectorSubscriptArrayFetch(arrExpr, shapeIndex);
                  auto currentPC = pc;
                  pc = [=](IterSpace iters) {
                    IterationSpace newIters = currentPC(iters);
                    auto val = genAccessByVector(loc, genArrFetch, newIters,
                                                 subsIndex);
                    // Value read from vector subscript array and normalized
                    // using the base array's lower bound value.
                    mlir::Value lb = fir::factory::readLowerBound(
                        builder, loc, arrayExv, subsIndex, one);
                    auto origin = builder.create<mlir::arith::SubIOp>(
                        loc, idxTy, val, lb);
                    newIters.setIndexValue(subsIndex, origin);
                    return newIters;
                  };
                  if (useTripsForSlice) {
                    LLVM_ATTRIBUTE_UNUSED auto vectorSubscriptShape =
                        getShape(arrayOperands.back());
                    auto undef = builder.create<fir::UndefOp>(loc, idxTy);
                    trips.push_back(undef);
                    trips.push_back(undef);
                    trips.push_back(undef);
                  }
                  shapeIndex++;
                } else {
                  // This is a regular scalar subscript.
                  if (useTripsForSlice) {
                    // A regular scalar index, which does not yield an array
                    // section. Use a degenerate slice operation
                    // `(e:undef:undef)` in this dimension as a placeholder.
                    // This does not necessarily change the rank of the original
                    // array, so the iteration space must also be extended to
                    // include this expression in this dimension to adjust to
                    // the array's declared rank.
                    mlir::Value v = fir::getBase(asScalarArray(e));
                    trips.push_back(v);
                    auto undef = builder.create<fir::UndefOp>(loc, idxTy);
                    trips.push_back(undef);
                    trips.push_back(undef);
                    auto currentPC = pc;
                    // Cast `e` to index type.
                    mlir::Value iv = builder.createConvert(loc, idxTy, v);
                    // Normalize `e` by subtracting the declared lbound.
                    mlir::Value lb = fir::factory::readLowerBound(
                        builder, loc, arrayExv, subsIndex, one);
                    mlir::Value ivAdj =
                        builder.create<mlir::arith::SubIOp>(loc, idxTy, iv, lb);
                    // Add lbound adjusted value of `e` to the iteration vector
                    // (except when creating a box because the iteration vector
                    // is empty).
                    if (!isBoxValue())
                      pc = [=](IterSpace iters) {
                        IterationSpace newIters = currentPC(iters);
                        newIters.insertIndexValue(subsIndex, ivAdj);
                        return newIters;
                      };
                  } else {
                    auto currentPC = pc;
                    mlir::Value newValue = fir::getBase(asScalarArray(e));
                    mlir::Value result =
                        builder.createConvert(loc, idxTy, newValue);
                    mlir::Value lb = fir::factory::readLowerBound(
                        builder, loc, arrayExv, subsIndex, one);
                    result = builder.create<mlir::arith::SubIOp>(loc, idxTy,
                                                                 result, lb);
                    pc = [=](IterSpace iters) {
                      IterationSpace newIters = currentPC(iters);
                      newIters.insertIndexValue(subsIndex, result);
                      return newIters;
                    };
                  }
                }
              }},
          sub.value().u);
    }
    if (!useSlice)
      trips.clear();
  }

  static mlir::Type unwrapBoxEleTy(mlir::Type ty) {
    if (auto boxTy = ty.dyn_cast<fir::BaseBoxType>())
      return fir::unwrapRefType(boxTy.getEleTy());
    return ty;
  }

  llvm::SmallVector<mlir::Value> getShape(mlir::Type ty) {
    llvm::SmallVector<mlir::Value> result;
    ty = unwrapBoxEleTy(ty);
    mlir::Location loc = getLoc();
    mlir::IndexType idxTy = builder.getIndexType();
    for (auto extent : ty.cast<fir::SequenceType>().getShape()) {
      auto v = extent == fir::SequenceType::getUnknownExtent()
                   ? builder.create<fir::UndefOp>(loc, idxTy).getResult()
                   : builder.createIntegerConstant(loc, idxTy, extent);
      result.push_back(v);
    }
    return result;
  }

  CC genarr(const Fortran::semantics::SymbolRef &sym,
            ComponentPath &components) {
    return genarr(sym.get(), components);
  }

  ExtValue abstractArrayExtValue(mlir::Value val, mlir::Value len = {}) {
    return convertToArrayBoxValue(getLoc(), builder, val, len);
  }

  CC genarr(const ExtValue &extMemref) {
    ComponentPath dummy(/*isImplicit=*/true);
    return genarr(extMemref, dummy);
  }

  // If the slice values are given then use them. Otherwise, generate triples
  // that cover the entire shape specified by \p shapeVal.
  inline llvm::SmallVector<mlir::Value>
  padSlice(llvm::ArrayRef<mlir::Value> triples, mlir::Value shapeVal) {
    llvm::SmallVector<mlir::Value> result;
    mlir::Location loc = getLoc();
    if (triples.size()) {
      result.assign(triples.begin(), triples.end());
    } else {
      auto one = builder.createIntegerConstant(loc, builder.getIndexType(), 1);
      if (!shapeVal) {
        TODO(loc, "shape must be recovered from box");
      } else if (auto shapeOp = mlir::dyn_cast_or_null<fir::ShapeOp>(
                     shapeVal.getDefiningOp())) {
        for (auto ext : shapeOp.getExtents()) {
          result.push_back(one);
          result.push_back(ext);
          result.push_back(one);
        }
      } else if (auto shapeShift = mlir::dyn_cast_or_null<fir::ShapeShiftOp>(
                     shapeVal.getDefiningOp())) {
        for (auto [lb, ext] :
             llvm::zip(shapeShift.getOrigins(), shapeShift.getExtents())) {
          result.push_back(lb);
          result.push_back(ext);
          result.push_back(one);
        }
      } else {
        TODO(loc, "shape must be recovered from box");
      }
    }
    return result;
  }

  /// Base case of generating an array reference,
  CC genarr(const ExtValue &extMemref, ComponentPath &components) {
    mlir::Location loc = getLoc();
    mlir::Value memref = fir::getBase(extMemref);
    mlir::Type arrTy = fir::dyn_cast_ptrOrBoxEleTy(memref.getType());
    assert(arrTy.isa<fir::SequenceType>() && "memory ref must be an array");
    mlir::Value shape = builder.createShape(loc, extMemref);
    mlir::Value slice;
    if (components.isSlice()) {
      if (isBoxValue() && components.substring) {
        // Append the substring operator to emboxing Op as it will become an
        // interior adjustment (add offset, adjust LEN) to the CHARACTER value
        // being referenced in the descriptor.
        llvm::SmallVector<mlir::Value> substringBounds;
        populateBounds(substringBounds, components.substring);
        // Convert to (offset, size)
        mlir::Type iTy = substringBounds[0].getType();
        if (substringBounds.size() != 2) {
          fir::CharacterType charTy =
              fir::factory::CharacterExprHelper::getCharType(arrTy);
          if (charTy.hasConstantLen()) {
            mlir::IndexType idxTy = builder.getIndexType();
            fir::CharacterType::LenType charLen = charTy.getLen();
            mlir::Value lenValue =
                builder.createIntegerConstant(loc, idxTy, charLen);
            substringBounds.push_back(lenValue);
          } else {
            llvm::SmallVector<mlir::Value> typeparams =
                fir::getTypeParams(extMemref);
            substringBounds.push_back(typeparams.back());
          }
        }
        // Convert the lower bound to 0-based substring.
        mlir::Value one =
            builder.createIntegerConstant(loc, substringBounds[0].getType(), 1);
        substringBounds[0] =
            builder.create<mlir::arith::SubIOp>(loc, substringBounds[0], one);
        // Convert the upper bound to a length.
        mlir::Value cast = builder.createConvert(loc, iTy, substringBounds[1]);
        mlir::Value zero = builder.createIntegerConstant(loc, iTy, 0);
        auto size =
            builder.create<mlir::arith::SubIOp>(loc, cast, substringBounds[0]);
        auto cmp = builder.create<mlir::arith::CmpIOp>(
            loc, mlir::arith::CmpIPredicate::sgt, size, zero);
        // size = MAX(upper - (lower - 1), 0)
        substringBounds[1] =
            builder.create<mlir::arith::SelectOp>(loc, cmp, size, zero);
        slice = builder.create<fir::SliceOp>(
            loc, padSlice(components.trips, shape), components.suffixComponents,
            substringBounds);
      } else {
        slice = builder.createSlice(loc, extMemref, components.trips,
                                    components.suffixComponents);
      }
      if (components.hasComponents()) {
        auto seqTy = arrTy.cast<fir::SequenceType>();
        mlir::Type eleTy =
            fir::applyPathToType(seqTy.getEleTy(), components.suffixComponents);
        if (!eleTy)
          fir::emitFatalError(loc, "slicing path is ill-formed");
        if (auto realTy = eleTy.dyn_cast<fir::RealType>())
          eleTy = Fortran::lower::convertReal(realTy.getContext(),
                                              realTy.getFKind());

        // create the type of the projected array.
        arrTy = fir::SequenceType::get(seqTy.getShape(), eleTy);
        LLVM_DEBUG(llvm::dbgs()
                   << "type of array projection from component slicing: "
                   << eleTy << ", " << arrTy << '\n');
      }
    }
    arrayOperands.push_back(ArrayOperand{memref, shape, slice});
    if (destShape.empty())
      destShape = getShape(arrayOperands.back());
    if (isBoxValue()) {
      // Semantics are a reference to a boxed array.
      // This case just requires that an embox operation be created to box the
      // value. The value of the box is forwarded in the continuation.
      mlir::Type reduceTy = reduceRank(arrTy, slice);
      mlir::Type boxTy = fir::BoxType::get(reduceTy);
      if (memref.getType().isa<fir::ClassType>())
        boxTy = fir::ClassType::get(reduceTy);
      if (components.substring) {
        // Adjust char length to substring size.
        fir::CharacterType charTy =
            fir::factory::CharacterExprHelper::getCharType(reduceTy);
        auto seqTy = reduceTy.cast<fir::SequenceType>();
        // TODO: Use a constant for fir.char LEN if we can compute it.
        boxTy = fir::BoxType::get(
            fir::SequenceType::get(fir::CharacterType::getUnknownLen(
                                       builder.getContext(), charTy.getFKind()),
                                   seqTy.getDimension()));
      }
      mlir::Value embox =
          memref.getType().isa<fir::BaseBoxType>()
              ? builder.create<fir::ReboxOp>(loc, boxTy, memref, shape, slice)
                    .getResult()
              : builder
                    .create<fir::EmboxOp>(loc, boxTy, memref, shape, slice,
                                          fir::getTypeParams(extMemref))
                    .getResult();
      return [=](IterSpace) -> ExtValue { return fir::BoxValue(embox); };
    }
    auto eleTy = arrTy.cast<fir::SequenceType>().getEleTy();
    if (isReferentiallyOpaque()) {
      // Semantics are an opaque reference to an array.
      // This case forwards a continuation that will generate the address
      // arithmetic to the array element. This does not have copy-in/copy-out
      // semantics. No attempt to copy the array value will be made during the
      // interpretation of the Fortran statement.
      mlir::Type refEleTy = builder.getRefType(eleTy);
      return [=](IterSpace iters) -> ExtValue {
        // ArrayCoorOp does not expect zero based indices.
        llvm::SmallVector<mlir::Value> indices = fir::factory::originateIndices(
            loc, builder, memref.getType(), shape, iters.iterVec());
        mlir::Value coor = builder.create<fir::ArrayCoorOp>(
            loc, refEleTy, memref, shape, slice, indices,
            fir::getTypeParams(extMemref));
        if (auto charTy = eleTy.dyn_cast<fir::CharacterType>()) {
          llvm::SmallVector<mlir::Value> substringBounds;
          populateBounds(substringBounds, components.substring);
          if (!substringBounds.empty()) {
            mlir::Value dstLen = fir::factory::genLenOfCharacter(
                builder, loc, arrTy.cast<fir::SequenceType>(), memref,
                fir::getTypeParams(extMemref), iters.iterVec(),
                substringBounds);
            fir::CharBoxValue dstChar(coor, dstLen);
            return fir::factory::CharacterExprHelper{builder, loc}
                .createSubstring(dstChar, substringBounds);
          }
        }
        return fir::factory::arraySectionElementToExtendedValue(
            builder, loc, extMemref, coor, slice);
      };
    }
    auto arrLoad = builder.create<fir::ArrayLoadOp>(
        loc, arrTy, memref, shape, slice, fir::getTypeParams(extMemref));
    mlir::Value arrLd = arrLoad.getResult();
    if (isProjectedCopyInCopyOut()) {
      // Semantics are projected copy-in copy-out.
      // The backing store of the destination of an array expression may be
      // partially modified. These updates are recorded in FIR by forwarding a
      // continuation that generates an `array_update` Op. The destination is
      // always loaded at the beginning of the statement and merged at the
      // end.
      destination = arrLoad;
      auto lambda = ccStoreToDest
                        ? *ccStoreToDest
                        : defaultStoreToDestination(components.substring);
      return [=](IterSpace iters) -> ExtValue { return lambda(iters); };
    }
    if (isCustomCopyInCopyOut()) {
      // Create an array_modify to get the LHS element address and indicate
      // the assignment, the actual assignment must be implemented in
      // ccStoreToDest.
      destination = arrLoad;
      return [=](IterSpace iters) -> ExtValue {
        mlir::Value innerArg = iters.innerArgument();
        mlir::Type resTy = innerArg.getType();
        mlir::Type eleTy = fir::applyPathToType(resTy, iters.iterVec());
        mlir::Type refEleTy =
            fir::isa_ref_type(eleTy) ? eleTy : builder.getRefType(eleTy);
        auto arrModify = builder.create<fir::ArrayModifyOp>(
            loc, mlir::TypeRange{refEleTy, resTy}, innerArg, iters.iterVec(),
            destination.getTypeparams());
        return abstractArrayExtValue(arrModify.getResult(1));
      };
    }
    if (isCopyInCopyOut()) {
      // Semantics are copy-in copy-out.
      // The continuation simply forwards the result of the `array_load` Op,
      // which is the value of the array as it was when loaded. All data
      // references with rank > 0 in an array expression typically have
      // copy-in copy-out semantics.
      return [=](IterSpace) -> ExtValue { return arrLd; };
    }
    llvm::SmallVector<mlir::Value> arrLdTypeParams =
        fir::factory::getTypeParams(loc, builder, arrLoad);
    if (isValueAttribute()) {
      // Semantics are value attribute.
      // Here the continuation will `array_fetch` a value from an array and
      // then store that value in a temporary. One can thus imitate pass by
      // value even when the call is pass by reference.
      return [=](IterSpace iters) -> ExtValue {
        mlir::Value base;
        mlir::Type eleTy = fir::applyPathToType(arrTy, iters.iterVec());
        if (isAdjustedArrayElementType(eleTy)) {
          mlir::Type eleRefTy = builder.getRefType(eleTy);
          base = builder.create<fir::ArrayAccessOp>(
              loc, eleRefTy, arrLd, iters.iterVec(), arrLdTypeParams);
        } else {
          base = builder.create<fir::ArrayFetchOp>(
              loc, eleTy, arrLd, iters.iterVec(), arrLdTypeParams);
        }
        mlir::Value temp = builder.createTemporary(
            loc, base.getType(),
            llvm::ArrayRef<mlir::NamedAttribute>{
                Fortran::lower::getAdaptToByRefAttr(builder)});
        builder.create<fir::StoreOp>(loc, base, temp);
        return fir::factory::arraySectionElementToExtendedValue(
            builder, loc, extMemref, temp, slice);
      };
    }
    // In the default case, the array reference forwards an `array_fetch` or
    // `array_access` Op in the continuation.
    return [=](IterSpace iters) -> ExtValue {
      mlir::Type eleTy = fir::applyPathToType(arrTy, iters.iterVec());
      if (isAdjustedArrayElementType(eleTy)) {
        mlir::Type eleRefTy = builder.getRefType(eleTy);
        mlir::Value arrayOp = builder.create<fir::ArrayAccessOp>(
            loc, eleRefTy, arrLd, iters.iterVec(), arrLdTypeParams);
        if (auto charTy = eleTy.dyn_cast<fir::CharacterType>()) {
          llvm::SmallVector<mlir::Value> substringBounds;
          populateBounds(substringBounds, components.substring);
          if (!substringBounds.empty()) {
            mlir::Value dstLen = fir::factory::genLenOfCharacter(
                builder, loc, arrLoad, iters.iterVec(), substringBounds);
            fir::CharBoxValue dstChar(arrayOp, dstLen);
            return fir::factory::CharacterExprHelper{builder, loc}
                .createSubstring(dstChar, substringBounds);
          }
        }
        return fir::factory::arraySectionElementToExtendedValue(
            builder, loc, extMemref, arrayOp, slice);
      }
      auto arrFetch = builder.create<fir::ArrayFetchOp>(
          loc, eleTy, arrLd, iters.iterVec(), arrLdTypeParams);
      return fir::factory::arraySectionElementToExtendedValue(
          builder, loc, extMemref, arrFetch, slice);
    };
  }

  std::tuple<CC, mlir::Value, mlir::Type>
  genOptionalArrayFetch(const Fortran::lower::SomeExpr &expr) {
    assert(expr.Rank() > 0 && "expr must be an array");
    mlir::Location loc = getLoc();
    ExtValue optionalArg = asInquired(expr);
    mlir::Value isPresent = genActualIsPresentTest(builder, loc, optionalArg);
    // Generate an array load and access to an array that may be an absent
    // optional or an unallocated optional.
    mlir::Value base = getBase(optionalArg);
    const bool hasOptionalAttr =
        fir::valueHasFirAttribute(base, fir::getOptionalAttrName());
    mlir::Type baseType = fir::unwrapRefType(base.getType());
    const bool isBox = baseType.isa<fir::BoxType>();
    const bool isAllocOrPtr = Fortran::evaluate::IsAllocatableOrPointerObject(
        expr, converter.getFoldingContext());
    mlir::Type arrType = fir::unwrapPassByRefType(baseType);
    mlir::Type eleType = fir::unwrapSequenceType(arrType);
    ExtValue exv = optionalArg;
    if (hasOptionalAttr && isBox && !isAllocOrPtr) {
      // Elemental argument cannot be allocatable or pointers (C15100).
      // Hence, per 15.5.2.12 3 (8) and (9), the provided Allocatable and
      // Pointer optional arrays cannot be absent. The only kind of entities
      // that can get here are optional assumed shape and polymorphic entities.
      exv = absentBoxToUnallocatedBox(builder, loc, exv, isPresent);
    }
    // All the properties can be read from any fir.box but the read values may
    // be undefined and should only be used inside a fir.if (canBeRead) region.
    if (const auto *mutableBox = exv.getBoxOf<fir::MutableBoxValue>())
      exv = fir::factory::genMutableBoxRead(builder, loc, *mutableBox);

    mlir::Value memref = fir::getBase(exv);
    mlir::Value shape = builder.createShape(loc, exv);
    mlir::Value noSlice;
    auto arrLoad = builder.create<fir::ArrayLoadOp>(
        loc, arrType, memref, shape, noSlice, fir::getTypeParams(exv));
    mlir::Operation::operand_range arrLdTypeParams = arrLoad.getTypeparams();
    mlir::Value arrLd = arrLoad.getResult();
    // Mark the load to tell later passes it is unsafe to use this array_load
    // shape unconditionally.
    arrLoad->setAttr(fir::getOptionalAttrName(), builder.getUnitAttr());

    // Place the array as optional on the arrayOperands stack so that its
    // shape will only be used as a fallback to induce the implicit loop nest
    // (that is if there is no non optional array arguments).
    arrayOperands.push_back(
        ArrayOperand{memref, shape, noSlice, /*mayBeAbsent=*/true});

    // By value semantics.
    auto cc = [=](IterSpace iters) -> ExtValue {
      auto arrFetch = builder.create<fir::ArrayFetchOp>(
          loc, eleType, arrLd, iters.iterVec(), arrLdTypeParams);
      return fir::factory::arraySectionElementToExtendedValue(
          builder, loc, exv, arrFetch, noSlice);
    };
    return {cc, isPresent, eleType};
  }

  /// Generate a continuation to pass \p expr to an OPTIONAL argument of an
  /// elemental procedure. This is meant to handle the cases where \p expr might
  /// be dynamically absent (i.e. when it is a POINTER, an ALLOCATABLE or an
  /// OPTIONAL variable). If p\ expr is guaranteed to be present genarr() can
  /// directly be called instead.
  CC genarrForwardOptionalArgumentToCall(const Fortran::lower::SomeExpr &expr) {
    mlir::Location loc = getLoc();
    // Only by-value numerical and logical so far.
    if (semant != ConstituentSemantics::RefTransparent)
      TODO(loc, "optional arguments in user defined elemental procedures");

    // Handle scalar argument case (the if-then-else is generated outside of the
    // implicit loop nest).
    if (expr.Rank() == 0) {
      ExtValue optionalArg = asInquired(expr);
      mlir::Value isPresent = genActualIsPresentTest(builder, loc, optionalArg);
      mlir::Value elementValue =
          fir::getBase(genOptionalValue(builder, loc, optionalArg, isPresent));
      return [=](IterSpace iters) -> ExtValue { return elementValue; };
    }

    CC cc;
    mlir::Value isPresent;
    mlir::Type eleType;
    std::tie(cc, isPresent, eleType) = genOptionalArrayFetch(expr);
    return [=](IterSpace iters) -> ExtValue {
      mlir::Value elementValue =
          builder
              .genIfOp(loc, {eleType}, isPresent,
                       /*withElseRegion=*/true)
              .genThen([&]() {
                builder.create<fir::ResultOp>(loc, fir::getBase(cc(iters)));
              })
              .genElse([&]() {
                mlir::Value zero =
                    fir::factory::createZeroValue(builder, loc, eleType);
                builder.create<fir::ResultOp>(loc, zero);
              })
              .getResults()[0];
      return elementValue;
    };
  }

  /// Reduce the rank of a array to be boxed based on the slice's operands.
  static mlir::Type reduceRank(mlir::Type arrTy, mlir::Value slice) {
    if (slice) {
      auto slOp = mlir::dyn_cast<fir::SliceOp>(slice.getDefiningOp());
      assert(slOp && "expected slice op");
      auto seqTy = arrTy.dyn_cast<fir::SequenceType>();
      assert(seqTy && "expected array type");
      mlir::Operation::operand_range triples = slOp.getTriples();
      fir::SequenceType::Shape shape;
      // reduce the rank for each invariant dimension
      for (unsigned i = 1, end = triples.size(); i < end; i += 3) {
        if (auto extent = fir::factory::getExtentFromTriplet(
                triples[i - 1], triples[i], triples[i + 1]))
          shape.push_back(*extent);
        else if (!mlir::isa_and_nonnull<fir::UndefOp>(
                     triples[i].getDefiningOp()))
          shape.push_back(fir::SequenceType::getUnknownExtent());
      }
      return fir::SequenceType::get(shape, seqTy.getEleTy());
    }
    // not sliced, so no change in rank
    return arrTy;
  }

  /// Example: <code>array%RE</code>
  CC genarr(const Fortran::evaluate::ComplexPart &x,
            ComponentPath &components) {
    components.reversePath.push_back(&x);
    return genarr(x.complex(), components);
  }

  template <typename A>
  CC genSlicePath(const A &x, ComponentPath &components) {
    return genarr(x, components);
  }

  CC genarr(const Fortran::evaluate::StaticDataObject::Pointer &,
            ComponentPath &components) {
    fir::emitFatalError(getLoc(), "substring of static array object");
  }

  /// Substrings (see 9.4.1)
  CC genarr(const Fortran::evaluate::Substring &x, ComponentPath &components) {
    components.substring = &x;
    return std::visit([&](const auto &v) { return genarr(v, components); },
                      x.parent());
  }

  template <typename T>
  CC genarr(const Fortran::evaluate::FunctionRef<T> &funRef) {
    // Note that it's possible that the function being called returns either an
    // array or a scalar.  In the first case, use the element type of the array.
    return genProcRef(
        funRef, fir::unwrapSequenceType(converter.genType(toEvExpr(funRef))));
  }

  //===--------------------------------------------------------------------===//
  // Array construction
  //===--------------------------------------------------------------------===//

  /// Target agnostic computation of the size of an element in the array.
  /// Returns the size in bytes with type `index` or a null Value if the element
  /// size is not constant.
  mlir::Value computeElementSize(const ExtValue &exv, mlir::Type eleTy,
                                 mlir::Type resTy) {
    mlir::Location loc = getLoc();
    mlir::IndexType idxTy = builder.getIndexType();
    mlir::Value multiplier = builder.createIntegerConstant(loc, idxTy, 1);
    if (fir::hasDynamicSize(eleTy)) {
      if (auto charTy = eleTy.dyn_cast<fir::CharacterType>()) {
        // Array of char with dynamic LEN parameter. Downcast to an array
        // of singleton char, and scale by the len type parameter from
        // `exv`.
        exv.match(
            [&](const fir::CharBoxValue &cb) { multiplier = cb.getLen(); },
            [&](const fir::CharArrayBoxValue &cb) { multiplier = cb.getLen(); },
            [&](const fir::BoxValue &box) {
              multiplier = fir::factory::CharacterExprHelper(builder, loc)
                               .readLengthFromBox(box.getAddr());
            },
            [&](const fir::MutableBoxValue &box) {
              multiplier = fir::factory::CharacterExprHelper(builder, loc)
                               .readLengthFromBox(box.getAddr());
            },
            [&](const auto &) {
              fir::emitFatalError(loc,
                                  "array constructor element has unknown size");
            });
        fir::CharacterType newEleTy = fir::CharacterType::getSingleton(
            eleTy.getContext(), charTy.getFKind());
        if (auto seqTy = resTy.dyn_cast<fir::SequenceType>()) {
          assert(eleTy == seqTy.getEleTy());
          resTy = fir::SequenceType::get(seqTy.getShape(), newEleTy);
        }
        eleTy = newEleTy;
      } else {
        TODO(loc, "dynamic sized type");
      }
    }
    mlir::Type eleRefTy = builder.getRefType(eleTy);
    mlir::Type resRefTy = builder.getRefType(resTy);
    mlir::Value nullPtr = builder.createNullConstant(loc, resRefTy);
    auto offset = builder.create<fir::CoordinateOp>(
        loc, eleRefTy, nullPtr, mlir::ValueRange{multiplier});
    return builder.createConvert(loc, idxTy, offset);
  }

  /// Get the function signature of the LLVM memcpy intrinsic.
  mlir::FunctionType memcpyType() {
    return fir::factory::getLlvmMemcpy(builder).getFunctionType();
  }

  /// Create a call to the LLVM memcpy intrinsic.
  void createCallMemcpy(llvm::ArrayRef<mlir::Value> args) {
    mlir::Location loc = getLoc();
    mlir::func::FuncOp memcpyFunc = fir::factory::getLlvmMemcpy(builder);
    mlir::SymbolRefAttr funcSymAttr =
        builder.getSymbolRefAttr(memcpyFunc.getName());
    mlir::FunctionType funcTy = memcpyFunc.getFunctionType();
    builder.create<fir::CallOp>(loc, funcTy.getResults(), funcSymAttr, args);
  }

  // Construct code to check for a buffer overrun and realloc the buffer when
  // space is depleted. This is done between each item in the ac-value-list.
  mlir::Value growBuffer(mlir::Value mem, mlir::Value needed,
                         mlir::Value bufferSize, mlir::Value buffSize,
                         mlir::Value eleSz) {
    mlir::Location loc = getLoc();
    mlir::func::FuncOp reallocFunc = fir::factory::getRealloc(builder);
    auto cond = builder.create<mlir::arith::CmpIOp>(
        loc, mlir::arith::CmpIPredicate::sle, bufferSize, needed);
    auto ifOp = builder.create<fir::IfOp>(loc, mem.getType(), cond,
                                          /*withElseRegion=*/true);
    auto insPt = builder.saveInsertionPoint();
    builder.setInsertionPointToStart(&ifOp.getThenRegion().front());
    // Not enough space, resize the buffer.
    mlir::IndexType idxTy = builder.getIndexType();
    mlir::Value two = builder.createIntegerConstant(loc, idxTy, 2);
    auto newSz = builder.create<mlir::arith::MulIOp>(loc, needed, two);
    builder.create<fir::StoreOp>(loc, newSz, buffSize);
    mlir::Value byteSz = builder.create<mlir::arith::MulIOp>(loc, newSz, eleSz);
    mlir::SymbolRefAttr funcSymAttr =
        builder.getSymbolRefAttr(reallocFunc.getName());
    mlir::FunctionType funcTy = reallocFunc.getFunctionType();
    auto newMem = builder.create<fir::CallOp>(
        loc, funcTy.getResults(), funcSymAttr,
        llvm::ArrayRef<mlir::Value>{
            builder.createConvert(loc, funcTy.getInputs()[0], mem),
            builder.createConvert(loc, funcTy.getInputs()[1], byteSz)});
    mlir::Value castNewMem =
        builder.createConvert(loc, mem.getType(), newMem.getResult(0));
    builder.create<fir::ResultOp>(loc, castNewMem);
    builder.setInsertionPointToStart(&ifOp.getElseRegion().front());
    // Otherwise, just forward the buffer.
    builder.create<fir::ResultOp>(loc, mem);
    builder.restoreInsertionPoint(insPt);
    return ifOp.getResult(0);
  }

  /// Copy the next value (or vector of values) into the array being
  /// constructed.
  mlir::Value copyNextArrayCtorSection(const ExtValue &exv, mlir::Value buffPos,
                                       mlir::Value buffSize, mlir::Value mem,
                                       mlir::Value eleSz, mlir::Type eleTy,
                                       mlir::Type eleRefTy, mlir::Type resTy) {
    mlir::Location loc = getLoc();
    auto off = builder.create<fir::LoadOp>(loc, buffPos);
    auto limit = builder.create<fir::LoadOp>(loc, buffSize);
    mlir::IndexType idxTy = builder.getIndexType();
    mlir::Value one = builder.createIntegerConstant(loc, idxTy, 1);

    if (fir::isRecordWithAllocatableMember(eleTy))
      TODO(loc, "deep copy on allocatable members");

    if (!eleSz) {
      // Compute the element size at runtime.
      assert(fir::hasDynamicSize(eleTy));
      if (auto charTy = eleTy.dyn_cast<fir::CharacterType>()) {
        auto charBytes =
            builder.getKindMap().getCharacterBitsize(charTy.getFKind()) / 8;
        mlir::Value bytes =
            builder.createIntegerConstant(loc, idxTy, charBytes);
        mlir::Value length = fir::getLen(exv);
        if (!length)
          fir::emitFatalError(loc, "result is not boxed character");
        eleSz = builder.create<mlir::arith::MulIOp>(loc, bytes, length);
      } else {
        TODO(loc, "PDT size");
        // Will call the PDT's size function with the type parameters.
      }
    }

    // Compute the coordinate using `fir.coordinate_of`, or, if the type has
    // dynamic size, generating the pointer arithmetic.
    auto computeCoordinate = [&](mlir::Value buff, mlir::Value off) {
      mlir::Type refTy = eleRefTy;
      if (fir::hasDynamicSize(eleTy)) {
        if (auto charTy = eleTy.dyn_cast<fir::CharacterType>()) {
          // Scale a simple pointer using dynamic length and offset values.
          auto chTy = fir::CharacterType::getSingleton(charTy.getContext(),
                                                       charTy.getFKind());
          refTy = builder.getRefType(chTy);
          mlir::Type toTy = builder.getRefType(builder.getVarLenSeqTy(chTy));
          buff = builder.createConvert(loc, toTy, buff);
          off = builder.create<mlir::arith::MulIOp>(loc, off, eleSz);
        } else {
          TODO(loc, "PDT offset");
        }
      }
      auto coor = builder.create<fir::CoordinateOp>(loc, refTy, buff,
                                                    mlir::ValueRange{off});
      return builder.createConvert(loc, eleRefTy, coor);
    };

    // Lambda to lower an abstract array box value.
    auto doAbstractArray = [&](const auto &v) {
      // Compute the array size.
      mlir::Value arrSz = one;
      for (auto ext : v.getExtents())
        arrSz = builder.create<mlir::arith::MulIOp>(loc, arrSz, ext);

      // Grow the buffer as needed.
      auto endOff = builder.create<mlir::arith::AddIOp>(loc, off, arrSz);
      mem = growBuffer(mem, endOff, limit, buffSize, eleSz);

      // Copy the elements to the buffer.
      mlir::Value byteSz =
          builder.create<mlir::arith::MulIOp>(loc, arrSz, eleSz);
      auto buff = builder.createConvert(loc, fir::HeapType::get(resTy), mem);
      mlir::Value buffi = computeCoordinate(buff, off);
      llvm::SmallVector<mlir::Value> args = fir::runtime::createArguments(
          builder, loc, memcpyType(), buffi, v.getAddr(), byteSz,
          /*volatile=*/builder.createBool(loc, false));
      createCallMemcpy(args);

      // Save the incremented buffer position.
      builder.create<fir::StoreOp>(loc, endOff, buffPos);
    };

    // Copy a trivial scalar value into the buffer.
    auto doTrivialScalar = [&](const ExtValue &v, mlir::Value len = {}) {
      // Increment the buffer position.
      auto plusOne = builder.create<mlir::arith::AddIOp>(loc, off, one);

      // Grow the buffer as needed.
      mem = growBuffer(mem, plusOne, limit, buffSize, eleSz);

      // Store the element in the buffer.
      mlir::Value buff =
          builder.createConvert(loc, fir::HeapType::get(resTy), mem);
      auto buffi = builder.create<fir::CoordinateOp>(loc, eleRefTy, buff,
                                                     mlir::ValueRange{off});
      fir::factory::genScalarAssignment(
          builder, loc,
          [&]() -> ExtValue {
            if (len)
              return fir::CharBoxValue(buffi, len);
            return buffi;
          }(),
          v);
      builder.create<fir::StoreOp>(loc, plusOne, buffPos);
    };

    // Copy the value.
    exv.match(
        [&](mlir::Value) { doTrivialScalar(exv); },
        [&](const fir::CharBoxValue &v) {
          auto buffer = v.getBuffer();
          if (fir::isa_char(buffer.getType())) {
            doTrivialScalar(exv, eleSz);
          } else {
            // Increment the buffer position.
            auto plusOne = builder.create<mlir::arith::AddIOp>(loc, off, one);

            // Grow the buffer as needed.
            mem = growBuffer(mem, plusOne, limit, buffSize, eleSz);

            // Store the element in the buffer.
            mlir::Value buff =
                builder.createConvert(loc, fir::HeapType::get(resTy), mem);
            mlir::Value buffi = computeCoordinate(buff, off);
            llvm::SmallVector<mlir::Value> args = fir::runtime::createArguments(
                builder, loc, memcpyType(), buffi, v.getAddr(), eleSz,
                /*volatile=*/builder.createBool(loc, false));
            createCallMemcpy(args);

            builder.create<fir::StoreOp>(loc, plusOne, buffPos);
          }
        },
        [&](const fir::ArrayBoxValue &v) { doAbstractArray(v); },
        [&](const fir::CharArrayBoxValue &v) { doAbstractArray(v); },
        [&](const auto &) {
          TODO(loc, "unhandled array constructor expression");
        });
    return mem;
  }

  // Lower the expr cases in an ac-value-list.
  template <typename A>
  std::pair<ExtValue, bool>
  genArrayCtorInitializer(const Fortran::evaluate::Expr<A> &x, mlir::Type,
                          mlir::Value, mlir::Value, mlir::Value,
                          Fortran::lower::StatementContext &stmtCtx) {
    if (isArray(x))
      return {lowerNewArrayExpression(converter, symMap, stmtCtx, toEvExpr(x)),
              /*needCopy=*/true};
    return {asScalar(x), /*needCopy=*/true};
  }

  // Lower an ac-implied-do in an ac-value-list.
  template <typename A>
  std::pair<ExtValue, bool>
  genArrayCtorInitializer(const Fortran::evaluate::ImpliedDo<A> &x,
                          mlir::Type resTy, mlir::Value mem,
                          mlir::Value buffPos, mlir::Value buffSize,
                          Fortran::lower::StatementContext &) {
    mlir::Location loc = getLoc();
    mlir::IndexType idxTy = builder.getIndexType();
    mlir::Value lo =
        builder.createConvert(loc, idxTy, fir::getBase(asScalar(x.lower())));
    mlir::Value up =
        builder.createConvert(loc, idxTy, fir::getBase(asScalar(x.upper())));
    mlir::Value step =
        builder.createConvert(loc, idxTy, fir::getBase(asScalar(x.stride())));
    auto seqTy = resTy.template cast<fir::SequenceType>();
    mlir::Type eleTy = fir::unwrapSequenceType(seqTy);
    auto loop =
        builder.create<fir::DoLoopOp>(loc, lo, up, step, /*unordered=*/false,
                                      /*finalCount=*/false, mem);
    // create a new binding for x.name(), to ac-do-variable, to the iteration
    // value.
    symMap.pushImpliedDoBinding(toStringRef(x.name()), loop.getInductionVar());
    auto insPt = builder.saveInsertionPoint();
    builder.setInsertionPointToStart(loop.getBody());
    // Thread mem inside the loop via loop argument.
    mem = loop.getRegionIterArgs()[0];

    mlir::Type eleRefTy = builder.getRefType(eleTy);

    // Any temps created in the loop body must be freed inside the loop body.
    stmtCtx.pushScope();
    llvm::Optional<mlir::Value> charLen;
    for (const Fortran::evaluate::ArrayConstructorValue<A> &acv : x.values()) {
      auto [exv, copyNeeded] = std::visit(
          [&](const auto &v) {
            return genArrayCtorInitializer(v, resTy, mem, buffPos, buffSize,
                                           stmtCtx);
          },
          acv.u);
      mlir::Value eleSz = computeElementSize(exv, eleTy, resTy);
      mem = copyNeeded ? copyNextArrayCtorSection(exv, buffPos, buffSize, mem,
                                                  eleSz, eleTy, eleRefTy, resTy)
                       : fir::getBase(exv);
      if (fir::isa_char(seqTy.getEleTy()) && !charLen) {
        charLen = builder.createTemporary(loc, builder.getI64Type());
        mlir::Value castLen =
            builder.createConvert(loc, builder.getI64Type(), fir::getLen(exv));
        builder.create<fir::StoreOp>(loc, castLen, charLen.value());
      }
    }
    stmtCtx.finalizeAndPop();

    builder.create<fir::ResultOp>(loc, mem);
    builder.restoreInsertionPoint(insPt);
    mem = loop.getResult(0);
    symMap.popImpliedDoBinding();
    llvm::SmallVector<mlir::Value> extents = {
        builder.create<fir::LoadOp>(loc, buffPos).getResult()};

    // Convert to extended value.
    if (fir::isa_char(seqTy.getEleTy())) {
      auto len = builder.create<fir::LoadOp>(loc, charLen.value());
      return {fir::CharArrayBoxValue{mem, len, extents}, /*needCopy=*/false};
    }
    return {fir::ArrayBoxValue{mem, extents}, /*needCopy=*/false};
  }

  // To simplify the handling and interaction between the various cases, array
  // constructors are always lowered to the incremental construction code
  // pattern, even if the extent of the array value is constant. After the
  // MemToReg pass and constant folding, the optimizer should be able to
  // determine that all the buffer overrun tests are false when the
  // incremental construction wasn't actually required.
  template <typename A>
  CC genarr(const Fortran::evaluate::ArrayConstructor<A> &x) {
    mlir::Location loc = getLoc();
    auto evExpr = toEvExpr(x);
    mlir::Type resTy = translateSomeExprToFIRType(converter, evExpr);
    mlir::IndexType idxTy = builder.getIndexType();
    auto seqTy = resTy.template cast<fir::SequenceType>();
    mlir::Type eleTy = fir::unwrapSequenceType(resTy);
    mlir::Value buffSize = builder.createTemporary(loc, idxTy, ".buff.size");
    mlir::Value zero = builder.createIntegerConstant(loc, idxTy, 0);
    mlir::Value buffPos = builder.createTemporary(loc, idxTy, ".buff.pos");
    builder.create<fir::StoreOp>(loc, zero, buffPos);
    // Allocate space for the array to be constructed.
    mlir::Value mem;
    if (fir::hasDynamicSize(resTy)) {
      if (fir::hasDynamicSize(eleTy)) {
        // The size of each element may depend on a general expression. Defer
        // creating the buffer until after the expression is evaluated.
        mem = builder.createNullConstant(loc, builder.getRefType(eleTy));
        builder.create<fir::StoreOp>(loc, zero, buffSize);
      } else {
        mlir::Value initBuffSz =
            builder.createIntegerConstant(loc, idxTy, clInitialBufferSize);
        mem = builder.create<fir::AllocMemOp>(
            loc, eleTy, /*typeparams=*/llvm::None, initBuffSz);
        builder.create<fir::StoreOp>(loc, initBuffSz, buffSize);
      }
    } else {
      mem = builder.create<fir::AllocMemOp>(loc, resTy);
      int64_t buffSz = 1;
      for (auto extent : seqTy.getShape())
        buffSz *= extent;
      mlir::Value initBuffSz =
          builder.createIntegerConstant(loc, idxTy, buffSz);
      builder.create<fir::StoreOp>(loc, initBuffSz, buffSize);
    }
    // Compute size of element
    mlir::Type eleRefTy = builder.getRefType(eleTy);

    // Populate the buffer with the elements, growing as necessary.
    llvm::Optional<mlir::Value> charLen;
    for (const auto &expr : x) {
      auto [exv, copyNeeded] = std::visit(
          [&](const auto &e) {
            return genArrayCtorInitializer(e, resTy, mem, buffPos, buffSize,
                                           stmtCtx);
          },
          expr.u);
      mlir::Value eleSz = computeElementSize(exv, eleTy, resTy);
      mem = copyNeeded ? copyNextArrayCtorSection(exv, buffPos, buffSize, mem,
                                                  eleSz, eleTy, eleRefTy, resTy)
                       : fir::getBase(exv);
      if (fir::isa_char(seqTy.getEleTy()) && !charLen) {
        charLen = builder.createTemporary(loc, builder.getI64Type());
        mlir::Value castLen =
            builder.createConvert(loc, builder.getI64Type(), fir::getLen(exv));
        builder.create<fir::StoreOp>(loc, castLen, charLen.value());
      }
    }
    mem = builder.createConvert(loc, fir::HeapType::get(resTy), mem);
    llvm::SmallVector<mlir::Value> extents = {
        builder.create<fir::LoadOp>(loc, buffPos)};

    // Cleanup the temporary.
    fir::FirOpBuilder *bldr = &converter.getFirOpBuilder();
    stmtCtx.attachCleanup(
        [bldr, loc, mem]() { bldr->create<fir::FreeMemOp>(loc, mem); });

    // Return the continuation.
    if (fir::isa_char(seqTy.getEleTy())) {
      if (charLen) {
        auto len = builder.create<fir::LoadOp>(loc, *charLen);
        return genarr(fir::CharArrayBoxValue{mem, len, extents});
      }
      return genarr(fir::CharArrayBoxValue{mem, zero, extents});
    }
    return genarr(fir::ArrayBoxValue{mem, extents});
  }

  CC genarr(const Fortran::evaluate::ImpliedDoIndex &) {
    fir::emitFatalError(getLoc(), "implied do index cannot have rank > 0");
  }
  CC genarr(const Fortran::evaluate::TypeParamInquiry &x) {
    TODO(getLoc(), "array expr type parameter inquiry");
    return [](IterSpace iters) -> ExtValue { return mlir::Value{}; };
  }
  CC genarr(const Fortran::evaluate::DescriptorInquiry &x) {
    TODO(getLoc(), "array expr descriptor inquiry");
    return [](IterSpace iters) -> ExtValue { return mlir::Value{}; };
  }
  CC genarr(const Fortran::evaluate::StructureConstructor &x) {
    TODO(getLoc(), "structure constructor");
    return [](IterSpace iters) -> ExtValue { return mlir::Value{}; };
  }

  //===--------------------------------------------------------------------===//
  // LOCICAL operators (.NOT., .AND., .EQV., etc.)
  //===--------------------------------------------------------------------===//

  template <int KIND>
  CC genarr(const Fortran::evaluate::Not<KIND> &x) {
    mlir::Location loc = getLoc();
    mlir::IntegerType i1Ty = builder.getI1Type();
    auto lambda = genarr(x.left());
    mlir::Value truth = builder.createBool(loc, true);
    return [=](IterSpace iters) -> ExtValue {
      mlir::Value logical = fir::getBase(lambda(iters));
      mlir::Value val = builder.createConvert(loc, i1Ty, logical);
      return builder.create<mlir::arith::XOrIOp>(loc, val, truth);
    };
  }
  template <typename OP, typename A>
  CC createBinaryBoolOp(const A &x) {
    mlir::Location loc = getLoc();
    mlir::IntegerType i1Ty = builder.getI1Type();
    auto lf = genarr(x.left());
    auto rf = genarr(x.right());
    return [=](IterSpace iters) -> ExtValue {
      mlir::Value left = fir::getBase(lf(iters));
      mlir::Value right = fir::getBase(rf(iters));
      mlir::Value lhs = builder.createConvert(loc, i1Ty, left);
      mlir::Value rhs = builder.createConvert(loc, i1Ty, right);
      return builder.create<OP>(loc, lhs, rhs);
    };
  }
  template <typename OP, typename A>
  CC createCompareBoolOp(mlir::arith::CmpIPredicate pred, const A &x) {
    mlir::Location loc = getLoc();
    mlir::IntegerType i1Ty = builder.getI1Type();
    auto lf = genarr(x.left());
    auto rf = genarr(x.right());
    return [=](IterSpace iters) -> ExtValue {
      mlir::Value left = fir::getBase(lf(iters));
      mlir::Value right = fir::getBase(rf(iters));
      mlir::Value lhs = builder.createConvert(loc, i1Ty, left);
      mlir::Value rhs = builder.createConvert(loc, i1Ty, right);
      return builder.create<OP>(loc, pred, lhs, rhs);
    };
  }
  template <int KIND>
  CC genarr(const Fortran::evaluate::LogicalOperation<KIND> &x) {
    switch (x.logicalOperator) {
    case Fortran::evaluate::LogicalOperator::And:
      return createBinaryBoolOp<mlir::arith::AndIOp>(x);
    case Fortran::evaluate::LogicalOperator::Or:
      return createBinaryBoolOp<mlir::arith::OrIOp>(x);
    case Fortran::evaluate::LogicalOperator::Eqv:
      return createCompareBoolOp<mlir::arith::CmpIOp>(
          mlir::arith::CmpIPredicate::eq, x);
    case Fortran::evaluate::LogicalOperator::Neqv:
      return createCompareBoolOp<mlir::arith::CmpIOp>(
          mlir::arith::CmpIPredicate::ne, x);
    case Fortran::evaluate::LogicalOperator::Not:
      llvm_unreachable(".NOT. handled elsewhere");
    }
    llvm_unreachable("unhandled case");
  }

  //===--------------------------------------------------------------------===//
  // Relational operators (<, <=, ==, etc.)
  //===--------------------------------------------------------------------===//

  template <typename OP, typename PRED, typename A>
  CC createCompareOp(PRED pred, const A &x) {
    mlir::Location loc = getLoc();
    auto lf = genarr(x.left());
    auto rf = genarr(x.right());
    return [=](IterSpace iters) -> ExtValue {
      mlir::Value lhs = fir::getBase(lf(iters));
      mlir::Value rhs = fir::getBase(rf(iters));
      return builder.create<OP>(loc, pred, lhs, rhs);
    };
  }
  template <typename A>
  CC createCompareCharOp(mlir::arith::CmpIPredicate pred, const A &x) {
    mlir::Location loc = getLoc();
    auto lf = genarr(x.left());
    auto rf = genarr(x.right());
    return [=](IterSpace iters) -> ExtValue {
      auto lhs = lf(iters);
      auto rhs = rf(iters);
      return fir::runtime::genCharCompare(builder, loc, pred, lhs, rhs);
    };
  }
  template <int KIND>
  CC genarr(const Fortran::evaluate::Relational<Fortran::evaluate::Type<
                Fortran::common::TypeCategory::Integer, KIND>> &x) {
    return createCompareOp<mlir::arith::CmpIOp>(translateRelational(x.opr), x);
  }
  template <int KIND>
  CC genarr(const Fortran::evaluate::Relational<Fortran::evaluate::Type<
                Fortran::common::TypeCategory::Character, KIND>> &x) {
    return createCompareCharOp(translateRelational(x.opr), x);
  }
  template <int KIND>
  CC genarr(const Fortran::evaluate::Relational<Fortran::evaluate::Type<
                Fortran::common::TypeCategory::Real, KIND>> &x) {
    return createCompareOp<mlir::arith::CmpFOp>(translateFloatRelational(x.opr),
                                                x);
  }
  template <int KIND>
  CC genarr(const Fortran::evaluate::Relational<Fortran::evaluate::Type<
                Fortran::common::TypeCategory::Complex, KIND>> &x) {
    return createCompareOp<fir::CmpcOp>(translateFloatRelational(x.opr), x);
  }
  CC genarr(
      const Fortran::evaluate::Relational<Fortran::evaluate::SomeType> &r) {
    return std::visit([&](const auto &x) { return genarr(x); }, r.u);
  }

  template <typename A>
  CC genarr(const Fortran::evaluate::Designator<A> &des) {
    ComponentPath components(des.Rank() > 0);
    return std::visit([&](const auto &x) { return genarr(x, components); },
                      des.u);
  }

  /// Is the path component rank > 0?
  static bool ranked(const PathComponent &x) {
    return std::visit(Fortran::common::visitors{
                          [](const ImplicitSubscripts &) { return false; },
                          [](const auto *v) { return v->Rank() > 0; }},
                      x);
  }

  void extendComponent(Fortran::lower::ComponentPath &component,
                       mlir::Type coorTy, mlir::ValueRange vals) {
    auto *bldr = &converter.getFirOpBuilder();
    llvm::SmallVector<mlir::Value> offsets(vals.begin(), vals.end());
    auto currentFunc = component.getExtendCoorRef();
    auto loc = getLoc();
    auto newCoorRef = [bldr, coorTy, offsets, currentFunc,
                       loc](mlir::Value val) -> mlir::Value {
      return bldr->create<fir::CoordinateOp>(loc, bldr->getRefType(coorTy),
                                             currentFunc(val), offsets);
    };
    component.extendCoorRef = newCoorRef;
  }

  //===-------------------------------------------------------------------===//
  // Array data references in an explicit iteration space.
  //
  // Use the base array that was loaded before the loop nest.
  //===-------------------------------------------------------------------===//

  /// Lower the path (`revPath`, in reverse) to be appended to an array_fetch or
  /// array_update op. \p ty is the initial type of the array
  /// (reference). Returns the type of the element after application of the
  /// path in \p components.
  ///
  /// TODO: This needs to deal with array's with initial bounds other than 1.
  /// TODO: Thread type parameters correctly.
  mlir::Type lowerPath(const ExtValue &arrayExv, ComponentPath &components) {
    mlir::Location loc = getLoc();
    mlir::Type ty = fir::getBase(arrayExv).getType();
    auto &revPath = components.reversePath;
    ty = fir::unwrapPassByRefType(ty);
    bool prefix = true;
    bool deref = false;
    auto addComponentList = [&](mlir::Type ty, mlir::ValueRange vals) {
      if (deref) {
        extendComponent(components, ty, vals);
      } else if (prefix) {
        for (auto v : vals)
          components.prefixComponents.push_back(v);
      } else {
        for (auto v : vals)
          components.suffixComponents.push_back(v);
      }
    };
    mlir::IndexType idxTy = builder.getIndexType();
    mlir::Value one = builder.createIntegerConstant(loc, idxTy, 1);
    bool atBase = true;
    auto saveSemant = semant;
    if (isProjectedCopyInCopyOut())
      semant = ConstituentSemantics::RefTransparent;
    unsigned index = 0;
    for (const auto &v : llvm::reverse(revPath)) {
      std::visit(
          Fortran::common::visitors{
              [&](const ImplicitSubscripts &) {
                prefix = false;
                ty = fir::unwrapSequenceType(ty);
              },
              [&](const Fortran::evaluate::ComplexPart *x) {
                assert(!prefix && "complex part must be at end");
                mlir::Value offset = builder.createIntegerConstant(
                    loc, builder.getI32Type(),
                    x->part() == Fortran::evaluate::ComplexPart::Part::RE ? 0
                                                                          : 1);
                components.suffixComponents.push_back(offset);
                ty = fir::applyPathToType(ty, mlir::ValueRange{offset});
              },
              [&](const Fortran::evaluate::ArrayRef *x) {
                if (Fortran::lower::isRankedArrayAccess(*x)) {
                  genSliceIndices(components, arrayExv, *x, atBase);
                  ty = fir::unwrapSeqOrBoxedSeqType(ty);
                } else {
                  // Array access where the expressions are scalar and cannot
                  // depend upon the implied iteration space.
                  unsigned ssIndex = 0u;
                  llvm::SmallVector<mlir::Value> componentsToAdd;
                  for (const auto &ss : x->subscript()) {
                    std::visit(
                        Fortran::common::visitors{
                            [&](const Fortran::evaluate::
                                    IndirectSubscriptIntegerExpr &ie) {
                              const auto &e = ie.value();
                              if (isArray(e))
                                fir::emitFatalError(
                                    loc,
                                    "multiple components along single path "
                                    "generating array subexpressions");
                              // Lower scalar index expression, append it to
                              // subs.
                              mlir::Value subscriptVal =
                                  fir::getBase(asScalarArray(e));
                              // arrayExv is the base array. It needs to reflect
                              // the current array component instead.
                              // FIXME: must use lower bound of this component,
                              // not just the constant 1.
                              mlir::Value lb =
                                  atBase ? fir::factory::readLowerBound(
                                               builder, loc, arrayExv, ssIndex,
                                               one)
                                         : one;
                              mlir::Value val = builder.createConvert(
                                  loc, idxTy, subscriptVal);
                              mlir::Value ivAdj =
                                  builder.create<mlir::arith::SubIOp>(
                                      loc, idxTy, val, lb);
                              componentsToAdd.push_back(
                                  builder.createConvert(loc, idxTy, ivAdj));
                            },
                            [&](const auto &) {
                              fir::emitFatalError(
                                  loc, "multiple components along single path "
                                       "generating array subexpressions");
                            }},
                        ss.u);
                    ssIndex++;
                  }
                  ty = fir::unwrapSeqOrBoxedSeqType(ty);
                  addComponentList(ty, componentsToAdd);
                }
              },
              [&](const Fortran::evaluate::Component *x) {
                auto fieldTy = fir::FieldType::get(builder.getContext());
                llvm::StringRef name = toStringRef(getLastSym(*x).name());
                if (auto recTy = ty.dyn_cast<fir::RecordType>()) {
                  ty = recTy.getType(name);
                  auto fld = builder.create<fir::FieldIndexOp>(
                      loc, fieldTy, name, recTy, fir::getTypeParams(arrayExv));
                  addComponentList(ty, {fld});
                  if (index != revPath.size() - 1 || !isPointerAssignment()) {
                    // Need an intermediate  dereference if the boxed value
                    // appears in the middle of the component path or if it is
                    // on the right and this is not a pointer assignment.
                    if (auto boxTy = ty.dyn_cast<fir::BaseBoxType>()) {
                      auto currentFunc = components.getExtendCoorRef();
                      auto loc = getLoc();
                      auto *bldr = &converter.getFirOpBuilder();
                      auto newCoorRef = [=](mlir::Value val) -> mlir::Value {
                        return bldr->create<fir::LoadOp>(loc, currentFunc(val));
                      };
                      components.extendCoorRef = newCoorRef;
                      deref = true;
                    }
                  }
                } else if (auto boxTy = ty.dyn_cast<fir::BaseBoxType>()) {
                  ty = fir::unwrapRefType(boxTy.getEleTy());
                  auto recTy = ty.cast<fir::RecordType>();
                  ty = recTy.getType(name);
                  auto fld = builder.create<fir::FieldIndexOp>(
                      loc, fieldTy, name, recTy, fir::getTypeParams(arrayExv));
                  extendComponent(components, ty, {fld});
                } else {
                  TODO(loc, "other component type");
                }
              }},
          v);
      atBase = false;
      ++index;
    }
    semant = saveSemant;
    ty = fir::unwrapSequenceType(ty);
    components.applied = true;
    return ty;
  }

  llvm::SmallVector<mlir::Value> genSubstringBounds(ComponentPath &components) {
    llvm::SmallVector<mlir::Value> result;
    if (components.substring)
      populateBounds(result, components.substring);
    return result;
  }

  CC applyPathToArrayLoad(fir::ArrayLoadOp load, ComponentPath &components) {
    mlir::Location loc = getLoc();
    auto revPath = components.reversePath;
    fir::ExtendedValue arrayExv =
        arrayLoadExtValue(builder, loc, load, {}, load);
    mlir::Type eleTy = lowerPath(arrayExv, components);
    auto currentPC = components.pc;
    auto pc = [=, prefix = components.prefixComponents,
               suffix = components.suffixComponents](IterSpace iters) {
      // Add path prefix and suffix.
      return IterationSpace(currentPC(iters), prefix, suffix);
    };
    components.resetPC();
    llvm::SmallVector<mlir::Value> substringBounds =
        genSubstringBounds(components);
    if (isProjectedCopyInCopyOut()) {
      destination = load;
      auto lambda = [=, esp = this->explicitSpace](IterSpace iters) mutable {
        mlir::Value innerArg = esp->findArgumentOfLoad(load);
        if (isAdjustedArrayElementType(eleTy)) {
          mlir::Type eleRefTy = builder.getRefType(eleTy);
          auto arrayOp = builder.create<fir::ArrayAccessOp>(
              loc, eleRefTy, innerArg, iters.iterVec(),
              fir::factory::getTypeParams(loc, builder, load));
          if (auto charTy = eleTy.dyn_cast<fir::CharacterType>()) {
            mlir::Value dstLen = fir::factory::genLenOfCharacter(
                builder, loc, load, iters.iterVec(), substringBounds);
            fir::ArrayAmendOp amend = createCharArrayAmend(
                loc, builder, arrayOp, dstLen, iters.elementExv(), innerArg,
                substringBounds);
            return arrayLoadExtValue(builder, loc, load, iters.iterVec(), amend,
                                     dstLen);
          }
          if (fir::isa_derived(eleTy)) {
            fir::ArrayAmendOp amend =
                createDerivedArrayAmend(loc, load, builder, arrayOp,
                                        iters.elementExv(), eleTy, innerArg);
            return arrayLoadExtValue(builder, loc, load, iters.iterVec(),
                                     amend);
          }
          assert(eleTy.isa<fir::SequenceType>());
          TODO(loc, "array (as element) assignment");
        }
        if (components.hasExtendCoorRef()) {
          auto eleBoxTy =
              fir::applyPathToType(innerArg.getType(), iters.iterVec());
          if (!eleBoxTy || !eleBoxTy.isa<fir::BoxType>())
            TODO(loc, "assignment in a FORALL involving a designator with a "
                      "POINTER or ALLOCATABLE component part-ref");
          auto arrayOp = builder.create<fir::ArrayAccessOp>(
              loc, builder.getRefType(eleBoxTy), innerArg, iters.iterVec(),
              fir::factory::getTypeParams(loc, builder, load));
          mlir::Value addr = components.getExtendCoorRef()(arrayOp);
          components.resetExtendCoorRef();
          // When the lhs is a boxed value and the context is not a pointer
          // assignment, then insert the dereference of the box before any
          // conversion and store.
          if (!isPointerAssignment()) {
            if (auto boxTy = eleTy.dyn_cast<fir::BaseBoxType>()) {
              eleTy = fir::boxMemRefType(boxTy);
              addr = builder.create<fir::BoxAddrOp>(loc, eleTy, addr);
              eleTy = fir::unwrapRefType(eleTy);
            }
          }
          auto ele = convertElementForUpdate(loc, eleTy, iters.getElement());
          builder.create<fir::StoreOp>(loc, ele, addr);
          auto amend = builder.create<fir::ArrayAmendOp>(
              loc, innerArg.getType(), innerArg, arrayOp);
          return arrayLoadExtValue(builder, loc, load, iters.iterVec(), amend);
        }
        auto ele = convertElementForUpdate(loc, eleTy, iters.getElement());
        auto update = builder.create<fir::ArrayUpdateOp>(
            loc, innerArg.getType(), innerArg, ele, iters.iterVec(),
            fir::factory::getTypeParams(loc, builder, load));
        return arrayLoadExtValue(builder, loc, load, iters.iterVec(), update);
      };
      return [=](IterSpace iters) mutable { return lambda(pc(iters)); };
    }
    if (isCustomCopyInCopyOut()) {
      // Create an array_modify to get the LHS element address and indicate
      // the assignment, and create the call to the user defined assignment.
      destination = load;
      auto lambda = [=](IterSpace iters) mutable {
        mlir::Value innerArg = explicitSpace->findArgumentOfLoad(load);
        mlir::Type refEleTy =
            fir::isa_ref_type(eleTy) ? eleTy : builder.getRefType(eleTy);
        auto arrModify = builder.create<fir::ArrayModifyOp>(
            loc, mlir::TypeRange{refEleTy, innerArg.getType()}, innerArg,
            iters.iterVec(), load.getTypeparams());
        return arrayLoadExtValue(builder, loc, load, iters.iterVec(),
                                 arrModify.getResult(1));
      };
      return [=](IterSpace iters) mutable { return lambda(pc(iters)); };
    }
    auto lambda = [=, semant = this->semant](IterSpace iters) mutable {
      if (semant == ConstituentSemantics::RefOpaque ||
          isAdjustedArrayElementType(eleTy)) {
        mlir::Type resTy = builder.getRefType(eleTy);
        // Use array element reference semantics.
        auto access = builder.create<fir::ArrayAccessOp>(
            loc, resTy, load, iters.iterVec(),
            fir::factory::getTypeParams(loc, builder, load));
        mlir::Value newBase = access;
        if (fir::isa_char(eleTy)) {
          mlir::Value dstLen = fir::factory::genLenOfCharacter(
              builder, loc, load, iters.iterVec(), substringBounds);
          if (!substringBounds.empty()) {
            fir::CharBoxValue charDst{access, dstLen};
            fir::factory::CharacterExprHelper helper{builder, loc};
            charDst = helper.createSubstring(charDst, substringBounds);
            newBase = charDst.getAddr();
          }
          return arrayLoadExtValue(builder, loc, load, iters.iterVec(), newBase,
                                   dstLen);
        }
        return arrayLoadExtValue(builder, loc, load, iters.iterVec(), newBase);
      }
      if (components.hasExtendCoorRef()) {
        auto eleBoxTy = fir::applyPathToType(load.getType(), iters.iterVec());
        if (!eleBoxTy || !eleBoxTy.isa<fir::BoxType>())
          TODO(loc, "assignment in a FORALL involving a designator with a "
                    "POINTER or ALLOCATABLE component part-ref");
        auto access = builder.create<fir::ArrayAccessOp>(
            loc, builder.getRefType(eleBoxTy), load, iters.iterVec(),
            fir::factory::getTypeParams(loc, builder, load));
        mlir::Value addr = components.getExtendCoorRef()(access);
        components.resetExtendCoorRef();
        return arrayLoadExtValue(builder, loc, load, iters.iterVec(), addr);
      }
      if (isPointerAssignment()) {
        auto eleTy = fir::applyPathToType(load.getType(), iters.iterVec());
        if (!eleTy.isa<fir::BoxType>()) {
          // Rhs is a regular expression that will need to be boxed before
          // assigning to the boxed variable.
          auto typeParams = fir::factory::getTypeParams(loc, builder, load);
          auto access = builder.create<fir::ArrayAccessOp>(
              loc, builder.getRefType(eleTy), load, iters.iterVec(),
              typeParams);
          auto addr = components.getExtendCoorRef()(access);
          components.resetExtendCoorRef();
          auto ptrEleTy = fir::PointerType::get(eleTy);
          auto ptrAddr = builder.createConvert(loc, ptrEleTy, addr);
          auto boxTy = fir::BoxType::get(ptrEleTy);
          // FIXME: The typeparams to the load may be different than those of
          // the subobject.
          if (components.hasExtendCoorRef())
            TODO(loc, "need to adjust typeparameter(s) to reflect the final "
                      "component");
          mlir::Value embox =
              builder.create<fir::EmboxOp>(loc, boxTy, ptrAddr,
                                           /*shape=*/mlir::Value{},
                                           /*slice=*/mlir::Value{}, typeParams);
          return arrayLoadExtValue(builder, loc, load, iters.iterVec(), embox);
        }
      }
      auto fetch = builder.create<fir::ArrayFetchOp>(
          loc, eleTy, load, iters.iterVec(), load.getTypeparams());
      return arrayLoadExtValue(builder, loc, load, iters.iterVec(), fetch);
    };
    return [=](IterSpace iters) mutable { return lambda(pc(iters)); };
  }

  template <typename A>
  CC genImplicitArrayAccess(const A &x, ComponentPath &components) {
    components.reversePath.push_back(ImplicitSubscripts{});
    ExtValue exv = asScalarRef(x);
    lowerPath(exv, components);
    auto lambda = genarr(exv, components);
    return [=](IterSpace iters) { return lambda(components.pc(iters)); };
  }
  CC genImplicitArrayAccess(const Fortran::evaluate::NamedEntity &x,
                            ComponentPath &components) {
    if (x.IsSymbol())
      return genImplicitArrayAccess(getFirstSym(x), components);
    return genImplicitArrayAccess(x.GetComponent(), components);
  }

  template <typename A>
  CC genAsScalar(const A &x) {
    mlir::Location loc = getLoc();
    if (isProjectedCopyInCopyOut()) {
      return [=, &x, builder = &converter.getFirOpBuilder()](
                 IterSpace iters) -> ExtValue {
        ExtValue exv = asScalarRef(x);
        mlir::Value addr = fir::getBase(exv);
        mlir::Type eleTy = fir::unwrapRefType(addr.getType());
        if (isAdjustedArrayElementType(eleTy)) {
          if (fir::isa_char(eleTy)) {
            fir::factory::CharacterExprHelper{*builder, loc}.createAssign(
                exv, iters.elementExv());
          } else if (fir::isa_derived(eleTy)) {
            TODO(loc, "assignment of derived type");
          } else {
            fir::emitFatalError(loc, "array type not expected in scalar");
          }
        } else {
          auto eleVal = convertElementForUpdate(loc, eleTy, iters.getElement());
          builder->create<fir::StoreOp>(loc, eleVal, addr);
        }
        return exv;
      };
    }
    return [=, &x](IterSpace) { return asScalar(x); };
  }

  bool tailIsPointerInPointerAssignment(const Fortran::semantics::Symbol &x,
                                        ComponentPath &components) {
    return isPointerAssignment() && Fortran::semantics::IsPointer(x) &&
           !components.hasComponents();
  }
  bool tailIsPointerInPointerAssignment(const Fortran::evaluate::Component &x,
                                        ComponentPath &components) {
    return tailIsPointerInPointerAssignment(getLastSym(x), components);
  }

  CC genarr(const Fortran::semantics::Symbol &x, ComponentPath &components) {
    if (explicitSpaceIsActive()) {
      if (x.Rank() > 0 && !tailIsPointerInPointerAssignment(x, components))
        components.reversePath.push_back(ImplicitSubscripts{});
      if (fir::ArrayLoadOp load = explicitSpace->findBinding(&x))
        return applyPathToArrayLoad(load, components);
    } else {
      return genImplicitArrayAccess(x, components);
    }
    if (pathIsEmpty(components))
      return components.substring ? genAsScalar(*components.substring)
                                  : genAsScalar(x);
    mlir::Location loc = getLoc();
    return [=](IterSpace) -> ExtValue {
      fir::emitFatalError(loc, "reached symbol with path");
    };
  }

  /// Lower a component path with or without rank.
  /// Example: <code>array%baz%qux%waldo</code>
  CC genarr(const Fortran::evaluate::Component &x, ComponentPath &components) {
    if (explicitSpaceIsActive()) {
      if (x.base().Rank() == 0 && x.Rank() > 0 &&
          !tailIsPointerInPointerAssignment(x, components))
        components.reversePath.push_back(ImplicitSubscripts{});
      if (fir::ArrayLoadOp load = explicitSpace->findBinding(&x))
        return applyPathToArrayLoad(load, components);
    } else {
      if (x.base().Rank() == 0)
        return genImplicitArrayAccess(x, components);
    }
    bool atEnd = pathIsEmpty(components);
    if (!getLastSym(x).test(Fortran::semantics::Symbol::Flag::ParentComp))
      // Skip parent components; their components are placed directly in the
      // object.
      components.reversePath.push_back(&x);
    auto result = genarr(x.base(), components);
    if (components.applied)
      return result;
    if (atEnd)
      return genAsScalar(x);
    mlir::Location loc = getLoc();
    return [=](IterSpace) -> ExtValue {
      fir::emitFatalError(loc, "reached component with path");
    };
  }

  /// Array reference with subscripts. If this has rank > 0, this is a form
  /// of an array section (slice).
  ///
  /// There are two "slicing" primitives that may be applied on a dimension by
  /// dimension basis: (1) triple notation and (2) vector addressing. Since
  /// dimensions can be selectively sliced, some dimensions may contain
  /// regular scalar expressions and those dimensions do not participate in
  /// the array expression evaluation.
  CC genarr(const Fortran::evaluate::ArrayRef &x, ComponentPath &components) {
    if (explicitSpaceIsActive()) {
      if (Fortran::lower::isRankedArrayAccess(x))
        components.reversePath.push_back(ImplicitSubscripts{});
      if (fir::ArrayLoadOp load = explicitSpace->findBinding(&x)) {
        components.reversePath.push_back(&x);
        return applyPathToArrayLoad(load, components);
      }
    } else {
      if (Fortran::lower::isRankedArrayAccess(x)) {
        components.reversePath.push_back(&x);
        return genImplicitArrayAccess(x.base(), components);
      }
    }
    bool atEnd = pathIsEmpty(components);
    components.reversePath.push_back(&x);
    auto result = genarr(x.base(), components);
    if (components.applied)
      return result;
    mlir::Location loc = getLoc();
    if (atEnd) {
      if (x.Rank() == 0)
        return genAsScalar(x);
      fir::emitFatalError(loc, "expected scalar");
    }
    return [=](IterSpace) -> ExtValue {
      fir::emitFatalError(loc, "reached arrayref with path");
    };
  }

  CC genarr(const Fortran::evaluate::CoarrayRef &x, ComponentPath &components) {
    TODO(getLoc(), "coarray reference");
  }

  CC genarr(const Fortran::evaluate::NamedEntity &x,
            ComponentPath &components) {
    return x.IsSymbol() ? genarr(getFirstSym(x), components)
                        : genarr(x.GetComponent(), components);
  }

  CC genarr(const Fortran::evaluate::DataRef &x, ComponentPath &components) {
    return std::visit([&](const auto &v) { return genarr(v, components); },
                      x.u);
  }

  bool pathIsEmpty(const ComponentPath &components) {
    return components.reversePath.empty();
  }

  explicit ArrayExprLowering(Fortran::lower::AbstractConverter &converter,
                             Fortran::lower::StatementContext &stmtCtx,
                             Fortran::lower::SymMap &symMap)
      : converter{converter}, builder{converter.getFirOpBuilder()},
        stmtCtx{stmtCtx}, symMap{symMap} {}

  explicit ArrayExprLowering(Fortran::lower::AbstractConverter &converter,
                             Fortran::lower::StatementContext &stmtCtx,
                             Fortran::lower::SymMap &symMap,
                             ConstituentSemantics sem)
      : converter{converter}, builder{converter.getFirOpBuilder()},
        stmtCtx{stmtCtx}, symMap{symMap}, semant{sem} {}

  explicit ArrayExprLowering(Fortran::lower::AbstractConverter &converter,
                             Fortran::lower::StatementContext &stmtCtx,
                             Fortran::lower::SymMap &symMap,
                             ConstituentSemantics sem,
                             Fortran::lower::ExplicitIterSpace *expSpace,
                             Fortran::lower::ImplicitIterSpace *impSpace)
      : converter{converter}, builder{converter.getFirOpBuilder()},
        stmtCtx{stmtCtx}, symMap{symMap},
        explicitSpace((expSpace && expSpace->isActive()) ? expSpace : nullptr),
        implicitSpace((impSpace && !impSpace->empty()) ? impSpace : nullptr),
        semant{sem} {
    // Generate any mask expressions, as necessary. This is the compute step
    // that creates the effective masks. See 10.2.3.2 in particular.
    genMasks();
  }

  mlir::Location getLoc() { return converter.getCurrentLocation(); }

  /// Array appears in a lhs context such that it is assigned after the rhs is
  /// fully evaluated.
  inline bool isCopyInCopyOut() {
    return semant == ConstituentSemantics::CopyInCopyOut;
  }

  /// Array appears in a lhs (or temp) context such that a projected,
  /// discontiguous subspace of the array is assigned after the rhs is fully
  /// evaluated. That is, the rhs array value is merged into a section of the
  /// lhs array.
  inline bool isProjectedCopyInCopyOut() {
    return semant == ConstituentSemantics::ProjectedCopyInCopyOut;
  }

  // ???: Do we still need this?
  inline bool isCustomCopyInCopyOut() {
    return semant == ConstituentSemantics::CustomCopyInCopyOut;
  }

  /// Are we lowering in a left-hand side context?
  inline bool isLeftHandSide() {
    return isCopyInCopyOut() || isProjectedCopyInCopyOut() ||
           isCustomCopyInCopyOut();
  }

  /// Array appears in a context where it must be boxed.
  inline bool isBoxValue() { return semant == ConstituentSemantics::BoxValue; }

  /// Array appears in a context where differences in the memory reference can
  /// be observable in the computational results. For example, an array
  /// element is passed to an impure procedure.
  inline bool isReferentiallyOpaque() {
    return semant == ConstituentSemantics::RefOpaque;
  }

  /// Array appears in a context where it is passed as a VALUE argument.
  inline bool isValueAttribute() {
    return semant == ConstituentSemantics::ByValueArg;
  }

  /// Can the loops over the expression be unordered?
  inline bool isUnordered() const { return unordered; }

  void setUnordered(bool b) { unordered = b; }

  inline bool isPointerAssignment() const { return lbounds.has_value(); }

  inline bool isBoundsSpec() const {
    return isPointerAssignment() && !ubounds.has_value();
  }

  inline bool isBoundsRemap() const {
    return isPointerAssignment() && ubounds.has_value();
  }

  void setPointerAssignmentBounds(
      const llvm::SmallVector<mlir::Value> &lbs,
      llvm::Optional<llvm::SmallVector<mlir::Value>> ubs) {
    lbounds = lbs;
    ubounds = ubs;
  }

  Fortran::lower::AbstractConverter &converter;
  fir::FirOpBuilder &builder;
  Fortran::lower::StatementContext &stmtCtx;
  bool elementCtx = false;
  Fortran::lower::SymMap &symMap;
  /// The continuation to generate code to update the destination.
  llvm::Optional<CC> ccStoreToDest;
  llvm::Optional<std::function<void(llvm::ArrayRef<mlir::Value>)>> ccPrelude;
  llvm::Optional<std::function<fir::ArrayLoadOp(llvm::ArrayRef<mlir::Value>)>>
      ccLoadDest;
  /// The destination is the loaded array into which the results will be
  /// merged.
  fir::ArrayLoadOp destination;
  /// The shape of the destination.
  llvm::SmallVector<mlir::Value> destShape;
  /// List of arrays in the expression that have been loaded.
  llvm::SmallVector<ArrayOperand> arrayOperands;
  /// If there is a user-defined iteration space, explicitShape will hold the
  /// information from the front end.
  Fortran::lower::ExplicitIterSpace *explicitSpace = nullptr;
  Fortran::lower::ImplicitIterSpace *implicitSpace = nullptr;
  ConstituentSemantics semant = ConstituentSemantics::RefTransparent;
  /// `lbounds`, `ubounds` are used in POINTER value assignments, which may only
  /// occur in an explicit iteration space.
  llvm::Optional<llvm::SmallVector<mlir::Value>> lbounds;
  llvm::Optional<llvm::SmallVector<mlir::Value>> ubounds;
  // Can the array expression be evaluated in any order?
  // Will be set to false if any of the expression parts prevent this.
  bool unordered = true;
};
} // namespace

fir::ExtendedValue Fortran::lower::createSomeExtendedExpression(
    mlir::Location loc, Fortran::lower::AbstractConverter &converter,
    const Fortran::lower::SomeExpr &expr, Fortran::lower::SymMap &symMap,
    Fortran::lower::StatementContext &stmtCtx) {
  LLVM_DEBUG(expr.AsFortran(llvm::dbgs() << "expr: ") << '\n');
  return ScalarExprLowering{loc, converter, symMap, stmtCtx}.genval(expr);
}

fir::ExtendedValue Fortran::lower::createSomeInitializerExpression(
    mlir::Location loc, Fortran::lower::AbstractConverter &converter,
    const Fortran::lower::SomeExpr &expr, Fortran::lower::SymMap &symMap,
    Fortran::lower::StatementContext &stmtCtx) {
  LLVM_DEBUG(expr.AsFortran(llvm::dbgs() << "expr: ") << '\n');
  return ScalarExprLowering{loc, converter, symMap, stmtCtx,
                            /*inInitializer=*/true}
      .genval(expr);
}

fir::ExtendedValue Fortran::lower::createSomeExtendedAddress(
    mlir::Location loc, Fortran::lower::AbstractConverter &converter,
    const Fortran::lower::SomeExpr &expr, Fortran::lower::SymMap &symMap,
    Fortran::lower::StatementContext &stmtCtx) {
  LLVM_DEBUG(expr.AsFortran(llvm::dbgs() << "address: ") << '\n');
  return ScalarExprLowering(loc, converter, symMap, stmtCtx).gen(expr);
}

fir::ExtendedValue Fortran::lower::createInitializerAddress(
    mlir::Location loc, Fortran::lower::AbstractConverter &converter,
    const Fortran::lower::SomeExpr &expr, Fortran::lower::SymMap &symMap,
    Fortran::lower::StatementContext &stmtCtx) {
  LLVM_DEBUG(expr.AsFortran(llvm::dbgs() << "address: ") << '\n');
  return ScalarExprLowering(loc, converter, symMap, stmtCtx,
                            /*inInitializer=*/true)
      .gen(expr);
}

void Fortran::lower::createSomeArrayAssignment(
    Fortran::lower::AbstractConverter &converter,
    const Fortran::lower::SomeExpr &lhs, const Fortran::lower::SomeExpr &rhs,
    Fortran::lower::SymMap &symMap, Fortran::lower::StatementContext &stmtCtx) {
  LLVM_DEBUG(lhs.AsFortran(llvm::dbgs() << "onto array: ") << '\n';
             rhs.AsFortran(llvm::dbgs() << "assign expression: ") << '\n';);
  ArrayExprLowering::lowerArrayAssignment(converter, symMap, stmtCtx, lhs, rhs);
}

void Fortran::lower::createSomeArrayAssignment(
    Fortran::lower::AbstractConverter &converter, const fir::ExtendedValue &lhs,
    const Fortran::lower::SomeExpr &rhs, Fortran::lower::SymMap &symMap,
    Fortran::lower::StatementContext &stmtCtx) {
  LLVM_DEBUG(llvm::dbgs() << "onto array: " << lhs << '\n';
             rhs.AsFortran(llvm::dbgs() << "assign expression: ") << '\n';);
  ArrayExprLowering::lowerArrayAssignment(converter, symMap, stmtCtx, lhs, rhs);
}
void Fortran::lower::createSomeArrayAssignment(
    Fortran::lower::AbstractConverter &converter, const fir::ExtendedValue &lhs,
    const fir::ExtendedValue &rhs, Fortran::lower::SymMap &symMap,
    Fortran::lower::StatementContext &stmtCtx) {
  LLVM_DEBUG(llvm::dbgs() << "onto array: " << lhs << '\n';
             llvm::dbgs() << "assign expression: " << rhs << '\n';);
  ArrayExprLowering::lowerArrayAssignment(converter, symMap, stmtCtx, lhs, rhs);
}

void Fortran::lower::createAnyMaskedArrayAssignment(
    Fortran::lower::AbstractConverter &converter,
    const Fortran::lower::SomeExpr &lhs, const Fortran::lower::SomeExpr &rhs,
    Fortran::lower::ExplicitIterSpace &explicitSpace,
    Fortran::lower::ImplicitIterSpace &implicitSpace,
    Fortran::lower::SymMap &symMap, Fortran::lower::StatementContext &stmtCtx) {
  LLVM_DEBUG(lhs.AsFortran(llvm::dbgs() << "onto array: ") << '\n';
             rhs.AsFortran(llvm::dbgs() << "assign expression: ")
             << " given the explicit iteration space:\n"
             << explicitSpace << "\n and implied mask conditions:\n"
             << implicitSpace << '\n';);
  ArrayExprLowering::lowerAnyMaskedArrayAssignment(
      converter, symMap, stmtCtx, lhs, rhs, explicitSpace, implicitSpace);
}

void Fortran::lower::createAllocatableArrayAssignment(
    Fortran::lower::AbstractConverter &converter,
    const Fortran::lower::SomeExpr &lhs, const Fortran::lower::SomeExpr &rhs,
    Fortran::lower::ExplicitIterSpace &explicitSpace,
    Fortran::lower::ImplicitIterSpace &implicitSpace,
    Fortran::lower::SymMap &symMap, Fortran::lower::StatementContext &stmtCtx) {
  LLVM_DEBUG(lhs.AsFortran(llvm::dbgs() << "defining array: ") << '\n';
             rhs.AsFortran(llvm::dbgs() << "assign expression: ")
             << " given the explicit iteration space:\n"
             << explicitSpace << "\n and implied mask conditions:\n"
             << implicitSpace << '\n';);
  ArrayExprLowering::lowerAllocatableArrayAssignment(
      converter, symMap, stmtCtx, lhs, rhs, explicitSpace, implicitSpace);
}

void Fortran::lower::createArrayOfPointerAssignment(
    Fortran::lower::AbstractConverter &converter,
    const Fortran::lower::SomeExpr &lhs, const Fortran::lower::SomeExpr &rhs,
    Fortran::lower::ExplicitIterSpace &explicitSpace,
    Fortran::lower::ImplicitIterSpace &implicitSpace,
    const llvm::SmallVector<mlir::Value> &lbounds,
    llvm::Optional<llvm::SmallVector<mlir::Value>> ubounds,
    Fortran::lower::SymMap &symMap, Fortran::lower::StatementContext &stmtCtx) {
  LLVM_DEBUG(lhs.AsFortran(llvm::dbgs() << "defining pointer: ") << '\n';
             rhs.AsFortran(llvm::dbgs() << "assign expression: ")
             << " given the explicit iteration space:\n"
             << explicitSpace << "\n and implied mask conditions:\n"
             << implicitSpace << '\n';);
  assert(explicitSpace.isActive() && "must be in FORALL construct");
  ArrayExprLowering::lowerArrayOfPointerAssignment(
      converter, symMap, stmtCtx, lhs, rhs, explicitSpace, implicitSpace,
      lbounds, ubounds);
}

fir::ExtendedValue Fortran::lower::createSomeArrayTempValue(
    Fortran::lower::AbstractConverter &converter,
    const Fortran::lower::SomeExpr &expr, Fortran::lower::SymMap &symMap,
    Fortran::lower::StatementContext &stmtCtx) {
  LLVM_DEBUG(expr.AsFortran(llvm::dbgs() << "array value: ") << '\n');
  return ArrayExprLowering::lowerNewArrayExpression(converter, symMap, stmtCtx,
                                                    expr);
}

void Fortran::lower::createLazyArrayTempValue(
    Fortran::lower::AbstractConverter &converter,
    const Fortran::lower::SomeExpr &expr, mlir::Value raggedHeader,
    Fortran::lower::SymMap &symMap, Fortran::lower::StatementContext &stmtCtx) {
  LLVM_DEBUG(expr.AsFortran(llvm::dbgs() << "array value: ") << '\n');
  ArrayExprLowering::lowerLazyArrayExpression(converter, symMap, stmtCtx, expr,
                                              raggedHeader);
}

fir::ExtendedValue
Fortran::lower::createSomeArrayBox(Fortran::lower::AbstractConverter &converter,
                                   const Fortran::lower::SomeExpr &expr,
                                   Fortran::lower::SymMap &symMap,
                                   Fortran::lower::StatementContext &stmtCtx) {
  LLVM_DEBUG(expr.AsFortran(llvm::dbgs() << "box designator: ") << '\n');
  return ArrayExprLowering::lowerBoxedArrayExpression(converter, symMap,
                                                      stmtCtx, expr);
}

fir::MutableBoxValue Fortran::lower::createMutableBox(
    mlir::Location loc, Fortran::lower::AbstractConverter &converter,
    const Fortran::lower::SomeExpr &expr, Fortran::lower::SymMap &symMap) {
  // MutableBox lowering StatementContext does not need to be propagated
  // to the caller because the result value is a variable, not a temporary
  // expression. The StatementContext clean-up can occur before using the
  // resulting MutableBoxValue. Variables of all other types are handled in the
  // bridge.
  Fortran::lower::StatementContext dummyStmtCtx;
  return ScalarExprLowering{loc, converter, symMap, dummyStmtCtx}
      .genMutableBoxValue(expr);
}

bool isParentComponent(const Fortran::lower::SomeExpr &expr) {
  if (const Fortran::semantics::Symbol * symbol{GetLastSymbol(expr)}) {
    if (symbol->test(Fortran::semantics::Symbol::Flag::ParentComp))
      return true;
  }
  return false;
}

template <typename OP>
mlir::Value createSliceForParentComp(fir::FirOpBuilder &builder,
                                     mlir::Location loc, OP boxOp,
                                     fir::ExtendedValue box, mlir::Value field,
                                     bool isArray) {
  if (boxOp.getSlice()) {
    mlir::Value existingSlice = boxOp.getSlice();
    fir::SliceOp sliceOp =
        mlir::dyn_cast<fir::SliceOp>(existingSlice.getDefiningOp());
    llvm::SmallVector<mlir::Value> fields = sliceOp.getFields();
    fields.push_back(field);
    return builder.createSlice(loc, box, sliceOp.getTriples(), fields);
  }
  if (isArray)
    return builder.createSlice(loc, box, {}, {field});
  return {};
}

// Handling special case where the last component is referring to the
// parent component.
//
// TYPE t
//   integer :: a
// END TYPE
// TYPE, EXTENDS(t) :: t2
//   integer :: b
// END TYPE
// TYPE(t2) :: y(2)
// TYPE(t2) :: a
// y(:)%t  ! just need to update the box with a slice pointing to the first
//         ! component of `t`.
// a%t     ! simple conversion to TYPE(t).
fir::ExtendedValue
updateBoxForParentComponent(Fortran::lower::AbstractConverter &converter,
                            fir::ExtendedValue box,
                            const Fortran::lower::SomeExpr &expr) {
  mlir::Location loc = converter.getCurrentLocation();
  auto &builder = converter.getFirOpBuilder();
  mlir::Value boxBase = fir::getBase(box);
  mlir::Operation *op = boxBase.getDefiningOp();
  fir::BoxType boxTy = boxBase.getType().dyn_cast<fir::BoxType>();
  mlir::Type boxEleTy = fir::unwrapAllRefAndSeqType(boxTy.getEleTy());
  auto originalRecTy = boxEleTy.dyn_cast<fir::RecordType>();
  mlir::Type actualTy = converter.genType(expr);
  mlir::Type eleTy = fir::unwrapAllRefAndSeqType(actualTy);
  auto parentCompTy = eleTy.dyn_cast<fir::RecordType>();
  assert(parentCompTy && "expecting derived-type");

  assert(
      (mlir::dyn_cast<fir::EmboxOp>(op) || mlir::dyn_cast<fir::ReboxOp>(op)) &&
      "expecting fir.embox or fir.rebox operation");

  if (parentCompTy.getTypeList().empty())
    TODO(loc, "parent component with no component");

  // Creating a slice with a path to the first component of the parent component
  // of the extended type.
  auto firstComponent = parentCompTy.getTypeList().front();
  auto fieldTy = fir::FieldType::get(boxTy.getContext());
  auto field = builder.create<fir::FieldIndexOp>(
      loc, fieldTy, firstComponent.first, originalRecTy,
      /*typeParams=*/mlir::ValueRange{});

  if (auto embox = mlir::dyn_cast<fir::EmboxOp>(op)) {
    mlir::Value slice = createSliceForParentComp(builder, loc, embox, box,
                                                 field, expr.Rank() > 0);
    auto newBox = builder.create<fir::EmboxOp>(
        loc, fir::BoxType::get(actualTy), embox.getMemref(), embox.getShape(),
        slice, embox.getTypeparams());
    return fir::substBase(box, fir::getBase(newBox));
  }
  if (auto rebox = mlir::dyn_cast<fir::ReboxOp>(op)) {
    mlir::Value slice = createSliceForParentComp(builder, loc, rebox, box,
                                                 field, expr.Rank() > 0);
    auto newBox =
        builder.create<fir::ReboxOp>(loc, fir::BoxType::get(actualTy),
                                     rebox.getBox(), rebox.getShape(), slice);
    return fir::substBase(box, fir::getBase(newBox));
  }
  return box;
}

fir::ExtendedValue Fortran::lower::createBoxValue(
    mlir::Location loc, Fortran::lower::AbstractConverter &converter,
    const Fortran::lower::SomeExpr &expr, Fortran::lower::SymMap &symMap,
    Fortran::lower::StatementContext &stmtCtx) {
  if (expr.Rank() > 0 && Fortran::evaluate::IsVariable(expr) &&
      !Fortran::evaluate::HasVectorSubscript(expr)) {
    fir::ExtendedValue result =
        Fortran::lower::createSomeArrayBox(converter, expr, symMap, stmtCtx);
    if (isParentComponent(expr))
      result = updateBoxForParentComponent(converter, result, expr);
    return result;
  }
  fir::ExtendedValue addr = Fortran::lower::createSomeExtendedAddress(
      loc, converter, expr, symMap, stmtCtx);
  fir::ExtendedValue result = fir::BoxValue(
      converter.getFirOpBuilder().createBox(loc, addr, addr.isPolymorphic()));
  if (isParentComponent(expr))
    result = updateBoxForParentComponent(converter, result, expr);
  return result;
}

mlir::Value Fortran::lower::createSubroutineCall(
    AbstractConverter &converter, const evaluate::ProcedureRef &call,
    ExplicitIterSpace &explicitIterSpace, ImplicitIterSpace &implicitIterSpace,
    SymMap &symMap, StatementContext &stmtCtx, bool isUserDefAssignment) {
  mlir::Location loc = converter.getCurrentLocation();

  if (isUserDefAssignment) {
    assert(call.arguments().size() == 2);
    const auto *lhs = call.arguments()[0].value().UnwrapExpr();
    const auto *rhs = call.arguments()[1].value().UnwrapExpr();
    assert(lhs && rhs &&
           "user defined assignment arguments must be expressions");
    if (call.IsElemental() && lhs->Rank() > 0) {
      // Elemental user defined assignment has special requirements to deal with
      // LHS/RHS overlaps. See 10.2.1.5 p2.
      ArrayExprLowering::lowerElementalUserAssignment(
          converter, symMap, stmtCtx, explicitIterSpace, implicitIterSpace,
          call);
    } else if (explicitIterSpace.isActive() && lhs->Rank() == 0) {
      // Scalar defined assignment (elemental or not) in a FORALL context.
      mlir::func::FuncOp func =
          Fortran::lower::CallerInterface(call, converter).getFuncOp();
      ArrayExprLowering::lowerScalarUserAssignment(
          converter, symMap, stmtCtx, explicitIterSpace, func, *lhs, *rhs);
    } else if (explicitIterSpace.isActive()) {
      // TODO: need to array fetch/modify sub-arrays?
      TODO(loc, "non elemental user defined array assignment inside FORALL");
    } else {
      if (!implicitIterSpace.empty())
        fir::emitFatalError(
            loc,
            "C1032: user defined assignment inside WHERE must be elemental");
      // Non elemental user defined assignment outside of FORALL and WHERE.
      // FIXME: The non elemental user defined assignment case with array
      // arguments must be take into account potential overlap. So far the front
      // end does not add parentheses around the RHS argument in the call as it
      // should according to 15.4.3.4.3 p2.
      Fortran::lower::createSomeExtendedExpression(
          loc, converter, toEvExpr(call), symMap, stmtCtx);
    }
    return {};
  }

  assert(implicitIterSpace.empty() && !explicitIterSpace.isActive() &&
         "subroutine calls are not allowed inside WHERE and FORALL");

  if (isElementalProcWithArrayArgs(call)) {
    ArrayExprLowering::lowerElementalSubroutine(converter, symMap, stmtCtx,
                                                toEvExpr(call));
    return {};
  }
  // Simple subroutine call, with potential alternate return.
  auto res = Fortran::lower::createSomeExtendedExpression(
      loc, converter, toEvExpr(call), symMap, stmtCtx);
  return fir::getBase(res);
}

template <typename A>
fir::ArrayLoadOp genArrayLoad(mlir::Location loc,
                              Fortran::lower::AbstractConverter &converter,
                              fir::FirOpBuilder &builder, const A *x,
                              Fortran::lower::SymMap &symMap,
                              Fortran::lower::StatementContext &stmtCtx) {
  auto exv = ScalarExprLowering{loc, converter, symMap, stmtCtx}.gen(*x);
  mlir::Value addr = fir::getBase(exv);
  mlir::Value shapeOp = builder.createShape(loc, exv);
  mlir::Type arrTy = fir::dyn_cast_ptrOrBoxEleTy(addr.getType());
  return builder.create<fir::ArrayLoadOp>(loc, arrTy, addr, shapeOp,
                                          /*slice=*/mlir::Value{},
                                          fir::getTypeParams(exv));
}
template <>
fir::ArrayLoadOp
genArrayLoad(mlir::Location loc, Fortran::lower::AbstractConverter &converter,
             fir::FirOpBuilder &builder, const Fortran::evaluate::ArrayRef *x,
             Fortran::lower::SymMap &symMap,
             Fortran::lower::StatementContext &stmtCtx) {
  if (x->base().IsSymbol())
    return genArrayLoad(loc, converter, builder, &getLastSym(x->base()), symMap,
                        stmtCtx);
  return genArrayLoad(loc, converter, builder, &x->base().GetComponent(),
                      symMap, stmtCtx);
}

void Fortran::lower::createArrayLoads(
    Fortran::lower::AbstractConverter &converter,
    Fortran::lower::ExplicitIterSpace &esp, Fortran::lower::SymMap &symMap) {
  std::size_t counter = esp.getCounter();
  fir::FirOpBuilder &builder = converter.getFirOpBuilder();
  mlir::Location loc = converter.getCurrentLocation();
  Fortran::lower::StatementContext &stmtCtx = esp.stmtContext();
  // Gen the fir.array_load ops.
  auto genLoad = [&](const auto *x) -> fir::ArrayLoadOp {
    return genArrayLoad(loc, converter, builder, x, symMap, stmtCtx);
  };
  if (esp.lhsBases[counter]) {
    auto &base = *esp.lhsBases[counter];
    auto load = std::visit(genLoad, base);
    esp.initialArgs.push_back(load);
    esp.resetInnerArgs();
    esp.bindLoad(base, load);
  }
  for (const auto &base : esp.rhsBases[counter])
    esp.bindLoad(base, std::visit(genLoad, base));
}

void Fortran::lower::createArrayMergeStores(
    Fortran::lower::AbstractConverter &converter,
    Fortran::lower::ExplicitIterSpace &esp) {
  fir::FirOpBuilder &builder = converter.getFirOpBuilder();
  mlir::Location loc = converter.getCurrentLocation();
  builder.setInsertionPointAfter(esp.getOuterLoop());
  // Gen the fir.array_merge_store ops for all LHS arrays.
  for (auto i : llvm::enumerate(esp.getOuterLoop().getResults()))
    if (llvm::Optional<fir::ArrayLoadOp> ldOpt = esp.getLhsLoad(i.index())) {
      fir::ArrayLoadOp load = *ldOpt;
      builder.create<fir::ArrayMergeStoreOp>(loc, load, i.value(),
                                             load.getMemref(), load.getSlice(),
                                             load.getTypeparams());
    }
  if (esp.loopCleanup) {
    (*esp.loopCleanup)(builder);
    esp.loopCleanup = llvm::None;
  }
  esp.initialArgs.clear();
  esp.innerArgs.clear();
  esp.outerLoop = llvm::None;
  esp.resetBindings();
  esp.incrementCounter();
}<|MERGE_RESOLUTION|>--- conflicted
+++ resolved
@@ -2177,334 +2177,6 @@
     return res;
   }
 
-<<<<<<< HEAD
-  /// Lower a type(C_PTR/C_FUNPTR) argument with VALUE attribute into a
-  /// reference. A C pointer can correspond to a Fortran dummy argument of type
-  /// C_PTR with the VALUE attribute. (see 18.3.6 note 3).
-  static mlir::Value
-  genRecordCPtrValueArg(Fortran::lower::AbstractConverter &converter,
-                        mlir::Value rec, mlir::Type ty) {
-    fir::FirOpBuilder &builder = converter.getFirOpBuilder();
-    mlir::Location loc = converter.getCurrentLocation();
-    mlir::Value cAddr =
-        fir::factory::genCPtrOrCFunptrAddr(builder, loc, rec, ty);
-    mlir::Value cVal = builder.create<fir::LoadOp>(loc, cAddr);
-    return builder.createConvert(loc, cAddr.getType(), cVal);
-  }
-
-  /// Given a call site for which the arguments were already lowered, generate
-  /// the call and return the result. This function deals with explicit result
-  /// allocation and lowering if needed. It also deals with passing the host
-  /// link to internal procedures.
-  ExtValue genCallOpAndResult(Fortran::lower::CallerInterface &caller,
-                              mlir::FunctionType callSiteType,
-                              llvm::Optional<mlir::Type> resultType) {
-    mlir::Location loc = getLoc();
-    using PassBy = Fortran::lower::CallerInterface::PassEntityBy;
-    // Handle cases where caller must allocate the result or a fir.box for it.
-    bool mustPopSymMap = false;
-    if (caller.mustMapInterfaceSymbols()) {
-      symMap.pushScope();
-      mustPopSymMap = true;
-      Fortran::lower::mapCallInterfaceSymbols(converter, caller, symMap);
-    }
-    // If this is an indirect call, retrieve the function address. Also retrieve
-    // the result length if this is a character function (note that this length
-    // will be used only if there is no explicit length in the local interface).
-    mlir::Value funcPointer;
-    mlir::Value charFuncPointerLength;
-    if (const Fortran::semantics::Symbol *sym =
-            caller.getIfIndirectCallSymbol()) {
-      funcPointer = symMap.lookupSymbol(*sym).getAddr();
-      if (!funcPointer)
-        fir::emitFatalError(loc, "failed to find indirect call symbol address");
-      if (fir::isCharacterProcedureTuple(funcPointer.getType(),
-                                         /*acceptRawFunc=*/false))
-        std::tie(funcPointer, charFuncPointerLength) =
-            fir::factory::extractCharacterProcedureTuple(builder, loc,
-                                                         funcPointer);
-    }
-
-    mlir::IndexType idxTy = builder.getIndexType();
-    auto lowerSpecExpr = [&](const auto &expr) -> mlir::Value {
-      mlir::Value convertExpr = builder.createConvert(
-          loc, idxTy, fir::getBase(converter.genExprValue(expr, stmtCtx)));
-      return fir::factory::genMaxWithZero(builder, loc, convertExpr);
-    };
-    llvm::SmallVector<mlir::Value> resultLengths;
-    auto allocatedResult = [&]() -> llvm::Optional<ExtValue> {
-      llvm::SmallVector<mlir::Value> extents;
-      llvm::SmallVector<mlir::Value> lengths;
-      if (!caller.callerAllocateResult())
-        return {};
-      mlir::Type type = caller.getResultStorageType();
-      if (type.isa<fir::SequenceType>())
-        caller.walkResultExtents([&](const Fortran::lower::SomeExpr &e) {
-          extents.emplace_back(lowerSpecExpr(e));
-        });
-      caller.walkResultLengths([&](const Fortran::lower::SomeExpr &e) {
-        lengths.emplace_back(lowerSpecExpr(e));
-      });
-
-      // Result length parameters should not be provided to box storage
-      // allocation and save_results, but they are still useful information to
-      // keep in the ExtendedValue if non-deferred.
-      if (!type.isa<fir::BoxType>()) {
-        if (fir::isa_char(fir::unwrapSequenceType(type)) && lengths.empty()) {
-          // Calling an assumed length function. This is only possible if this
-          // is a call to a character dummy procedure.
-          if (!charFuncPointerLength)
-            fir::emitFatalError(loc, "failed to retrieve character function "
-                                     "length while calling it");
-          lengths.push_back(charFuncPointerLength);
-        }
-        resultLengths = lengths;
-      }
-
-      if (!extents.empty() || !lengths.empty()) {
-        auto *bldr = &converter.getFirOpBuilder();
-        auto stackSaveFn = fir::factory::getLlvmStackSave(builder);
-        auto stackSaveSymbol = bldr->getSymbolRefAttr(stackSaveFn.getName());
-        mlir::Value sp =
-            bldr->create<fir::CallOp>(
-                    loc, stackSaveFn.getFunctionType().getResults(),
-                    stackSaveSymbol, mlir::ValueRange{})
-                .getResult(0);
-        stmtCtx.attachCleanup([bldr, loc, sp]() {
-          auto stackRestoreFn = fir::factory::getLlvmStackRestore(*bldr);
-          auto stackRestoreSymbol =
-              bldr->getSymbolRefAttr(stackRestoreFn.getName());
-          bldr->create<fir::CallOp>(
-              loc, stackRestoreFn.getFunctionType().getResults(),
-              stackRestoreSymbol, mlir::ValueRange{sp});
-        });
-      }
-      mlir::Value temp =
-          builder.createTemporary(loc, type, ".result", extents, resultLengths);
-      return toExtendedValue(loc, temp, extents, lengths);
-    }();
-
-    if (mustPopSymMap)
-      symMap.popScope();
-
-    // Place allocated result or prepare the fir.save_result arguments.
-    mlir::Value arrayResultShape;
-    if (allocatedResult) {
-      if (std::optional<Fortran::lower::CallInterface<
-              Fortran::lower::CallerInterface>::PassedEntity>
-              resultArg = caller.getPassedResult()) {
-        if (resultArg->passBy == PassBy::AddressAndLength)
-          caller.placeAddressAndLengthInput(*resultArg,
-                                            fir::getBase(*allocatedResult),
-                                            fir::getLen(*allocatedResult));
-        else if (resultArg->passBy == PassBy::BaseAddress)
-          caller.placeInput(*resultArg, fir::getBase(*allocatedResult));
-        else
-          fir::emitFatalError(
-              loc, "only expect character scalar result to be passed by ref");
-      } else {
-        assert(caller.mustSaveResult());
-        arrayResultShape = allocatedResult->match(
-            [&](const fir::CharArrayBoxValue &) {
-              return builder.createShape(loc, *allocatedResult);
-            },
-            [&](const fir::ArrayBoxValue &) {
-              return builder.createShape(loc, *allocatedResult);
-            },
-            [&](const auto &) { return mlir::Value{}; });
-      }
-    }
-
-    // In older Fortran, procedure argument types are inferred. This may lead
-    // different view of what the function signature is in different locations.
-    // Casts are inserted as needed below to accommodate this.
-
-    // The mlir::func::FuncOp type prevails, unless it has a different number of
-    // arguments which can happen in legal program if it was passed as a dummy
-    // procedure argument earlier with no further type information.
-    mlir::SymbolRefAttr funcSymbolAttr;
-    bool addHostAssociations = false;
-    if (!funcPointer) {
-      mlir::FunctionType funcOpType = caller.getFuncOp().getFunctionType();
-      mlir::SymbolRefAttr symbolAttr =
-          builder.getSymbolRefAttr(caller.getMangledName());
-      if (callSiteType.getNumResults() == funcOpType.getNumResults() &&
-          callSiteType.getNumInputs() + 1 == funcOpType.getNumInputs() &&
-          fir::anyFuncArgsHaveAttr(caller.getFuncOp(),
-                                   fir::getHostAssocAttrName())) {
-        // The number of arguments is off by one, and we're lowering a function
-        // with host associations. Modify call to include host associations
-        // argument by appending the value at the end of the operands.
-        assert(funcOpType.getInput(findHostAssocTuplePos(caller.getFuncOp())) ==
-               converter.hostAssocTupleValue().getType());
-        addHostAssociations = true;
-      }
-      if (!addHostAssociations &&
-          (callSiteType.getNumResults() != funcOpType.getNumResults() ||
-           callSiteType.getNumInputs() != funcOpType.getNumInputs())) {
-        // Deal with argument number mismatch by making a function pointer so
-        // that function type cast can be inserted. Do not emit a warning here
-        // because this can happen in legal program if the function is not
-        // defined here and it was first passed as an argument without any more
-        // information.
-        funcPointer =
-            builder.create<fir::AddrOfOp>(loc, funcOpType, symbolAttr);
-      } else if (callSiteType.getResults() != funcOpType.getResults()) {
-        // Implicit interface result type mismatch are not standard Fortran, but
-        // some compilers are not complaining about it.  The front end is not
-        // protecting lowering from this currently. Support this with a
-        // discouraging warning.
-        LLVM_DEBUG(mlir::emitWarning(
-            loc, "a return type mismatch is not standard compliant and may "
-                 "lead to undefined behavior."));
-        // Cast the actual function to the current caller implicit type because
-        // that is the behavior we would get if we could not see the definition.
-        funcPointer =
-            builder.create<fir::AddrOfOp>(loc, funcOpType, symbolAttr);
-      } else {
-        funcSymbolAttr = symbolAttr;
-      }
-    }
-
-    mlir::FunctionType funcType =
-        funcPointer ? callSiteType : caller.getFuncOp().getFunctionType();
-    llvm::SmallVector<mlir::Value> operands;
-    // First operand of indirect call is the function pointer. Cast it to
-    // required function type for the call to handle procedures that have a
-    // compatible interface in Fortran, but that have different signatures in
-    // FIR.
-    if (funcPointer) {
-      operands.push_back(
-          funcPointer.getType().isa<fir::BoxProcType>()
-              ? builder.create<fir::BoxAddrOp>(loc, funcType, funcPointer)
-              : builder.createConvert(loc, funcType, funcPointer));
-    }
-
-    // Deal with potential mismatches in arguments types. Passing an array to a
-    // scalar argument should for instance be tolerated here.
-    bool callingImplicitInterface = caller.canBeCalledViaImplicitInterface();
-    for (auto [fst, snd] :
-         llvm::zip(caller.getInputs(), funcType.getInputs())) {
-      // When passing arguments to a procedure that can be called by implicit
-      // interface, allow any character actual arguments to be passed to dummy
-      // arguments of any type and vice versa.
-      mlir::Value cast;
-      auto *context = builder.getContext();
-      if (snd.isa<fir::BoxProcType>() &&
-          fst.getType().isa<mlir::FunctionType>()) {
-        auto funcTy = mlir::FunctionType::get(context, llvm::None, llvm::None);
-        auto boxProcTy = builder.getBoxProcType(funcTy);
-        if (mlir::Value host = argumentHostAssocs(converter, fst)) {
-          cast = builder.create<fir::EmboxProcOp>(
-              loc, boxProcTy, llvm::ArrayRef<mlir::Value>{fst, host});
-        } else {
-          cast = builder.create<fir::EmboxProcOp>(loc, boxProcTy, fst);
-        }
-      } else {
-        mlir::Type fromTy = fir::unwrapRefType(fst.getType());
-        if (fir::isa_builtin_cptr_type(fromTy) &&
-            Fortran::lower::isCPtrArgByValueType(snd)) {
-          cast = genRecordCPtrValueArg(converter, fst, fromTy);
-        } else {
-          cast = builder.convertWithSemantics(loc, snd, fst,
-                                              callingImplicitInterface);
-        }
-      }
-      operands.push_back(cast);
-    }
-
-    // Add host associations as necessary.
-    if (addHostAssociations)
-      operands.push_back(converter.hostAssocTupleValue());
-
-    mlir::Value callResult;
-    unsigned callNumResults;
-    if (caller.requireDispatchCall()) {
-      // Procedure call requiring a dynamic dispatch. Call is created with
-      // fir.dispatch.
-
-      // Get the raw procedure name. The procedure name is not mangled in the
-      // binding table.
-      const auto &ultimateSymbol =
-          caller.getCallDescription().proc().GetSymbol()->GetUltimate();
-      auto procName = toStringRef(ultimateSymbol.name());
-
-      fir::DispatchOp dispatch;
-      if (std::optional<unsigned> passArg = caller.getPassArgIndex()) {
-        // PASS, PASS(arg-name)
-        dispatch = builder.create<fir::DispatchOp>(
-            loc, funcType.getResults(), builder.getStringAttr(procName),
-            operands[*passArg], operands, builder.getI32IntegerAttr(*passArg));
-      } else {
-        // NOPASS
-        const Fortran::evaluate::Component *component =
-            caller.getCallDescription().proc().GetComponent();
-        assert(component && "expect component for type-bound procedure call.");
-        fir::ExtendedValue pass =
-            symMap.lookupSymbol(component->GetFirstSymbol()).toExtendedValue();
-        mlir::Value passObject = fir::getBase(pass);
-        if (fir::isa_ref_type(passObject.getType()))
-          passObject = builder.create<fir::ConvertOp>(
-              loc,
-              passObject.getType().dyn_cast<fir::ReferenceType>().getEleTy(),
-              passObject);
-        dispatch = builder.create<fir::DispatchOp>(
-            loc, funcType.getResults(), builder.getStringAttr(procName),
-            passObject, operands, nullptr);
-      }
-      callResult = dispatch.getResult(0);
-      callNumResults = dispatch.getNumResults();
-    } else {
-      // Standard procedure call with fir.call.
-      auto call = builder.create<fir::CallOp>(loc, funcType.getResults(),
-                                              funcSymbolAttr, operands);
-      callResult = call.getResult(0);
-      callNumResults = call.getNumResults();
-    }
-
-    if (caller.mustSaveResult())
-      builder.create<fir::SaveResultOp>(loc, callResult,
-                                        fir::getBase(allocatedResult.value()),
-                                        arrayResultShape, resultLengths);
-
-    if (allocatedResult) {
-      allocatedResult->match(
-          [&](const fir::MutableBoxValue &box) {
-            if (box.isAllocatable()) {
-              // 9.7.3.2 point 4. Finalize allocatables.
-              fir::FirOpBuilder *bldr = &converter.getFirOpBuilder();
-              stmtCtx.attachCleanup([bldr, loc, box]() {
-                fir::factory::genFinalization(*bldr, loc, box);
-              });
-            }
-          },
-          [](const auto &) {});
-      return *allocatedResult;
-    }
-
-    if (!resultType)
-      return mlir::Value{}; // subroutine call
-    // For now, Fortran return values are implemented with a single MLIR
-    // function return value.
-    assert(callNumResults == 1 &&
-           "Expected exactly one result in FUNCTION call");
-    (void)callNumResults;
-
-    // Call a BIND(C) function that return a char.
-    if (caller.characterize().IsBindC() &&
-        funcType.getResults()[0].isa<fir::CharacterType>()) {
-      fir::CharacterType charTy =
-          funcType.getResults()[0].dyn_cast<fir::CharacterType>();
-      mlir::Value len = builder.createIntegerConstant(
-          loc, builder.getCharacterLengthType(), charTy.getLen());
-      return fir::CharBoxValue{callResult, len};
-    }
-
-    return callResult;
-  }
-
-=======
->>>>>>> ff1402cc
   /// Like genExtAddr, but ensure the address returned is a temporary even if \p
   /// expr is variable inside parentheses.
   ExtValue genTempExtAddr(const Fortran::lower::SomeExpr &expr) {

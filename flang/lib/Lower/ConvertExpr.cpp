--- conflicted
+++ resolved
@@ -2852,9 +2852,6 @@
             Fortran::lower::getAdaptToByRefAttr(builder)});
   }
 
-<<<<<<< HEAD
-#if 0
-=======
   template <typename A>
   bool isCharacterType(const A &exp) {
     if (auto type = exp.GetType())
@@ -2862,7 +2859,6 @@
     return false;
   }
 
->>>>>>> 340ec005
   /// Lower an actual argument that must be passed via an address.
   /// This generates of the copy-in/copy-out if the actual is not contiguous, or
   /// the creation of the temp if the actual is a variable and \p byValue is
@@ -2953,7 +2949,6 @@
     // address without making a copy.
     return readIfBoxValue(argAddr);
   }
-#endif
 
   /// Lower a non-elemental procedure reference.
   ExtValue genRawProcedureRef(const Fortran::evaluate::ProcedureRef &procRef,
@@ -3059,116 +3054,6 @@
           mutableModifiedByCall.emplace_back(std::move(mutableBox));
         continue;
       }
-<<<<<<< HEAD
-      const bool actualArgIsVariable = Fortran::evaluate::IsVariable(*expr);
-      if (arg.passBy == PassBy::BaseAddressValueAttribute) {
-        mlir::Value temp;
-        if (isArray(*expr)) {
-          auto val = genBoxArg(*expr);
-          if (!actualArgIsVariable)
-            temp = getBase(val);
-          else {
-            ExtValue copy = genArrayTempFromMold(val, ".copy");
-            genArrayCopy(copy, val);
-            temp = fir::getBase(copy);
-          }
-        } else {
-          ExtValue exv = genval(*expr);
-          mlir::Value val = fir::getBase(exv);
-          temp = builder.createTemporary(
-              loc, fir::unwrapRefType(val.getType()),
-              llvm::ArrayRef<mlir::NamedAttribute>{
-                  Fortran::lower::getAdaptToByRefAttr(builder)});
-          fir::factory::genScalarAssignment(builder, loc, temp, exv);
-        }
-        caller.placeInput(arg, temp);
-        continue;
-      }
-      if (arg.passBy == PassBy::BaseAddress || arg.passBy == PassBy::BoxChar) {
-        const bool actualIsSimplyContiguous =
-            !actualArgIsVariable || Fortran::evaluate::IsSimplyContiguous(
-                                        *expr, converter.getFoldingContext());
-        auto argAddr = [&]() -> ExtValue {
-          ExtValue baseAddr;
-          if (actualArgIsVariable && arg.isOptional()) {
-            if (Fortran::evaluate::IsAllocatableOrPointerObject(
-                    *expr, converter.getFoldingContext())) {
-              // Fortran 2018 15.5.2.12 point 1: If unallocated/disassociated,
-              // it is as if the argument was absent. The main care here is to
-              // not do a copy-in/copy-out because the temp address, even though
-              // pointing to a null size storage, would not be a nullptr and
-              // therefore the argument would not be considered absent on the
-              // callee side. Note: if wholeSymbol is optional, it cannot be
-              // absent as per 15.5.2.12 point 7. and 8. We rely on this to
-              // un-conditionally read the allocatable/pointer descriptor here.
-              if (actualIsSimplyContiguous)
-                return genBoxArg(*expr);
-              fir::MutableBoxValue mutableBox = genMutableBoxValue(*expr);
-              mlir::Value isAssociated =
-                  fir::factory::genIsAllocatedOrAssociatedTest(builder, loc,
-                                                               mutableBox);
-              fir::ExtendedValue actualExv =
-                  fir::factory::genMutableBoxRead(builder, loc, mutableBox);
-              return genCopyIn(actualExv, arg, copyOutPairs, isAssociated);
-            }
-            if (const Fortran::semantics::Symbol *wholeSymbol =
-                    Fortran::evaluate::UnwrapWholeSymbolOrComponentDataRef(
-                        *expr))
-              if (Fortran::semantics::IsOptional(*wholeSymbol)) {
-                ExtValue actualArg = gen(*expr);
-                mlir::Value actualArgBase = fir::getBase(actualArg);
-                if (!actualArgBase.getType().isa<fir::BoxType>())
-                  return actualArg;
-                // Do not read wholeSymbol descriptor that may be a nullptr in
-                // case wholeSymbol is absent.
-                // Absent descriptor cannot be read. To avoid any issue in
-                // copy-in/copy-out, and when retrieving the address/length
-                // create an descriptor pointing to a null address here if the
-                // fir.box is absent.
-                mlir::Value isPresent = builder.create<fir::IsPresentOp>(
-                    loc, builder.getI1Type(), actualArgBase);
-                mlir::Type boxType = actualArgBase.getType();
-                mlir::Value emptyBox = fir::factory::createUnallocatedBox(
-                    builder, loc, boxType, llvm::None);
-                auto safeToReadBox = builder.create<mlir::arith::SelectOp>(
-                    loc, isPresent, actualArgBase, emptyBox);
-                fir::ExtendedValue safeToReadExv =
-                    fir::substBase(actualArg, safeToReadBox);
-                if (actualIsSimplyContiguous)
-                  return safeToReadExv;
-                return genCopyIn(safeToReadExv, arg, copyOutPairs, isPresent);
-              }
-            // Fall through: The actual argument can safely be
-            // copied-in/copied-out without any care if needed.
-          }
-          if (actualArgIsVariable && expr->Rank() > 0) {
-            ExtValue box = genBoxArg(*expr);
-            if (!actualIsSimplyContiguous)
-              return genCopyIn(box, arg, copyOutPairs,
-                               /*restrictCopyAtRuntime=*/llvm::None);
-            // Contiguous: just use the box we created above!
-            // This gets "unboxed" below, if needed.
-            return box;
-          }
-          // Actual argument is a non optional/non pointer/non allocatable
-          // scalar.
-          if (actualArgIsVariable)
-            return genExtAddr(*expr);
-          // Actual argument is not a variable. Make sure a variable address is
-          // not passed.
-          return genTempExtAddr(*expr);
-        }();
-        // Scalar and contiguous expressions may be lowered to a fir.box,
-        // either to account for potential polymorphism, or because lowering
-        // did not account for some contiguity hints.
-        // Here, polymorphism does not matter (an entity of the declared type
-        // is passed, not one of the dynamic type), and the expr is known to
-        // be simply contiguous, so it is safe to unbox it and pass the
-        // address without making a copy.
-        argAddr = readIfBoxValue(argAddr);
-
-        if (arg.passBy == PassBy::BaseAddress) {
-=======
       if (arg.passBy == PassBy::BaseAddress || arg.passBy == PassBy::BoxChar ||
           arg.passBy == PassBy::BaseAddressValueAttribute ||
           arg.passBy == PassBy::CharBoxValueAttribute) {
@@ -3178,7 +3063,6 @@
             prepareActualToBaseAddressLike(*expr, arg, copyOutPairs, byValue);
         if (arg.passBy == PassBy::BaseAddress ||
             arg.passBy == PassBy::BaseAddressValueAttribute) {
->>>>>>> 340ec005
           caller.placeInput(arg, fir::getBase(argAddr));
         } else {
           assert(arg.passBy == PassBy::BoxChar ||

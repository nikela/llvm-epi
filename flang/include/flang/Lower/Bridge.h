--- conflicted
+++ resolved
@@ -55,17 +55,12 @@
          const Fortran::evaluate::TargetCharacteristics &targetCharacteristics,
          const Fortran::parser::AllCookedSources &allCooked,
          llvm::StringRef triple, fir::KindMapping &kindMap,
-<<<<<<< HEAD
+         const Fortran::lower::LoweringOptions &loweringOptions,
          llvm::ArrayRef<std::pair<std::string, llvm::Optional<std::string>>>
              funcAttrs) {
-    return LoweringBridge(ctx, defaultKinds, intrinsics, targetCharacteristics,
-                          allCooked, triple, kindMap, funcAttrs);
-=======
-         const Fortran::lower::LoweringOptions &loweringOptions) {
     return LoweringBridge(ctx, semanticsContext, defaultKinds, intrinsics,
                           targetCharacteristics, allCooked, triple, kindMap,
-                          loweringOptions);
->>>>>>> fa47ed02
+                          loweringOptions, funcAttrs);
   }
 
   //===--------------------------------------------------------------------===//
@@ -134,12 +129,9 @@
       const Fortran::evaluate::TargetCharacteristics &targetCharacteristics,
       const Fortran::parser::AllCookedSources &cooked, llvm::StringRef triple,
       fir::KindMapping &kindMap,
-<<<<<<< HEAD
+      const Fortran::lower::LoweringOptions &loweringOptions,
       llvm::ArrayRef<std::pair<std::string, llvm::Optional<std::string>>>
           funcAttrs);
-=======
-      const Fortran::lower::LoweringOptions &loweringOptions);
->>>>>>> fa47ed02
   LoweringBridge() = delete;
   LoweringBridge(const LoweringBridge &) = delete;
 
@@ -151,12 +143,9 @@
   mlir::MLIRContext &context;
   std::unique_ptr<mlir::ModuleOp> module;
   fir::KindMapping &kindMap;
-<<<<<<< HEAD
+  const Fortran::lower::LoweringOptions &loweringOptions;
   llvm::SmallVector<std::pair<std::string, llvm::Optional<std::string>>, 4>
       funcAttributes;
-=======
-  const Fortran::lower::LoweringOptions &loweringOptions;
->>>>>>> fa47ed02
 };
 
 } // namespace lower

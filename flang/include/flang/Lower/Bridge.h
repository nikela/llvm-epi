--- conflicted
+++ resolved
@@ -57,20 +57,12 @@
          const Fortran::parser::AllCookedSources &allCooked,
          llvm::StringRef triple, fir::KindMapping &kindMap,
          const Fortran::lower::LoweringOptions &loweringOptions,
-<<<<<<< HEAD
          const std::vector<Fortran::lower::EnvironmentDefault> &envDefaults,
          llvm::ArrayRef<std::pair<std::string, llvm::Optional<std::string>>>
-             funcAttrs,
-         llvm::StringRef filePath) {
+             funcAttrs) {
     return LoweringBridge(ctx, semanticsContext, defaultKinds, intrinsics,
                           targetCharacteristics, allCooked, triple, kindMap,
-                          loweringOptions, envDefaults, funcAttrs, filePath);
-=======
-         const std::vector<Fortran::lower::EnvironmentDefault> &envDefaults) {
-    return LoweringBridge(ctx, semanticsContext, defaultKinds, intrinsics,
-                          targetCharacteristics, allCooked, triple, kindMap,
-                          loweringOptions, envDefaults);
->>>>>>> 9c27954b
+                          loweringOptions, envDefaults, funcAttrs);
   }
 
   //===--------------------------------------------------------------------===//
@@ -145,14 +137,9 @@
       const Fortran::parser::AllCookedSources &cooked, llvm::StringRef triple,
       fir::KindMapping &kindMap,
       const Fortran::lower::LoweringOptions &loweringOptions,
-<<<<<<< HEAD
       const std::vector<Fortran::lower::EnvironmentDefault> &envDefaults,
       llvm::ArrayRef<std::pair<std::string, llvm::Optional<std::string>>>
-          funcAttrs,
-      llvm::StringRef filePath);
-=======
-      const std::vector<Fortran::lower::EnvironmentDefault> &envDefaults);
->>>>>>> 9c27954b
+          funcAttrs);
   LoweringBridge() = delete;
   LoweringBridge(const LoweringBridge &) = delete;
 

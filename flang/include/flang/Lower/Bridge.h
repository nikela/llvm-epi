--- conflicted
+++ resolved
@@ -52,17 +52,11 @@
          const Fortran::evaluate::IntrinsicProcTable &intrinsics,
          const Fortran::evaluate::TargetCharacteristics &targetCharacteristics,
          const Fortran::parser::AllCookedSources &allCooked,
-<<<<<<< HEAD
          llvm::StringRef triple, fir::KindMapping &kindMap,
          llvm::ArrayRef<std::pair<std::string, llvm::Optional<std::string>>>
              funcAttrs) {
-    return LoweringBridge(ctx, defaultKinds, intrinsics, allCooked, triple,
-                          kindMap, funcAttrs);
-=======
-         llvm::StringRef triple, fir::KindMapping &kindMap) {
     return LoweringBridge(ctx, defaultKinds, intrinsics, targetCharacteristics,
-                          allCooked, triple, kindMap);
->>>>>>> dc4e0028
+                          allCooked, triple, kindMap, funcAttrs);
   }
 
   //===--------------------------------------------------------------------===//

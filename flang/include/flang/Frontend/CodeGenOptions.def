//===--- CodeGenOptions.def - Code generation option database ----- C++ -*-===//
//
// Part of the LLVM Project, under the Apache License v2.0 with LLVM Exceptions.
// See https://llvm.org/LICENSE.txt for license information.
// SPDX-License-Identifier: Apache-2.0 WITH LLVM-exception
//
//===----------------------------------------------------------------------===//
//
// This file defines the code generation options. Users of this file
// must define the CODEGENOPT macro to make use of this information.
//
//===----------------------------------------------------------------------===//
#ifndef CODEGENOPT
#  error Define the CODEGENOPT macro to handle language options
#endif

#ifndef ENUM_CODEGENOPT
#  define ENUM_CODEGENOPT(Name, Type, Bits, Default) \
CODEGENOPT(Name, Bits, Default)
#endif

CODEGENOPT(OptimizationLevel, 2, 0) ///< The -O[0-3] option specified.

CODEGENOPT(DebugPassManager, 1, 0) ///< Prints debug information for the new
                                   ///< pass manager.

<<<<<<< HEAD
CODEGENOPT(VectorizeLoop, 1, 0)
CODEGENOPT(VectorizeSLP, 1, 0)
CODEGENOPT(UnrollLoops, 1, 0)

#undef CODEGENOPT
=======
CODEGENOPT(PICLevel, 2, 0) ///< PIC level of the LLVM module.
CODEGENOPT(IsPIE, 1, 0) ///< PIE level is the same as PIC Level.

ENUM_CODEGENOPT(RelocationModel, llvm::Reloc::Model, 3, llvm::Reloc::PIC_) ///< Name of the relocation model to use.

#undef CODEGENOPT
#undef ENUM_CODEGENOPT
>>>>>>> fa47ed02
<|MERGE_RESOLUTION|>--- conflicted
+++ resolved
@@ -24,18 +24,14 @@
 CODEGENOPT(DebugPassManager, 1, 0) ///< Prints debug information for the new
                                    ///< pass manager.
 
-<<<<<<< HEAD
 CODEGENOPT(VectorizeLoop, 1, 0)
 CODEGENOPT(VectorizeSLP, 1, 0)
 CODEGENOPT(UnrollLoops, 1, 0)
 
-#undef CODEGENOPT
-=======
 CODEGENOPT(PICLevel, 2, 0) ///< PIC level of the LLVM module.
 CODEGENOPT(IsPIE, 1, 0) ///< PIE level is the same as PIC Level.
 
 ENUM_CODEGENOPT(RelocationModel, llvm::Reloc::Model, 3, llvm::Reloc::PIC_) ///< Name of the relocation model to use.
 
 #undef CODEGENOPT
-#undef ENUM_CODEGENOPT
->>>>>>> fa47ed02
+#undef ENUM_CODEGENOPT
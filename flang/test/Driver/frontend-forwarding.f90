--- conflicted
+++ resolved
@@ -36,8 +36,5 @@
 ! CHECK: "-mreassociate"
 ! CHECK: "-freciprocal-math"
 ! CHECK: "-fconvert=little-endian"
-<<<<<<< HEAD
-=======
 ! CHECK: "-fpass-plugin=Bye
->>>>>>> e39fbfda
 ! CHECK: "-mllvm" "-print-before-all"
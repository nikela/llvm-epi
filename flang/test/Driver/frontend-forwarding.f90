! Test that flang-new forwards Flang frontend
! options to flang-new -fc1 as expected.

! RUN: %flang -fsyntax-only -### %s -o %t 2>&1 \
! RUN:     -finput-charset=utf-8 \
! RUN:     -fdefault-double-8 \
! RUN:     -fdefault-integer-8 \
! RUN:     -fdefault-real-8 \
! RUN:     -flarge-sizes \
! RUN:     -fpass-plugin=Bye%pluginext \
! RUN:     -mllvm -print-before-all\
! RUN:     -P \
! RUN:     -O2 \
! RUN:   | FileCheck %s

! CHECK: "-P"
! CHECK: "-finput-charset=utf-8"
! CHECK: "-fdefault-double-8"
! CHECK: "-fdefault-integer-8"
! CHECK: "-fdefault-real-8"
! CHECK: "-flarge-sizes"
<<<<<<< HEAD
! CHECK: "-O2"
=======
! CHECK: "-fpass-plugin=Bye
>>>>>>> 74675028
! CHECK: "-mllvm" "-print-before-all"<|MERGE_RESOLUTION|>--- conflicted
+++ resolved
@@ -19,9 +19,6 @@
 ! CHECK: "-fdefault-integer-8"
 ! CHECK: "-fdefault-real-8"
 ! CHECK: "-flarge-sizes"
-<<<<<<< HEAD
 ! CHECK: "-O2"
-=======
 ! CHECK: "-fpass-plugin=Bye
->>>>>>> 74675028
 ! CHECK: "-mllvm" "-print-before-all"
! Test that flang-new forwards Flang frontend
! options to flang-new -fc1 as expected.

! RUN: %flang -fsyntax-only -### %s -o %t 2>&1 \
! RUN:     -finput-charset=utf-8 \
! RUN:     -fdefault-double-8 \
! RUN:     -fdefault-integer-8 \
! RUN:     -fdefault-real-8 \
! RUN:     -flarge-sizes \
! RUN:     -mllvm -print-before-all\
! RUN:     -P \
! RUN:     -O2 \
! RUN:   | FileCheck %s

! CHECK: "-P"
! CHECK: "-finput-charset=utf-8"
! CHECK: "-fdefault-double-8"
! CHECK: "-fdefault-integer-8"
! CHECK: "-fdefault-real-8"
! CHECK: "-flarge-sizes"
<<<<<<< HEAD
! CHECK: "-O2"
! CHECK: "-fpass-plugin=Bye
! CHECK: "-mllvm" "-print-before-all"
=======
! CHECK:  "-mllvm" "-print-before-all"
>>>>>>> 7609e26d
<|MERGE_RESOLUTION|>--- conflicted
+++ resolved
@@ -18,10 +18,5 @@
 ! CHECK: "-fdefault-integer-8"
 ! CHECK: "-fdefault-real-8"
 ! CHECK: "-flarge-sizes"
-<<<<<<< HEAD
 ! CHECK: "-O2"
-! CHECK: "-fpass-plugin=Bye
-! CHECK: "-mllvm" "-print-before-all"
-=======
-! CHECK:  "-mllvm" "-print-before-all"
->>>>>>> 7609e26d
+! CHECK: "-mllvm" "-print-before-all"
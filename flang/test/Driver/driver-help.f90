--- conflicted
+++ resolved
@@ -1,4 +1,3 @@
-
 !--------------------------
 ! FLANG DRIVER (flang)
 !--------------------------
@@ -8,87 +7,110 @@
 !----------------------------------------
 ! FLANG FRONTEND DRIVER (flang -fc1)
 !----------------------------------------
-! We're constantly forwarding more stuff to fc1 and eventually it'll be a large
-! set shared with clang. There is no point in testing it while we make changes.
-! RUN-NOT: %flang_fc1 -help 2>&1 | FileCheck %s --check-prefix=HELP-FC1
-! RUN-NOT: not %flang_fc1 -helps 2>&1 | FileCheck %s --check-prefix=ERROR
+! RUN: %flang_fc1 -help 2>&1 | FileCheck %s --check-prefix=HELP-FC1
+! RUN: not %flang_fc1 -helps 2>&1 | FileCheck %s --check-prefix=ERROR
 
 ! HELP:USAGE: flang
 ! HELP-EMPTY:
 ! HELP-NEXT:OPTIONS:
-! HELP-NEXT: -###                   Print (but do not run) the commands to run for this compilation
-! HELP-NEXT: -cpp                   Enable predefined and command line preprocessor macros
-! HELP-NEXT: -c                     Only run preprocess, compile, and assemble steps
-! HELP-NEXT: -D <macro>=<value>     Define <macro> to <value> (or 1 if <value> omitted)
-! HELP-NEXT: -emit-llvm             Use the LLVM representation for assembler and object files
-! HELP-NEXT: -E                     Only run the preprocessor
+! HELP-NEXT: -###                    Print (but do not run) the commands to run for this compilation
+! HELP-NEXT: -cpp                    Enable predefined and command line preprocessor macros
+! HELP-NEXT: -c                      Only run preprocess, compile, and assemble steps
+! HELP-NEXT: -D <macro>=<value>      Define <macro> to <value> (or 1 if <value> omitted)
+! HELP-NEXT: -emit-llvm              Use the LLVM representation for assembler and object files
+! HELP-NEXT: -E                      Only run the preprocessor
 ! HELP-NEXT: -falternative-parameter-statement
-! HELP-NEXT: Enable the old style PARAMETER statement
-! HELP-NEXT: -fapprox-func          Allow certain math function calls to be replaced with an approximately equivalent calculation
-! HELP-NEXT: -fbackslash            Specify that backslash in string introduces an escape character
-! HELP-NEXT: -fcolor-diagnostics    Enable colors in diagnostics
-! HELP-NEXT: -fconvert=<value>      Set endian conversion of data for unformatted files
-! HELP-NEXT: -fdefault-double-8     Set the default double precision kind to an 8 byte wide type
-! HELP-NEXT: -fdefault-integer-8    Set the default integer kind to an 8 byte wide type
-! HELP-NEXT: -fdefault-real-8       Set the default real kind to an 8 byte wide type
-! HELP-NEXT: -ffixed-form           Process source files in fixed form
+! HELP-NEXT:                         Enable the old style PARAMETER statement
+! HELP-NEXT: -fapprox-func           Allow certain math function calls to be replaced with an approximately equivalent calculation
+! HELP-NEXT: -fbackslash             Specify that backslash in string introduces an escape character
+! HELP-NEXT: -fcolor-diagnostics     Enable colors in diagnostics
+! HELP-NEXT: -fconvert=<value>       Set endian conversion of data for unformatted files
+! HELP-NEXT: -fdefault-double-8      Set the default double precision kind to an 8 byte wide type
+! HELP-NEXT: -fdefault-integer-8     Set the default integer kind to an 8 byte wide type
+! HELP-NEXT: -fdefault-real-8        Set the default real kind to an 8 byte wide type
+! HELP-NEXT: -ffixed-form            Process source files in fixed form
 ! HELP-NEXT: -ffixed-line-length=<value>
-! HELP-NEXT: Use <value> as character line width in fixed mode
-! HELP-NEXT: -ffp-contract=<value> Form fused FP ops (e.g. FMAs)
-! HELP-NEXT: -ffree-form            Process source files in free form
-! HELP-NEXT: -fimplicit-none        No implicit typing allowed unless overridden by IMPLICIT statements
+! HELP-NEXT:                         Use <value> as character line width in fixed mode
+! HELP-NEXT: -ffp-contract=<value>   Form fused FP ops (e.g. FMAs)
+! HELP-NEXT: -ffree-form             Process source files in free form
+! HELP-NEXT: -fimplicit-none         No implicit typing allowed unless overridden by IMPLICIT statements
 ! HELP-NEXT: -finput-charset=<value> Specify the default character set for source files
 ! HELP-NEXT: -fintrinsic-modules-path <dir>
-! HELP-NEXT:                        Specify where to find the compiled intrinsic modules
-! HELP-NEXT: -flarge-sizes          Use INTEGER(KIND=8) for the result type in size-related intrinsics
+! HELP-NEXT:                         Specify where to find the compiled intrinsic modules
+! HELP-NEXT: -flarge-sizes           Use INTEGER(KIND=8) for the result type in size-related intrinsics
 ! HELP-NEXT: -flogical-abbreviations Enable logical abbreviations
-! HELP-NEXT: -fno-automatic         Implies the SAVE attribute for non-automatic local objects in subprograms unless RECURSIVE
+! HELP-NEXT: -fno-automatic          Implies the SAVE attribute for non-automatic local objects in subprograms unless RECURSIVE
 ! HELP-NEXT: -fno-color-diagnostics  Disable colors in diagnostics
 ! HELP-NEXT: -fno-integrated-as      Disable the integrated assembler
-! HELP-NEXT: -fno-signed-zeros      Allow optimizations that ignore the sign of floating point zeros
-! HELP-NEXT: -fopenacc              Enable OpenACC
-! HELP-NEXT: -fopenmp               Parse OpenMP pragmas and generate parallel code.
-! HELP-NEXT: -freciprocal-math      Allow division operations to be reassociated
-! HELP-NEXT: -fsyntax-only          Run the preprocessor, parser and semantic analysis stages
-! HELP-NEXT: -fxor-operator         Enable .XOR. as a synonym of .NEQV.
-! HELP-NEXT: -help                  Display available options
-! HELP-NEXT: -I <dir>               Add directory to the end of the list of include search paths
-! HELP-NEXT: -mllvm <value>         Additional arguments to forward to LLVM's option processing
-! HELP-NEXT: -mmlir <value>         Additional arguments to forward to MLIR's option processing
-! HELP-NEXT: -module-dir <dir>      Put MODULE files in <dir>
-! HELP-NEXT: -nocpp                 Disable predefined and command line preprocessor macros
-! HELP-NEXT: -o <file>              Write output to <file>
-! HELP-NEXT: -pedantic              Warn on language extensions
+! HELP-NEXT: -fno-signed-zeros       Allow optimizations that ignore the sign of floating point zeros
+! HELP-NEXT: -fopenacc               Enable OpenACC
+! HELP-NEXT: -fopenmp                Parse OpenMP pragmas and generate parallel code.
+! HELP-NEXT: -freciprocal-math       Allow division operations to be reassociated
+! HELP-NEXT: -fsyntax-only           Run the preprocessor, parser and semantic analysis stages
+! HELP-NEXT: -fxor-operator          Enable .XOR. as a synonym of .NEQV.
+! HELP-NEXT: -help                   Display available options
+! HELP-NEXT: -I <dir>                Add directory to the end of the list of include search paths
+! HELP-NEXT: -mllvm <value>          Additional arguments to forward to LLVM's option processing
+! HELP-NEXT: -mmlir <value>          Additional arguments to forward to MLIR's option processing
+! HELP-NEXT: -module-dir <dir>       Put MODULE files in <dir>
+! HELP-NEXT: -nocpp                  Disable predefined and command line preprocessor macros
+! HELP-NEXT: -o <file>               Write output to <file>
+! HELP-NEXT: -pedantic               Warn on language extensions
 ! HELP-NEXT: -print-effective-triple Print the effective target triple
 ! HELP-NEXT: -print-target-triple    Print the normalized target triple
-! HELP-NEXT: -P                     Disable linemarker output in -E mode
-! HELP-NEXT: -save-temps=<value>    Save intermediate compilation results.
-! HELP-NEXT: -save-temps            Save intermediate compilation results
-! HELP-NEXT: -std=<value>           Language standard to compile for
-! HELP-NEXT: -S                     Only run preprocess and compilation steps
-! HELP-NEXT: --target=<value>       Generate code for the given target
-! HELP-NEXT: -U <macro>             Undefine macro <macro>
-! HELP-NEXT: --version              Print version information
-! HELP-NEXT: -W<warning>            Enable the specified warning
-! HELP-NEXT: -Xflang <arg>          Pass <arg> to the flang compiler
+! HELP-NEXT: -P                      Disable linemarker output in -E mode
+! HELP-NEXT: -save-temps=<value>     Save intermediate compilation results.
+! HELP-NEXT: -save-temps             Save intermediate compilation results
+! HELP-NEXT: -std=<value>            Language standard to compile for
+! HELP-NEXT: -S                      Only run preprocess and compilation steps
+! HELP-NEXT: --target=<value>        Generate code for the given target
+! HELP-NEXT: -U <macro>              Undefine macro <macro>
+! HELP-NEXT: --version               Print version information
+! HELP-NEXT: -W<warning>             Enable the specified warning
+! HELP-NEXT: -Xflang <arg>           Pass <arg> to the flang compiler
+! HELP-NEXT: -x <language>           Treat subsequent input files as having type <language>
 
 ! HELP-FC1:USAGE: flang
 ! HELP-FC1-EMPTY:
 ! HELP-FC1-NEXT:OPTIONS:
+! HELP-FC1-NEXT: -cfguard-no-checks      Emit Windows Control Flow Guard tables only (no checks)
+! HELP-FC1-NEXT: -cfguard                Emit Windows Control Flow Guard tables and checks
+! HELP-FC1-NEXT: -coverage-data-file <value>
+! HELP-FC1-NEXT:                         Emit coverage data to this filename.
+! HELP-FC1-NEXT: -coverage-notes-file <value>
+! HELP-FC1-NEXT:                         Emit coverage notes to this filename.
+! HELP-FC1-NEXT: -coverage-version=<value>
+! HELP-FC1-NEXT:                         Four-byte version string for gcov files.
 ! HELP-FC1-NEXT: -cpp                    Enable predefined and command line preprocessor macros
+! HELP-FC1-NEXT: -darwin-target-variant-sdk-version=<value>
+! HELP-FC1-NEXT:                         The version of darwin target variant SDK used for compilation
+! HELP-FC1-NEXT: -debug-forward-template-params
+! HELP-FC1-NEXT:                         Emit complete descriptions of template parameters in forward declarations
+! HELP-FC1-NEXT: --dependent-lib=<value> Add dependent library
+! HELP-FC1-NEXT: -disable-lifetime-markers
+! HELP-FC1-NEXT:                         Disable lifetime-markers emission even when optimizations are enabled
+! HELP-FC1-NEXT: -disable-llvm-passes    Use together with -emit-llvm to get pristine LLVM IR from the frontend by not running any LLVM passes at all
+! HELP-FC1-NEXT: -disable-llvm-verifier  Don't run the LLVM IR verifier pass
+! HELP-FC1-NEXT: -disable-O0-optnone     Disable adding the optnone attribute to functions at O0
+! HELP-FC1-NEXT: -disable-red-zone       Do not emit code that uses the red zone.
+! HELP-FC1-NEXT: -dump-coverage-mapping  Dump the coverage mapping records, for testing
+! HELP-FC1-NEXT: -dwarf-explicit-import  Generate explicit import from anonymous namespace to containing scope
+! HELP-FC1-NEXT: -dwarf-ext-refs         Generate debug info with external references to clang modules or precompiled headers
 ! HELP-FC1-NEXT: -D <macro>=<value>      Define <macro> to <value> (or 1 if <value> omitted)
+! HELP-FC1-NEXT: -ehcontguard            Emit Windows EH Continuation Guard tables
 ! HELP-FC1-NEXT: -emit-llvm-bc           Build ASTs then convert to LLVM, emit .bc file
 ! HELP-FC1-NEXT: -emit-llvm              Use the LLVM representation for assembler and object files
 ! HELP-FC1-NEXT: -emit-mlir              Build the parse tree, then lower it to MLIR
 ! HELP-FC1-NEXT: -emit-obj               Emit native object files
 ! HELP-FC1-NEXT: -E                      Only run the preprocessor
 ! HELP-FC1-NEXT: -falternative-parameter-statement
-! HELP-FC1-NEXT: Enable the old style PARAMETER statement
-! HELP-FC1-NEXT: -fapprox-func          Allow certain math function calls to be replaced with an approximately equivalent calculation
-! HELP-FC1-NEXT: -fbackslash            Specify that backslash in string introduces an escape character
+! HELP-FC1-NEXT:                         Enable the old style PARAMETER statement
+! HELP-FC1-NEXT: -fapprox-func           Allow certain math function calls to be replaced with an approximately equivalent calculation
+! HELP-FC1-NEXT: -fbackslash             Specify that backslash in string introduces an escape character
 ! HELP-FC1-NEXT: -fcolor-diagnostics     Enable colors in diagnostics
-! HELP-FC1-NEXT: -fconvert=<value>      Set endian conversion of data for unformatted files
-! HELP-FC1-NEXT: -fdebug-dump-all       Dump symbols and the parse tree after the semantic checks
+! HELP-FC1-NEXT: -fconvert=<value>       Set endian conversion of data for unformatted files
+! HELP-FC1-NEXT: -fctor-dtor-return-this Change the C++ ABI to returning `this` pointer from constructors and non-deleting destructors. (No effect on Microsoft ABI)
+! HELP-FC1-NEXT: -fdebug-dump-all        Dump symbols and the parse tree after the semantic checks
 ! HELP-FC1-NEXT: -fdebug-dump-parse-tree-no-sema
 ! HELP-FC1-NEXT:                         Dump the parse tree (skips the semantic checks)
 ! HELP-FC1-NEXT: -fdebug-dump-parse-tree Dump the parse tree
@@ -100,7 +122,7 @@
 ! HELP-FC1-NEXT: -fdebug-measure-parse-tree
 ! HELP-FC1-NEXT:                         Measure the parse tree
 ! HELP-FC1-NEXT: -fdebug-module-writer   Enable debug messages while writing module files
-! HELP-FC1-NEXT: -fdebug-pass-manager    Prints debug information for the new pass manage
+! HELP-FC1-NEXT: -fdebug-pass-manager    Prints debug information for the new pass manager
 ! HELP-FC1-NEXT: -fdebug-pre-fir-tree    Dump the pre-FIR tree
 ! HELP-FC1-NEXT: -fdebug-unparse-no-sema Unparse and stop (skips the semantic checks)
 ! HELP-FC1-NEXT: -fdebug-unparse-with-symbols
@@ -109,16 +131,18 @@
 ! HELP-FC1-NEXT: -fdefault-double-8      Set the default double precision kind to an 8 byte wide type
 ! HELP-FC1-NEXT: -fdefault-integer-8     Set the default integer kind to an 8 byte wide type
 ! HELP-FC1-NEXT: -fdefault-real-8        Set the default real kind to an 8 byte wide type
+! HELP-FC1-NEXT: -fdump-vtable-layouts   Dump the layouts of all vtables that will be emitted in a translation unit
+! HELP-FC1-NEXT: -fexperimental-sanitize-metadata=atomics
+! HELP-FC1-NEXT:                         Emit PCs for atomic operations used by binary analysis sanitizers
+! HELP-FC1-NEXT: -fexperimental-sanitize-metadata=covered
+! HELP-FC1-NEXT:                         Emit PCs for code covered with binary analysis sanitizers
 ! HELP-FC1-NEXT: -ffixed-form            Process source files in fixed form
 ! HELP-FC1-NEXT: -ffixed-line-length=<value>
-<<<<<<< HEAD
 ! HELP-FC1-NEXT:                         Use <value> as character line width in fixed mode
+! HELP-FC1-NEXT: -fforbid-guard-variables
+! HELP-FC1-NEXT:                         Emit an error if a C++ static local initializer would need a guard variable
+! HELP-FC1-NEXT: -ffp-contract=<value>   Form fused FP ops (e.g. FMAs)
 ! HELP-FC1-NEXT: -ffree-form             Process source files in free form
-=======
-! HELP-FC1-NEXT: Use <value> as character line width in fixed mode
-! HELP-FC1-NEXT: -ffp-contract=<value> Form fused FP ops (e.g. FMAs)
-! HELP-FC1-NEXT: -ffree-form            Process source files in free form
->>>>>>> e785804a
 ! HELP-FC1-NEXT: -fget-definition <value> <value> <value>
 ! HELP-FC1-NEXT:                         Get the symbol definition from <line> <start-column> <end-column>
 ! HELP-FC1-NEXT: -fget-symbols-sources   Dump symbols and their source code locations
@@ -128,31 +152,109 @@
 ! HELP-FC1-NEXT:                         Specify where to find the compiled intrinsic modules
 ! HELP-FC1-NEXT: -flarge-sizes           Use INTEGER(KIND=8) for the result type in size-related intrinsics
 ! HELP-FC1-NEXT: -flogical-abbreviations Enable logical abbreviations
+! HELP-FC1-NEXT: -flto-unit              Emit IR to support LTO unit features (CFI, whole program vtable opt)
+! HELP-FC1-NEXT: -flto-visibility-public-std
+! HELP-FC1-NEXT:                         Use public LTO visibility for classes in std and stdext namespaces
+! HELP-FC1-NEXT: -fmerge-functions       Permit merging of identical functions when optimizing.
 ! HELP-FC1-NEXT: -fno-analyzed-objects-for-unparse
-! HELP-FC1-NEXT:                        Do not use the analyzed objects when unparsing
-! HELP-FC1-NEXT: -fno-automatic         Implies the SAVE attribute for non-automatic local objects in subprograms unless RECURSIVE
+! HELP-FC1-NEXT:                         Do not use the analyzed objects when unparsing
+! HELP-FC1-NEXT: -fno-automatic          Implies the SAVE attribute for non-automatic local objects in subprograms unless RECURSIVE
 ! HELP-FC1-NEXT: -fno-debug-pass-manager Disables debug printing for the new pass manager
-! HELP-FC1-NEXT: -fno-reformat          Dump the cooked character stream in -E mode
-! HELP-FC1-NEXT: -fno-signed-zeros      Allow optimizations that ignore the sign of floating point zeros
-! HELP-FC1-NEXT: -fopenacc              Enable OpenACC
-! HELP-FC1-NEXT: -fopenmp               Parse OpenMP pragmas and generate parallel code.
-! HELP-FC1-NEXT: -freciprocal-math      Allow division operations to be reassociated
-! HELP-FC1-NEXT: -fsyntax-only          Run the preprocessor, parser and semantic analysis stages
-! HELP-FC1-NEXT: -fxor-operator         Enable .XOR. as a synonym of .NEQV.
-! HELP-FC1-NEXT: -help                  Display available options
-! HELP-FC1-NEXT: -init-only             Only execute frontend initialization
-! HELP-FC1-NEXT: -I <dir>               Add directory to the end of the list of include search paths
-! HELP-FC1-NEXT: -load <dsopath>        Load the named plugin (dynamic shared object)
-! HELP-FC1-NEXT: -menable-no-infs       Allow optimization to assume there are no infinities.
-! HELP-FC1-NEXT: -menable-no-nans       Allow optimization to assume there are no NaNs.
-! HELP-FC1-NEXT: -mllvm <value>         Additional arguments to forward to LLVM's option processing
-! HELP-FC1-NEXT: -mmlir <value>         Additional arguments to forward to MLIR's option processing
-! HELP-FC1-NEXT: -module-dir <dir>      Put MODULE files in <dir>
+! HELP-FC1-NEXT: -fno-reformat           Dump the cooked character stream in -E mode
+! HELP-FC1-NEXT: -fno-signed-zeros       Allow optimizations that ignore the sign of floating point zeros
+! HELP-FC1-NEXT: -fno-unroll-loops       Turn off loop unroller
+! HELP-FC1-NEXT: -fopenacc               Enable OpenACC
+! HELP-FC1-NEXT: -fopenmp                Parse OpenMP pragmas and generate parallel code.
+! HELP-FC1-NEXT: -fpatchable-function-entry-offset=<M>
+! HELP-FC1-NEXT:                         Generate M NOPs before function entry
+! HELP-FC1-NEXT: -fprofile-instrument-path=<value>
+! HELP-FC1-NEXT:                         Generate instrumented code to collect execution counts into <file> (overridden by LLVM_PROFILE_FILE env var)
+! HELP-FC1-NEXT: -fprofile-instrument-use-path=<value>
+! HELP-FC1-NEXT:                         Specify the profile path in PGO use compilation
+! HELP-FC1-NEXT: -fprofile-instrument=<value>
+! HELP-FC1-NEXT:                         Enable PGO instrumentation
+! HELP-FC1-NEXT: -freciprocal-math       Allow division operations to be reassociated
+! HELP-FC1-NEXT: -fsanitize-coverage-8bit-counters
+! HELP-FC1-NEXT:                         Enable frequency counters in sanitizer coverage
+! HELP-FC1-NEXT: -fsanitize-coverage-control-flow
+! HELP-FC1-NEXT:                         Collect control flow of function
+! HELP-FC1-NEXT: -fsanitize-coverage-indirect-calls
+! HELP-FC1-NEXT:                         Enable sanitizer coverage for indirect calls
+! HELP-FC1-NEXT: -fsanitize-coverage-inline-8bit-counters
+! HELP-FC1-NEXT:                         Enable inline 8-bit counters in sanitizer coverage
+! HELP-FC1-NEXT: -fsanitize-coverage-inline-bool-flag
+! HELP-FC1-NEXT:                         Enable inline bool flag in sanitizer coverage
+! HELP-FC1-NEXT: -fsanitize-coverage-no-prune
+! HELP-FC1-NEXT:                         Disable coverage pruning (i.e. instrument all blocks/edges)
+! HELP-FC1-NEXT: -fsanitize-coverage-pc-table
+! HELP-FC1-NEXT:                         Create a table of coverage-instrumented PCs
+! HELP-FC1-NEXT: -fsanitize-coverage-stack-depth
+! HELP-FC1-NEXT:                         Enable max stack depth tracing
+! HELP-FC1-NEXT: -fsanitize-coverage-trace-bb
+! HELP-FC1-NEXT:                         Enable basic block tracing in sanitizer coverage
+! HELP-FC1-NEXT: -fsanitize-coverage-trace-cmp
+! HELP-FC1-NEXT:                         Enable cmp instruction tracing in sanitizer coverage
+! HELP-FC1-NEXT: -fsanitize-coverage-trace-div
+! HELP-FC1-NEXT:                         Enable div instruction tracing in sanitizer coverage
+! HELP-FC1-NEXT: -fsanitize-coverage-trace-gep
+! HELP-FC1-NEXT:                         Enable gep instruction tracing in sanitizer coverage
+! HELP-FC1-NEXT: -fsanitize-coverage-trace-loads
+! HELP-FC1-NEXT:                         Enable tracing of loads
+! HELP-FC1-NEXT: -fsanitize-coverage-trace-pc-guard
+! HELP-FC1-NEXT:                         Enable PC tracing with guard in sanitizer coverage
+! HELP-FC1-NEXT: -fsanitize-coverage-trace-pc
+! HELP-FC1-NEXT:                         Enable PC tracing in sanitizer coverage
+! HELP-FC1-NEXT: -fsanitize-coverage-trace-stores
+! HELP-FC1-NEXT:                         Enable tracing of stores
+! HELP-FC1-NEXT: -fsanitize-coverage-type=<value>
+! HELP-FC1-NEXT:                         Sanitizer coverage type
+! HELP-FC1-NEXT: -fsyntax-only           Run the preprocessor, parser and semantic analysis stages
+! HELP-FC1-NEXT: -funroll-loops          Turn on loop unroller
+! HELP-FC1-NEXT: -funwind-tables=<value> Generate unwinding tables for all functions
+! HELP-FC1-NEXT: -fuse-register-sized-bitfield-access
+! HELP-FC1-NEXT:                         Use register sized accesses to bit-fields, when possible.
+! HELP-FC1-NEXT: -fverify-debuginfo-preserve-export=<file>
+! HELP-FC1-NEXT:                         Export debug info (by testing original Debug Info) failures into specified (JSON) file (should be abs path as we use append mode to insert new JSON objects).
+! HELP-FC1-NEXT: -fverify-debuginfo-preserve
+! HELP-FC1-NEXT:                         Enable Debug Info Metadata preservation testing in optimizations.
+! HELP-FC1-NEXT: -fxor-operator          Enable .XOR. as a synonym of .NEQV.
+! HELP-FC1-NEXT: -help                   Display available options
+! HELP-FC1-NEXT: -init-only              Only execute frontend initialization
+! HELP-FC1-NEXT: -I <dir>                Add directory to the end of the list of include search paths
+! HELP-FC1-NEXT: --linker-option=<value> Add linker option
+! HELP-FC1-NEXT: -load <dsopath>         Load the named plugin (dynamic shared object)
+! HELP-FC1-NEXT: -mabi=ieeelongdouble    Use IEEE 754 quadruple-precision for long double
+! HELP-FC1-NEXT: -mconstructor-aliases   Enable emitting complete constructors and destructors as aliases when possible
+! HELP-FC1-NEXT: -mdebug-pass <value>    Enable additional debug output
+! HELP-FC1-NEXT: -menable-no-infs        Allow optimization to assume there are no infinities.
+! HELP-FC1-NEXT: -menable-no-nans        Allow optimization to assume there are no NaNs.
+! HELP-FC1-NEXT: -mepi                   Enable EPI extensions
+! HELP-FC1-NEXT: -mfloat-abi <value>     The float ABI to use
+! HELP-FC1-NEXT: -mframe-pointer=<value> Specify which frame pointers to retain.
+! HELP-FC1-NEXT: -mlimit-float-precision <value>
+! HELP-FC1-NEXT:                         Limit float precision to the given value
+! HELP-FC1-NEXT: -mlink-bitcode-file <value>
+! HELP-FC1-NEXT:                         Link the given bitcode file before performing optimizations.
+! HELP-FC1-NEXT: -mlink-builtin-bitcode <value>
+! HELP-FC1-NEXT:                         Link and internalize needed symbols from the given bitcode file before performing optimizations.
+! HELP-FC1-NEXT: -mllvm <value>          Additional arguments to forward to LLVM's option processing
+! HELP-FC1-NEXT: -mmlir <value>          Additional arguments to forward to MLIR's option processing
+! HELP-FC1-NEXT: -mno-constructor-aliases
+! HELP-FC1-NEXT:                         Disable emitting complete constructors and destructors as aliases when possible
+! HELP-FC1-NEXT: -mno-prefer-predicate-over-epilog
+! HELP-FC1-NEXT:                         Indicate that an epilogue is desired and shouldn't be replaced by predication
+! HELP-FC1-NEXT: -module-dir <dir>       Put MODULE files in <dir>
 ! HELP-FC1-NEXT: -module-suffix <suffix> Use <suffix> as the suffix for module files (the default value is `.mod`)
-<<<<<<< HEAD
-<<<<<<< HEAD
+! HELP-FC1-NEXT: -mreassociate           Allow reassociation transformations for floating-point instructions
+! HELP-FC1-NEXT: -mregparm <value>       Limit the number of registers available for integer arguments
 ! HELP-FC1-NEXT: -mrelocation-model <value>
 ! HELP-FC1-NEXT:                         The relocation model to use
+! HELP-FC1-NEXT: -msmall-data-limit <value>
+! HELP-FC1-NEXT:                         Put global and static data smaller than the limit into a special section
+! HELP-FC1-NEXT: -mtp <value>            Mode for reading thread pointer
+! HELP-FC1-NEXT: -new-struct-path-tbaa   Enable enhanced struct-path aware Type Based Alias Analysis
+! HELP-FC1-NEXT: -no-implicit-float      Don't generate implicit floating point instructions
+! HELP-FC1-NEXT: -no-struct-path-tbaa    Turn off struct-path aware Type Based Alias Analysis
 ! HELP-FC1-NEXT: -nocpp                  Disable predefined and command line preprocessor macros
 ! HELP-FC1-NEXT: -o <file>               Write output to <file>
 ! HELP-FC1-NEXT: -pedantic               Warn on language extensions
@@ -160,51 +262,23 @@
 ! HELP-FC1-NEXT: -pic-level <value>      Value for __PIC__
 ! HELP-FC1-NEXT: -plugin <name>          Use the named plugin action instead of the default action (use "help" to list available options)
 ! HELP-FC1-NEXT: -P                      Disable linemarker output in -E mode
+! HELP-FC1-NEXT: -relaxed-aliasing       Turn off Type Based Alias Analysis
 ! HELP-FC1-NEXT: -std=<value>            Language standard to compile for
 ! HELP-FC1-NEXT: -S                      Only run preprocess and compilation steps
+! HELP-FC1-NEXT: -target-abi <value>     Target a particular ABI type
+! HELP-FC1-NEXT: -target-cpu <value>     Target a specific cpu type
 ! HELP-FC1-NEXT: -target-feature <value> Target specific attributes
+! HELP-FC1-NEXT: -target-sdk-version=<value>
+! HELP-FC1-NEXT:                         The version of target SDK used for compilation
 ! HELP-FC1-NEXT: -test-io                Run the InputOuputTest action. Use for development and testing only.
 ! HELP-FC1-NEXT: -triple <value>         Specify target triple (e.g. i686-apple-darwin9)
+! HELP-FC1-NEXT: -tune-cpu <value>       Tune for a specific cpu type
 ! HELP-FC1-NEXT: -U <macro>              Undefine macro <macro>
 ! HELP-FC1-NEXT: -vectorize-loops        Run the Loop vectorization passes
 ! HELP-FC1-NEXT: -vectorize-slp          Run the SLP vectorization passes
 ! HELP-FC1-NEXT: -vectorize-wfv          Run the WFV vectorization passes
 ! HELP-FC1-NEXT: -version                Print the compiler version
 ! HELP-FC1-NEXT: -W<warning>             Enable the specified warning
-
-||||||| 74e2f258ba6e
-! HELP-FC1-NEXT: -nocpp                 Disable predefined and command line preprocessor macros
-! HELP-FC1-NEXT: -o <file>              Write output to <file>
-! HELP-FC1-NEXT: -pedantic              Warn on language extensions
-! HELP-FC1-NEXT: -plugin <name>         Use the named plugin action instead of the default action (use "help" to list available options)
-! HELP-FC1-NEXT: -P                     Disable linemarker output in -E mode
-! HELP-FC1-NEXT: -std=<value>           Language standard to compile for
-! HELP-FC1-NEXT: -S                     Only run preprocess and compilation steps
-! HELP-FC1-NEXT: -test-io               Run the InputOuputTest action. Use for development and testing only.
-! HELP-FC1-NEXT: -triple <value>        Specify target triple (e.g. i686-apple-darwin9)
-! HELP-FC1-NEXT: -U <macro>             Undefine macro <macro>
-! HELP-FC1-NEXT: -version               Print the compiler version
-! HELP-FC1-NEXT: -W<warning>            Enable the specified warning
-=======
-=======
-! HELP-FC1-NEXT: -mreassociate          Allow reassociation transformations for floating-point instructions
->>>>>>> e785804a
-! HELP-FC1-NEXT: -mrelocation-model <value>
-! HELP-FC1-NEXT:                        The relocation model to use
-! HELP-FC1-NEXT: -nocpp                 Disable predefined and command line preprocessor macros
-! HELP-FC1-NEXT: -o <file>              Write output to <file>
-! HELP-FC1-NEXT: -pedantic              Warn on language extensions
-! HELP-FC1-NEXT: -pic-is-pie             File is for a position independent executable
-! HELP-FC1-NEXT: -pic-level <value>      Value for __PIC__
-! HELP-FC1-NEXT: -plugin <name>         Use the named plugin action instead of the default action (use "help" to list available options)
-! HELP-FC1-NEXT: -P                     Disable linemarker output in -E mode
-! HELP-FC1-NEXT: -std=<value>           Language standard to compile for
-! HELP-FC1-NEXT: -S                     Only run preprocess and compilation steps
-! HELP-FC1-NEXT: -test-io               Run the InputOuputTest action. Use for development and testing only.
-! HELP-FC1-NEXT: -triple <value>        Specify target triple (e.g. i686-apple-darwin9)
-! HELP-FC1-NEXT: -U <macro>             Undefine macro <macro>
-! HELP-FC1-NEXT: -version               Print the compiler version
-! HELP-FC1-NEXT: -W<warning>            Enable the specified warning
->>>>>>> origin/EPI
+! HELP-FC1-NEXT: -x <language>           Treat subsequent input files as having type <language>
 
 ! ERROR: error: unknown argument '-helps'; did you mean '-help'
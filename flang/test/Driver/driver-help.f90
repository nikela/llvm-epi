--- conflicted
+++ resolved
@@ -40,13 +40,9 @@
 ! HELP-NEXT:                         Specify where to find the compiled intrinsic modules
 ! HELP-NEXT: -flarge-sizes           Use INTEGER(KIND=8) for the result type in size-related intrinsics
 ! HELP-NEXT: -flogical-abbreviations Enable logical abbreviations
-<<<<<<< HEAD
+! HELP-NEXT: -flto=<value>           Set LTO mode
+! HELP-NEXT: -flto                   Enable LTO in 'full' mode
 ! HELP-NEXT: -fno-automatic          Implies the SAVE attribute for non-automatic local objects in subprograms unless RECURSIVE
-=======
-! HELP-NEXT: -flto=<value> Set LTO mode
-! HELP-NEXT: -flto Enable LTO in 'full' mode
-! HELP-NEXT: -fno-automatic         Implies the SAVE attribute for non-automatic local objects in subprograms unless RECURSIVE
->>>>>>> 4918e769
 ! HELP-NEXT: -fno-color-diagnostics  Disable colors in diagnostics
 ! HELP-NEXT: -fno-integrated-as      Disable the integrated assembler
 ! HELP-NEXT: -fno-signed-zeros       Allow optimizations that ignore the sign of floating point zeros
@@ -169,15 +165,12 @@
 ! HELP-FC1-NEXT:                         Specify where to find the compiled intrinsic modules
 ! HELP-FC1-NEXT: -flarge-sizes           Use INTEGER(KIND=8) for the result type in size-related intrinsics
 ! HELP-FC1-NEXT: -flogical-abbreviations Enable logical abbreviations
-<<<<<<< HEAD
 ! HELP-FC1-NEXT: -flto-unit              Emit IR to support LTO unit features (CFI, whole program vtable opt)
 ! HELP-FC1-NEXT: -flto-visibility-public-std
 ! HELP-FC1-NEXT:                         Use public LTO visibility for classes in std and stdext namespaces
-! HELP-FC1-NEXT: -fmerge-functions       Permit merging of identical functions when optimizing.
-=======
 ! HELP-FC1-NEXT: -flto=<value>           Set LTO mode
 ! HELP-FC1-NEXT: -flto                   Enable LTO in 'full' mode
->>>>>>> 4918e769
+! HELP-FC1-NEXT: -fmerge-functions       Permit merging of identical functions when optimizing.
 ! HELP-FC1-NEXT: -fno-analyzed-objects-for-unparse
 ! HELP-FC1-NEXT:                         Do not use the analyzed objects when unparsing
 ! HELP-FC1-NEXT: -fno-automatic          Implies the SAVE attribute for non-automatic local objects in subprograms unless RECURSIVE
@@ -308,5 +301,4 @@
 ! HELP-FC1-NEXT: -W<warning>             Enable the specified warning
 ! HELP-FC1-NEXT: -x <language>           Treat subsequent input files as having type <language>
 
-
 ! ERROR: error: unknown argument '-helps'; did you mean '-help'
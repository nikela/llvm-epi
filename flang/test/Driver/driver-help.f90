--- conflicted
+++ resolved
@@ -20,7 +20,6 @@
 ! HELP-NEXT: -emit-llvm              Use the LLVM representation for assembler and object files
 ! HELP-NEXT: -E                      Only run the preprocessor
 ! HELP-NEXT: -falternative-parameter-statement
-<<<<<<< HEAD
 ! HELP-NEXT:                         Enable the old style PARAMETER statement
 ! HELP-NEXT: -fapprox-func           Allow certain math function calls to be replaced with an approximately equivalent calculation
 ! HELP-NEXT: -fbackslash             Specify that backslash in string introduces an escape character
@@ -29,19 +28,8 @@
 ! HELP-NEXT: -fdefault-double-8      Set the default double precision kind to an 8 byte wide type
 ! HELP-NEXT: -fdefault-integer-8     Set the default integer kind to an 8 byte wide type
 ! HELP-NEXT: -fdefault-real-8        Set the default real kind to an 8 byte wide type
+! HELP-NEXT: -ffast-math             Allow aggressive, lossy floating-point optimizations
 ! HELP-NEXT: -ffixed-form            Process source files in fixed form
-=======
-! HELP-NEXT: Enable the old style PARAMETER statement
-! HELP-NEXT: -fapprox-func          Allow certain math function calls to be replaced with an approximately equivalent calculation
-! HELP-NEXT: -fbackslash            Specify that backslash in string introduces an escape character
-! HELP-NEXT: -fcolor-diagnostics    Enable colors in diagnostics
-! HELP-NEXT: -fconvert=<value>      Set endian conversion of data for unformatted files
-! HELP-NEXT: -fdefault-double-8     Set the default double precision kind to an 8 byte wide type
-! HELP-NEXT: -fdefault-integer-8    Set the default integer kind to an 8 byte wide type
-! HELP-NEXT: -fdefault-real-8       Set the default real kind to an 8 byte wide type
-! HELP-NEXT: -ffast-math            Allow aggressive, lossy floating-point optimizations
-! HELP-NEXT: -ffixed-form           Process source files in fixed form
->>>>>>> 0042e088
 ! HELP-NEXT: -ffixed-line-length=<value>
 ! HELP-NEXT:                         Use <value> as character line width in fixed mode
 ! HELP-NEXT: -ffp-contract=<value>   Form fused FP ops (e.g. FMAs)
@@ -55,21 +43,21 @@
 ! HELP-NEXT: -fno-automatic          Implies the SAVE attribute for non-automatic local objects in subprograms unless RECURSIVE
 ! HELP-NEXT: -fno-color-diagnostics  Disable colors in diagnostics
 ! HELP-NEXT: -fno-integrated-as      Disable the integrated assembler
-! HELP-NEXT: -fno-signed-zeros      Allow optimizations that ignore the sign of floating point zeros
-! HELP-NEXT: -fopenacc              Enable OpenACC
-! HELP-NEXT: -fopenmp               Parse OpenMP pragmas and generate parallel code.
+! HELP-NEXT: -fno-signed-zeros       Allow optimizations that ignore the sign of floating point zeros
+! HELP-NEXT: -fopenacc               Enable OpenACC
+! HELP-NEXT: -fopenmp                Parse OpenMP pragmas and generate parallel code.
 ! HELP-NEXT: -fpass-plugin=<dsopath> Load pass plugin from a dynamic shared object file (only with new pass manager).
-! HELP-NEXT: -freciprocal-math      Allow division operations to be reassociated
-! HELP-NEXT: -fsyntax-only          Run the preprocessor, parser and semantic analysis stages
-! HELP-NEXT: -fxor-operator         Enable .XOR. as a synonym of .NEQV.
-! HELP-NEXT: -help                  Display available options
-! HELP-NEXT: -I <dir>               Add directory to the end of the list of include search paths
-! HELP-NEXT: -mllvm <value>         Additional arguments to forward to LLVM's option processing
-! HELP-NEXT: -mmlir <value>         Additional arguments to forward to MLIR's option processing
-! HELP-NEXT: -module-dir <dir>      Put MODULE files in <dir>
-! HELP-NEXT: -nocpp                 Disable predefined and command line preprocessor macros
-! HELP-NEXT: -o <file>              Write output to <file>
-! HELP-NEXT: -pedantic              Warn on language extensions
+! HELP-NEXT: -freciprocal-math       Allow division operations to be reassociated
+! HELP-NEXT: -fsyntax-only           Run the preprocessor, parser and semantic analysis stages
+! HELP-NEXT: -fxor-operator          Enable .XOR. as a synonym of .NEQV.
+! HELP-NEXT: -help                   Display available options
+! HELP-NEXT: -I <dir>                Add directory to the end of the list of include search paths
+! HELP-NEXT: -mllvm <value>          Additional arguments to forward to LLVM's option processing
+! HELP-NEXT: -mmlir <value>          Additional arguments to forward to MLIR's option processing
+! HELP-NEXT: -module-dir <dir>       Put MODULE files in <dir>
+! HELP-NEXT: -nocpp                  Disable predefined and command line preprocessor macros
+! HELP-NEXT: -o <file>               Write output to <file>
+! HELP-NEXT: -pedantic               Warn on language extensions
 ! HELP-NEXT: -print-effective-triple Print the effective target triple
 ! HELP-NEXT: -print-target-triple    Print the normalized target triple
 ! HELP-NEXT: -P                      Disable linemarker output in -E mode
@@ -87,7 +75,6 @@
 ! HELP-FC1:USAGE: flang
 ! HELP-FC1-EMPTY:
 ! HELP-FC1-NEXT:OPTIONS:
-<<<<<<< HEAD
 ! HELP-FC1-NEXT:  -cfguard-no-checks      Emit Windows Control Flow Guard tables only (no checks)
 ! HELP-FC1-NEXT:  -cfguard                Emit Windows Control Flow Guard tables and checks
 ! HELP-FC1-NEXT:  -coverage-data-file <value>
@@ -153,6 +140,9 @@
 ! HELP-FC1-NEXT:                          Emit PCs for atomic operations used by binary analysis sanitizers
 ! HELP-FC1-NEXT:  -fexperimental-sanitize-metadata=covered
 ! HELP-FC1-NEXT:                          Emit PCs for code covered with binary analysis sanitizers
+! HELP-FC1-NEXT:  -fexperimental-sanitize-metadata=uar
+! HELP-FC1-NEXT:                          Emit PCs for start of functions that are subject for use-after-return checking.
+! HELP-FC1-NEXT:  -ffast-math             Allow aggressive, lossy floating-point optimizations
 ! HELP-FC1-NEXT:  -ffixed-form            Process source files in fixed form
 ! HELP-FC1-NEXT:  -ffixed-line-length=<value>
 ! HELP-FC1-NEXT:                          Use <value> as character line width in fixed mode
@@ -298,97 +288,5 @@
 ! HELP-FC1-NEXT:  -version                Print the compiler version
 ! HELP-FC1-NEXT:  -W<warning>             Enable the specified warning
 ! HELP-FC1-NEXT:  -x <language>           Treat subsequent input files as having type <language>
-=======
-! HELP-FC1-NEXT: -cpp                   Enable predefined and command line preprocessor macros
-! HELP-FC1-NEXT: -D <macro>=<value>     Define <macro> to <value> (or 1 if <value> omitted)
-! HELP-FC1-NEXT: -emit-llvm-bc          Build ASTs then convert to LLVM, emit .bc file
-! HELP-FC1-NEXT: -emit-llvm Use the LLVM representation for assembler and object files
-! HELP-FC1-NEXT: -emit-mlir Build the parse tree, then lower it to MLIR
-! HELP-FC1-NEXT: -emit-obj Emit native object files
-! HELP-FC1-NEXT: -E                     Only run the preprocessor
-! HELP-FC1-NEXT: -falternative-parameter-statement
-! HELP-FC1-NEXT: Enable the old style PARAMETER statement
-! HELP-FC1-NEXT: -fapprox-func          Allow certain math function calls to be replaced with an approximately equivalent calculation
-! HELP-FC1-NEXT: -fbackslash            Specify that backslash in string introduces an escape character
-! HELP-FC1-NEXT: -fcolor-diagnostics     Enable colors in diagnostics
-! HELP-FC1-NEXT: -fconvert=<value>      Set endian conversion of data for unformatted files
-! HELP-FC1-NEXT: -fdebug-dump-all       Dump symbols and the parse tree after the semantic checks
-! HELP-FC1-NEXT: -fdebug-dump-parse-tree-no-sema
-! HELP-FC1-NEXT:                        Dump the parse tree (skips the semantic checks)
-! HELP-FC1-NEXT: -fdebug-dump-parse-tree Dump the parse tree
-! HELP-FC1-NEXT: -fdebug-dump-parsing-log
-! HELP-FC1-NEXT:                   Run instrumented parse and dump the parsing log
-! HELP-FC1-NEXT: -fdebug-dump-pft        Dump the pre-fir parse tree
-! HELP-FC1-NEXT: -fdebug-dump-provenance Dump provenance
-! HELP-FC1-NEXT: -fdebug-dump-symbols    Dump symbols after the semantic analysis
-! HELP-FC1-NEXT: -fdebug-measure-parse-tree
-! HELP-FC1-NEXT:                         Measure the parse tree
-! HELP-FC1-NEXT: -fdebug-module-writer   Enable debug messages while writing module files
-! HELP-FC1-NEXT: -fdebug-pass-manager    Prints debug information for the new pass manage
-! HELP-FC1-NEXT: -fdebug-pre-fir-tree    Dump the pre-FIR tree
-! HELP-FC1-NEXT: -fdebug-unparse-no-sema Unparse and stop (skips the semantic checks)
-! HELP-FC1-NEXT: -fdebug-unparse-with-symbols
-! HELP-FC1-NEXT:                        Unparse and stop.
-! HELP-FC1-NEXT: -fdebug-unparse        Unparse and stop.
-! HELP-FC1-NEXT: -fdefault-double-8  Set the default double precision kind to an 8 byte wide type
-! HELP-FC1-NEXT: -fdefault-integer-8 Set the default integer kind to an 8 byte wide type
-! HELP-FC1-NEXT: -fdefault-real-8    Set the default real kind to an 8 byte wide type
-! HELP-FC1-NEXT: -ffast-math            Allow aggressive, lossy floating-point optimizations
-! HELP-FC1-NEXT: -ffixed-form           Process source files in fixed form
-! HELP-FC1-NEXT: -ffixed-line-length=<value>
-! HELP-FC1-NEXT: Use <value> as character line width in fixed mode
-! HELP-FC1-NEXT: -ffp-contract=<value> Form fused FP ops (e.g. FMAs)
-! HELP-FC1-NEXT: -ffree-form            Process source files in free form
-! HELP-FC1-NEXT: -fget-definition <value> <value> <value>
-! HELP-FC1-NEXT:                        Get the symbol definition from <line> <start-column> <end-column>
-! HELP-FC1-NEXT: -fget-symbols-sources   Dump symbols and their source code locations
-! HELP-FC1-NEXT: -fimplicit-none        No implicit typing allowed unless overridden by IMPLICIT statements
-! HELP-FC1-NEXT: -finput-charset=<value> Specify the default character set for source files
-! HELP-FC1-NEXT: -fintrinsic-modules-path <dir>
-! HELP-FC1-NEXT:                        Specify where to find the compiled intrinsic modules
-! HELP-FC1-NEXT: -flarge-sizes          Use INTEGER(KIND=8) for the result type in size-related intrinsics
-! HELP-FC1-NEXT: -flogical-abbreviations Enable logical abbreviations
-! HELP-FC1-NEXT: -fno-analyzed-objects-for-unparse
-! HELP-FC1-NEXT:                        Do not use the analyzed objects when unparsing
-! HELP-FC1-NEXT: -fno-automatic         Implies the SAVE attribute for non-automatic local objects in subprograms unless RECURSIVE
-! HELP-FC1-NEXT: -fno-debug-pass-manager Disables debug printing for the new pass manager
-! HELP-FC1-NEXT: -fno-reformat          Dump the cooked character stream in -E mode
-! HELP-FC1-NEXT: -fno-signed-zeros      Allow optimizations that ignore the sign of floating point zeros
-! HELP-FC1-NEXT: -fopenacc              Enable OpenACC
-! HELP-FC1-NEXT: -fopenmp               Parse OpenMP pragmas and generate parallel code.
-! HELP-FC1-NEXT: -fpass-plugin=<dsopath> Load pass plugin from a dynamic shared object file (only with new pass manager).
-! HELP-FC1-NEXT: -freciprocal-math      Allow division operations to be reassociated
-! HELP-FC1-NEXT: -fsyntax-only          Run the preprocessor, parser and semantic analysis stages
-! HELP-FC1-NEXT: -fxor-operator         Enable .XOR. as a synonym of .NEQV.
-! HELP-FC1-NEXT: -help                  Display available options
-! HELP-FC1-NEXT: -init-only             Only execute frontend initialization
-! HELP-FC1-NEXT: -I <dir>               Add directory to the end of the list of include search paths
-! HELP-FC1-NEXT: -load <dsopath>        Load the named plugin (dynamic shared object)
-! HELP-FC1-NEXT: -menable-no-infs       Allow optimization to assume there are no infinities.
-! HELP-FC1-NEXT: -menable-no-nans       Allow optimization to assume there are no NaNs.
-! HELP-FC1-NEXT: -mllvm <value>         Additional arguments to forward to LLVM's option processing
-! HELP-FC1-NEXT: -mmlir <value>         Additional arguments to forward to MLIR's option processing
-! HELP-FC1-NEXT: -module-dir <dir>      Put MODULE files in <dir>
-! HELP-FC1-NEXT: -module-suffix <suffix> Use <suffix> as the suffix for module files (the default value is `.mod`)
-! HELP-FC1-NEXT: -mreassociate          Allow reassociation transformations for floating-point instructions
-! HELP-FC1-NEXT: -mrelocation-model <value>
-! HELP-FC1-NEXT:                        The relocation model to use
-! HELP-FC1-NEXT: -nocpp                 Disable predefined and command line preprocessor macros
-! HELP-FC1-NEXT: -o <file>              Write output to <file>
-! HELP-FC1-NEXT: -pedantic              Warn on language extensions
-! HELP-FC1-NEXT: -pic-is-pie             File is for a position independent executable
-! HELP-FC1-NEXT: -pic-level <value>      Value for __PIC__
-! HELP-FC1-NEXT: -plugin <name>         Use the named plugin action instead of the default action (use "help" to list available options)
-! HELP-FC1-NEXT: -P                     Disable linemarker output in -E mode
-! HELP-FC1-NEXT: -std=<value>           Language standard to compile for
-! HELP-FC1-NEXT: -S                     Only run preprocess and compilation steps
-! HELP-FC1-NEXT: -target-cpu <value>    Target a specific cpu type
-! HELP-FC1-NEXT: -target-feature <value> Target specific attributes
-! HELP-FC1-NEXT: -test-io               Run the InputOuputTest action. Use for development and testing only.
-! HELP-FC1-NEXT: -triple <value>        Specify target triple (e.g. i686-apple-darwin9)
-! HELP-FC1-NEXT: -U <macro>             Undefine macro <macro>
-! HELP-FC1-NEXT: -version               Print the compiler version
-! HELP-FC1-NEXT: -W<warning>            Enable the specified warning
->>>>>>> 0042e088
 
 ! ERROR: error: unknown argument '-helps'; did you mean '-help'
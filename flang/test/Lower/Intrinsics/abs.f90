--- conflicted
+++ resolved
@@ -17,49 +17,6 @@
   b = abs(a)
 end subroutine
 
-<<<<<<< HEAD
-=======
-! CHECK-LABEL: func @_QPabs_testi16
-! CHECK-SAME: %[[VAL_0:.*]]: !fir.ref<i128>{{.*}}, %[[VAL_1:.*]]: !fir.ref<i128>
-subroutine abs_testi16(a, b)
-! CHECK:  %[[VAL_2:.*]] = fir.load %[[VAL_0]] : !fir.ref<i128>
-! CHECK:  %[[VAL_3:.*]] = arith.constant 127 : i128
-! CHECK:  %[[VAL_4:.*]] = arith.shrsi %[[VAL_2]], %[[VAL_3]] : i128
-! CHECK:  %[[VAL_5:.*]] = arith.xori %[[VAL_2]], %[[VAL_4]] : i128
-! CHECK:  %[[VAL_6:.*]] = arith.subi %[[VAL_5]], %[[VAL_4]] : i128
-! CHECK:  fir.store %[[VAL_6]] to %[[VAL_1]] : !fir.ref<i128>
-! CHECK:  return
-  integer(kind=16) :: a, b
-  b = abs(a)
-end subroutine
-
-! CHECK-LABEL: func @_QPabs_testh(
-! CHECK-SAME:  %[[VAL_0:.*]]: !fir.ref<f16>{{.*}}, %[[VAL_1:.*]]: !fir.ref<f16>{{.*}}) {
-subroutine abs_testh(a, b)
-! CHECK: %[[VAL_2:.*]] = fir.load %[[VAL_0]] : !fir.ref<f16>
-! CHECK: %[[VAL_2_1:.*]] = fir.convert %[[VAL_2]] : (f16) -> f32
-! CHECK: %[[VAL_3:.*]] = math.abs %[[VAL_2_1]] : f32
-! CHECK: %[[VAL_3_1:.*]] = fir.convert %[[VAL_3]] : (f32) -> f16
-! CHECK: fir.store %[[VAL_3_1]] to %[[VAL_1]] : !fir.ref<f16>
-! CHECK: return
-  real(kind=2) :: a, b
-  b = abs(a)
-end subroutine
-
-! CHECK-LABEL: func @_QPabs_testb(
-! CHECK-SAME:  %[[VAL_0:.*]]: !fir.ref<bf16>{{.*}}, %[[VAL_1:.*]]: !fir.ref<bf16>{{.*}}) {
-subroutine abs_testb(a, b)
-! CHECK: %[[VAL_2:.*]] = fir.load %[[VAL_0]] : !fir.ref<bf16>
-! CHECK: %[[VAL_2_1:.*]] = fir.convert %[[VAL_2]] : (bf16) -> f32
-! CHECK: %[[VAL_3:.*]] = math.abs %[[VAL_2_1]] : f32
-! CHECK: %[[VAL_3_1:.*]] = fir.convert %[[VAL_3]] : (f32) -> bf16
-! CHECK: fir.store %[[VAL_3_1]] to %[[VAL_1]] : !fir.ref<bf16>
-! CHECK: return
-  real(kind=3) :: a, b
-  b = abs(a)
-end subroutine
-
->>>>>>> 0be9b39d
 ! CHECK-LABEL: func @_QPabs_testr(
 ! CHECK-SAME:  %[[VAL_0:.*]]: !fir.ref<f32>{{.*}}, %[[VAL_1:.*]]: !fir.ref<f32>{{.*}}) {
 subroutine abs_testr(a, b)
@@ -82,20 +39,6 @@
   b = abs(a)
 end subroutine
 
-<<<<<<< HEAD
-=======
-! CHECK-LABEL: func @_QPabs_testr16(
-! CHECK-SAME:  %[[VAL_0:.*]]: !fir.ref<f128>{{.*}}, %[[VAL_1:.*]]: !fir.ref<f128>{{.*}}) {
-subroutine abs_testr16(a, b)
-! CHECK: %[[VAL_2:.*]] = fir.load %[[VAL_0]] : !fir.ref<f128>
-! CHECK: %[[VAL_3:.*]] = math.abs %[[VAL_2]] : f128
-! CHECK: fir.store %[[VAL_3]] to %[[VAL_1]] : !fir.ref<f128>
-! CHECK: return
-  real(kind=16) :: a, b
-  b = abs(a)
-end subroutine
-
->>>>>>> 0be9b39d
 ! CHECK-LABEL: func @_QPabs_testzr(
 ! CHECK-SAME:  %[[VAL_0:.*]]: !fir.ref<!fir.complex<4>>{{.*}}, %[[VAL_1:.*]]: !fir.ref<f32>{{.*}}) {
 subroutine abs_testzr(a, b)

--- conflicted
+++ resolved
@@ -28,18 +28,6 @@
 ! RELAXED: {{%[A-Za-z0-9._]+}} = math.absf {{%[A-Za-z0-9._]+}} : f64
 ! PRECISE: {{%[A-Za-z0-9._]+}} = fir.call @fabs({{%[A-Za-z0-9._]+}}) : (f64) -> f64
 
-<<<<<<< HEAD
-=======
-function test_real16(x)
-  real(16) :: x, test_real16
-  test_real16 = abs(x)
-end function
-! ALL-LABEL: @_QPtest_real16
-! FAST: {{%[A-Za-z0-9._]+}} = math.absf {{%[A-Za-z0-9._]+}} : f128
-! RELAXED: {{%[A-Za-z0-9._]+}} = math.absf {{%[A-Za-z0-9._]+}} : f128
-! PRECISE: {{%[A-Za-z0-9._]+}} = fir.call @llvm.fabs.f128({{%[A-Za-z0-9._]+}}) : (f128) -> f128
-
->>>>>>> fa47ed02
 function test_complex4(c)
   complex(4) :: c, test_complex4
   test_complex4 = abs(c)

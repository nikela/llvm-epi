! This test checks lowering of `FIRSTPRIVATE` clause for scalar types.

! REQUIRES: shell
! RUN: bbc -fopenmp -emit-fir %s -o - | FileCheck %s --check-prefix=FIRDialect

!FIRDialect-DAG: func @_QPfirstprivate_complex(%[[ARG1:.*]]: !fir.ref<!fir.complex<4>>{{.*}}, %[[ARG2:.*]]: !fir.ref<!fir.complex<8>>{{.*}}) {
!FIRDialect:   omp.parallel {
!FIRDialect:     %[[ARG1_PVT:.*]] = fir.alloca !fir.complex<4> {bindc_name = "arg1", pinned, uniq_name = "_QFfirstprivate_complexEarg1"}
!FIRDialect:     %[[ARG1_VAL:.*]] = fir.load %[[ARG1]] : !fir.ref<!fir.complex<4>>
!FIRDialect:     fir.store %[[ARG1_VAL]] to %[[ARG1_PVT]] : !fir.ref<!fir.complex<4>>
!FIRDialect:     %[[ARG2_PVT:.*]] = fir.alloca !fir.complex<8> {bindc_name = "arg2", pinned, uniq_name = "_QFfirstprivate_complexEarg2"}
!FIRDialect:     %[[ARG2_VAL:.*]] = fir.load %[[ARG2]] : !fir.ref<!fir.complex<8>>
!FIRDialect:     fir.store %[[ARG2_VAL]] to %[[ARG2_PVT]] : !fir.ref<!fir.complex<8>>
!FIRDialect:     omp.barrier
!FIRDialect:     fir.call @_QPfoo(%[[ARG1_PVT]], %[[ARG2_PVT]]) : (!fir.ref<!fir.complex<4>>, !fir.ref<!fir.complex<8>>) -> ()
!FIRDialect:     omp.terminator
!FIRDialect:   }

subroutine firstprivate_complex(arg1, arg2)
        complex(4) :: arg1
        complex(8) :: arg2

!$OMP PARALLEL FIRSTPRIVATE(arg1, arg2)
        call foo(arg1, arg2)
!$OMP END PARALLEL

end subroutine

!FIRDialect-DAG: func @_QPfirstprivate_integer(%[[ARG1:.*]]: !fir.ref<i32>{{.*}}, %[[ARG2:.*]]: !fir.ref<i8>{{.*}}, %[[ARG3:.*]]: !fir.ref<i16>{{.*}}, %[[ARG4:.*]]: !fir.ref<i32>{{.*}}, %[[ARG5:.*]]: !fir.ref<i64>{{.*}}, %[[ARG6:.*]]: !fir.ref<i128>{{.*}}) {
!FIRDialect:  omp.parallel {
!FIRDialect:    %[[ARG1_PVT:.*]] = fir.alloca i32 {bindc_name = "arg1", pinned, uniq_name = "_QFfirstprivate_integerEarg1"}
!FIRDialect:    %[[ARG1_VAL:.*]] = fir.load %[[ARG1]] : !fir.ref<i32>
!FIRDialect:    fir.store %[[ARG1_VAL]] to %[[ARG1_PVT]] : !fir.ref<i32>
!FIRDialect:    %[[ARG2_PVT:.*]] = fir.alloca i8 {bindc_name = "arg2", pinned, uniq_name = "_QFfirstprivate_integerEarg2"}
!FIRDialect:    %[[ARG2_VAL:.*]] = fir.load %[[ARG2]] : !fir.ref<i8>
!FIRDialect:    fir.store %[[ARG2_VAL]] to %[[ARG2_PVT]] : !fir.ref<i8>
!FIRDialect:    %[[ARG3_PVT:.*]] = fir.alloca i16 {bindc_name = "arg3", pinned, uniq_name = "_QFfirstprivate_integerEarg3"}
!FIRDialect:    %[[ARG3_VAL:.*]] = fir.load %[[ARG3]] : !fir.ref<i16>
!FIRDialect:    fir.store %[[ARG3_VAL]] to %[[ARG3_PVT]] : !fir.ref<i16>
!FIRDialect:    %[[ARG4_PVT:.*]] = fir.alloca i32 {bindc_name = "arg4", pinned, uniq_name = "_QFfirstprivate_integerEarg4"}
!FIRDialect:    %[[ARG4_VAL:.*]] = fir.load %[[ARG4]] : !fir.ref<i32>
!FIRDialect:    fir.store %[[ARG4_VAL]] to %[[ARG4_PVT]] : !fir.ref<i32>
!FIRDialect:    %[[ARG5_PVT:.*]] = fir.alloca i64 {bindc_name = "arg5", pinned, uniq_name = "_QFfirstprivate_integerEarg5"}
!FIRDialect:    %[[ARG5_VAL:.*]] = fir.load %[[ARG5]] : !fir.ref<i64>
!FIRDialect:    fir.store %[[ARG5_VAL]] to %[[ARG5_PVT]] : !fir.ref<i64>
!FIRDialect:    %[[ARG6_PVT:.*]] = fir.alloca i128 {bindc_name = "arg6", pinned, uniq_name = "_QFfirstprivate_integerEarg6"}
!FIRDialect:    %[[ARG6_VAL:.*]] = fir.load %[[ARG6]] : !fir.ref<i128>
!FIRDialect:    fir.store %[[ARG6_VAL]] to %[[ARG6_PVT]] : !fir.ref<i128>
!FIRDialect:    omp.barrier
!FIRDialect:    fir.call @_QPbar(%[[ARG1_PVT]], %[[ARG2_PVT]], %[[ARG3_PVT]], %[[ARG4_PVT]], %[[ARG5_PVT]], %[[ARG6_PVT]]) : (!fir.ref<i32>, !fir.ref<i8>, !fir.ref<i16>, !fir.ref<i32>, !fir.ref<i64>, !fir.ref<i128>) -> ()
!FIRDialect:    omp.terminator
!FIRDialect:  }

subroutine firstprivate_integer(arg1, arg2, arg3, arg4, arg5, arg6)
        integer :: arg1
        integer(kind=1) :: arg2
        integer(kind=2) :: arg3
        integer(kind=4) :: arg4
        integer(kind=8) :: arg5
        integer(kind=16) :: arg6

!$OMP PARALLEL FIRSTPRIVATE(arg1, arg2, arg3, arg4, arg5, arg6)
        call bar(arg1, arg2, arg3, arg4, arg5, arg6)
!$OMP END PARALLEL

end subroutine

!FIRDialect-DAG: func @_QPfirstprivate_logical(%[[ARG1:.*]]: !fir.ref<!fir.logical<4>>{{.*}}, %[[ARG2:.*]]: !fir.ref<!fir.logical<1>>{{.*}}, %[[ARG3:.*]]: !fir.ref<!fir.logical<2>>{{.*}}, %[[ARG4:.*]]: !fir.ref<!fir.logical<4>>{{.*}}, %[[ARG5:.*]]: !fir.ref<!fir.logical<8>>{{.*}}) {
!FIRDialect:   omp.parallel {
!FIRDialect:     %[[ARG1_PVT:.*]] = fir.alloca !fir.logical<4> {bindc_name = "arg1", pinned, uniq_name = "_QFfirstprivate_logicalEarg1"}
!FIRDialect:     %[[ARG1_VAL:.*]] = fir.load %[[ARG1]] : !fir.ref<!fir.logical<4>>
!FIRDialect:     fir.store %[[ARG1_VAL]] to %[[ARG1_PVT]] : !fir.ref<!fir.logical<4>>
!FIRDialect:     %[[ARG2_PVT:.*]] = fir.alloca !fir.logical<1> {bindc_name = "arg2", pinned, uniq_name = "_QFfirstprivate_logicalEarg2"}
!FIRDialect:     %[[ARG2_VAL:.*]] = fir.load %[[ARG2]] : !fir.ref<!fir.logical<1>>
!FIRDialect:     fir.store %[[ARG2_VAL]] to %[[ARG2_PVT]] : !fir.ref<!fir.logical<1>>
!FIRDialect:     %[[ARG3_PVT:.*]] = fir.alloca !fir.logical<2> {bindc_name = "arg3", pinned, uniq_name = "_QFfirstprivate_logicalEarg3"}
!FIRDialect:     %[[ARG3_VAL:.*]] = fir.load %[[ARG3]] : !fir.ref<!fir.logical<2>>
!FIRDialect:     fir.store %[[ARG3_VAL]] to %[[ARG3_PVT]] : !fir.ref<!fir.logical<2>>
!FIRDialect:     %[[ARG4_PVT:.*]] = fir.alloca !fir.logical<4> {bindc_name = "arg4", pinned, uniq_name = "_QFfirstprivate_logicalEarg4"}
!FIRDialect:     %[[ARG4_VAL:.*]] = fir.load %[[ARG4]] : !fir.ref<!fir.logical<4>>
!FIRDialect:     fir.store %[[ARG4_VAL]] to %[[ARG4_PVT]] : !fir.ref<!fir.logical<4>>
!FIRDialect:     %[[ARG5_PVT:.*]] = fir.alloca !fir.logical<8> {bindc_name = "arg5", pinned, uniq_name = "_QFfirstprivate_logicalEarg5"}
!FIRDialect:     %[[ARG5_VAL:.*]] = fir.load %[[ARG5]] : !fir.ref<!fir.logical<8>>
!FIRDialect:     fir.store %[[ARG5_VAL]] to %[[ARG5_PVT]] : !fir.ref<!fir.logical<8>>
!FIRDialect:     omp.barrier
!FIRDialect:     fir.call @_QPbaz(%[[ARG1_PVT]], %[[ARG2_PVT]], %[[ARG3_PVT]], %[[ARG4_PVT]], %[[ARG5_PVT]]) : (!fir.ref<!fir.logical<4>>, !fir.ref<!fir.logical<1>>, !fir.ref<!fir.logical<2>>, !fir.ref<!fir.logical<4>>, !fir.ref<!fir.logical<8>>) -> ()
!FIRDialect:     omp.terminator
!FIRDialect:   }

subroutine firstprivate_logical(arg1, arg2, arg3, arg4, arg5)
        logical :: arg1
        logical(kind=1) :: arg2
        logical(kind=2) :: arg3
        logical(kind=4) :: arg4
        logical(kind=8) :: arg5

!$OMP PARALLEL FIRSTPRIVATE(arg1, arg2, arg3, arg4, arg5)
        call baz(arg1, arg2, arg3, arg4, arg5)
!$OMP END PARALLEL

end subroutine

<<<<<<< HEAD
!FIRDialect-DAG: func @_QPfirstprivate_real(%[[ARG1:.*]]: !fir.ref<f32>{{.*}},  %[[ARG3:.*]]: !fir.ref<f32>{{.*}}, %[[ARG4:.*]]: !fir.ref<f64>{{.*}}, %[[ARG6:.*]]: !fir.ref<f128>{{.*}}) {
!FIRDialect-DAG:   omp.parallel {
!FIRDialect-DAG:     %[[ARG1_PVT:.*]] = fir.alloca f32 {bindc_name = "arg1", pinned, uniq_name = "_QFfirstprivate_realEarg1"}
!FIRDialect-DAG:     %[[ARG1_VAL:.*]] = fir.load %[[ARG1]] : !fir.ref<f32>
!FIRDialect-DAG:     fir.store %[[ARG1_VAL]] to %[[ARG1_PVT]] : !fir.ref<f32>
!FIRDialect-DAG:     %[[ARG3_PVT:.*]] = fir.alloca f32 {bindc_name = "arg3", pinned, uniq_name = "_QFfirstprivate_realEarg3"}
!FIRDialect-DAG:     %[[ARG3_VAL:.*]] = fir.load %[[ARG3]] : !fir.ref<f32>
!FIRDialect-DAG:     fir.store %[[ARG3_VAL]] to %[[ARG3_PVT]] : !fir.ref<f32>
!FIRDialect-DAG:     %[[ARG4_PVT:.*]] = fir.alloca f64 {bindc_name = "arg4", pinned, uniq_name = "_QFfirstprivate_realEarg4"}
!FIRDialect-DAG:     %[[ARG4_VAL:.*]] = fir.load %[[ARG4]] : !fir.ref<f64>
!FIRDialect-DAG:     fir.store %[[ARG4_VAL]] to %[[ARG4_PVT]] : !fir.ref<f64>
!FIRDialect-DAG:     %[[ARG6_PVT:.*]] = fir.alloca f128 {bindc_name = "arg6", pinned, uniq_name = "_QFfirstprivate_realEarg6"}
!FIRDialect-DAG:     %[[ARG6_VAL:.*]] = fir.load %[[ARG6]] : !fir.ref<f128>
!FIRDialect-DAG:     fir.store %[[ARG6_VAL]] to %[[ARG6_PVT]] : !fir.ref<f128>
!FIRDialect-DAG:     %[[LIST_IO:.*]] = fir.call @_FortranAioBeginExternalListOutput
!FIRDialect-DAG:     %[[ARG1_PVT_VAL:.*]] = fir.load %[[ARG1_PVT]] : !fir.ref<f32>
!FIRDialect-DAG:     %{{.*}} = fir.call @_FortranAioOutputReal32(%[[LIST_IO]], %[[ARG1_PVT_VAL]]) : (!fir.ref<i8>, f32) -> i1
!FIRDialect-DAG:     %[[ARG3_PVT_VAL:.*]] = fir.load %[[ARG3_PVT]] : !fir.ref<f32>
!FIRDialect-DAG:     %{{.*}} = fir.call @_FortranAioOutputReal32(%[[LIST_IO]], %[[ARG3_PVT_VAL]]) : (!fir.ref<i8>, f32) -> i1
!FIRDialect-DAG:     %[[ARG4_PVT_VAL:.*]] = fir.load %[[ARG4_PVT]] : !fir.ref<f64>
!FIRDialect-DAG:     %{{.*}} = fir.call @_FortranAioOutputReal64(%[[LIST_IO]], %[[ARG4_PVT_VAL]]) : (!fir.ref<i8>, f64) -> i1
!FIRDialect-DAG:     %[[ARG6_PVT_VAL:.*]] = fir.embox %[[ARG6_PVT]] : (!fir.ref<f128>) -> !fir.box<f128>
!FIRDialect-DAG:     %[[ARG6_PVT_CVT:.*]] = fir.convert %[[ARG6_PVT_VAL]] : (!fir.box<f128>) -> !fir.box<none>
!FIRDialect-DAG:     %{{.*}} = fir.call @_FortranAioOutputDescriptor(%[[LIST_IO]], %[[ARG6_PVT_CVT]]) : (!fir.ref<i8>, !fir.box<none>) -> i1
!FIRDialect-DAG:     omp.terminator
!FIRDialect-DAG:   }
=======
!FIRDialect-DAG: func @_QPfirstprivate_real(%[[ARG1:.*]]: !fir.ref<f32>{{.*}}, %[[ARG2:.*]]: !fir.ref<f16>{{.*}}, %[[ARG3:.*]]: !fir.ref<f32>{{.*}}, %[[ARG4:.*]]: !fir.ref<f64>{{.*}}, %[[ARG5:.*]]: !fir.ref<f80>{{.*}}, %[[ARG6:.*]]: !fir.ref<f128>{{.*}}) {
!FIRDialect:   omp.parallel {
!FIRDialect:     %[[ARG1_PVT:.*]] = fir.alloca f32 {bindc_name = "arg1", pinned, uniq_name = "_QFfirstprivate_realEarg1"}
!FIRDialect:     %[[ARG1_VAL:.*]] = fir.load %[[ARG1]] : !fir.ref<f32>
!FIRDialect:     fir.store %[[ARG1_VAL]] to %[[ARG1_PVT]] : !fir.ref<f32>
!FIRDialect:     %[[ARG2_PVT:.*]] = fir.alloca f16 {bindc_name = "arg2", pinned, uniq_name = "_QFfirstprivate_realEarg2"}
!FIRDialect:     %[[ARG2_VAL:.*]] = fir.load %[[ARG2]] : !fir.ref<f16>
!FIRDialect:     fir.store %[[ARG2_VAL]] to %[[ARG2_PVT]] : !fir.ref<f16>
!FIRDialect:     %[[ARG3_PVT:.*]] = fir.alloca f32 {bindc_name = "arg3", pinned, uniq_name = "_QFfirstprivate_realEarg3"}
!FIRDialect:     %[[ARG3_VAL:.*]] = fir.load %[[ARG3]] : !fir.ref<f32>
!FIRDialect:     fir.store %[[ARG3_VAL]] to %[[ARG3_PVT]] : !fir.ref<f32>
!FIRDialect:     %[[ARG4_PVT:.*]] = fir.alloca f64 {bindc_name = "arg4", pinned, uniq_name = "_QFfirstprivate_realEarg4"}
!FIRDialect:     %[[ARG4_VAL:.*]] = fir.load %[[ARG4]] : !fir.ref<f64>
!FIRDialect:     fir.store %[[ARG4_VAL]] to %[[ARG4_PVT]] : !fir.ref<f64>
!FIRDialect:     %[[ARG5_PVT:.*]] = fir.alloca f80 {bindc_name = "arg5", pinned, uniq_name = "_QFfirstprivate_realEarg5"}
!FIRDialect:     %[[ARG5_VAL:.*]] = fir.load %[[ARG5]] : !fir.ref<f80>
!FIRDialect:     fir.store %[[ARG5_VAL]] to %[[ARG5_PVT]] : !fir.ref<f80>
!FIRDialect:     %[[ARG6_PVT:.*]] = fir.alloca f128 {bindc_name = "arg6", pinned, uniq_name = "_QFfirstprivate_realEarg6"}
!FIRDialect:     %[[ARG6_VAL:.*]] = fir.load %[[ARG6]] : !fir.ref<f128>
!FIRDialect:     fir.store %[[ARG6_VAL]] to %[[ARG6_PVT]] : !fir.ref<f128>
!FIRDialect:     omp.barrier
!FIRDialect:     fir.call @_QPqux(%[[ARG1_PVT]], %[[ARG2_PVT]], %[[ARG3_PVT]], %[[ARG4_PVT]], %[[ARG5_PVT]], %[[ARG6_PVT]]) : (!fir.ref<f32>, !fir.ref<f16>, !fir.ref<f32>, !fir.ref<f64>, !fir.ref<f80>, !fir.ref<f128>) -> ()
!FIRDialect:     omp.terminator
!FIRDialect:   }
>>>>>>> 7365ea55

subroutine firstprivate_real(arg1, arg3, arg4, arg6)
        real :: arg1
        ! real(kind=2) :: arg2
        real(kind=4) :: arg3
        real(kind=8) :: arg4
        ! real(kind=10) :: arg5
        real(kind=16) :: arg6

<<<<<<< HEAD
!$OMP PARALLEL FIRSTPRIVATE(arg1, arg3, arg4, arg6)
        print *, arg1, arg3, arg4, arg6
=======
!$OMP PARALLEL FIRSTPRIVATE(arg1, arg2, arg3, arg4, arg5, arg6)
        call qux(arg1, arg2, arg3, arg4, arg5, arg6)
>>>>>>> 7365ea55
!$OMP END PARALLEL

end subroutine

!FIRDialect-LABEL:   func.func @_QPmultiple_firstprivate(
!FIRDialect-SAME:                                        %[[A_ADDR:.*]]: !fir.ref<i32> {fir.bindc_name = "a"},
!FIRDialect-SAME:                                        %[[B_ADDR:.*]]: !fir.ref<i32> {fir.bindc_name = "b"}) {
!FIRDialect:           omp.parallel   {
!FIRDialect:             %[[A_PRIV_ADDR:.*]] = fir.alloca i32 {bindc_name = "a", pinned, uniq_name = "_QFmultiple_firstprivateEa"}
!FIRDialect:             %[[A:.*]] = fir.load %[[A_ADDR]] : !fir.ref<i32>
!FIRDialect:             fir.store %[[A]] to %[[A_PRIV_ADDR]] : !fir.ref<i32>
!FIRDialect:             %[[B_PRIV_ADDR:.*]] = fir.alloca i32 {bindc_name = "b", pinned, uniq_name = "_QFmultiple_firstprivateEb"}
!FIRDialect:             %[[B:.*]] = fir.load %[[B_ADDR]] : !fir.ref<i32>
!FIRDialect:             fir.store %[[B]] to %[[B_PRIV_ADDR]] : !fir.ref<i32>
!FIRDialect:             omp.barrier
!FIRDialect-NOT:         omp.barrier
!FIRDialect:             fir.call @_QPquux(%[[A_PRIV_ADDR]], %[[B_PRIV_ADDR]]) : (!fir.ref<i32>, !fir.ref<i32>) -> ()
!FIRDialect:             omp.terminator
!FIRDialect:           }
!FIRDialect:           return
!FIRDialect:         }

subroutine multiple_firstprivate(a, b)
        integer :: a, b
!$OMP PARALLEL FIRSTPRIVATE(a) FIRSTPRIVATE(b)
        call quux(a, b)
!$OMP END PARALLEL
end subroutine multiple_firstprivate<|MERGE_RESOLUTION|>--- conflicted
+++ resolved
@@ -100,75 +100,33 @@
 
 end subroutine
 
-<<<<<<< HEAD
-!FIRDialect-DAG: func @_QPfirstprivate_real(%[[ARG1:.*]]: !fir.ref<f32>{{.*}},  %[[ARG3:.*]]: !fir.ref<f32>{{.*}}, %[[ARG4:.*]]: !fir.ref<f64>{{.*}}, %[[ARG6:.*]]: !fir.ref<f128>{{.*}}) {
-!FIRDialect-DAG:   omp.parallel {
-!FIRDialect-DAG:     %[[ARG1_PVT:.*]] = fir.alloca f32 {bindc_name = "arg1", pinned, uniq_name = "_QFfirstprivate_realEarg1"}
-!FIRDialect-DAG:     %[[ARG1_VAL:.*]] = fir.load %[[ARG1]] : !fir.ref<f32>
-!FIRDialect-DAG:     fir.store %[[ARG1_VAL]] to %[[ARG1_PVT]] : !fir.ref<f32>
-!FIRDialect-DAG:     %[[ARG3_PVT:.*]] = fir.alloca f32 {bindc_name = "arg3", pinned, uniq_name = "_QFfirstprivate_realEarg3"}
-!FIRDialect-DAG:     %[[ARG3_VAL:.*]] = fir.load %[[ARG3]] : !fir.ref<f32>
-!FIRDialect-DAG:     fir.store %[[ARG3_VAL]] to %[[ARG3_PVT]] : !fir.ref<f32>
-!FIRDialect-DAG:     %[[ARG4_PVT:.*]] = fir.alloca f64 {bindc_name = "arg4", pinned, uniq_name = "_QFfirstprivate_realEarg4"}
-!FIRDialect-DAG:     %[[ARG4_VAL:.*]] = fir.load %[[ARG4]] : !fir.ref<f64>
-!FIRDialect-DAG:     fir.store %[[ARG4_VAL]] to %[[ARG4_PVT]] : !fir.ref<f64>
-!FIRDialect-DAG:     %[[ARG6_PVT:.*]] = fir.alloca f128 {bindc_name = "arg6", pinned, uniq_name = "_QFfirstprivate_realEarg6"}
-!FIRDialect-DAG:     %[[ARG6_VAL:.*]] = fir.load %[[ARG6]] : !fir.ref<f128>
-!FIRDialect-DAG:     fir.store %[[ARG6_VAL]] to %[[ARG6_PVT]] : !fir.ref<f128>
-!FIRDialect-DAG:     %[[LIST_IO:.*]] = fir.call @_FortranAioBeginExternalListOutput
-!FIRDialect-DAG:     %[[ARG1_PVT_VAL:.*]] = fir.load %[[ARG1_PVT]] : !fir.ref<f32>
-!FIRDialect-DAG:     %{{.*}} = fir.call @_FortranAioOutputReal32(%[[LIST_IO]], %[[ARG1_PVT_VAL]]) : (!fir.ref<i8>, f32) -> i1
-!FIRDialect-DAG:     %[[ARG3_PVT_VAL:.*]] = fir.load %[[ARG3_PVT]] : !fir.ref<f32>
-!FIRDialect-DAG:     %{{.*}} = fir.call @_FortranAioOutputReal32(%[[LIST_IO]], %[[ARG3_PVT_VAL]]) : (!fir.ref<i8>, f32) -> i1
-!FIRDialect-DAG:     %[[ARG4_PVT_VAL:.*]] = fir.load %[[ARG4_PVT]] : !fir.ref<f64>
-!FIRDialect-DAG:     %{{.*}} = fir.call @_FortranAioOutputReal64(%[[LIST_IO]], %[[ARG4_PVT_VAL]]) : (!fir.ref<i8>, f64) -> i1
-!FIRDialect-DAG:     %[[ARG6_PVT_VAL:.*]] = fir.embox %[[ARG6_PVT]] : (!fir.ref<f128>) -> !fir.box<f128>
-!FIRDialect-DAG:     %[[ARG6_PVT_CVT:.*]] = fir.convert %[[ARG6_PVT_VAL]] : (!fir.box<f128>) -> !fir.box<none>
-!FIRDialect-DAG:     %{{.*}} = fir.call @_FortranAioOutputDescriptor(%[[LIST_IO]], %[[ARG6_PVT_CVT]]) : (!fir.ref<i8>, !fir.box<none>) -> i1
-!FIRDialect-DAG:     omp.terminator
-!FIRDialect-DAG:   }
-=======
-!FIRDialect-DAG: func @_QPfirstprivate_real(%[[ARG1:.*]]: !fir.ref<f32>{{.*}}, %[[ARG2:.*]]: !fir.ref<f16>{{.*}}, %[[ARG3:.*]]: !fir.ref<f32>{{.*}}, %[[ARG4:.*]]: !fir.ref<f64>{{.*}}, %[[ARG5:.*]]: !fir.ref<f80>{{.*}}, %[[ARG6:.*]]: !fir.ref<f128>{{.*}}) {
+!FIRDialect-DAG: func @_QPfirstprivate_real(%[[ARG1:.*]]: !fir.ref<f32>{{.*}}, %[[ARG3:.*]]: !fir.ref<f32>{{.*}}, %[[ARG4:.*]]: !fir.ref<f64>{{.*}}, %[[ARG6:.*]]: !fir.ref<f128>{{.*}}) {
 !FIRDialect:   omp.parallel {
 !FIRDialect:     %[[ARG1_PVT:.*]] = fir.alloca f32 {bindc_name = "arg1", pinned, uniq_name = "_QFfirstprivate_realEarg1"}
 !FIRDialect:     %[[ARG1_VAL:.*]] = fir.load %[[ARG1]] : !fir.ref<f32>
 !FIRDialect:     fir.store %[[ARG1_VAL]] to %[[ARG1_PVT]] : !fir.ref<f32>
-!FIRDialect:     %[[ARG2_PVT:.*]] = fir.alloca f16 {bindc_name = "arg2", pinned, uniq_name = "_QFfirstprivate_realEarg2"}
-!FIRDialect:     %[[ARG2_VAL:.*]] = fir.load %[[ARG2]] : !fir.ref<f16>
-!FIRDialect:     fir.store %[[ARG2_VAL]] to %[[ARG2_PVT]] : !fir.ref<f16>
 !FIRDialect:     %[[ARG3_PVT:.*]] = fir.alloca f32 {bindc_name = "arg3", pinned, uniq_name = "_QFfirstprivate_realEarg3"}
 !FIRDialect:     %[[ARG3_VAL:.*]] = fir.load %[[ARG3]] : !fir.ref<f32>
 !FIRDialect:     fir.store %[[ARG3_VAL]] to %[[ARG3_PVT]] : !fir.ref<f32>
 !FIRDialect:     %[[ARG4_PVT:.*]] = fir.alloca f64 {bindc_name = "arg4", pinned, uniq_name = "_QFfirstprivate_realEarg4"}
 !FIRDialect:     %[[ARG4_VAL:.*]] = fir.load %[[ARG4]] : !fir.ref<f64>
 !FIRDialect:     fir.store %[[ARG4_VAL]] to %[[ARG4_PVT]] : !fir.ref<f64>
-!FIRDialect:     %[[ARG5_PVT:.*]] = fir.alloca f80 {bindc_name = "arg5", pinned, uniq_name = "_QFfirstprivate_realEarg5"}
-!FIRDialect:     %[[ARG5_VAL:.*]] = fir.load %[[ARG5]] : !fir.ref<f80>
-!FIRDialect:     fir.store %[[ARG5_VAL]] to %[[ARG5_PVT]] : !fir.ref<f80>
 !FIRDialect:     %[[ARG6_PVT:.*]] = fir.alloca f128 {bindc_name = "arg6", pinned, uniq_name = "_QFfirstprivate_realEarg6"}
 !FIRDialect:     %[[ARG6_VAL:.*]] = fir.load %[[ARG6]] : !fir.ref<f128>
 !FIRDialect:     fir.store %[[ARG6_VAL]] to %[[ARG6_PVT]] : !fir.ref<f128>
 !FIRDialect:     omp.barrier
-!FIRDialect:     fir.call @_QPqux(%[[ARG1_PVT]], %[[ARG2_PVT]], %[[ARG3_PVT]], %[[ARG4_PVT]], %[[ARG5_PVT]], %[[ARG6_PVT]]) : (!fir.ref<f32>, !fir.ref<f16>, !fir.ref<f32>, !fir.ref<f64>, !fir.ref<f80>, !fir.ref<f128>) -> ()
+!FIRDialect:     fir.call @_QPqux(%[[ARG1_PVT]], %[[ARG3_PVT]], %[[ARG4_PVT]], %[[ARG6_PVT]]) : (!fir.ref<f32>, !fir.ref<f32>, !fir.ref<f64>, !fir.ref<f128>) -> ()
 !FIRDialect:     omp.terminator
 !FIRDialect:   }
->>>>>>> 7365ea55
 
 subroutine firstprivate_real(arg1, arg3, arg4, arg6)
         real :: arg1
-        ! real(kind=2) :: arg2
         real(kind=4) :: arg3
         real(kind=8) :: arg4
-        ! real(kind=10) :: arg5
         real(kind=16) :: arg6
 
-<<<<<<< HEAD
 !$OMP PARALLEL FIRSTPRIVATE(arg1, arg3, arg4, arg6)
-        print *, arg1, arg3, arg4, arg6
-=======
-!$OMP PARALLEL FIRSTPRIVATE(arg1, arg2, arg3, arg4, arg5, arg6)
-        call qux(arg1, arg2, arg3, arg4, arg5, arg6)
->>>>>>> 7365ea55
+        call qux(arg1, arg3, arg4, arg6)
 !$OMP END PARALLEL
 
 end subroutine

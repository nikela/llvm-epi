//===-- ScriptedProcess.cpp -----------------------------------------------===//
//
// Part of the LLVM Project, under the Apache License v2.0 with LLVM Exceptions.
// See https://llvm.org/LICENSE.txt for license information.
// SPDX-License-Identifier: Apache-2.0 WITH LLVM-exception
//
//===----------------------------------------------------------------------===//

#include "ScriptedProcess.h"

#include "lldb/Core/Debugger.h"
#include "lldb/Core/Module.h"
#include "lldb/Core/PluginManager.h"

#include "lldb/Host/OptionParser.h"
#include "lldb/Host/ThreadLauncher.h"
#include "lldb/Interpreter/CommandInterpreter.h"
#include "lldb/Interpreter/OptionArgParser.h"
#include "lldb/Interpreter/OptionGroupBoolean.h"
#include "lldb/Interpreter/ScriptInterpreter.h"
#include "lldb/Interpreter/ScriptedMetadata.h"
#include "lldb/Target/MemoryRegionInfo.h"
#include "lldb/Target/Queue.h"
#include "lldb/Target/RegisterContext.h"
#include "lldb/Utility/LLDBLog.h"
#include "lldb/Utility/State.h"

#include <mutex>

LLDB_PLUGIN_DEFINE(ScriptedProcess)

using namespace lldb;
using namespace lldb_private;

llvm::StringRef ScriptedProcess::GetPluginDescriptionStatic() {
  return "Scripted Process plug-in.";
}

static constexpr lldb::ScriptLanguage g_supported_script_languages[] = {
    ScriptLanguage::eScriptLanguagePython,
};

bool ScriptedProcess::IsScriptLanguageSupported(lldb::ScriptLanguage language) {
  llvm::ArrayRef<lldb::ScriptLanguage> supported_languages =
      llvm::ArrayRef(g_supported_script_languages);

  return llvm::is_contained(supported_languages, language);
}

lldb::ProcessSP ScriptedProcess::CreateInstance(lldb::TargetSP target_sp,
                                                lldb::ListenerSP listener_sp,
                                                const FileSpec *file,
                                                bool can_connect) {
  if (!target_sp ||
      !IsScriptLanguageSupported(target_sp->GetDebugger().GetScriptLanguage()))
    return nullptr;

  ScriptedMetadata scripted_metadata(target_sp->GetProcessLaunchInfo());

  Status error;
  auto process_sp = std::shared_ptr<ScriptedProcess>(
      new ScriptedProcess(target_sp, listener_sp, scripted_metadata, error));

  if (error.Fail() || !process_sp || !process_sp->m_interface_up) {
    LLDB_LOGF(GetLog(LLDBLog::Process), "%s", error.AsCString());
    return nullptr;
  }

  return process_sp;
}

bool ScriptedProcess::CanDebug(lldb::TargetSP target_sp,
                               bool plugin_specified_by_name) {
  return true;
}

ScriptedProcess::ScriptedProcess(lldb::TargetSP target_sp,
                                 lldb::ListenerSP listener_sp,
                                 const ScriptedMetadata &scripted_metadata,
                                 Status &error)
    : Process(target_sp, listener_sp), m_scripted_metadata(scripted_metadata) {

  if (!target_sp) {
    error.SetErrorStringWithFormat("ScriptedProcess::%s () - ERROR: %s",
                                   __FUNCTION__, "Invalid target");
    return;
  }

  ScriptInterpreter *interpreter =
      target_sp->GetDebugger().GetScriptInterpreter();

  if (!interpreter) {
    error.SetErrorStringWithFormat("ScriptedProcess::%s () - ERROR: %s",
                                   __FUNCTION__,
                                   "Debugger has no Script Interpreter");
    return;
  }

  // Create process instance interface
  m_interface_up = interpreter->CreateScriptedProcessInterface();
  if (!m_interface_up) {
    error.SetErrorStringWithFormat(
        "ScriptedProcess::%s () - ERROR: %s", __FUNCTION__,
        "Script interpreter couldn't create Scripted Process Interface");
    return;
  }

  ExecutionContext exe_ctx(target_sp, /*get_process=*/false);

  // Create process script object
  StructuredData::GenericSP object_sp = GetInterface().CreatePluginObject(
      m_scripted_metadata.GetClassName(), exe_ctx,
      m_scripted_metadata.GetArgsSP());

  if (!object_sp || !object_sp->IsValid()) {
    error.SetErrorStringWithFormat("ScriptedProcess::%s () - ERROR: %s",
                                   __FUNCTION__,
                                   "Failed to create valid script object");
    return;
  }
}

ScriptedProcess::~ScriptedProcess() {
  Clear();
  // We need to call finalize on the process before destroying ourselves to
  // make sure all of the broadcaster cleanup goes as planned. If we destruct
  // this class, then Process::~Process() might have problems trying to fully
  // destroy the broadcaster.
  Finalize();
}

void ScriptedProcess::Initialize() {
  static llvm::once_flag g_once_flag;

  llvm::call_once(g_once_flag, []() {
    PluginManager::RegisterPlugin(GetPluginNameStatic(),
                                  GetPluginDescriptionStatic(), CreateInstance);
  });
}

void ScriptedProcess::Terminate() {
  PluginManager::UnregisterPlugin(ScriptedProcess::CreateInstance);
}

Status ScriptedProcess::DoLoadCore() {
  ProcessLaunchInfo launch_info = GetTarget().GetProcessLaunchInfo();

  return DoLaunch(nullptr, launch_info);
}

Status ScriptedProcess::DoLaunch(Module *exe_module,
                                 ProcessLaunchInfo &launch_info) {
  /* FIXME: This doesn't reflect how lldb actually launches a process.
           In reality, it attaches to debugserver, then resume the process. */
  Status error = GetInterface().Launch();
  SetPrivateState(eStateRunning);

  if (error.Fail())
    return error;

  // TODO: Fetch next state from stopped event queue then send stop event
  //  const StateType state = SetThreadStopInfo(response);
  //  if (state != eStateInvalid) {
  //    SetPrivateState(state);

  SetPrivateState(eStateStopped);

  return {};
}

void ScriptedProcess::DidLaunch() {
  m_pid = GetInterface().GetProcessID();
  GetLoadedDynamicLibrariesInfos();
}

Status ScriptedProcess::DoResume() {
  Log *log = GetLog(LLDBLog::Process);
  // FIXME: Fetch data from thread.
  const StateType thread_resume_state = eStateRunning;
  LLDB_LOGF(log, "ScriptedProcess::%s thread_resume_state = %s", __FUNCTION__,
            StateAsCString(thread_resume_state));

  bool resume = (thread_resume_state == eStateRunning);
  assert(thread_resume_state == eStateRunning && "invalid thread resume state");

  Status error;
  if (resume) {
    LLDB_LOGF(log, "ScriptedProcess::%s sending resume", __FUNCTION__);

    SetPrivateState(eStateRunning);
    SetPrivateState(eStateStopped);
    error = GetInterface().Resume();
  }

  return error;
}

Status ScriptedProcess::DoStop() {
  Log *log = GetLog(LLDBLog::Process);

  if (GetInterface().ShouldStop()) {
    SetPrivateState(eStateStopped);
    LLDB_LOGF(log, "ScriptedProcess::%s Immediate stop", __FUNCTION__);
    return {};
  }

  LLDB_LOGF(log, "ScriptedProcess::%s Delayed stop", __FUNCTION__);
  return GetInterface().Stop();
}

Status ScriptedProcess::DoDestroy() { return Status(); }

bool ScriptedProcess::IsAlive() { return GetInterface().IsAlive(); }

size_t ScriptedProcess::DoReadMemory(lldb::addr_t addr, void *buf, size_t size,
                                     Status &error) {
  lldb::DataExtractorSP data_extractor_sp =
      GetInterface().ReadMemoryAtAddress(addr, size, error);

  if (!data_extractor_sp || !data_extractor_sp->GetByteSize() || error.Fail())
    return 0;

  offset_t bytes_copied = data_extractor_sp->CopyByteOrderedData(
      0, data_extractor_sp->GetByteSize(), buf, size, GetByteOrder());

  if (!bytes_copied || bytes_copied == LLDB_INVALID_OFFSET)
    return ScriptedInterface::ErrorWithMessage<size_t>(
        LLVM_PRETTY_FUNCTION, "Failed to copy read memory to buffer.", error);

  return size;
}

ArchSpec ScriptedProcess::GetArchitecture() {
  return GetTarget().GetArchitecture();
}

Status ScriptedProcess::DoGetMemoryRegionInfo(lldb::addr_t load_addr,
                                              MemoryRegionInfo &region) {
  Status error;
  if (auto region_or_err =
          GetInterface().GetMemoryRegionContainingAddress(load_addr, error))
    region = *region_or_err;

  return error;
}

Status ScriptedProcess::GetMemoryRegions(MemoryRegionInfos &region_list) {
  Status error;
  lldb::addr_t address = 0;

  while (auto region_or_err =
             GetInterface().GetMemoryRegionContainingAddress(address, error)) {
    if (error.Fail())
      break;

    MemoryRegionInfo &mem_region = *region_or_err;
    auto range = mem_region.GetRange();
    address += range.GetRangeBase() + range.GetByteSize();
    region_list.push_back(mem_region);
  }

  return error;
}

void ScriptedProcess::Clear() { Process::m_thread_list.Clear(); }

bool ScriptedProcess::DoUpdateThreadList(ThreadList &old_thread_list,
                                         ThreadList &new_thread_list) {
  // TODO: Implement
  // This is supposed to get the current set of threads, if any of them are in
  // old_thread_list then they get copied to new_thread_list, and then any
  // actually new threads will get added to new_thread_list.
  m_thread_plans.ClearThreadCache();

  Status error;
  StructuredData::DictionarySP thread_info_sp = GetInterface().GetThreadsInfo();

  if (!thread_info_sp)
    return ScriptedInterface::ErrorWithMessage<bool>(
        LLVM_PRETTY_FUNCTION,
        "Couldn't fetch thread list from Scripted Process.", error);

  // Because `StructuredData::Dictionary` uses a `std::map<ConstString,
  // ObjectSP>` for storage, each item is sorted based on the key alphabetical
  // order. Since `GetThreadsInfo` provides thread indices as the key element,
  // thread info comes ordered alphabetically, instead of numerically, so we
  // need to sort the thread indices before creating thread.

  StructuredData::ArraySP keys = thread_info_sp->GetKeys();

  std::map<size_t, StructuredData::ObjectSP> sorted_threads;
  auto sort_keys = [&sorted_threads,
                    &thread_info_sp](StructuredData::Object *item) -> bool {
    if (!item)
      return false;

    llvm::StringRef key = item->GetStringValue();
    size_t idx = 0;

    // Make sure the provided index is actually an integer
    if (!llvm::to_integer(key, idx))
      return false;

    sorted_threads[idx] = thread_info_sp->GetValueForKey(key);
    return true;
  };

  size_t thread_count = thread_info_sp->GetSize();

  if (!keys->ForEach(sort_keys) || sorted_threads.size() != thread_count)
    // Might be worth showing the unsorted thread list instead of return early.
    return ScriptedInterface::ErrorWithMessage<bool>(
        LLVM_PRETTY_FUNCTION, "Couldn't sort thread list.", error);

  auto create_scripted_thread =
      [this, &error, &new_thread_list](
          const std::pair<size_t, StructuredData::ObjectSP> pair) -> bool {
    size_t idx = pair.first;
    StructuredData::ObjectSP object_sp = pair.second;

    if (!object_sp)
      return ScriptedInterface::ErrorWithMessage<bool>(
          LLVM_PRETTY_FUNCTION, "Invalid thread info object", error);

    auto thread_or_error =
        ScriptedThread::Create(*this, object_sp->GetAsGeneric());

    if (!thread_or_error)
      return ScriptedInterface::ErrorWithMessage<bool>(
          LLVM_PRETTY_FUNCTION, toString(thread_or_error.takeError()), error);

    ThreadSP thread_sp = thread_or_error.get();
    lldbassert(thread_sp && "Couldn't initialize scripted thread.");

    RegisterContextSP reg_ctx_sp = thread_sp->GetRegisterContext();
    if (!reg_ctx_sp)
      return ScriptedInterface::ErrorWithMessage<bool>(
          LLVM_PRETTY_FUNCTION,
          llvm::Twine("Invalid Register Context for thread " + llvm::Twine(idx))
              .str(),
          error);

    new_thread_list.AddThread(thread_sp);

    return true;
  };

  llvm::for_each(sorted_threads, create_scripted_thread);

  return new_thread_list.GetSize(false) > 0;
}

void ScriptedProcess::RefreshStateAfterStop() {
  // Let all threads recover from stopping and do any clean up based on the
  // previous thread state (if any).
  m_thread_list.RefreshStateAfterStop();
}

bool ScriptedProcess::GetProcessInfo(ProcessInstanceInfo &info) {
  info.Clear();
  info.SetProcessID(GetID());
  info.SetArchitecture(GetArchitecture());
  lldb::ModuleSP module_sp = GetTarget().GetExecutableModule();
  if (module_sp) {
    const bool add_exe_file_as_first_arg = false;
    info.SetExecutableFile(GetTarget().GetExecutableModule()->GetFileSpec(),
                           add_exe_file_as_first_arg);
  }
  return true;
}

lldb_private::StructuredData::ObjectSP
ScriptedProcess::GetLoadedDynamicLibrariesInfos() {
  Status error;
  auto error_with_message = [&error](llvm::StringRef message) {
    return ScriptedInterface::ErrorWithMessage<bool>(LLVM_PRETTY_FUNCTION,
                                                     message.data(), error);
  };

  StructuredData::ArraySP loaded_images_sp = GetInterface().GetLoadedImages();

  if (!loaded_images_sp || !loaded_images_sp->GetSize())
    return ScriptedInterface::ErrorWithMessage<StructuredData::ObjectSP>(
        LLVM_PRETTY_FUNCTION, "No loaded images.", error);

  ModuleList module_list;
  Target &target = GetTarget();

  auto reload_image = [&target, &module_list, &error_with_message](
                          StructuredData::Object *obj) -> bool {
    StructuredData::Dictionary *dict = obj->GetAsDictionary();

    if (!dict)
      return error_with_message("Couldn't cast image object into dictionary.");

    ModuleSpec module_spec;
    llvm::StringRef value;

    bool has_path = dict->HasKey("path");
    bool has_uuid = dict->HasKey("uuid");
    if (!has_path && !has_uuid)
      return error_with_message("Dictionary should have key 'path' or 'uuid'");
    if (!dict->HasKey("load_addr"))
      return error_with_message("Dictionary is missing key 'load_addr'");

    if (has_path) {
      dict->GetValueForKeyAsString("path", value);
      module_spec.GetFileSpec().SetPath(value);
    }

    if (has_uuid) {
      dict->GetValueForKeyAsString("uuid", value);
      module_spec.GetUUID().SetFromStringRef(value);
    }
    module_spec.GetArchitecture() = target.GetArchitecture();

    ModuleSP module_sp =
        target.GetOrCreateModule(module_spec, true /* notify */);

    if (!module_sp)
      return error_with_message("Couldn't create or get module.");

    lldb::addr_t load_addr = LLDB_INVALID_ADDRESS;
    lldb::addr_t slide = LLDB_INVALID_OFFSET;
    dict->GetValueForKeyAsInteger("load_addr", load_addr);
    dict->GetValueForKeyAsInteger("slide", slide);
    if (load_addr == LLDB_INVALID_ADDRESS)
      return error_with_message(
          "Couldn't get valid load address or slide offset.");

    if (slide != LLDB_INVALID_OFFSET)
      load_addr += slide;

    bool changed = false;
    module_sp->SetLoadAddress(target, load_addr, false /*=value_is_offset*/,
                              changed);

    if (!changed && !module_sp->GetObjectFile())
      return error_with_message("Couldn't set the load address for module.");

    dict->GetValueForKeyAsString("path", value);
    FileSpec objfile(value);
    module_sp->SetFileSpecAndObjectName(objfile, objfile.GetFilename());

    return module_list.AppendIfNeeded(module_sp);
  };

  if (!loaded_images_sp->ForEach(reload_image))
    return ScriptedInterface::ErrorWithMessage<StructuredData::ObjectSP>(
        LLVM_PRETTY_FUNCTION, "Couldn't reload all images.", error);

  target.ModulesDidLoad(module_list);

  return loaded_images_sp;
}

lldb_private::StructuredData::DictionarySP ScriptedProcess::GetMetadata() {
  StructuredData::DictionarySP metadata_sp = GetInterface().GetMetadata();

  Status error;
  if (!metadata_sp || !metadata_sp->GetSize())
    return ScriptedInterface::ErrorWithMessage<StructuredData::DictionarySP>(
        LLVM_PRETTY_FUNCTION, "No metadata.", error);

  return metadata_sp;
}

void ScriptedProcess::UpdateQueueListIfNeeded() {
  CheckScriptedInterface();
  for (ThreadSP thread_sp : Threads()) {
    if (const char *queue_name = thread_sp->GetQueueName()) {
      QueueSP queue_sp = std::make_shared<Queue>(
          m_process->shared_from_this(), thread_sp->GetQueueID(), queue_name);
      m_queue_list.AddQueue(queue_sp);
    }
  }
}

ScriptedProcessInterface &ScriptedProcess::GetInterface() const {
<<<<<<< HEAD
  return m_interpreter->GetScriptedProcessInterface();
}

void *ScriptedProcess::GetImplementation() {
  if (m_script_object_sp &&
      m_script_object_sp->GetType() == eStructuredDataTypeGeneric)
    return m_script_object_sp->GetAsGeneric()->GetValue();
=======
  CheckScriptedInterface();
  return *m_interface_up;
}

void *ScriptedProcess::GetImplementation() {
  StructuredData::GenericSP object_instance_sp =
      GetInterface().GetScriptObjectInstance();
  if (object_instance_sp &&
      object_instance_sp->GetType() == eStructuredDataTypeGeneric)
    return object_instance_sp->GetAsGeneric()->GetValue();
>>>>>>> 95263fc1
  return nullptr;
}<|MERGE_RESOLUTION|>--- conflicted
+++ resolved
@@ -477,15 +477,6 @@
 }
 
 ScriptedProcessInterface &ScriptedProcess::GetInterface() const {
-<<<<<<< HEAD
-  return m_interpreter->GetScriptedProcessInterface();
-}
-
-void *ScriptedProcess::GetImplementation() {
-  if (m_script_object_sp &&
-      m_script_object_sp->GetType() == eStructuredDataTypeGeneric)
-    return m_script_object_sp->GetAsGeneric()->GetValue();
-=======
   CheckScriptedInterface();
   return *m_interface_up;
 }
@@ -496,6 +487,12 @@
   if (object_instance_sp &&
       object_instance_sp->GetType() == eStructuredDataTypeGeneric)
     return object_instance_sp->GetAsGeneric()->GetValue();
->>>>>>> 95263fc1
+  return nullptr;
+}
+
+void *ScriptedProcess::GetImplementation() {
+  if (m_script_object_sp &&
+      m_script_object_sp->GetType() == eStructuredDataTypeGeneric)
+    return m_script_object_sp->GetAsGeneric()->GetValue();
   return nullptr;
 }